/*
 * Licensed to the Apache Software Foundation (ASF) under one or more
 * contributor license agreements.  See the NOTICE file distributed with
 * this work for additional information regarding copyright ownership.
 * The ASF licenses this file to You under the Apache License, Version 2.0
 * (the "License"); you may not use this file except in compliance with
 * the License.  You may obtain a copy of the License at
 *
 *     http://www.apache.org/licenses/LICENSE-2.0
 *
 * Unless required by applicable law or agreed to in writing, software
 * distributed under the License is distributed on an "AS IS" BASIS,
 * WITHOUT WARRANTIES OR CONDITIONS OF ANY KIND, either express or implied.
 * See the License for the specific language governing permissions and
 * limitations under the License.
 */

package org.dromara.soul.register.server.nacos;

import com.alibaba.nacos.api.PropertyKeyConst;
import com.alibaba.nacos.api.config.ConfigFactory;
import com.alibaba.nacos.api.config.ConfigService;
import com.alibaba.nacos.api.config.listener.Listener;
import com.alibaba.nacos.api.naming.NamingFactory;
import com.alibaba.nacos.api.naming.NamingService;
import com.alibaba.nacos.api.naming.listener.NamingEvent;
import com.alibaba.nacos.api.naming.pojo.Instance;
import com.google.common.collect.Lists;
import lombok.SneakyThrows;
import lombok.extern.slf4j.Slf4j;
import org.dromara.soul.common.enums.RpcTypeEnum;
import org.dromara.soul.common.utils.GsonUtils;
import org.dromara.soul.register.common.config.SoulRegisterCenterConfig;
import org.dromara.soul.register.common.dto.MetaDataRegisterDTO;
import org.dromara.soul.register.common.dto.URIRegisterDTO;
import org.dromara.soul.register.common.path.RegisterPathConstants;
import org.dromara.soul.register.server.api.SoulServerRegisterPublisher;
import org.dromara.soul.register.server.api.SoulServerRegisterRepository;
import org.dromara.soul.spi.Join;

import java.util.Properties;
import java.util.List;
import java.util.ArrayList;
import java.util.HashMap;
import java.util.Map;
import java.util.concurrent.ConcurrentSkipListSet;
import java.util.concurrent.ConcurrentMap;
import java.util.concurrent.ConcurrentHashMap;
import java.util.concurrent.Executor;


/**
 * nacos register server.
 *
 * @author lw1243925457
 */
@Slf4j
@Join
public class NacosServerRegisterRepository implements SoulServerRegisterRepository {

    private static final List<RpcTypeEnum> RPC_URI_TYPE_SET = RpcTypeEnum.acquireSupportURIs();

    private String defaultGroup = "default_group";

    private ConfigService configService;

    private NamingService namingService;

    private SoulServerRegisterPublisher publisher;

    private final ConcurrentSkipListSet<String> metadataConfigCache = new ConcurrentSkipListSet<>();

    private final ConcurrentMap<String, ConcurrentSkipListSet<String>> uriServiceCache = new ConcurrentHashMap<>();

    @Override
    public void close() {
        publisher.close();
    }

    @SneakyThrows
    @Override
    public void init(final SoulServerRegisterPublisher publisher, final SoulRegisterCenterConfig config) {
        this.publisher = publisher;
        String serverAddr = config.getServerLists();
        Properties properties = config.getProps();
        Properties nacosProperties = new Properties();
        nacosProperties.put(PropertyKeyConst.SERVER_ADDR, serverAddr);
        nacosProperties.put(PropertyKeyConst.NAMESPACE, properties.getProperty("nacosNameSpace"));
        this.configService = ConfigFactory.createConfigService(nacosProperties);
        this.namingService = NamingFactory.createNamingService(nacosProperties);
        subscribe();
    }

    private void subscribe() {
        RpcTypeEnum.acquireSupportMetadatas().forEach(this::subscribeRpcTypeService);
    }

    @SneakyThrows
    private void subscribeRpcTypeService(final RpcTypeEnum rpcType) {
        final String serviceName = RegisterPathConstants.buildServiceInstancePath(rpcType.getName());

        Map<String, List<URIRegisterDTO>> services = new HashMap<>();
        List<Instance> healthyInstances = namingService.selectInstances(serviceName, true);
        healthyInstances.forEach(healthyInstance -> {
            String contextPath = healthyInstance.getMetadata().get("contextPath");
            String serviceConfigName = RegisterPathConstants.buildServiceConfigPath(rpcType.getName(), contextPath);
            subscribeMetadata(serviceConfigName);
            metadataConfigCache.add(serviceConfigName);
            String metadata = healthyInstance.getMetadata().get("uriMetadata");
            URIRegisterDTO uriRegisterDTO = GsonUtils.getInstance().fromJson(metadata, URIRegisterDTO.class);
            services.computeIfAbsent(contextPath, k -> new ArrayList<>()).add(uriRegisterDTO);
            uriServiceCache.computeIfAbsent(serviceName, k -> new ConcurrentSkipListSet<>()).add(contextPath);
        });

        if (RPC_URI_TYPE_SET.contains(rpcType)) {
            services.values().forEach(uriRegisterDTOList -> publishRegisterURI(uriRegisterDTOList));
        }

        log.info("subscribe uri : {}", serviceName);
        namingService.subscribe(serviceName, event -> {
            if (event instanceof NamingEvent) {
                List<Instance> instances = ((NamingEvent) event).getInstances();
                instances.forEach(instance -> {
                    String contextPath = instance.getMetadata().get("contextPath");
                    uriServiceCache.computeIfAbsent(serviceName, k -> new ConcurrentSkipListSet<>()).add(contextPath);
                });
                refreshURIService(rpcType, serviceName);
            }
        });
    }

    @SneakyThrows
    private void subscribeMetadata(final String serviceConfigName) {
        registerMetadata(readData(serviceConfigName));

        log.info("subscribe metadata: {}", serviceConfigName);
        configService.addListener(serviceConfigName, defaultGroup, new Listener() {

            @Override
            public Executor getExecutor() {
                return null;
            }

            @Override
            public void receiveConfigInfo(final String config) {
                registerMetadata(config);
            }
        });
    }

    private void registerMetadata(final String metadataConfig) {
        List<String> metadataList = GsonUtils.getInstance().fromJson(metadataConfig, List.class);
        metadataList.forEach(this::publishMetadata);
    }

    private void publishMetadata(final String data) {
        log.info("publish metadata: {}", data);
        publisher.publish(Lists.newArrayList(GsonUtils.getInstance().fromJson(data, MetaDataRegisterDTO.class)));
    }

    private void refreshURIService(final RpcTypeEnum rpcType, final String serviceName) {
        for (String contextPath: uriServiceCache.get(serviceName)) {
            registerURI(contextPath, serviceName, rpcType);
        }
    }

    @SneakyThrows
    private void registerURI(final String contextPath, final String serviceName, final RpcTypeEnum rpcType) {
        List<Instance> healthyInstances = namingService.selectInstances(serviceName, true);

        List<URIRegisterDTO> registerDTOList = new ArrayList<>();
        healthyInstances.forEach(healthyInstance -> {
            if (contextPath.equals(healthyInstance.getMetadata().get("contextPath"))) {
                String metadata = healthyInstance.getMetadata().get("uriMetadata");
                URIRegisterDTO uriRegisterDTO = GsonUtils.getInstance().fromJson(metadata, URIRegisterDTO.class);
                registerDTOList.add(uriRegisterDTO);

                String serviceConfigName = RegisterPathConstants.buildServiceConfigPath(rpcType.getName(), contextPath);
                if (!metadataConfigCache.contains(serviceConfigName)) {
                    subscribeMetadata(serviceConfigName);
                    metadataConfigCache.add(serviceConfigName);
                }
            }
        });
<<<<<<< HEAD
        if (!RpcTypeEnum.acquireSupportURIs().contains(RpcTypeEnum.acquireByName(rpcType))) {
=======
        if (!RPC_URI_TYPE_SET.contains(rpcType)) {
>>>>>>> eb5212d9
            return;
        }
        if (registerDTOList.isEmpty()) {
            URIRegisterDTO uriRegisterDTO = URIRegisterDTO.builder().contextPath("/" + contextPath).build();
            registerDTOList.add(uriRegisterDTO);
        }
        publishRegisterURI(registerDTOList);
    }

    private void publishRegisterURI(final List<URIRegisterDTO> registerDTOList) {
        log.info("publish uri: {}", registerDTOList);
        publisher.publish(registerDTOList);
    }

    @SneakyThrows
    private String readData(final String configName) {
        return configService.getConfig(configName, defaultGroup, 5000);
    }
}<|MERGE_RESOLUTION|>--- conflicted
+++ resolved
@@ -182,11 +182,7 @@
                 }
             }
         });
-<<<<<<< HEAD
-        if (!RpcTypeEnum.acquireSupportURIs().contains(RpcTypeEnum.acquireByName(rpcType))) {
-=======
         if (!RPC_URI_TYPE_SET.contains(rpcType)) {
->>>>>>> eb5212d9
             return;
         }
         if (registerDTOList.isEmpty()) {
