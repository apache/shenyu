--- conflicted
+++ resolved
@@ -18,13 +18,10 @@
 package org.apache.shenyu.plugin.httpclient;
 
 import io.netty.handler.codec.http.HttpMethod;
-<<<<<<< HEAD
-=======
 import java.util.List;
 import java.util.Objects;
 
 import org.apache.commons.collections4.CollectionUtils;
->>>>>>> 6f64107e
 import org.apache.commons.lang3.StringUtils;
 import org.apache.shenyu.common.constant.Constants;
 import org.apache.shenyu.common.enums.PluginEnum;
@@ -51,7 +48,7 @@
 public class NettyHttpClientPlugin extends AbstractHttpClientPlugin<HttpClientResponse> {
 
     private final HttpClient httpClient;
-    
+
     private final DuplicateResponseHeaderProperties properties;
 
     /**
@@ -96,7 +93,7 @@
                     return Mono.just(res);
                 }));
     }
-    
+
     private void duplicate(final HttpHeaders headers) {
         List<String> duplicateHeaders = properties.getHeaders();
         if (CollectionUtils.isEmpty(duplicateHeaders)) {
