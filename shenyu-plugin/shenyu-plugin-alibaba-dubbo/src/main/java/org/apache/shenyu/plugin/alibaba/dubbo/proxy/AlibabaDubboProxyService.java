--- conflicted
+++ resolved
@@ -41,11 +41,8 @@
  */
 public class AlibabaDubboProxyService {
 
-<<<<<<< HEAD
     private static final Logger LOG = LoggerFactory.getLogger(AlibabaDubboProxyService.class);
-    
-=======
->>>>>>> 52b059b7
+
     private final BodyParamResolveService bodyParamResolveService;
 
     /**
