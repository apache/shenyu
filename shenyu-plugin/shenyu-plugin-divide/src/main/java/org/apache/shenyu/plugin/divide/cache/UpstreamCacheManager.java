--- conflicted
+++ resolved
@@ -25,13 +25,8 @@
 import org.apache.shenyu.common.dto.convert.rule.impl.DivideRuleHandle;
 import org.apache.shenyu.common.utils.CollectionUtils;
 import org.apache.shenyu.common.utils.GsonUtils;
-<<<<<<< HEAD
-import org.apache.shenyu.plugin.base.cache.BaseHandleCache;
 import org.apache.shenyu.plugin.divide.health.HealthCheckManager;
-=======
-import org.apache.shenyu.common.utils.UpstreamCheckUtils;
 import org.apache.shenyu.plugin.base.cache.RuleHandleCache;
->>>>>>> 5c1adea1
 
 import java.util.List;
 import java.util.Map;
@@ -46,23 +41,7 @@
 
     private static final Map<String, List<DivideUpstream>> UPSTREAM_MAP = Maps.newConcurrentMap();
 
-<<<<<<< HEAD
     private UpstreamCacheManager() {}
-=======
-    private static final Map<String, List<DivideUpstream>> UPSTREAM_MAP_TEMP = Maps.newConcurrentMap();
-
-    /**
-     * suggest shenyu.upstream.scheduledTime set 1 SECONDS.
-     */
-    private UpstreamCacheManager() {
-        boolean check = Boolean.parseBoolean(System.getProperty("shenyu.upstream.check", "false"));
-        if (check) {
-            new ScheduledThreadPoolExecutor(1, ShenyuThreadFactory.create("scheduled-upstream-task", false))
-                    .scheduleWithFixedDelay(this::scheduled,
-                            30, Integer.parseInt(System.getProperty("shenyu.upstream.scheduledTime", "30")), TimeUnit.SECONDS);
-        }
-    }
->>>>>>> 5c1adea1
 
     /**
      * Gets instance.
