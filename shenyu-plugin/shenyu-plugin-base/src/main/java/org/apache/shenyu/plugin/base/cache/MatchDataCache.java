/*
 * Licensed to the Apache Software Foundation (ASF) under one or more
 * contributor license agreements.  See the NOTICE file distributed with
 * this work for additional information regarding copyright ownership.
 * The ASF licenses this file to You under the Apache License, Version 2.0
 * (the "License"); you may not use this file except in compliance with
 * the License.  You may obtain a copy of the License at
 *
 *     http://www.apache.org/licenses/LICENSE-2.0
 *
 * Unless required by applicable law or agreed to in writing, software
 * distributed under the License is distributed on an "AS IS" BASIS,
 * WITHOUT WARRANTIES OR CONDITIONS OF ANY KIND, either express or implied.
 * See the License for the specific language governing permissions and
 * limitations under the License.
 */

package org.apache.shenyu.plugin.base.cache;

import com.google.common.collect.Maps;
import org.apache.shenyu.common.cache.MemorySafeWindowTinyLFUMap;
<<<<<<< HEAD
import org.apache.shenyu.common.cache.WindowTinyLFUMap;
import org.apache.shenyu.common.dto.RuleData;
=======
>>>>>>> 18b3ac1b
import org.apache.shenyu.common.dto.SelectorData;
import org.apache.shenyu.common.utils.MapUtils;

import java.util.Map;
import java.util.Optional;
import java.util.concurrent.ConcurrentMap;


/**
 * The match data cache.
 */
public final class MatchDataCache {

    private static final MatchDataCache INSTANCE = new MatchDataCache();

    /**
     * pluginName -> LRUMap.
     */
    private static final ConcurrentMap<String, Map<String, SelectorData>> SELECTOR_DATA_MAP = Maps.newConcurrentMap();

    private MatchDataCache() {
    }

    /**
     * Gets instance.
     *
     * @return the instance
     */
    public static MatchDataCache getInstance() {
        return INSTANCE;
    }

    /**
     * Remove selector data.
     *
     * @param pluginName the pluginName
     */
    public void removeSelectorData(final String pluginName) {
        SELECTOR_DATA_MAP.remove(pluginName);
    }

    /**
     * Clean selector data.
     */
    public void cleanSelectorData() {
        SELECTOR_DATA_MAP.clear();
    }

    /**
     * Cache selector data.
     *
     * @param path         the path
     * @param selectorData the selector data
     * @param maxMemory    the max memory
     */
    public void cacheSelectorData(final String path, final SelectorData selectorData, final Integer maxMemory) {
        MapUtils.computeIfAbsent(SELECTOR_DATA_MAP, selectorData.getPluginName(), map -> new MemorySafeWindowTinyLFUMap<>(maxMemory, 1 << 16)).put(path, selectorData);
    }

    /**
     * Obtain selector data.
     *
     * @param pluginName the pluginName
     * @param path       the path
     * @return the selector data
     */
    public SelectorData obtainSelectorData(final String pluginName, final String path) {
        final Map<String, SelectorData> lruMap = SELECTOR_DATA_MAP.get(pluginName);
        return Optional.ofNullable(lruMap).orElse(Maps.newHashMap()).get(path);
    }
    
    /**
     * cache rule data.
     *
     * @param path path
     * @param ruleData rule data
     * @param initialCapacity initial capacity
     * @param maximumSize maximum size
     */
    public void cacheRuleData(final String path, final RuleData ruleData, final int initialCapacity, final long maximumSize) {
        MapUtils.computeIfAbsent(RULE_DATA_MAP, ruleData.getPluginName(), map -> new WindowTinyLFUMap<>(initialCapacity, maximumSize)).put(path, ruleData);
    }
    
    /**
     * remove rule data.
     *
     * @param pluginName pluginName
     */
    public void removeRuleData(final String pluginName) {
        RULE_DATA_MAP.remove(pluginName);
    }
    
    /**
     * clear the cache.
     */
    public void cleanRuleDataData() {
        RULE_DATA_MAP.clear();
    }
    
    /**
     * get rule data.
     *
     * @param pluginName pluginName
     * @param path path
     * @return ruleData
     */
    public RuleData obtainRuleData(final String pluginName, final String path) {
        final Map<String, RuleData> lruMap = RULE_DATA_MAP.get(pluginName);
        return Optional.ofNullable(lruMap).orElse(Maps.newHashMap()).get(path);
    }
}<|MERGE_RESOLUTION|>--- conflicted
+++ resolved
@@ -19,11 +19,8 @@
 
 import com.google.common.collect.Maps;
 import org.apache.shenyu.common.cache.MemorySafeWindowTinyLFUMap;
-<<<<<<< HEAD
 import org.apache.shenyu.common.cache.WindowTinyLFUMap;
 import org.apache.shenyu.common.dto.RuleData;
-=======
->>>>>>> 18b3ac1b
 import org.apache.shenyu.common.dto.SelectorData;
 import org.apache.shenyu.common.utils.MapUtils;
 
@@ -43,6 +40,12 @@
      * pluginName -> LRUMap.
      */
     private static final ConcurrentMap<String, Map<String, SelectorData>> SELECTOR_DATA_MAP = Maps.newConcurrentMap();
+    
+    /**
+     * plugin name -> LRU Map.
+     * LRU Map: path -> rule data.
+     */
+    private static final ConcurrentMap<String, Map<String, RuleData>> RULE_DATA_MAP = Maps.newConcurrentMap();
 
     private MatchDataCache() {
     }
