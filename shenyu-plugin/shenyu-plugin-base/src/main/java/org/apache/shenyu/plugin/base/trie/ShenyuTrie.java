--- conflicted
+++ resolved
@@ -118,59 +118,8 @@
         if (StringUtils.isNotBlank(uriPath)) {
             String strippedPath = StringUtils.strip(uriPath, "/");
             String[] pathParts = StringUtils.split(strippedPath, "/");
-<<<<<<< HEAD
             if (ArrayUtils.isEmpty(pathParts)) {
                 return;
-=======
-            if (pathParts.length > 0) {
-                ShenyuTrieNode node = root;
-                for (int i = 0; i < pathParts.length; i++) {
-                    boolean endOfPath = isMatchAllOrWildcard(pathParts[i]) && judgeEqual(i, pathParts.length - 1);
-                    node = putNode0(pathParts[i], node, matchMode, endOfPath);
-                    if (Objects.isNull(node)) {
-                        return;
-                    }
-                }
-                // after insert node, set full path and end of path
-                node.setFullPath(uriPath);
-                node.setEndOfPath(true);
-                node.setSelectorId(ruleData.getSelectorId());
-                node.setBizInfo(bizInfo);
-                if (Objects.isNull(node.getPathRuleCache())) {
-                    node.setPathRuleCache(new WindowTinyLFUMap<>(pathRuleCacheSize));
-                }
-                List<RuleData> ruleDataList = getVal(node.getPathRuleCache(), ruleData.getSelectorId());
-                if (CollectionUtils.isNotEmpty(ruleDataList)) {
-                    // synchronized list
-                    synchronized (ruleData.getSelectorId()) {
-                        ruleDataList.add(ruleData);
-                        ruleDataList.sort(Comparator.comparing(RuleData::getSort));
-                        node.getPathRuleCache().put(ruleData.getSelectorId(), ruleDataList);
-                    }
-                } else {
-                    node.getPathRuleCache().put(ruleData.getSelectorId(), Lists.newArrayList(ruleData));
-                }
-            }
-        }
-    }
-    
-    /**
-     * put node to trie.
-     *
-     * @param segment current string
-     * @param shenyuTrieNode current trie node
-     * @param matchMode match mode
-     * @param isPathEnd end path
-     * @return {@linkplain ShenyuTrieNode}
-     */
-    private ShenyuTrieNode putNode0(final String segment, final ShenyuTrieNode shenyuTrieNode,
-                                    final String matchMode, final boolean isPathEnd) {
-        // if match mode is path pattern, when segment is * and **, return current node
-        if (TrieMatchModeEvent.PATH_PATTERN.getMatchMode().equals(matchMode)) {
-            if (isMatchAll(segment)) {
-                // put node, and return node
-                return this.put(segment, shenyuTrieNode, true);
->>>>>>> b910b853
             }
             ShenyuTrieNode node = root;
             TrieMatchModeEnum trieMatchMode = TrieMatchModeEnum.acquireTrieMatch(matchMode);
@@ -180,6 +129,10 @@
             for (int i = 0; i < pathParts.length; i++) {
                 boolean pathEnd = judgeEqual(i, pathParts.length - 1);
                 node = putNode0(pathParts[i], node, pathEnd);
+                if (Objects.isNull(node)) {
+                    remove(StringUtils.join(pathParts, "/", 0, i), ruleData);
+                    return;
+                }
             }
             // after insert node, set full path and end of path
             node.setFullPath(uriPath);
