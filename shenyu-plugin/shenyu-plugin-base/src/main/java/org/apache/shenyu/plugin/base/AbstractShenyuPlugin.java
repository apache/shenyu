/*
 * Licensed to the Apache Software Foundation (ASF) under one or more
 * contributor license agreements.  See the NOTICE file distributed with
 * this work for additional information regarding copyright ownership.
 * The ASF licenses this file to You under the Apache License, Version 2.0
 * (the "License"); you may not use this file except in compliance with
 * the License.  You may obtain a copy of the License at
 *
 *     http://www.apache.org/licenses/LICENSE-2.0
 *
 * Unless required by applicable law or agreed to in writing, software
 * distributed under the License is distributed on an "AS IS" BASIS,
 * WITHOUT WARRANTIES OR CONDITIONS OF ANY KIND, either express or implied.
 * See the License for the specific language governing permissions and
 * limitations under the License.
 */

package org.apache.shenyu.plugin.base;

import org.apache.commons.collections4.CollectionUtils;
import org.apache.commons.lang3.StringUtils;
import org.apache.commons.lang3.tuple.Pair;
import org.apache.shenyu.common.config.ShenyuConfig;
import org.apache.shenyu.common.constant.Constants;
import org.apache.shenyu.common.dto.ConditionData;
import org.apache.shenyu.common.dto.PluginData;
import org.apache.shenyu.common.dto.RuleData;
import org.apache.shenyu.common.dto.SelectorData;
import org.apache.shenyu.common.enums.MatchModeEnum;
import org.apache.shenyu.common.enums.SelectorTypeEnum;
import org.apache.shenyu.common.enums.TrieCacheTypeEnum;
import org.apache.shenyu.common.utils.ListUtil;
import org.apache.shenyu.common.utils.LogUtils;
import org.apache.shenyu.plugin.api.ShenyuPlugin;
import org.apache.shenyu.plugin.api.ShenyuPluginChain;
import org.apache.shenyu.plugin.api.utils.SpringBeanUtils;
import org.apache.shenyu.plugin.base.cache.BaseDataCache;
import org.apache.shenyu.plugin.base.cache.MatchDataCache;
import org.apache.shenyu.plugin.base.condition.strategy.MatchStrategyFactory;
import org.apache.shenyu.plugin.base.trie.ShenyuTrie;
import org.apache.shenyu.plugin.base.trie.ShenyuTrieNode;
import org.slf4j.Logger;
import org.slf4j.LoggerFactory;
import org.springframework.web.server.ServerWebExchange;
import reactor.core.publisher.Mono;

import java.util.Collection;
import java.util.Collections;
import java.util.Comparator;
import java.util.List;
import java.util.Map;
import java.util.Objects;
import java.util.stream.Collectors;

/**
 * abstract shenyu plugin please extends.
 */
public abstract class AbstractShenyuPlugin implements ShenyuPlugin {

    private static final Logger LOG = LoggerFactory.getLogger(AbstractShenyuPlugin.class);

    private static final String URI_CONDITION_TYPE = "uri";
    
    private ShenyuTrie selectorTrie;
    
    private ShenyuTrie ruleTrie;
    
    private ShenyuConfig.SelectorMatchCache selectorMatchConfig;
    
<<<<<<< HEAD
    private ShenyuConfig.RuleMatchCache ruleMatchConfig;

=======
    private ShenyuConfig.ShenyuTrieConfig trieConfig;
    
>>>>>>> 3ee258a4
    /**
     * this is Template Method child has Implement your own logic.
     *
     * @param exchange exchange the current server exchange {@linkplain ServerWebExchange}
     * @param chain chain the current chain  {@linkplain ServerWebExchange}
     * @param selector selector    {@linkplain SelectorData}
     * @param rule rule    {@linkplain RuleData}
     * @return {@code Mono<Void>} to indicate when request handling is complete
     */
    protected abstract Mono<Void> doExecute(ServerWebExchange exchange, ShenyuPluginChain chain, SelectorData selector, RuleData rule);

    /**
     * Process the Web request and (optionally) delegate to the next
     * {@code ShenyuPlugin} through the given {@link ShenyuPluginChain}.
     *
     * @param exchange the current server exchange
     * @param chain    provides a way to delegate to the next plugin
     * @return {@code Mono<Void>} to indicate when request processing is complete
     */
    @Override
    public Mono<Void> execute(final ServerWebExchange exchange, final ShenyuPluginChain chain) {
        initCacheConfig();
        final String pluginName = named();
        PluginData pluginData = BaseDataCache.getInstance().obtainPluginData(pluginName);
        // early exit
        if (Objects.isNull(pluginData) || !pluginData.getEnabled()) {
            return chain.execute(exchange);
        }
        final String path = exchange.getRequest().getURI().getPath();
        List<SelectorData> selectors = BaseDataCache.getInstance().obtainSelectorData(pluginName);
        if (CollectionUtils.isEmpty(selectors)) {
            return handleSelectorIfNull(pluginName, exchange, chain);
        }
        SelectorData selectorData = obtainSelectorDataCacheIfEnabled(path);
        // handle Selector
        if (Objects.nonNull(selectorData) && StringUtils.isBlank(selectorData.getId())) {
            return handleSelectorIfNull(pluginName, exchange, chain);
        }
        if (Objects.isNull(selectorData)) {
            selectorData = trieMatchSelector(exchange, pluginName, path);
            if (Objects.isNull(selectorData)) {
                selectorData = defaultMatchSelector(exchange, selectors, path);
                if (Objects.isNull(selectorData)) {
                    return handleSelectorIfNull(pluginName, exchange, chain);
                }
            }
        }
        printLog(selectorData, pluginName);
        if (!selectorData.getContinued()) {
            // if continued， not match rules
            return doExecute(exchange, chain, selectorData, defaultRuleData(selectorData));
        }
        List<RuleData> rules = BaseDataCache.getInstance().obtainRuleData(selectorData.getId());
        if (CollectionUtils.isEmpty(rules)) {
            return handleRuleIfNull(pluginName, exchange, chain);
        }
        if (selectorData.getType() == SelectorTypeEnum.FULL_FLOW.getCode()) {
            //get last
            RuleData rule = rules.get(rules.size() - 1);
            printLog(rule, pluginName);
            return doExecute(exchange, chain, selectorData, rule);
        }
        // lru map as L1 cache,the cache is enabled by default.
        // if the L1 cache fails to hit, using L2 cache based on trie cache.
        // if the L2 cache fails to hit, execute default strategy.
        RuleData ruleData = obtainRuleDataCacheIfEnabled(path);
        if (Objects.nonNull(ruleData) && Objects.isNull(ruleData.getId())) {
            return handleRuleIfNull(pluginName, exchange, chain);
        }
        if (Objects.isNull(ruleData)) {
            // L1 cache not exist data, try to get data through trie cache
            ruleData = trieMatchRule(exchange, selectorData, path);
            // trie cache fails to hit, execute default strategy
            if (Objects.isNull(ruleData)) {
                ruleData = defaultMatchRule(exchange, rules, path);
                if (Objects.isNull(ruleData)) {
                    return handleRuleIfNull(pluginName, exchange, chain);
                }
            }
        }
        printLog(ruleData, pluginName);
        return doExecute(exchange, chain, selectorData, ruleData);
    }

    private void initCacheConfig() {
        if (Objects.isNull(selectorMatchConfig) || Objects.isNull(ruleMatchConfig)) {
            ShenyuConfig shenyuConfig = SpringBeanUtils.getInstance().getBean(ShenyuConfig.class);
            selectorMatchConfig = shenyuConfig.getSelectorMatchCache();
            ruleMatchConfig = shenyuConfig.getRuleMatchCache();
        }
        if (Objects.isNull(selectorTrie) || Objects.isNull(ruleTrie)) {
            selectorTrie = SpringBeanUtils.getInstance().getBean(TrieCacheTypeEnum.SELECTOR.getTrieType());
            ruleTrie = SpringBeanUtils.getInstance().getBean(TrieCacheTypeEnum.RULE.getTrieType());
        }
    }
    
    private SelectorData obtainSelectorDataCacheIfEnabled(final String path) {
        return selectorMatchConfig.getCache().getEnabled() ? MatchDataCache.getInstance().obtainSelectorData(named(), path) : null;
    }
    
    private RuleData obtainRuleDataCacheIfEnabled(final String path) {
        return ruleMatchConfig.getCache().getEnabled() ? MatchDataCache.getInstance().obtainRuleData(named(), path) : null;
    }

    private void cacheSelectorData(final String path, final SelectorData selectorData) {
        if (Boolean.FALSE.equals(selectorMatchConfig.getCache().getEnabled()) || Objects.isNull(selectorData)
                || Boolean.FALSE.equals(selectorData.getMatchRestful())) {
            return;
        }
        int initialCapacity = selectorMatchConfig.getCache().getInitialCapacity();
        long maximumSize = selectorMatchConfig.getCache().getMaximumSize();
        if (StringUtils.isBlank(selectorData.getId())) {
            MatchDataCache.getInstance().cacheSelectorData(path, selectorData, initialCapacity, maximumSize);
            return;
        }
        List<ConditionData> conditionList = selectorData.getConditionList();
        if (CollectionUtils.isNotEmpty(conditionList)) {
            boolean isUriCondition = conditionList.stream().allMatch(v -> URI_CONDITION_TYPE.equals(v.getParamType()));
            if (isUriCondition) {
                MatchDataCache.getInstance().cacheSelectorData(path, selectorData, initialCapacity, maximumSize);
            }
        }
    }
    
    private void cacheRuleData(final String path, final RuleData ruleData) {
        // if the ruleCache is disabled or rule data is null, not cache rule data.
        if (Boolean.FALSE.equals(ruleMatchConfig.getCache().getEnabled()) || Objects.isNull(ruleData)
                || Boolean.FALSE.equals(ruleData.getMatchRestful())) {
            return;
        }
        int initialCapacity = ruleMatchConfig.getCache().getInitialCapacity();
        long maximumSize = ruleMatchConfig.getCache().getMaximumSize();
        if (StringUtils.isBlank(ruleData.getId())) {
            MatchDataCache.getInstance().cacheRuleData(path, ruleData, initialCapacity, maximumSize);
            return;
        }
        List<ConditionData> conditionList = ruleData.getConditionDataList();
        if (CollectionUtils.isNotEmpty(conditionList)) {
            boolean isUriCondition = conditionList.stream().allMatch(v -> URI_CONDITION_TYPE.equals(v.getParamType()));
            if (isUriCondition) {
                MatchDataCache.getInstance().cacheRuleData(path, ruleData, initialCapacity, maximumSize);
            }
        }
    }

    private RuleData defaultRuleData(final SelectorData selectorData) {
        RuleData ruleData = new RuleData();
        ruleData.setSelectorId(selectorData.getId());
        ruleData.setPluginName(selectorData.getPluginName());
        ruleData.setId(Constants.DEFAULT_RULE);
        return ruleData;
    }
    
    /**
     * Handle selector if null mono.
     *
     * @param pluginName the plugin name
     * @param exchange the exchange
     * @param chain the chain
     * @return the mono
     */
    protected Mono<Void> handleSelectorIfNull(final String pluginName, final ServerWebExchange exchange, final ShenyuPluginChain chain) {
        return chain.execute(exchange);
    }
    
    /**
     * Handle rule if null mono.
     *
     * @param pluginName the plugin name
     * @param exchange the exchange
     * @param chain the chain
     * @return the mono
     */
    protected Mono<Void> handleRuleIfNull(final String pluginName, final ServerWebExchange exchange, final ShenyuPluginChain chain) {
        return chain.execute(exchange);
    }

    private Pair<Boolean, SelectorData> matchSelector(final ServerWebExchange exchange, final Collection<SelectorData> selectors) {
        List<SelectorData> filterCollectors = selectors.stream()
                .filter(selector -> selector.getEnabled() && filterSelector(selector, exchange))
                .distinct()
                .collect(Collectors.toList());
        if (filterCollectors.size() > 1) {
            return Pair.of(Boolean.FALSE, manyMatchSelector(filterCollectors));
        } else {
            return Pair.of(Boolean.TRUE, filterCollectors.stream().findFirst().orElse(null));
        }
    }

    private SelectorData manyMatchSelector(final List<SelectorData> filterCollectors) {
        //What needs to be dealt with here is the and condition. If the number of and conditions is the same and is matched at the same time,
        // it will be sorted by the sort field.
        Map<Integer, List<Pair<Integer, SelectorData>>> collect =
                filterCollectors.stream().map(selector -> {
                    boolean match = MatchModeEnum.match(selector.getMatchMode(), MatchModeEnum.AND);
                    int sort = 0;
                    if (match) {
                        sort = selector.getConditionList().size();
                    }
                    return Pair.of(sort, selector);
                }).collect(Collectors.groupingBy(Pair::getLeft));
        Integer max = Collections.max(collect.keySet());
        List<Pair<Integer, SelectorData>> pairs = collect.get(max);
        return pairs.stream().map(Pair::getRight).min(Comparator.comparing(SelectorData::getSort)).orElse(null);
    }

    private Boolean filterSelector(final SelectorData selector, final ServerWebExchange exchange) {
        if (selector.getType() == SelectorTypeEnum.CUSTOM_FLOW.getCode()) {
            if (CollectionUtils.isEmpty(selector.getConditionList())) {
                return false;
            }
            return MatchStrategyFactory.match(selector.getMatchMode(), selector.getConditionList(), exchange);
        }
        return true;
    }

    private Pair<Boolean, RuleData> matchRule(final ServerWebExchange exchange, final Collection<RuleData> rules) {
        List<RuleData> filterRuleData = rules.stream()
                .filter(rule -> filterRule(rule, exchange))
                .distinct()
                .collect(Collectors.toList());
        if (filterRuleData.size() > 1) {
            return Pair.of(Boolean.FALSE, manyMatchRule(filterRuleData));
        } else {
            return Pair.of(Boolean.TRUE, filterRuleData.stream().findFirst().orElse(null));
        }
    }

    private RuleData manyMatchRule(final List<RuleData> filterRuleData) {
        Map<Integer, List<Pair<Integer, RuleData>>> collect =
                filterRuleData.stream().map(rule -> {
                    boolean match = MatchModeEnum.match(rule.getMatchMode(), MatchModeEnum.AND);
                    int sort = 0;
                    if (match) {
                        sort = rule.getConditionDataList().size();
                    }
                    return Pair.of(sort, rule);
                }).collect(Collectors.groupingBy(Pair::getLeft));
        Integer max = Collections.max(collect.keySet());
        List<Pair<Integer, RuleData>> pairs = collect.get(max);
        return pairs.stream().map(Pair::getRight).min(Comparator.comparing(RuleData::getSort)).orElse(null);
    }

    private Boolean filterRule(final RuleData ruleData, final ServerWebExchange exchange) {
        return ruleData.getEnabled() && MatchStrategyFactory.match(ruleData.getMatchMode(), ruleData.getConditionDataList(), exchange);
    }
    
    private SelectorData trieMatchSelector(final ServerWebExchange exchange, final String pluginName, final String path) {
        if (!selectorMatchConfig.getTrie().getEnabled()) {
            return null;
        }
        SelectorData selectorData = null;
        ShenyuTrieNode shenyuTrieNode = selectorTrie.match(path, pluginName);
        if (Objects.nonNull(shenyuTrieNode)) {
            LogUtils.info(LOG, "{} selector match path from shenyu trie");
            List<?> collection = shenyuTrieNode.getPathCache().get(pluginName);
            if (CollectionUtils.isNotEmpty(collection)) {
                Pair<Boolean, SelectorData> selectorDataPair;
                if (collection.size() > 1) {
                    selectorDataPair = matchSelector(exchange, ListUtil.castLit(collection, SelectorData.class));
                } else {
                    Object selectorObj = collection.stream().findFirst().orElse(null);
                    SelectorData selector = Objects.nonNull(selectorObj) ? (SelectorData) selectorObj : null;
                    boolean cached = Objects.nonNull(selector) && selector.getConditionList().stream().allMatch(condition -> URI_CONDITION_TYPE.equals(condition.getParamType()));
                    selectorDataPair = Pair.of(cached, selector);
                }
                selectorData = selectorDataPair.getRight();
                if (selectorDataPair.getLeft() && Objects.nonNull(selectorData)) {
                    cacheSelectorData(path, selectorData);
                }
            }
        }
        return selectorData;
    }
    
    private RuleData trieMatchRule(final ServerWebExchange exchange, final SelectorData selectorData, final String path) {
        if (!ruleMatchConfig.getTrie().getEnabled()) {
            return null;
        }
        RuleData ruleData = null;
        ShenyuTrieNode shenyuTrieNode = ruleTrie.match(path, selectorData.getId());
        if (Objects.nonNull(shenyuTrieNode)) {
            LogUtils.info(LOG, "{} rule match path from shenyu trie", named());
            List<?> collection = shenyuTrieNode.getPathCache().get(selectorData.getId());
            if (CollectionUtils.isNotEmpty(collection)) {
                Pair<Boolean, RuleData> ruleDataPair;
                if (collection.size() > 1) {
                    ruleDataPair = matchRule(exchange, ListUtil.castLit(collection, RuleData.class));
                } else {
                    Object ruleObj = collection.stream().findFirst().orElse(null);
                    RuleData rule = Objects.nonNull(ruleObj) ? (RuleData) ruleObj : null;
                    boolean cached = Objects.nonNull(rule) && rule.getConditionDataList().stream().allMatch(condition -> URI_CONDITION_TYPE.equals(condition.getParamType()));
                    ruleDataPair = Pair.of(cached, rule);
                }
                ruleData = ruleDataPair.getRight();
                if (ruleDataPair.getLeft() && Objects.nonNull(ruleData)) {
                    // exist only one rule data, cache rule
                    cacheRuleData(path, ruleData);
                }
            }
        }
        return ruleData;
    }
    
    private SelectorData defaultMatchSelector(final ServerWebExchange exchange, final List<SelectorData> selectors, final String path) {
        Pair<Boolean, SelectorData> matchSelectorPair = matchSelector(exchange, selectors);
        SelectorData selectorData = matchSelectorPair.getRight();
        if (Objects.nonNull(selectorData)) {
            LogUtils.info(LOG, "{} selector match success from default strategy", named());
            // cache selector data
            if (matchSelectorPair.getLeft()) {
                cacheSelectorData(path, selectorData);
            }
            return selectorData;
        } else {
            // if not match selector, cache empty selector data.
            if (matchSelectorPair.getLeft()) {
                SelectorData emptySelectorData = SelectorData.builder().pluginName(named()).build();
                cacheSelectorData(path, emptySelectorData);
            }
            return null;
        }
    }
    
    private RuleData defaultMatchRule(final ServerWebExchange exchange, final List<RuleData> rules, final String path) {
        Pair<Boolean, RuleData> matchRulePair = matchRule(exchange, rules);
        RuleData ruleData = matchRulePair.getRight();
        if (Objects.nonNull(ruleData)) {
            LOG.info("{} rule match path from default strategy", named());
            // cache rule data
            if (matchRulePair.getLeft()) {
                cacheRuleData(path, ruleData);
            }
            return ruleData;
        } else {
            // if not match rule, cache empty rule data.
            if (matchRulePair.getLeft()) {
                RuleData emptyRuleData = RuleData.builder().pluginName(named()).build();
                cacheRuleData(path, emptyRuleData);
            }
            return null;
        }
    }
    
    /**
     * print selector log.
     * please don't delete this method or refactor {@linkplain org.apache.shenyu.plugin.base.AbstractShenyuPlugin#printLog}
     * because instanceof and class cast waste 10% cpu.
     *
     * @param selectorData selector data
     * @param pluginName plugin name
     */
    private void printLog(final SelectorData selectorData, final String pluginName) {
        if (selectorData.getLogged()) {
            LOG.info("{} selector success match , selector name :{}", pluginName, selectorData.getName());
        }
    }
    
    /**
     * print rule log.
     *
     * @param ruleData rule data
     * @param pluginName plugin name
     */
    private void printLog(final RuleData ruleData, final String pluginName) {
        if (ruleData.getLoged()) {
            LOG.info("{} rule success match , rule name :{}", pluginName, ruleData.getName());
        }
    }
    
}<|MERGE_RESOLUTION|>--- conflicted
+++ resolved
@@ -67,13 +67,8 @@
     
     private ShenyuConfig.SelectorMatchCache selectorMatchConfig;
     
-<<<<<<< HEAD
     private ShenyuConfig.RuleMatchCache ruleMatchConfig;
 
-=======
-    private ShenyuConfig.ShenyuTrieConfig trieConfig;
-    
->>>>>>> 3ee258a4
     /**
      * this is Template Method child has Implement your own logic.
      *
