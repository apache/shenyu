--- conflicted
+++ resolved
@@ -146,37 +146,6 @@
     }
 
     @Test
-<<<<<<< HEAD
-    void testExtractPromptNullOrEmpty() {
-        assertEquals("", configService.extractPrompt(""));
-        assertNull(configService.extractPrompt(null));
-    }
-
-    @Test
-    void testExtractPromptWithFallbackAndPrompt() {
-        String requestBody = "{\"fallbackConfig\": {\"model\": \"test\"}, \"prompt\": \"hello\"}";
-
-        String result = configService.extractPrompt(requestBody);
-
-        assertEquals("hello", result);
-    }
-
-    @Test
-    void testExtractPromptWithFallbackAndContent() {
-        String requestBody = "{\"fallbackConfig\": {\"model\": \"test\"}, \"content\": \"hi\"}";
-
-        String result = configService.extractPrompt(requestBody);
-
-        assertEquals("hi", result);
-    }
-
-    @Test
-    void testExtractPromptWithFallbackButNoPromptOrContent() {
-        String requestBody = "{\"fallbackConfig\": {\"model\": \"test\"}}";
-
-        String result = configService.extractPrompt(requestBody);
-
-=======
     void testExtractPromptNullInput() {
         String result = configService.extractPrompt(null);
         assertEquals(null, result);
@@ -227,33 +196,18 @@
     void testExtractPromptWithFallbackConfigButNoPromptOrContent() {
         String requestBody = "{\"fallbackConfig\": {\"model\": \"test-model\"}, \"messages\": [{\"role\": \"user\"}]}";
         String result = configService.extractPrompt(requestBody);
->>>>>>> bbdcbfeb
-        assertEquals(requestBody, result);
-    }
-
-    @Test
-<<<<<<< HEAD
-    void testExtractPromptWithoutFallbackConfig() {
-        String requestBody = "{\"prompt\": \"hello\"}";
-
-        String result = configService.extractPrompt(requestBody);
-
-=======
+        assertEquals(requestBody, result);
+    }
+
+    @Test
     void testExtractPromptWithoutPromptOrContent() {
         String requestBody = "{\"messages\": [{\"role\": \"user\", \"content\": \"hello\"}]}";
         String result = configService.extractPrompt(requestBody);
->>>>>>> bbdcbfeb
         assertEquals(requestBody, result);
     }
 
     @Test
     void testExtractPromptMalformedJson() {
-<<<<<<< HEAD
-        String requestBody = "{\"fallbackConfig\": {\"model\": \"test\"";
-
-        String result = configService.extractPrompt(requestBody);
-
-=======
         String requestBody = "{\"prompt\": \"test\"";
         String result = configService.extractPrompt(requestBody);
         assertEquals(requestBody, result);
@@ -263,7 +217,6 @@
     void testExtractPromptEmptyJson() {
         String requestBody = "{}";
         String result = configService.extractPrompt(requestBody);
->>>>>>> bbdcbfeb
         assertEquals(requestBody, result);
     }
 }