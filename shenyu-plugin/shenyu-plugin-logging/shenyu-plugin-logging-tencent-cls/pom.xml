<?xml version="1.0" encoding="UTF-8"?>
<!--
  ~ Licensed to the Apache Software Foundation (ASF) under one or more
  ~ contributor license agreements.  See the NOTICE file distributed with
  ~ this work for additional information regarding copyright ownership.
  ~ The ASF licenses this file to You under the Apache License, Version 2.0
  ~ (the "License"); you may not use this file except in compliance with
  ~ the License.  You may obtain a copy of the License at
  ~
  ~     http://www.apache.org/licenses/LICENSE-2.0
  ~
  ~ Unless required by applicable law or agreed to in writing, software
  ~ distributed under the License is distributed on an "AS IS" BASIS,
  ~ WITHOUT WARRANTIES OR CONDITIONS OF ANY KIND, either express or implied.
  ~ See the License for the specific language governing permissions and
  ~ limitations under the License.
  -->

<project xmlns="http://maven.apache.org/POM/4.0.0" xmlns:xsi="http://www.w3.org/2001/XMLSchema-instance" xsi:schemaLocation="http://maven.apache.org/POM/4.0.0 http://maven.apache.org/xsd/maven-4.0.0.xsd">
    <parent>
        <groupId>org.apache.shenyu</groupId>
        <artifactId>shenyu-plugin-logging</artifactId>
        <version>2.6.0-SNAPSHOT</version>
    </parent>
    <modelVersion>4.0.0</modelVersion>
    <artifactId>shenyu-plugin-logging-tencent-cls</artifactId>

<<<<<<< HEAD
    <properties>
        <maven.compiler.source>8</maven.compiler.source>
        <maven.compiler.target>8</maven.compiler.target>
        <aliyun-log.version>0.6.70</aliyun-log.version>
        <protobuf-java.version>3.19.2</protobuf-java.version>
        <tencent-log-sdk.version>1.0.14</tencent-log-sdk.version>
    </properties>

=======
>>>>>>> d08039be
    <dependencies>
        <dependency>
            <groupId>org.apache.shenyu</groupId>
            <artifactId>shenyu-plugin-logging-common</artifactId>
            <version>${project.version}</version>
        </dependency>
        
        <dependency>
            <groupId>com.tencentcloudapi.cls</groupId>
            <artifactId>tencentcloud-cls-sdk-java</artifactId>
            <version>${tencent-log-sdk.version}</version>
            <exclusions>
                <exclusion>
                    <groupId>org.slf4j</groupId>
                    <artifactId>slf4j-api</artifactId>
                </exclusion>
                <exclusion>
                    <groupId>ch.qos.logback</groupId>
                    <artifactId>logback-core</artifactId>
                </exclusion>
                <exclusion>
                    <groupId>ch.qos.logback</groupId>
                    <artifactId>logback-classic</artifactId>
                </exclusion>
            </exclusions>
        </dependency>
    </dependencies>

</project><|MERGE_RESOLUTION|>--- conflicted
+++ resolved
@@ -25,17 +25,6 @@
     <modelVersion>4.0.0</modelVersion>
     <artifactId>shenyu-plugin-logging-tencent-cls</artifactId>
 
-<<<<<<< HEAD
-    <properties>
-        <maven.compiler.source>8</maven.compiler.source>
-        <maven.compiler.target>8</maven.compiler.target>
-        <aliyun-log.version>0.6.70</aliyun-log.version>
-        <protobuf-java.version>3.19.2</protobuf-java.version>
-        <tencent-log-sdk.version>1.0.14</tencent-log-sdk.version>
-    </properties>
-
-=======
->>>>>>> d08039be
     <dependencies>
         <dependency>
             <groupId>org.apache.shenyu</groupId>
