--- conflicted
+++ resolved
@@ -17,23 +17,10 @@
 
 package org.apache.shenyu.plugin.logging.rocketmq.handler;
 
-<<<<<<< HEAD
-import org.apache.commons.collections4.CollectionUtils;
-import org.apache.commons.lang3.StringUtils;
-import org.apache.shenyu.common.dto.ConditionData;
-import org.apache.shenyu.common.dto.SelectorData;
-=======
 import org.apache.shenyu.common.dto.PluginData;
->>>>>>> 3b3b64f8
 import org.apache.shenyu.common.enums.PluginEnum;
 import org.apache.shenyu.common.utils.GsonUtils;
-<<<<<<< HEAD
-import org.apache.shenyu.plugin.logging.common.collector.LogCollector;
-import org.apache.shenyu.plugin.logging.common.constant.GenericLoggingConstant;
-import org.apache.shenyu.plugin.logging.common.handler.AbstractLogPluginDataHandler;
-=======
 import org.apache.shenyu.plugin.logging.common.handler.AbstractPluginDataHandler;
->>>>>>> 3b3b64f8
 import org.apache.shenyu.plugin.logging.rocketmq.client.RocketMQLogCollectClient;
 import org.apache.shenyu.plugin.logging.rocketmq.collector.RocketMQLogCollector;
 import org.apache.shenyu.plugin.logging.rocketmq.config.RocketMQLogCollectConfig;
@@ -43,33 +30,20 @@
 /**
  * The type logging rocketmq plugin data handler.
  */
-<<<<<<< HEAD
 public class LoggingRocketMQPluginDataHandler extends AbstractLogPluginDataHandler<RocketMQLogCollectConfig.RocketMQLogConfig> {
-=======
-public class LoggingRocketMQPluginDataHandler extends AbstractPluginDataHandler<RocketMQLogCollectConfig.LogApiConfig> {
->>>>>>> 3b3b64f8
 
     private static final Logger LOG = LoggerFactory.getLogger(LoggingRocketMQPluginDataHandler.class);
 
     private static final RocketMQLogCollectClient ROCKET_MQ_LOG_COLLECT_CLIENT = new RocketMQLogCollectClient();
 
-<<<<<<< HEAD
-    private static final String EMPTY_JSON = "{}";
-
-    private static final Map<String, List<String>> SELECT_ID_URI_LIST_MAP = new ConcurrentHashMap<>();
-    
-    private static final Map<String, RocketMQLogCollectConfig.LogApiConfig> SELECT_API_CONFIG_MAP = new ConcurrentHashMap<>();
-=======
     public LoggingRocketMQPluginDataHandler() {
         super(RocketMQLogCollectConfig.LogApiConfig.class);
     }
->>>>>>> 3b3b64f8
 
     /**
      * logCollector.
      */
     @Override
-<<<<<<< HEAD
     protected LogCollector logCollector() {
         return RocketMQLogCollector.getInstance();
     }
@@ -87,24 +61,6 @@
         properties.setProperty(GenericLoggingConstant.NAMESERVER_ADDRESS, globalLogConfig.getNamesrvAddr());
         properties.setProperty(GenericLoggingConstant.PRODUCER_GROUP, globalLogConfig.getProducerGroup());
         ROCKET_MQ_LOG_COLLECT_CLIENT.initProducer(properties);
-=======
-    public void handlerPlugin(final PluginData pluginData) {
-        LOG.info("handler loggingRocketMQ Plugin data:{}", GsonUtils.getGson().toJson(pluginData));
-        if (pluginData.getEnabled()) {
-            RocketMQLogCollectConfig.RocketMQLogConfig globalLogConfig = GsonUtils.getInstance().fromJson(pluginData.getConfig(),
-                RocketMQLogCollectConfig.RocketMQLogConfig.class);
-            RocketMQLogCollectConfig.INSTANCE.setRocketMQLogConfig(globalLogConfig);
-            // start rocketmq producer
-            ROCKET_MQ_LOG_COLLECT_CLIENT.initClient(globalLogConfig);
-            RocketMQLogCollector.getInstance().start();
-        } else {
-            try {
-                RocketMQLogCollector.getInstance().close();
-            } catch (Exception e) {
-                LOG.error("close log collector error", e);
-            }
-        }
->>>>>>> 3b3b64f8
     }
 
     @Override
