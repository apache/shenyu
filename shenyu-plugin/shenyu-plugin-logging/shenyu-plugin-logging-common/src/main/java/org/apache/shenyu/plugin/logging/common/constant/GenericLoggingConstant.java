--- conflicted
+++ resolved
@@ -70,8 +70,7 @@
     /**
      * aliyun sls topic.
      */
-<<<<<<< HEAD
-    public static final String TOPIC = "Topic";
+    public static final String TOPIC = "topic";
 
     /**
      * tencent cls secretId.
@@ -138,10 +137,6 @@
      */
     public static final String MAX_RETRY_BACKOFF_MS = "maxRetryBackoffMs";
 
-=======
-    public static final String TOPIC = "topic";
-    
->>>>>>> 2e56cb7e
     /**
      * send thread config.
      */
