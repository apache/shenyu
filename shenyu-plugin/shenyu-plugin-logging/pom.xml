--- conflicted
+++ resolved
@@ -33,10 +33,7 @@
         <module>shenyu-plugin-logging-kafka</module>
         <module>shenyu-plugin-logging-elasticsearch</module>
         <module>shenyu-plugin-logging-aliyun-sls</module>
-<<<<<<< HEAD
+        <module>shenyu-plugin-logging-pulsar</module>
         <module>shenyu-plugin-logging-clickhouse</module>
-=======
-        <module>shenyu-plugin-logging-pulsar</module>
->>>>>>> fb72cab9
     </modules>
 </project>