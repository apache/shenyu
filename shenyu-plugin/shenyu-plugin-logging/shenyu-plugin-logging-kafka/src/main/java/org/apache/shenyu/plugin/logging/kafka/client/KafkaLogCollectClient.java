--- conflicted
+++ resolved
@@ -77,13 +77,8 @@
         if (isStarted.get()) {
             close();
         }
-<<<<<<< HEAD
-        String topic = config.getTopic();
+        String topic = "shenyu-access-logging";
         String nameserverAddress = config.getNamesrvAddr();
-=======
-        String topic = "shenyu-access-logging";
-        String nameserverAddress = props.getProperty("bootstrap.servers");
->>>>>>> 2e56cb7e
         if (StringUtils.isBlank(topic) || StringUtils.isBlank(nameserverAddress)) {
             LOG.error("init kafkaLogCollectClient error, please check topic or nameserverAddress");
             return;
@@ -94,8 +89,6 @@
         props.put(ProducerConfig.KEY_SERIALIZER_CLASS_CONFIG, StringSerializer.class.getName());
         props.put(ProducerConfig.VALUE_SERIALIZER_CLASS_CONFIG, StringSerializer.class.getName());
         props.put(CommonClientConfigs.BOOTSTRAP_SERVERS_CONFIG, config.getNamesrvAddr());
-        props.put(GenericLoggingConstant.TOPIC, config.getTopic());
-        props.put(GenericLoggingConstant.NAMESERVER_ADDRESS, config.getTopic());
         producer = new KafkaProducer<>(props);
         ProducerRecord<String, String> record = new ProducerRecord<>("shenyu-access-logging", StringSerializer.class.getName(), StringSerializer.class.getName());
         try {
