/*
 * Licensed to the Apache Software Foundation (ASF) under one or more
 * contributor license agreements.  See the NOTICE file distributed with
 * this work for additional information regarding copyright ownership.
 * The ASF licenses this file to You under the Apache License, Version 2.0
 * (the "License"); you may not use this file except in compliance with
 * the License.  You may obtain a copy of the License at
 *
 *     http://www.apache.org/licenses/LICENSE-2.0
 *
 * Unless required by applicable law or agreed to in writing, software
 * distributed under the License is distributed on an "AS IS" BASIS,
 * WITHOUT WARRANTIES OR CONDITIONS OF ANY KIND, either express or implied.
 * See the License for the specific language governing permissions and
 * limitations under the License.
 */

package org.apache.shenyu.plugin.logging.kafka.handler;

<<<<<<< HEAD
import java.util.ArrayList;
import java.util.List;
import java.util.Map;
import java.util.Properties;
import java.text.MessageFormat;
import java.util.concurrent.ConcurrentHashMap;
import org.apache.commons.collections4.CollectionUtils;
import org.apache.commons.lang3.StringUtils;
import org.apache.kafka.clients.CommonClientConfigs;
import org.apache.kafka.clients.producer.ProducerConfig;
import org.apache.kafka.common.config.SaslConfigs;
import org.apache.kafka.common.serialization.StringSerializer;
import org.apache.shenyu.common.dto.ConditionData;
import org.apache.shenyu.common.dto.PluginData;
import org.apache.shenyu.common.dto.SelectorData;
import org.apache.shenyu.common.enums.PluginEnum;
import org.apache.shenyu.common.enums.SelectorTypeEnum;
import org.apache.shenyu.common.utils.GsonUtils;
import org.apache.shenyu.plugin.base.handler.PluginDataHandler;
import org.apache.shenyu.plugin.logging.common.constant.GenericLoggingConstant;
import org.apache.shenyu.plugin.logging.kafka.collector.KafkaLogCollector;
import org.apache.shenyu.plugin.logging.kafka.config.KafkaLogCollectConfig;
import org.apache.shenyu.plugin.logging.kafka.client.KafkaLogCollectClient;
import org.slf4j.Logger;
import org.slf4j.LoggerFactory;
=======
import org.apache.shenyu.common.enums.PluginEnum;
import org.apache.shenyu.plugin.logging.common.collector.LogCollector;
import org.apache.shenyu.plugin.logging.common.handler.AbstractLogPluginDataHandler;
import org.apache.shenyu.plugin.logging.kafka.client.KafkaLogCollectClient;
import org.apache.shenyu.plugin.logging.kafka.collector.KafkaLogCollector;
import org.apache.shenyu.plugin.logging.kafka.config.KafkaLogCollectConfig;
>>>>>>> 128b055a


/**
 * The type logging kafka plugin data handler.
 */
public class LoggingKafkaPluginDataHandler extends AbstractLogPluginDataHandler<KafkaLogCollectConfig.KafkaLogConfig, KafkaLogCollectConfig.LogApiConfig> {

    private static final KafkaLogCollectClient KAFKA_LOG_COLLECT_CLIENT = new KafkaLogCollectClient();

    /**
     * logCollector.
     */
    @Override
    protected LogCollector logCollector() {
        return KafkaLogCollector.getInstance();
    }

    /**
     * doRefreshConfig.
     *
     * @param globalLogConfig globalLogConfig
     */
<<<<<<< HEAD
    public static Map<String, KafkaLogCollectConfig.LogApiConfig> getSelectApiConfigMap() {
        return SELECT_API_CONFIG_MAP;
    }

    /**
     * start or close kafka client.
     */
    @Override
    public void handlerPlugin(final PluginData pluginData) {
        LOG.info("handler loggingKafka Plugin data:{}", GsonUtils.getGson().toJson(pluginData));
        if (pluginData.getEnabled()) {
            KafkaLogCollectConfig.KafkaLogConfig globalLogConfig = GsonUtils.getInstance().fromJson(pluginData.getConfig(),
                KafkaLogCollectConfig.KafkaLogConfig.class);
            KafkaLogCollectConfig.INSTANCE.setKafkaLogConfig(globalLogConfig);
            Properties properties = initProperties(globalLogConfig);
            KAFKA_LOG_COLLECT_CLIENT.initProducer(properties);
            KafkaLogCollector.getInstance().start();
        } else {
            try {
                KafkaLogCollector.getInstance().close();
            } catch (Exception e) {
                LOG.error("close log collector error", e);
            }
        }
    }

    private Properties initProperties(final KafkaLogCollectConfig.KafkaLogConfig globalLogConfig) {
        //init kafka properties
        Properties properties = new Properties();
        properties.put(ProducerConfig.KEY_SERIALIZER_CLASS_CONFIG, StringSerializer.class.getName());
        properties.put(ProducerConfig.VALUE_SERIALIZER_CLASS_CONFIG, StringSerializer.class.getName());
        properties.put(ProducerConfig.BOOTSTRAP_SERVERS_CONFIG, globalLogConfig.getNamesrvAddr());
        properties.put(GenericLoggingConstant.TOPIC, globalLogConfig.getTopic());
        properties.put(GenericLoggingConstant.NAMESERVER_ADDRESS, globalLogConfig.getTopic());
        if (!StringUtils.isBlank(globalLogConfig.getSecurityProtocol()) && !StringUtils.isBlank(globalLogConfig.getSaslMechanism())) {
            properties.put(CommonClientConfigs.SECURITY_PROTOCOL_CONFIG, globalLogConfig.getSecurityProtocol());
            properties.put(SaslConfigs.SASL_MECHANISM, globalLogConfig.getSaslMechanism());
            properties.put(SaslConfigs.SASL_JAAS_CONFIG,
                    MessageFormat
                            .format("org.apache.kafka.common.security.scram.ScramLoginModule required username=\"{0}\" password=\"{1}\";",
                                    globalLogConfig.getUserName(), globalLogConfig.getPassWord()));
        }
        return properties;
    }

=======
>>>>>>> 128b055a
    @Override
    protected void doRefreshConfig(final KafkaLogCollectConfig.KafkaLogConfig globalLogConfig) {
        KafkaLogCollectConfig.INSTANCE.setKafkaLogConfig(globalLogConfig);
        KAFKA_LOG_COLLECT_CLIENT.initClient(globalLogConfig);
    }

    @Override
    public String pluginNamed() {
        return PluginEnum.LOGGING_KAFKA.getName();
    }

    /**
     * get kafka log collect client.
     *
     * @return kafka log collect client.
     */
    public static KafkaLogCollectClient getKafkaLogCollectClient() {
        return KAFKA_LOG_COLLECT_CLIENT;
    }
}<|MERGE_RESOLUTION|>--- conflicted
+++ resolved
@@ -17,40 +17,12 @@
 
 package org.apache.shenyu.plugin.logging.kafka.handler;
 
-<<<<<<< HEAD
-import java.util.ArrayList;
-import java.util.List;
-import java.util.Map;
-import java.util.Properties;
-import java.text.MessageFormat;
-import java.util.concurrent.ConcurrentHashMap;
-import org.apache.commons.collections4.CollectionUtils;
-import org.apache.commons.lang3.StringUtils;
-import org.apache.kafka.clients.CommonClientConfigs;
-import org.apache.kafka.clients.producer.ProducerConfig;
-import org.apache.kafka.common.config.SaslConfigs;
-import org.apache.kafka.common.serialization.StringSerializer;
-import org.apache.shenyu.common.dto.ConditionData;
-import org.apache.shenyu.common.dto.PluginData;
-import org.apache.shenyu.common.dto.SelectorData;
-import org.apache.shenyu.common.enums.PluginEnum;
-import org.apache.shenyu.common.enums.SelectorTypeEnum;
-import org.apache.shenyu.common.utils.GsonUtils;
-import org.apache.shenyu.plugin.base.handler.PluginDataHandler;
-import org.apache.shenyu.plugin.logging.common.constant.GenericLoggingConstant;
-import org.apache.shenyu.plugin.logging.kafka.collector.KafkaLogCollector;
-import org.apache.shenyu.plugin.logging.kafka.config.KafkaLogCollectConfig;
-import org.apache.shenyu.plugin.logging.kafka.client.KafkaLogCollectClient;
-import org.slf4j.Logger;
-import org.slf4j.LoggerFactory;
-=======
 import org.apache.shenyu.common.enums.PluginEnum;
 import org.apache.shenyu.plugin.logging.common.collector.LogCollector;
 import org.apache.shenyu.plugin.logging.common.handler.AbstractLogPluginDataHandler;
 import org.apache.shenyu.plugin.logging.kafka.client.KafkaLogCollectClient;
 import org.apache.shenyu.plugin.logging.kafka.collector.KafkaLogCollector;
 import org.apache.shenyu.plugin.logging.kafka.config.KafkaLogCollectConfig;
->>>>>>> 128b055a
 
 
 /**
@@ -73,31 +45,10 @@
      *
      * @param globalLogConfig globalLogConfig
      */
-<<<<<<< HEAD
-    public static Map<String, KafkaLogCollectConfig.LogApiConfig> getSelectApiConfigMap() {
-        return SELECT_API_CONFIG_MAP;
-    }
-
-    /**
-     * start or close kafka client.
-     */
     @Override
-    public void handlerPlugin(final PluginData pluginData) {
-        LOG.info("handler loggingKafka Plugin data:{}", GsonUtils.getGson().toJson(pluginData));
-        if (pluginData.getEnabled()) {
-            KafkaLogCollectConfig.KafkaLogConfig globalLogConfig = GsonUtils.getInstance().fromJson(pluginData.getConfig(),
-                KafkaLogCollectConfig.KafkaLogConfig.class);
-            KafkaLogCollectConfig.INSTANCE.setKafkaLogConfig(globalLogConfig);
-            Properties properties = initProperties(globalLogConfig);
-            KAFKA_LOG_COLLECT_CLIENT.initProducer(properties);
-            KafkaLogCollector.getInstance().start();
-        } else {
-            try {
-                KafkaLogCollector.getInstance().close();
-            } catch (Exception e) {
-                LOG.error("close log collector error", e);
-            }
-        }
+    protected void doRefreshConfig(final KafkaLogCollectConfig.KafkaLogConfig globalLogConfig) {
+        KafkaLogCollectConfig.INSTANCE.setKafkaLogConfig(globalLogConfig);
+        KAFKA_LOG_COLLECT_CLIENT.initClient(globalLogConfig);
     }
 
     private Properties initProperties(final KafkaLogCollectConfig.KafkaLogConfig globalLogConfig) {
@@ -119,14 +70,6 @@
         return properties;
     }
 
-=======
->>>>>>> 128b055a
-    @Override
-    protected void doRefreshConfig(final KafkaLogCollectConfig.KafkaLogConfig globalLogConfig) {
-        KafkaLogCollectConfig.INSTANCE.setKafkaLogConfig(globalLogConfig);
-        KAFKA_LOG_COLLECT_CLIENT.initClient(globalLogConfig);
-    }
-
     @Override
     public String pluginNamed() {
         return PluginEnum.LOGGING_KAFKA.getName();
