--- conflicted
+++ resolved
@@ -21,6 +21,7 @@
 import java.util.List;
 import java.util.Map;
 import java.util.Properties;
+import java.text.MessageFormat;
 import java.util.concurrent.ConcurrentHashMap;
 import org.apache.commons.collections4.CollectionUtils;
 import org.apache.commons.lang3.StringUtils;
@@ -35,22 +36,14 @@
 import org.apache.shenyu.common.enums.SelectorTypeEnum;
 import org.apache.shenyu.common.utils.GsonUtils;
 import org.apache.shenyu.plugin.base.handler.PluginDataHandler;
-import org.apache.shenyu.plugin.logging.kafka.client.KafkaLogCollectClient;
+import org.apache.shenyu.plugin.logging.common.constant.GenericLoggingConstant;
 import org.apache.shenyu.plugin.logging.kafka.collector.KafkaLogCollector;
 import org.apache.shenyu.plugin.logging.kafka.config.KafkaLogCollectConfig;
+import org.apache.shenyu.plugin.logging.kafka.client.KafkaLogCollectClient;
 import org.slf4j.Logger;
 import org.slf4j.LoggerFactory;
 
-<<<<<<< HEAD
-import java.text.MessageFormat;
-import java.util.ArrayList;
-import java.util.List;
-import java.util.Map;
-import java.util.Properties;
-import java.util.concurrent.ConcurrentHashMap;
 
-=======
->>>>>>> 22546ae0
 /**
  * The type logging kafka plugin data handler.
  */
@@ -103,15 +96,7 @@
             KafkaLogCollectConfig.KafkaLogConfig globalLogConfig = GsonUtils.getInstance().fromJson(pluginData.getConfig(),
                 KafkaLogCollectConfig.KafkaLogConfig.class);
             KafkaLogCollectConfig.INSTANCE.setKafkaLogConfig(globalLogConfig);
-<<<<<<< HEAD
             Properties properties = initProperties(globalLogConfig);
-=======
-            // start kafka producer
-            Properties properties = new Properties();
-            properties.put(ProducerConfig.KEY_SERIALIZER_CLASS_CONFIG, StringSerializer.class.getName());
-            properties.put(ProducerConfig.VALUE_SERIALIZER_CLASS_CONFIG, StringSerializer.class.getName());
-            properties.put("bootstrap.servers", globalLogConfig.getNamesrvAddr());
->>>>>>> 22546ae0
             KAFKA_LOG_COLLECT_CLIENT.initProducer(properties);
             KafkaLogCollector.getInstance().start();
         } else {
