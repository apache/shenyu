--- conflicted
+++ resolved
@@ -34,18 +34,14 @@
 @Join
 public class RsaStrategy implements CryptorStrategy {
 
-<<<<<<< HEAD
-    private static final String RSA = "rsa";
-=======
     private final static String RSA = "rsa";
->>>>>>> ab2a9d68
 
     @Override
     public String decrypt(final String key, final String encryptData) throws Exception {
         byte[] inputByte = Base64.getDecoder().decode(encryptData.getBytes(StandardCharsets.UTF_8));
         byte[] decoded = Base64.getDecoder().decode(key);
-        PrivateKey priKey = KeyFactory.getInstance(RSA).generatePrivate(new PKCS8EncodedKeySpec(decoded));
-        Cipher cipher = Cipher.getInstance(RSA);
+        PrivateKey priKey = KeyFactory.getInstance("RSA").generatePrivate(new PKCS8EncodedKeySpec(decoded));
+        Cipher cipher = Cipher.getInstance("RSA");
         cipher.init(Cipher.DECRYPT_MODE, priKey);
         return new String(cipher.doFinal(inputByte));
     }
@@ -53,8 +49,8 @@
     @Override
     public String encrypt(final String key, final String data) throws Exception {
         byte[] decoded = Base64.getDecoder().decode(key);
-        RSAPublicKey pubKey = (RSAPublicKey) KeyFactory.getInstance(RSA).generatePublic(new X509EncodedKeySpec(decoded));
-        Cipher cipher = Cipher.getInstance(RSA);
+        RSAPublicKey pubKey = (RSAPublicKey) KeyFactory.getInstance("RSA").generatePublic(new X509EncodedKeySpec(decoded));
+        Cipher cipher = Cipher.getInstance("RSA");
         cipher.init(Cipher.ENCRYPT_MODE, pubKey);
         return Base64.getEncoder().encodeToString(cipher.doFinal(data.getBytes(StandardCharsets.UTF_8)));
     }
