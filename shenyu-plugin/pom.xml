--- conflicted
+++ resolved
@@ -53,11 +53,8 @@
         <module>shenyu-plugin-dubbo-common</module>
         <module>shenyu-plugin-motan</module>
         <module>shenyu-plugin-logging</module>
-<<<<<<< HEAD
+        <module>shenyu-plugin-request</module>
         <module>shenyu-plugin-oauth2</module>
-=======
-        <module>shenyu-plugin-request</module>
->>>>>>> 625a511c
         <module>shenyu-plugin-jwt</module>
         <module>shenyu-plugin-response</module>
     </modules>
