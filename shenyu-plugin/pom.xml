<?xml version="1.0" encoding="UTF-8"?>
<!--
  ~ Licensed to the Apache Software Foundation (ASF) under one or more
  ~ contributor license agreements.  See the NOTICE file distributed with
  ~ this work for additional information regarding copyright ownership.
  ~ The ASF licenses this file to You under the Apache License, Version 2.0
  ~ (the "License"); you may not use this file except in compliance with
  ~ the License.  You may obtain a copy of the License at
  ~
  ~     http://www.apache.org/licenses/LICENSE-2.0
  ~
  ~ Unless required by applicable law or agreed to in writing, software
  ~ distributed under the License is distributed on an "AS IS" BASIS,
  ~ WITHOUT WARRANTIES OR CONDITIONS OF ANY KIND, either express or implied.
  ~ See the License for the specific language governing permissions and
  ~ limitations under the License.
  -->

<project xmlns="http://maven.apache.org/POM/4.0.0" xmlns:xsi="http://www.w3.org/2001/XMLSchema-instance" xsi:schemaLocation="http://maven.apache.org/POM/4.0.0 http://maven.apache.org/xsd/maven-4.0.0.xsd">
    <parent>
        <groupId>org.apache.shenyu</groupId>
        <artifactId>shenyu</artifactId>
        <version>2.4.3-SNAPSHOT</version>
    </parent>
    <modelVersion>4.0.0</modelVersion>

    <artifactId>shenyu-plugin</artifactId>
    <packaging>pom</packaging>
    <modules>
        <module>shenyu-plugin-api</module>
        <module>shenyu-plugin-base</module>
        <module>shenyu-plugin-divide</module>
        <module>shenyu-plugin-ratelimiter</module>
        <module>shenyu-plugin-sign</module>
        <module>shenyu-plugin-hystrix</module>
        <module>shenyu-plugin-springcloud</module>
        <module>shenyu-plugin-httpclient</module>
        <module>shenyu-plugin-rewrite</module>
        <module>shenyu-plugin-waf</module>
        <module>shenyu-plugin-global</module>
        <module>shenyu-plugin-sentinel</module>
        <module>shenyu-plugin-resilience4j</module>
        <module>shenyu-plugin-sofa</module>
        <module>shenyu-plugin-tars</module>
        <module>shenyu-plugin-context-path</module>
        <module>shenyu-plugin-grpc</module>
        <module>shenyu-plugin-redirect</module>
        <module>shenyu-plugin-motan</module>
        <module>shenyu-plugin-logging</module>
        <module>shenyu-plugin-modify-response</module>
        <module>shenyu-plugin-request</module>
        <module>shenyu-plugin-oauth2</module>
        <module>shenyu-plugin-jwt</module>
        <module>shenyu-plugin-response</module>
        <module>shenyu-plugin-param-mapping</module>
        <module>shenyu-plugin-cryptor</module>
        <module>shenyu-plugin-websocket</module>
        <module>shenyu-plugin-dubbo</module>
        <module>shenyu-plugin-uri</module>
        <module>shenyu-plugin-general-context</module>
        <module>shenyu-plugin-mqtt</module>
        <module>shenyu-plugin-logging-rocketmq</module>
<<<<<<< HEAD
        <module>shenyu-plugin-cache</module>
=======
        <module>shenyu-plugin-metrics</module>
>>>>>>> c6c623a7
    </modules>
</project><|MERGE_RESOLUTION|>--- conflicted
+++ resolved
@@ -60,10 +60,7 @@
         <module>shenyu-plugin-general-context</module>
         <module>shenyu-plugin-mqtt</module>
         <module>shenyu-plugin-logging-rocketmq</module>
-<<<<<<< HEAD
+        <module>shenyu-plugin-metrics</module>
         <module>shenyu-plugin-cache</module>
-=======
-        <module>shenyu-plugin-metrics</module>
->>>>>>> c6c623a7
     </modules>
 </project>