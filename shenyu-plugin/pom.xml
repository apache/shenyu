<?xml version="1.0" encoding="UTF-8"?>
<!--
  ~ Licensed to the Apache Software Foundation (ASF) under one or more
  ~ contributor license agreements.  See the NOTICE file distributed with
  ~ this work for additional information regarding copyright ownership.
  ~ The ASF licenses this file to You under the Apache License, Version 2.0
  ~ (the "License"); you may not use this file except in compliance with
  ~ the License.  You may obtain a copy of the License at
  ~
  ~     http://www.apache.org/licenses/LICENSE-2.0
  ~
  ~ Unless required by applicable law or agreed to in writing, software
  ~ distributed under the License is distributed on an "AS IS" BASIS,
  ~ WITHOUT WARRANTIES OR CONDITIONS OF ANY KIND, either express or implied.
  ~ See the License for the specific language governing permissions and
  ~ limitations under the License.
  -->

<project xmlns="http://maven.apache.org/POM/4.0.0"
         xmlns:xsi="http://www.w3.org/2001/XMLSchema-instance"
         xsi:schemaLocation="http://maven.apache.org/POM/4.0.0 http://maven.apache.org/xsd/maven-4.0.0.xsd">
    <parent>
        <groupId>org.apache.shenyu</groupId>
        <artifactId>shenyu</artifactId>
        <version>2.3.1-SNAPSHOT</version>
    </parent>
    <modelVersion>4.0.0</modelVersion>

    <artifactId>shenyu-plugin</artifactId>
    <packaging>pom</packaging>
    <modules>
        <module>shenyu-plugin-api</module>
        <module>shenyu-plugin-base</module>
        <module>shenyu-plugin-divide</module>
        <module>shenyu-plugin-alibaba-dubbo</module>
        <module>shenyu-plugin-apache-dubbo</module>
        <module>shenyu-plugin-ratelimiter</module>
        <module>shenyu-plugin-monitor</module>
        <module>shenyu-plugin-sign</module>
        <module>shenyu-plugin-hystrix</module>
        <module>shenyu-plugin-springcloud</module>
        <module>shenyu-plugin-httpclient</module>
        <module>shenyu-plugin-rewrite</module>
        <module>shenyu-plugin-waf</module>
        <module>shenyu-plugin-global</module>
        <module>shenyu-plugin-sentinel</module>
        <module>shenyu-plugin-resilience4j</module>
        <module>shenyu-plugin-sofa</module>
        <module>shenyu-plugin-tars</module>
        <module>shenyu-plugin-context-path</module>
        <module>shenyu-plugin-grpc</module>
        <module>shenyu-plugin-redirect</module>
        <module>shenyu-plugin-dubbo-common</module>
        <module>shenyu-plugin-motan</module>
        <module>shenyu-plugin-logging</module>
<<<<<<< HEAD
        <module>shenyu-plugin-paramresponse</module>
=======
        <module>shenyu-plugin-request</module>
        <module>shenyu-plugin-jwt</module>
>>>>>>> c55003fe
    </modules>
</project><|MERGE_RESOLUTION|>--- conflicted
+++ resolved
@@ -53,11 +53,8 @@
         <module>shenyu-plugin-dubbo-common</module>
         <module>shenyu-plugin-motan</module>
         <module>shenyu-plugin-logging</module>
-<<<<<<< HEAD
-        <module>shenyu-plugin-paramresponse</module>
-=======
+        <module>shenyu-plugin-param-response</module>
         <module>shenyu-plugin-request</module>
         <module>shenyu-plugin-jwt</module>
->>>>>>> c55003fe
     </modules>
 </project>