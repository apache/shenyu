<?xml version="1.0" encoding="UTF-8"?>
<!--
  ~ Licensed to the Apache Software Foundation (ASF) under one or more
  ~ contributor license agreements.  See the NOTICE file distributed with
  ~ this work for additional information regarding copyright ownership.
  ~ The ASF licenses this file to You under the Apache License, Version 2.0
  ~ (the "License"); you may not use this file except in compliance with
  ~ the License.  You may obtain a copy of the License at
  ~
  ~     http://www.apache.org/licenses/LICENSE-2.0
  ~
  ~ Unless required by applicable law or agreed to in writing, software
  ~ distributed under the License is distributed on an "AS IS" BASIS,
  ~ WITHOUT WARRANTIES OR CONDITIONS OF ANY KIND, either express or implied.
  ~ See the License for the specific language governing permissions and
  ~ limitations under the License.
  -->

<project xmlns="http://maven.apache.org/POM/4.0.0"
         xmlns:xsi="http://www.w3.org/2001/XMLSchema-instance"
         xsi:schemaLocation="http://maven.apache.org/POM/4.0.0 http://maven.apache.org/xsd/maven-4.0.0.xsd">
    <parent>
        <groupId>org.apache.shenyu</groupId>
        <artifactId>shenyu</artifactId>
        <version>2.4.0-SNAPSHOT</version>
    </parent>
    <modelVersion>4.0.0</modelVersion>

    <artifactId>shenyu-plugin</artifactId>
    <packaging>pom</packaging>
    <modules>
        <module>shenyu-plugin-api</module>
        <module>shenyu-plugin-base</module>
        <module>shenyu-plugin-divide</module>
        <module>shenyu-plugin-alibaba-dubbo</module>
        <module>shenyu-plugin-apache-dubbo</module>
        <module>shenyu-plugin-ratelimiter</module>
        <module>shenyu-plugin-monitor</module>
        <module>shenyu-plugin-sign</module>
        <module>shenyu-plugin-hystrix</module>
        <module>shenyu-plugin-springcloud</module>
        <module>shenyu-plugin-httpclient</module>
        <module>shenyu-plugin-rewrite</module>
        <module>shenyu-plugin-waf</module>
        <module>shenyu-plugin-global</module>
        <module>shenyu-plugin-sentinel</module>
        <module>shenyu-plugin-resilience4j</module>
        <module>shenyu-plugin-sofa</module>
        <module>shenyu-plugin-tars</module>
        <module>shenyu-plugin-context-path</module>
        <module>shenyu-plugin-grpc</module>
        <module>shenyu-plugin-redirect</module>
        <module>shenyu-plugin-dubbo-common</module>
        <module>shenyu-plugin-motan</module>
        <module>shenyu-plugin-logging</module>
        <module>shenyu-plugin-request</module>
        <module>shenyu-plugin-jwt</module>
<<<<<<< HEAD
        <module>shenyu-plugin-param-mapping</module>
=======
        <module>shenyu-plugin-response</module>
>>>>>>> 3a83f5d0
    </modules>
</project><|MERGE_RESOLUTION|>--- conflicted
+++ resolved
@@ -55,10 +55,7 @@
         <module>shenyu-plugin-logging</module>
         <module>shenyu-plugin-request</module>
         <module>shenyu-plugin-jwt</module>
-<<<<<<< HEAD
+        <module>shenyu-plugin-response</module>
         <module>shenyu-plugin-param-mapping</module>
-=======
-        <module>shenyu-plugin-response</module>
->>>>>>> 3a83f5d0
     </modules>
 </project>