--- conflicted
+++ resolved
@@ -53,11 +53,8 @@
         <module>shenyu-plugin-dubbo-common</module>
         <module>shenyu-plugin-motan</module>
         <module>shenyu-plugin-logging</module>
-<<<<<<< HEAD
-        <module>shenyu-plugin-param-mapping</module>
-=======
         <module>shenyu-plugin-request</module>
         <module>shenyu-plugin-jwt</module>
->>>>>>> 2d657c34
+        <module>shenyu-plugin-param-mapping</module>
     </modules>
 </project>