/*
 * Licensed to the Apache Software Foundation (ASF) under one or more
 * contributor license agreements.  See the NOTICE file distributed with
 * this work for additional information regarding copyright ownership.
 * The ASF licenses this file to You under the Apache License, Version 2.0
 * (the "License"); you may not use this file except in compliance with
 * the License.  You may obtain a copy of the License at
 *
 *     http://www.apache.org/licenses/LICENSE-2.0
 *
 * Unless required by applicable law or agreed to in writing, software
 * distributed under the License is distributed on an "AS IS" BASIS,
 * WITHOUT WARRANTIES OR CONDITIONS OF ANY KIND, either express or implied.
 * See the License for the specific language governing permissions and
 * limitations under the License.
 */

package org.apache.shenyu.plugin.api.result;

import org.apache.shenyu.common.utils.JsonUtils;
import org.apache.shenyu.common.utils.ObjectTypeUtils;
import org.springframework.http.MediaType;
import org.springframework.web.server.ServerWebExchange;

/**
 * The interface shenyu result.
 */
<<<<<<< HEAD
public abstract class ShenyuResult<T> extends ConcurrentHashMap<String, Object> {
    
=======
public interface ShenyuResult<T> {

>>>>>>> dffda2b7
    /**
     * The response result.
     *
     * @param exchange the exchange
     * @param object  the object
     * @return the result object
     */
    default Object result(ServerWebExchange exchange, Object object) {
        return object;
    }

    /**
     * format the object, default is json format.
     *
     * @param exchange the exchange
     * @param object the object
     * @return format object
     */
    default Object format(ServerWebExchange exchange, Object object) {
        // basic data
        if (ObjectTypeUtils.isBasicType(object)) {
            return object;
        }
        // error result or rpc object result.
        return JsonUtils.toJson(object);
    }

    /**
     * the response context type, default is application/json.
     *
     * @param exchange the exchange
     * @return the context type
     */
    default MediaType contentType(ServerWebExchange exchange) {
        return MediaType.APPLICATION_JSON;
    }

    /**
     * Error t.
     *
     * @param code    the code
     * @param message the message
     * @param object  the object
     * @return the t
     */
    T error(int code, String message, Object object);
}<|MERGE_RESOLUTION|>--- conflicted
+++ resolved
@@ -25,13 +25,8 @@
 /**
  * The interface shenyu result.
  */
-<<<<<<< HEAD
-public abstract class ShenyuResult<T> extends ConcurrentHashMap<String, Object> {
-    
-=======
 public interface ShenyuResult<T> {
 
->>>>>>> dffda2b7
     /**
      * The response result.
      *
