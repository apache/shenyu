--- conflicted
+++ resolved
@@ -41,31 +41,22 @@
  * The type Shenyu result utils.
  */
 public final class WebFluxResultUtils {
-<<<<<<< HEAD
     
     private WebFluxResultUtils() {
     
     }
     
-=======
-
     /**
      * result utils log.
      */
->>>>>>> 017b655c
     private static final Logger LOG = LoggerFactory.getLogger(WebFluxResultUtils.class);
-    
+
     /**
      * Response result.
      *
      * @param exchange the exchange
-<<<<<<< HEAD
-     * @param result   the result
-     * @return the mono
-=======
      * @param result    the result
      * @return the result
->>>>>>> 017b655c
      */
     public static Mono<Void> result(final ServerWebExchange exchange, final Object result) {
         if (Objects.isNull(result)) {
@@ -108,7 +99,7 @@
         shenyuResult.clear();
         return writeWith(exchange, dataFormat.getMediaType(), data);
     }
-    
+
     /**
      * get no selector result.
      *
@@ -121,7 +112,7 @@
         Object error = ShenyuResultWrap.error(ShenyuResultEnum.SELECTOR_NOT_FOUND.getCode(), pluginName + ":" + ShenyuResultEnum.SELECTOR_NOT_FOUND.getMsg(), null);
         return WebFluxResultUtils.result(exchange, error);
     }
-    
+
     /**
      * get no rule result.
      *
