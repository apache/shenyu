--- conflicted
+++ resolved
@@ -51,11 +51,8 @@
             LOG.error("uri rewrite rule can not configuration：{}", handle);
             return chain.execute(exchange);
         }
-<<<<<<< HEAD
         ShenyuContext shenyuContext = exchange.getAttribute(Constants.CONTEXT);
         assert shenyuContext != null;
-=======
->>>>>>> 14e40273
         String rewriteUri = exchange.getRequest().getURI().getPath();
         if (StringUtils.isNoneBlank(rewriteHandle.getRegex(), rewriteHandle.getReplace())) {
             rewriteUri = rewriteUri.replaceAll(rewriteHandle.getRegex(), rewriteHandle.getReplace());
