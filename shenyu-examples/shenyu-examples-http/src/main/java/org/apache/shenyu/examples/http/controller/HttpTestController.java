/*
 * Licensed to the Apache Software Foundation (ASF) under one or more
 * contributor license agreements.  See the NOTICE file distributed with
 * this work for additional information regarding copyright ownership.
 * The ASF licenses this file to You under the Apache License, Version 2.0
 * (the "License"); you may not use this file except in compliance with
 * the License.  You may obtain a copy of the License at
 *
 *     http://www.apache.org/licenses/LICENSE-2.0
 *
 * Unless required by applicable law or agreed to in writing, software
 * distributed under the License is distributed on an "AS IS" BASIS,
 * WITHOUT WARRANTIES OR CONDITIONS OF ANY KIND, either express or implied.
 * See the License for the specific language governing permissions and
 * limitations under the License.
 */

package org.apache.shenyu.examples.http.controller;

import com.google.common.collect.ImmutableMap;
<<<<<<< HEAD
import io.swagger.annotations.ApiImplicitParam;
import io.swagger.annotations.ApiImplicitParams;
import io.swagger.annotations.ApiOperation;
=======
import java.util.Objects;
import org.apache.shenyu.client.apidocs.annotations.ApiDoc;
import org.apache.shenyu.client.apidocs.annotations.ApiModule;
>>>>>>> 14be36be
import org.apache.shenyu.client.springmvc.annotation.ShenyuSpringMvcClient;
import org.apache.shenyu.common.utils.GsonUtils;
import org.apache.shenyu.examples.http.dto.UserDTO;
import org.apache.shenyu.examples.http.result.ResultBean;
import org.slf4j.Logger;
import org.slf4j.LoggerFactory;
import org.springframework.http.HttpHeaders;
import org.springframework.http.HttpStatus;
import org.springframework.http.MediaType;
import org.springframework.http.ResponseEntity;
import org.springframework.http.codec.multipart.FilePart;
import org.springframework.web.bind.annotation.PostMapping;
import org.springframework.web.bind.annotation.GetMapping;
import org.springframework.web.bind.annotation.PutMapping;
import org.springframework.web.bind.annotation.RestController;
import org.springframework.web.bind.annotation.RequestMapping;
import org.springframework.web.bind.annotation.RequestBody;
import org.springframework.web.bind.annotation.RequestParam;
import org.springframework.web.bind.annotation.PathVariable;
import org.springframework.web.bind.annotation.RequestHeader;
import org.springframework.web.bind.annotation.CookieValue;
import org.springframework.web.bind.annotation.RequestPart;
import org.springframework.web.bind.annotation.ResponseStatus;
import org.springframework.web.server.ServerWebExchange;
import reactor.core.publisher.Mono;

import java.io.BufferedReader;
import java.io.FileReader;
import java.io.IOException;
import java.net.URLEncoder;
import java.nio.charset.StandardCharsets;
import java.nio.file.Files;
import java.nio.file.Path;
import java.util.Date;
import java.util.HashMap;
import java.util.Map;

/**
 * TestController.
 */
@RestController
@RequestMapping("/test")
@ShenyuSpringMvcClient("/test/**")
@ApiModule("/test")
public class HttpTestController {

    private static final Logger LOGGER = LoggerFactory.getLogger(HttpTestController.class);

    /**
     * Post user dto.
     *
     * @param userDTO the user dto
     * @return the user dto
     */
    @ApiOperation(value = "payment", notes = "The user pays the order.")
    @PostMapping("/payment")
    @ApiDoc(desc = "payment")
    public UserDTO post(@RequestBody final UserDTO userDTO) {
        return userDTO;
    }

    /**
     * Find by user id string.
     *
     * @param userId the user id
     * @return the string
     */
    @ApiOperation(value = "findByUserId", notes = "Query the user information with the user ID.")
    @ApiImplicitParam(value = "user id", name = "userId", required = true, dataType = "string", example = "100000")
    @GetMapping("/findByUserId")
    @ApiDoc(desc = "findByUserId")
    public UserDTO findByUserId(@RequestParam("userId") final String userId) {
        return buildUser(userId, "hello world");
    }

    /**
     * Find by user id string.
     *
     * @param userId the user id
     * @param name name
     * @return the string
     */
    @ApiOperation(value = "findByUserIdName", notes = "Query user information with user ID and name.")
    @ApiImplicitParams(value = {
        @ApiImplicitParam(value = "user id", name = "userId", required = true, dataTypeClass = String.class, example = "100000"),
        @ApiImplicitParam(value = "user name", name = "name", dataTypeClass = String.class, example = "shenyu")
    })
    @GetMapping("/findByUserIdName")
    @ApiDoc(desc = "findByUserIdName")
    public UserDTO findByUserId(@RequestParam("userId") final String userId, @RequestParam("name") final String name) {
        return buildUser(userId, name);
    }

    /**
     * Find user dto by page.
     *
     * @param keyword  the keyword
     * @param page     the page
     * @param pageSize the page size
     * @return the user dto
     */
    @ApiOperation(value = "findByPage", notes = "Find user dto by page.")
    @GetMapping("/findByPage")
    @ApiDoc(desc = "findByPage")
    public UserDTO findByPage(final String keyword, final Integer page, final Integer pageSize) {
        return buildUser(keyword, "hello world keyword is " + keyword + " page is " + page + " pageSize is " + pageSize);
    }

    /**
     * Gets path variable.
     *
     * @param id   the id
     * @param name the name
     * @return the path variable
     */
    @ApiOperation(value = "getPathVariable", notes = "Gets path variable.")
    @GetMapping("/path/{id}")
    @ApiDoc(desc = "path/{id}")
    public UserDTO getPathVariable(@PathVariable("id") final String id, @RequestParam("name") final String name) {
        return buildUser(id, name);
    }


    /**
     * Test rest ful string.
     *
     * @param id the id
     * @return the string
     */
    @ApiOperation(value = "testRestFul", notes = "Test rest ful string")
    @GetMapping("/path/{id}/name")
    @ApiDoc(desc = "path/{id}/name")
    public UserDTO testRestFul(@PathVariable("id") final String id) {
        return buildUser(id, "hello world");
    }


    /**
     * Put path variable and body string.
     *
     * @param id      the id
     * @param userDTO the user dto
     * @return the string
     */
    @PutMapping("/putPathBody/{id}")
    public UserDTO putPathVariableAndBody(@PathVariable("id") final String id, @RequestBody final UserDTO userDTO) {
        userDTO.setUserId(id);
        userDTO.setUserName("hello world");
        return userDTO;
    }

    /**
     * the waf pass.
     *
     * @return response. result bean
     */
    @PostMapping("/waf/pass")
    public ResultBean pass() {
        ResultBean response = new ResultBean();
        response.setCode(200);
        response.setMsg("pass");
        return response;
    }

    /**
     * the waf deny.
     *
     * @return response. result bean
     */
    @PostMapping("/waf/deny")
    public ResultBean deny() {
        ResultBean response = new ResultBean();
        response.setCode(403);
        response.setMsg("deny");
        return response;
    }

    /**
     * request Pass.
     *
     * @param requestParameter the requestParameter.
     * @return ResultBean result bean
     */
    @GetMapping("/request/parameter/pass")
    public ResultBean requestParameter(@RequestParam("requestParameter") final String requestParameter) {
        ResultBean response = new ResultBean();
        response.setCode(200);
        response.setMsg("pass");

        Map<String, Object> param = new HashMap<>();
        param.put("requestParameter", requestParameter);
        response.setData(param);
        return response;
    }

    /**
     * request Pass.
     *
     * @param requestHeader the requestHeader.
     * @return ResultBean result bean
     */
    @GetMapping("/request/header/pass")
    public ResultBean requestHeader(@RequestHeader("requestHeader") final String requestHeader) {
        ResultBean response = new ResultBean();
        response.setCode(200);
        response.setMsg("pass");

        Map<String, Object> param = new HashMap<>();
        param.put("requestHeader", requestHeader);
        response.setData(param);
        return response;
    }

    /**
     * request Pass.
     *
     * @param cookie the cookie.
     * @return ResultBean result bean
     */
    @GetMapping("/request/cookie/pass")
    public ResultBean requestCookie(@CookieValue("cookie") final String cookie) {
        ResultBean response = new ResultBean();
        response.setCode(200);
        response.setMsg("pass");

        Map<String, Object> param = new HashMap<>();
        param.put("cookie", cookie);
        response.setData(param);
        return response;
    }

    /**
     * post sentinel.
     *
     * @return response. result bean
     */
    @PostMapping("/sentinel/pass")
    public ResultBean sentinelPass() {
        return pass();
    }

    /**
     * modify response.
     *
     * @param exchange exchange
     * @return response mono
     */
    @GetMapping(path = "/modifyResponse")
    public Mono<String> modifyResponse(final ServerWebExchange exchange) {
        exchange.getResponse().getHeaders().add("useByModifyResponse", String.valueOf(true));
        exchange.getResponse().getHeaders().add("setHeadersExist", String.valueOf(true));
        exchange.getResponse().getHeaders().add("replaceHeaderKeys", String.valueOf(true));
        exchange.getResponse().getHeaders().add("removeHeaderKeys", String.valueOf(true));
        final Map<String, Boolean> body = ImmutableMap.<String, Boolean>builder()
                .put("originReplaceBodyKeys", true)
                .put("removeBodyKeys", true)
                .build();
        return Mono.just(GsonUtils.getInstance().toJson(body));
    }


    /**
     * modify request.
     *
     * @param userDTO          request body
     * @param cookie           cookie
     * @param requestHeader    header
     * @param requestParameter parameter
     * @return result
     */
    @PostMapping(path = "/modifyRequest")
    public Map<String, Object> modifyRequest(@RequestBody final UserDTO userDTO,
                                             @CookieValue(value = "cookie", defaultValue = "") final String cookie,
                                             @RequestHeader(value = "requestHeader", defaultValue = "") final String requestHeader,
                                             @RequestParam(value = "requestParameter", defaultValue = "") final String requestParameter) {
        Map<String, Object> result = new HashMap<>();
        result.put("body", userDTO);
        result.put("cookie", cookie);
        result.put("header", requestHeader);
        result.put("parameter", requestParameter);
        return result;
    }

    /**
     * download file.
     *
     * @param body file content
     * @return file
     * @throws IOException io exception
     */
    @GetMapping(path = "/download")
    public ResponseEntity<byte[]> downloadFile(@RequestParam(value = "body", defaultValue = "") final String body) throws IOException {
        HttpHeaders headers = new HttpHeaders();
        headers.setContentType(MediaType.APPLICATION_OCTET_STREAM);

        String downloadFileName = URLEncoder.encode("downloadFile.txt", "UTF-8");
        headers.setContentDispositionFormData("attachment", downloadFileName);

        return new ResponseEntity<>(body.getBytes(StandardCharsets.UTF_8), headers, HttpStatus.CREATED);
    }


    /**
     * upload file and print.
     *
     * @param filePart upload file
     * @return OK
     * @throws IOException io exception
     */
    @PostMapping(path = "/upload", consumes = MediaType.MULTIPART_FORM_DATA_VALUE)
    public String downloadFile(@RequestPart("file") final FilePart filePart) throws IOException {
        LOGGER.info("file name: {}", filePart.filename());
        Path tempFile = Files.createTempFile(String.valueOf(System.currentTimeMillis()), filePart.filename());
        filePart.transferTo(tempFile.toFile());
        try (BufferedReader bufferedReader = new BufferedReader(new FileReader(tempFile.toFile()))) {
            String line = bufferedReader.readLine();
            while (Objects.nonNull(line)) {
                LOGGER.info(line);
                line = bufferedReader.readLine();
            }
        }
        return "OK";
    }

    /**
     * Return bad request code.
     *
     * @return response. result bean
     */
    @GetMapping("/request/badrequest")
    @ResponseStatus(HttpStatus.BAD_REQUEST)
    public ResultBean badRequest() {
        ResultBean response = new ResultBean();
        response.setCode(400);
        return response;
    }

    /**
     * Return bad request code.
     *
     * @return response. result bean
     */
    @GetMapping("/request/accepted")
    @ResponseStatus(HttpStatus.ACCEPTED)
    public ResultBean accepted() {
        ResultBean response = new ResultBean();
        response.setCode(202);
        return response;
    }

    /**
     * Return bad request code.
     *
     * @return response. result bean
     */
    @GetMapping("/success")
    public ResultBean success() {
        ResultBean response = new ResultBean();
        response.setCode(200);
        return response;
    }

    private UserDTO buildUser(final String id, final String name) {
        UserDTO userDTO = new UserDTO();
        userDTO.setUserId(id);
        userDTO.setUserName(name);
        return userDTO;
    }

    /**
     * pass endpoint for hystrix plugin.
     *
     * @return response. result bean
     */
    @GetMapping ("/hystrix/pass")
    public ResultBean hystrixPass() {
        ResultBean response = new ResultBean();
        response.setCode(200);
        response.setMsg("pass");
        return response;
    }

    /**
     * fallback endpoint for hystrix plugin.
     *
     * @return response. result bean
     */
    @GetMapping("/hystrix/fallback")
    public ResultBean hystrixFallback() {
        ResultBean response = new ResultBean();
        response.setCode(429);
        response.setMsg("fallback");
        return response;
    }

    /**
     * test pass for cache plugin.
     *
     * @return response. result bean
     */
    @GetMapping("/cache")
    public ResultBean testCache() {
        ResultBean response = new ResultBean();
        response.setCode(200);
        response.setMsg(new Date().toString());
        return response;
    }

    /**
     * test null response body.
     *
     * @return response body
     */
    @GetMapping("/nullResponse")
    public Object testResponseBodyIsNull() {
        return null;
    }


    /**
     * test big request body.
     *
     * @param params request body
     * @return the result of post
     */
    @PostMapping("/bigRequestBody")
    public ResultBean postBigRequestBody(@RequestBody final UserDTO params) {
        ResultBean resultBean = new ResultBean();
        resultBean.setCode(200);
        resultBean.setData(params);
        return resultBean;
    }
}<|MERGE_RESOLUTION|>--- conflicted
+++ resolved
@@ -18,15 +18,9 @@
 package org.apache.shenyu.examples.http.controller;
 
 import com.google.common.collect.ImmutableMap;
-<<<<<<< HEAD
-import io.swagger.annotations.ApiImplicitParam;
-import io.swagger.annotations.ApiImplicitParams;
-import io.swagger.annotations.ApiOperation;
-=======
 import java.util.Objects;
 import org.apache.shenyu.client.apidocs.annotations.ApiDoc;
 import org.apache.shenyu.client.apidocs.annotations.ApiModule;
->>>>>>> 14be36be
 import org.apache.shenyu.client.springmvc.annotation.ShenyuSpringMvcClient;
 import org.apache.shenyu.common.utils.GsonUtils;
 import org.apache.shenyu.examples.http.dto.UserDTO;
@@ -81,7 +75,6 @@
      * @param userDTO the user dto
      * @return the user dto
      */
-    @ApiOperation(value = "payment", notes = "The user pays the order.")
     @PostMapping("/payment")
     @ApiDoc(desc = "payment")
     public UserDTO post(@RequestBody final UserDTO userDTO) {
@@ -94,8 +87,6 @@
      * @param userId the user id
      * @return the string
      */
-    @ApiOperation(value = "findByUserId", notes = "Query the user information with the user ID.")
-    @ApiImplicitParam(value = "user id", name = "userId", required = true, dataType = "string", example = "100000")
     @GetMapping("/findByUserId")
     @ApiDoc(desc = "findByUserId")
     public UserDTO findByUserId(@RequestParam("userId") final String userId) {
@@ -109,11 +100,6 @@
      * @param name name
      * @return the string
      */
-    @ApiOperation(value = "findByUserIdName", notes = "Query user information with user ID and name.")
-    @ApiImplicitParams(value = {
-        @ApiImplicitParam(value = "user id", name = "userId", required = true, dataTypeClass = String.class, example = "100000"),
-        @ApiImplicitParam(value = "user name", name = "name", dataTypeClass = String.class, example = "shenyu")
-    })
     @GetMapping("/findByUserIdName")
     @ApiDoc(desc = "findByUserIdName")
     public UserDTO findByUserId(@RequestParam("userId") final String userId, @RequestParam("name") final String name) {
@@ -121,14 +107,13 @@
     }
 
     /**
-     * Find user dto by page.
+     * Find by page user dto.
      *
      * @param keyword  the keyword
      * @param page     the page
      * @param pageSize the page size
      * @return the user dto
      */
-    @ApiOperation(value = "findByPage", notes = "Find user dto by page.")
     @GetMapping("/findByPage")
     @ApiDoc(desc = "findByPage")
     public UserDTO findByPage(final String keyword, final Integer page, final Integer pageSize) {
@@ -142,7 +127,6 @@
      * @param name the name
      * @return the path variable
      */
-    @ApiOperation(value = "getPathVariable", notes = "Gets path variable.")
     @GetMapping("/path/{id}")
     @ApiDoc(desc = "path/{id}")
     public UserDTO getPathVariable(@PathVariable("id") final String id, @RequestParam("name") final String name) {
@@ -156,7 +140,6 @@
      * @param id the id
      * @return the string
      */
-    @ApiOperation(value = "testRestFul", notes = "Test rest ful string")
     @GetMapping("/path/{id}/name")
     @ApiDoc(desc = "path/{id}/name")
     public UserDTO testRestFul(@PathVariable("id") final String id) {
