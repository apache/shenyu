--- conflicted
+++ resolved
@@ -24,55 +24,33 @@
 import org.slf4j.Logger;
 import org.slf4j.LoggerFactory;
 
-/**
- * LogInterceptor.
- */
 @Aspect
 public class LogInterceptor {
 
-    /**
-     * log.
-     */
-    private static final Logger LOG =
-            LoggerFactory.getLogger(LogInterceptor.class);
+    private static final Logger log = LoggerFactory.getLogger(LogInterceptor.class);
 
     /**
-<<<<<<< HEAD
-     * logPointcut.
-=======
      * log annotation pointcut.
->>>>>>> 223825bd
      */
     @Pointcut("@annotation(org.apache.shenyu.examples.common.aop.Log)")
     public void logPointcut() {
-
+        //just for pointcut
     }
 
     /**
-<<<<<<< HEAD
-     * around.
-     *
-     * @param point cut point.
-     * @return Object.
-     * @throws Throwable error.
-     */
-    @Around("logPointcut()")
-    public Object around(final ProceedingJoinPoint point) throws Throwable {
-=======
      * define log pointcut with around advice.
      * @param point joinPoint
      * @return the result of proceeding
      */
     @Around("logPointcut()")
     public Object around(final ProceedingJoinPoint point) {
->>>>>>> 223825bd
         try {
-            LOG.info("before");
+            log.info("before");
             return point.proceed(point.getArgs());
         } catch (Throwable throwable) {
             log.error("log point cut throw exception:", throwable);
         } finally {
-            LOG.info("after");
+            log.info("after");
         }
         return null;
     }
