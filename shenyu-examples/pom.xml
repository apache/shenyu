<?xml version="1.0" encoding="UTF-8"?>
<!--
  ~ Licensed to the Apache Software Foundation (ASF) under one or more
  ~ contributor license agreements.  See the NOTICE file distributed with
  ~ this work for additional information regarding copyright ownership.
  ~ The ASF licenses this file to You under the Apache License, Version 2.0
  ~ (the "License"); you may not use this file except in compliance with
  ~ the License.  You may obtain a copy of the License at
  ~
  ~     http://www.apache.org/licenses/LICENSE-2.0
  ~
  ~ Unless required by applicable law or agreed to in writing, software
  ~ distributed under the License is distributed on an "AS IS" BASIS,
  ~ WITHOUT WARRANTIES OR CONDITIONS OF ANY KIND, either express or implied.
  ~ See the License for the specific language governing permissions and
  ~ limitations under the License.
  -->

<project xmlns="http://maven.apache.org/POM/4.0.0"
         xmlns:xsi="http://www.w3.org/2001/XMLSchema-instance"
         xsi:schemaLocation="http://maven.apache.org/POM/4.0.0 http://maven.apache.org/xsd/maven-4.0.0.xsd">

    <modelVersion>4.0.0</modelVersion>
    <groupId>org.apache.shenyu</groupId>
    <artifactId>shenyu-examples</artifactId>
    <version>2.6.0-SNAPSHOT</version>
    <packaging>pom</packaging>

    <parent>
        <groupId>org.springframework.boot</groupId>
        <artifactId>spring-boot-starter-parent</artifactId>
        <version>2.6.8</version>
        <relativePath/>
    </parent>

    <properties>
        <maven-compiler-plugin.version>3.7.0</maven-compiler-plugin.version>
        <versions-maven-plugin.version>2.5</versions-maven-plugin.version>
        <docker-maven-plugin.version>0.40.1</docker-maven-plugin.version>
        <maven-checkstyle-plugin.version>3.1.0</maven-checkstyle-plugin.version>
<<<<<<< HEAD
        <swagger.version>2.9.2</swagger.version>
=======
        <hutool.version>5.8.16</hutool.version>
>>>>>>> 14be36be
    </properties>

    <modules>
        <module>shenyu-examples-common</module>
        <module>shenyu-examples-http</module>
        <module>shenyu-examples-https</module>
        <module>shenyu-examples-dubbo</module>
        <module>shenyu-examples-springcloud</module>
        <module>shenyu-examples-eureka</module>
        <module>shenyu-examples-sofa</module>
        <module>shenyu-examples-tars</module>
        <module>shenyu-examples-grpc</module>
        <module>shenyu-examples-motan</module>
        <module>shenyu-examples-plugin</module>
        <module>shenyu-examples-websocket</module>
        <module>shenyu-examples-springmvc</module>
        <module>shenyu-examples-springmvc-tomcat</module>
        <module>shenyu-examples-sdk</module>
        <module>shenyu-examples-brpc</module>
    </modules>

    <dependencyManagement>
        <dependencies>
            <dependency>
                <groupId>io.springfox</groupId>
                <artifactId>springfox-swagger2</artifactId>
                <version>${swagger.version}</version>
            </dependency>

            <dependency>
                <groupId>io.springfox</groupId>
                <artifactId>springfox-swagger-ui</artifactId>
                <version>${swagger.version}</version>
            </dependency>
        </dependencies>
    </dependencyManagement>

    <build>
        <plugins>
            <plugin>
                <groupId>org.apache.maven.plugins</groupId>
                <artifactId>maven-compiler-plugin</artifactId>
                <configuration>
                    <source>${java.version}</source>
                    <target>${java.version}</target>
                    <encoding>${project.build.sourceEncoding}</encoding>
                </configuration>
            </plugin>
            <plugin>
                <groupId>org.codehaus.mojo</groupId>
                <artifactId>versions-maven-plugin</artifactId>
                <version>${versions-maven-plugin.version}</version>
            </plugin>
            <plugin>
                <groupId>org.apache.maven.plugins</groupId>
                <artifactId>maven-checkstyle-plugin</artifactId>
                <version>${maven-checkstyle-plugin.version}</version>
                <configuration>
                    <configLocation>/../script/shenyu_checkstyle.xml</configLocation>
                    <headerLocation>/../script/checkstyle-header.txt</headerLocation>
                    <includeTestSourceDirectory>true</includeTestSourceDirectory>
                    <excludes>**/transfer/**/*</excludes>
                </configuration>
                <executions>
                    <execution>
                        <id>validate</id>
                        <phase>validate</phase>
                        <goals>
                            <goal>check</goal>
                        </goals>
                    </execution>
                </executions>
            </plugin>
        </plugins>
    </build>

    <profiles>
        <profile>
            <id>mac-apple-silicon</id>
            <activation>
                <os>
                    <family>mac</family>
                    <arch>aarch64</arch>
                </os>
            </activation>
            <properties>
                <os.detected.classifier>osx-x86_64</os.detected.classifier>
            </properties>
        </profile>
    </profiles>

</project><|MERGE_RESOLUTION|>--- conflicted
+++ resolved
@@ -38,11 +38,8 @@
         <versions-maven-plugin.version>2.5</versions-maven-plugin.version>
         <docker-maven-plugin.version>0.40.1</docker-maven-plugin.version>
         <maven-checkstyle-plugin.version>3.1.0</maven-checkstyle-plugin.version>
-<<<<<<< HEAD
+        <hutool.version>5.8.16</hutool.version>
         <swagger.version>2.9.2</swagger.version>
-=======
-        <hutool.version>5.8.16</hutool.version>
->>>>>>> 14be36be
     </properties>
 
     <modules>
