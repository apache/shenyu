<?xml version="1.0" encoding="UTF-8"?>
<!--
  ~ Licensed to the Apache Software Foundation (ASF) under one or more
  ~ contributor license agreements.  See the NOTICE file distributed with
  ~ this work for additional information regarding copyright ownership.
  ~ The ASF licenses this file to You under the Apache License, Version 2.0
  ~ (the "License"); you may not use this file except in compliance with
  ~ the License.  You may obtain a copy of the License at
  ~
  ~     http://www.apache.org/licenses/LICENSE-2.0
  ~
  ~ Unless required by applicable law or agreed to in writing, software
  ~ distributed under the License is distributed on an "AS IS" BASIS,
  ~ WITHOUT WARRANTIES OR CONDITIONS OF ANY KIND, either express or implied.
  ~ See the License for the specific language governing permissions and
  ~ limitations under the License.
  -->

<project xmlns="http://maven.apache.org/POM/4.0.0"
         xmlns:xsi="http://www.w3.org/2001/XMLSchema-instance"
         xsi:schemaLocation="http://maven.apache.org/POM/4.0.0 http://maven.apache.org/xsd/maven-4.0.0.xsd">
    <parent>
        <groupId>org.apache.shenyu</groupId>
        <artifactId>shenyu-examples</artifactId>
        <version>2.7.0-SNAPSHOT</version>
    </parent>
    <modelVersion>4.0.0</modelVersion>
    <artifactId>shenyu-examples-springcloud</artifactId>

    <properties>
        <spring-cloud.version>4.1.2</spring-cloud.version>
<<<<<<< HEAD
        <nacos-discovery.version>2023.0.1.2</nacos-discovery.version>
=======
        <nacos-discovery.version>2023.0.1.3</nacos-discovery.version>
>>>>>>> d60f8e7d
        <eureka-client.version>4.1.2</eureka-client.version>
    </properties>

    <dependencies>
        <dependency>
            <groupId>org.apache.shenyu</groupId>
            <artifactId>shenyu-spring-boot-starter-client-springmvc</artifactId>
            <version>${project.version}</version>
        </dependency>
        <!--spring bootstrap-->
        <dependency>
            <groupId>org.springframework.boot</groupId>
            <artifactId>spring-boot-starter</artifactId>
        </dependency>

        <dependency>
            <groupId>org.springframework.boot</groupId>
            <artifactId>spring-boot-starter-web</artifactId>
        </dependency>

        <dependency>
            <groupId>org.apache.shenyu</groupId>
            <artifactId>shenyu-examples-common</artifactId>
            <version>${project.version}</version>
        </dependency>

        <dependency>
            <groupId>com.alibaba.cloud</groupId>
            <artifactId>spring-cloud-starter-alibaba-nacos-discovery</artifactId>
            <version>${nacos-discovery.version}</version>
        </dependency>

        <dependency>
            <groupId>org.springframework.cloud</groupId>
            <artifactId>spring-cloud-starter-netflix-eureka-client</artifactId>
            <version>${eureka-client.version}</version>
        </dependency>

        <dependency>
            <groupId>org.springframework.boot</groupId>
            <artifactId>spring-boot-starter-actuator</artifactId>
        </dependency>
    </dependencies>
    <build>
        <finalName>shenyu-examples-springcloud</finalName>
        <plugins>
            <plugin>
                <groupId>org.springframework.boot</groupId>
                <artifactId>spring-boot-maven-plugin</artifactId>
                <configuration>
                    <mainClass>org.apache.shenyu.examples.springcloud.ShenyuTestSpringCloudApplication</mainClass>
                    <executable>true</executable>
                </configuration>
            </plugin>
        </plugins>
    </build>

    <profiles>
        <profile>
            <id>example</id>
            <properties>
                <docker.buildArg.APP_NAME>shenyu-examples-springcloud</docker.buildArg.APP_NAME>
                <docker.image.tag.repo>shenyu-examples-springcloud</docker.image.tag.repo>
                <docker.image.tag.tagName>latest</docker.image.tag.tagName>
            </properties>
            <activation>
                <activeByDefault>false</activeByDefault>
            </activation>
            <build>
                <plugins>
                    <plugin>
                        <groupId>io.fabric8</groupId>
                        <artifactId>docker-maven-plugin</artifactId>
                        <version>${docker-maven-plugin.version}</version>
                        <configuration>
                            <images>
                                <image>
                                    <name>shenyu-examples-springcloud</name>
                                    <build>
                                        <contextDir>${project.basedir}</contextDir>
                                    </build>
                                </image>
                            </images>
                        </configuration>
                        <executions>
                            <execution>
                                <id>start</id>
                                <goals>
                                    <goal>build</goal>
                                </goals>
                            </execution>
                        </executions>
                    </plugin>
                </plugins>
            </build>
        </profile>
    </profiles>
</project><|MERGE_RESOLUTION|>--- conflicted
+++ resolved
@@ -29,11 +29,7 @@
 
     <properties>
         <spring-cloud.version>4.1.2</spring-cloud.version>
-<<<<<<< HEAD
-        <nacos-discovery.version>2023.0.1.2</nacos-discovery.version>
-=======
         <nacos-discovery.version>2023.0.1.3</nacos-discovery.version>
->>>>>>> d60f8e7d
         <eureka-client.version>4.1.2</eureka-client.version>
     </properties>
 
