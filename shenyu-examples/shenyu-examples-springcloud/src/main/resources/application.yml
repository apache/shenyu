# Licensed to the Apache Software Foundation (ASF) under one or more
# contributor license agreements.  See the NOTICE file distributed with
# this work for additional information regarding copyright ownership.
# The ASF licenses this file to You under the Apache License, Version 2.0
# (the "License"); you may not use this file except in compliance with
# the License.  You may obtain a copy of the License at
#
#     http://www.apache.org/licenses/LICENSE-2.0
#
# Unless required by applicable law or agreed to in writing, software
# distributed under the License is distributed on an "AS IS" BASIS,
# WITHOUT WARRANTIES OR CONDITIONS OF ANY KIND, either express or implied.
# See the License for the specific language governing permissions and
# limitations under the License.

server:
  port: 8884
  address: 0.0.0.0

spring:
  application:
    name: springCloud-test
  cloud:
    loadbalancer:
      ribbon:
        enabled: true
    discovery:
      enabled: true
    nacos:
      discovery:
        server-addr: 127.0.0.1:8848 # Spring Cloud Alibaba Dubbo use this.
        enabled: false
        namespace: ShenyuRegisterCenter
        username: nacos
        password: nacos

eureka:
  client:
    enabled: true
    serviceUrl:
      defaultZone: http://localhost:8761/eureka/
  instance:
    prefer-ip-address: true   
    

springCloud-test:
  ribbon.NFLoadBalancerRuleClassName: com.netflix.loadbalancer.RandomRule

shenyu:
<<<<<<< HEAD
  discovery:
    enable: true
    type: eureka
    serverList: ${eureka.client.serviceUrl.defaultZone}
    registerPath: ${spring.application.name}
    props:
      nacosNameSpace: ShenyuRegisterCenter
=======
  namespace: 649330b6-c2d7-4edc-be8e-8a54df9eb385
>>>>>>> 4a4a1e50
  register:
    registerType: http
    serverLists: http://localhost:9095
    props:
      username: admin
      password: 123456
      nacosNameSpace: ShenyuRegisterCenter
  client:
    http:
      props:
        contextPath: /springcloud
        addPrefixed: false
#        port: 8884

logging:
  level:
    root: info
    org.apache.shenyu: debug<|MERGE_RESOLUTION|>--- conflicted
+++ resolved
@@ -47,7 +47,6 @@
   ribbon.NFLoadBalancerRuleClassName: com.netflix.loadbalancer.RandomRule
 
 shenyu:
-<<<<<<< HEAD
   discovery:
     enable: true
     type: eureka
@@ -55,9 +54,7 @@
     registerPath: ${spring.application.name}
     props:
       nacosNameSpace: ShenyuRegisterCenter
-=======
   namespace: 649330b6-c2d7-4edc-be8e-8a54df9eb385
->>>>>>> 4a4a1e50
   register:
     registerType: http
     serverLists: http://localhost:9095
