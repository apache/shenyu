--- conflicted
+++ resolved
@@ -17,32 +17,30 @@
 
 package org.apache.shenyu.examples.sdk.apache.dubbo.consumer.api;
 
-import java.util.List;
 import org.apache.shenyu.examples.dubbo.api.entity.ComplexBeanTest;
 import org.apache.shenyu.examples.dubbo.api.entity.DubboTest;
-<<<<<<< HEAD
-import org.apache.shenyu.examples.sdk.apache.dubbo.consumer.impl.ShenyuApacheDubboClientAplFallBack;
-import org.apache.shenyu.examples.sdk.apache.dubbo.consumer.impl.ShenyuApacheDubboClientAplFallBackFactory;
-=======
 import org.apache.shenyu.examples.dubbo.api.entity.ListResp;
 import org.apache.shenyu.examples.sdk.apache.dubbo.consumer.dto.DubboRequestBody;
 import org.apache.shenyu.examples.sdk.apache.dubbo.consumer.dto.DubboTestSaveRequest;
->>>>>>> ef05727a
+import org.apache.shenyu.examples.sdk.apache.dubbo.consumer.impl.ShenyuApacheDubboClientAplFallBackFactory;
 import org.apache.shenyu.sdk.spring.ShenyuClient;
 import org.springframework.web.bind.annotation.GetMapping;
 import org.springframework.web.bind.annotation.PostMapping;
 import org.springframework.web.bind.annotation.RequestBody;
 import org.springframework.web.bind.annotation.RequestParam;
 
+import java.util.List;
+
 /**
  * ShenyuApacheDubboClientApi.
  */
-@ShenyuClient(contextId = "shenyu-gateway", name = "ShenyuSdkApiName",fallbackFactory = ShenyuApacheDubboClientAplFallBackFactory.class)
+@ShenyuClient(contextId = "shenyu-gateway", name = "ShenyuSdkApiName", fallbackFactory = ShenyuApacheDubboClientAplFallBackFactory.class)
 public interface ShenyuApacheDubboClientApi {
 
     /**
      * findAll.
      * test Get.
+     *
      * @return DubboTest
      */
     @GetMapping("/dubbo/findAll")
@@ -50,6 +48,7 @@
 
     /**
      * findList.
+     *
      * @return ListResp
      */
     @GetMapping("/dubbo/findList")
@@ -57,6 +56,7 @@
 
     /**
      * findById.
+     *
      * @param id id
      * @return DubboTest
      */
@@ -65,6 +65,7 @@
 
     /**
      * insert.
+     *
      * @param dubboTest dubboTest
      * @return DubboTest
      */
@@ -73,6 +74,7 @@
 
     /**
      * findByListId.
+     *
      * @param ids ids
      * @return DubboTest
      */
@@ -81,6 +83,7 @@
 
     /**
      * findByIdsAndName.
+     *
      * @param dubboRequestBody dubboRequestBody
      * @return DubboTest
      */
@@ -89,6 +92,7 @@
 
     /**
      * findByArrayIdsAndName.
+     *
      * @param dubboRequestBody dubboRequestBody
      * @return DubboTest
      */
@@ -97,6 +101,7 @@
 
     /**
      * saveComplexBeanTest.
+     *
      * @param complexBeanTest complexBeanTest
      * @return DubboTest
      */
@@ -105,6 +110,7 @@
 
     /**
      * batchSave.
+     *
      * @param dubboTestSaveRequest dubboTestSaveRequest
      * @return DubboTest
      */
@@ -113,6 +119,7 @@
 
     /**
      * batchSaveAndNameAndId.
+     *
      * @param dubboTestSaveRequest dubboTestSaveRequest
      * @return DubboTest
      */
