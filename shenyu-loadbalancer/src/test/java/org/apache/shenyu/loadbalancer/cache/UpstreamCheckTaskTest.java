/*
 * Licensed to the Apache Software Foundation (ASF) under one or more
 * contributor license agreements.  See the NOTICE file distributed with
 * this work for additional information regarding copyright ownership.
 * The ASF licenses this file to You under the Apache License, Version 2.0
 * (the "License"); you may not use this file except in compliance with
 * the License.  You may obtain a copy of the License at
 *
 *     http://www.apache.org/licenses/LICENSE-2.0
 *
 * Unless required by applicable law or agreed to in writing, software
 * distributed under the License is distributed on an "AS IS" BASIS,
 * WITHOUT WARRANTIES OR CONDITIONS OF ANY KIND, either express or implied.
 * See the License for the specific language governing permissions and
 * limitations under the License.
 */

package org.apache.shenyu.loadbalancer.cache;

import org.apache.commons.collections4.CollectionUtils;
import org.apache.shenyu.common.dto.SelectorData;
import org.apache.shenyu.loadbalancer.entity.Upstream;
import org.awaitility.Awaitility;
import org.junit.jupiter.api.Test;
import org.junit.jupiter.api.Timeout;

import java.util.concurrent.TimeUnit;

import static org.hamcrest.MatcherAssert.assertThat;
import static org.hamcrest.core.Is.is;
import static org.junit.jupiter.api.Assertions.assertFalse;
import static org.junit.jupiter.api.Assertions.assertTrue;
import static org.mockito.Mockito.mock;
import static org.mockito.Mockito.when;

/**
 * The type Upstream check task test.
 */
public class UpstreamCheckTaskTest {

    /**
     *  Here to set interval with 50s to avoid running the second time.
     */
    private final UpstreamCheckTask healthCheckTask = new UpstreamCheckTask(50000);

    /**
     * Test run.
     */
    @Test
    @Timeout(30000)
    public void testRun() {
        // Mock selectorId1~selectorId4 to let it coverage 4 branch of `HealthCheckTask#check` method.
        final String selectorId1 = "s1";
        SelectorData selectorData1 = mock(SelectorData.class);
        final String selectorId2 = "s2";
        SelectorData selectorData2 = mock(SelectorData.class);
        final String selectorId3 = "s3";
        SelectorData selectorData3 = mock(SelectorData.class);
        final String selectorId4 = "s4";
        SelectorData selectorData4 = mock(SelectorData.class);
        Upstream upstream = mock(Upstream.class);
        when(selectorData1.getId()).thenReturn(selectorId1);
        when(selectorData2.getId()).thenReturn(selectorId2);
        when(selectorData3.getId()).thenReturn(selectorId3);
        when(selectorData4.getId()).thenReturn(selectorId4);

        /*
          Let it coverage line 165~175
          We should use powermock or mockito to mock static method of `UpstreamCheckUtils.checkUrl`,
          But mocked static method is not valid across thread. Because `UpstreamCheckUtils.checkUrl` is called in
          HealthCheckTask inner thread pool, but mocked in current thread. So we turn to do like below.
         */
        when(upstream.getUrl()).thenReturn("");
        when(upstream.isHealthy()).thenReturn(true).thenReturn(false);

        healthCheckTask.triggerAddOne(selectorData1.getId(), upstream);
        healthCheckTask.triggerAddOne(selectorData2.getId(), upstream);
        healthCheckTask.triggerAddOne(selectorData3.getId(), upstream);
        healthCheckTask.triggerAddOne(selectorData4.getId(), upstream);
        healthCheckTask.schedule();
        // Wait for the upstream-health-check thread to start.
        Awaitility.await().pollDelay(3500, TimeUnit.MILLISECONDS).untilAsserted(() -> assertFalse(healthCheckTask.getCheckStarted().get()));
        assertTrue(CollectionUtils.isNotEmpty(healthCheckTask.getUnhealthyUpstream().get(selectorId1).getUpstreams()));
        // Let it coverage line 151~163.
        when(upstream.isHealthy()).thenReturn(false).thenReturn(true);
        // Even if the address could not connect, it will return false, that mean it will not coverage 151~163.
        when(upstream.getUrl()).thenReturn("https://www.baidu.com");
        // Manually run one time
        healthCheckTask.run();
        Awaitility.await().pollDelay(1, TimeUnit.SECONDS).untilAsserted(() -> assertFalse(healthCheckTask.getCheckStarted().get()));
<<<<<<< HEAD
        assertTrue(healthCheckTask.getHealthyUpstream().get(selectorId1).getUpstreams().size() > 0);
=======
        assertTrue(healthCheckTask.getHealthyUpstream().get(selectorId1).size() > 0);
        healthCheckTask.print();
>>>>>>> ef2a75fa
    }
    
    /**
     * Test trigger remove one.
     */
    @Test
    public void testTriggerRemoveOne() {
        final String selectorId = "s1";
        Upstream upstream = mock(Upstream.class);
        healthCheckTask.triggerAddOne(selectorId, upstream);
        healthCheckTask.triggerRemoveOne(selectorId, upstream);
        assertThat(healthCheckTask.getHealthyUpstream().get(selectorId).getUpstreams().size(), is(0));

        healthCheckTask.triggerAddOne(selectorId, upstream);
        healthCheckTask.triggerRemoveOne(selectorId, upstream);
        assertThat(healthCheckTask.getHealthyUpstream().get(selectorId).getUpstreams().size(), is(0));
    }
    
    /**
     * Test trigger remove all.
     */
    @Test
    public void testTriggerRemoveAll() {
        final String selectorId = "s1";
        Upstream upstream = mock(Upstream.class);
        healthCheckTask.triggerAddOne(selectorId, upstream);
        healthCheckTask.triggerRemoveAll(selectorId);
        assertFalse(healthCheckTask.getHealthyUpstream().containsKey(selectorId));

        healthCheckTask.triggerAddOne(selectorId, upstream);
        healthCheckTask.triggerRemoveAll(selectorId);
        assertFalse(healthCheckTask.getHealthyUpstream().containsKey(selectorId));
    }
}<|MERGE_RESOLUTION|>--- conflicted
+++ resolved
@@ -88,12 +88,8 @@
         // Manually run one time
         healthCheckTask.run();
         Awaitility.await().pollDelay(1, TimeUnit.SECONDS).untilAsserted(() -> assertFalse(healthCheckTask.getCheckStarted().get()));
-<<<<<<< HEAD
         assertTrue(healthCheckTask.getHealthyUpstream().get(selectorId1).getUpstreams().size() > 0);
-=======
-        assertTrue(healthCheckTask.getHealthyUpstream().get(selectorId1).size() > 0);
         healthCheckTask.print();
->>>>>>> ef2a75fa
     }
     
     /**
