-- Licensed to the Apache Software Foundation (ASF) under one
-- or more contributor license agreements.  See the NOTICE file
-- distributed with this work for additional information
-- regarding copyright ownership.  The ASF licenses this file
-- to you under the Apache License, Version 2.0 (the
-- "License"); you may not use this file except in compliance
-- with the License.  You may obtain a copy of the License at
--
--     http://www.apache.org/licenses/LICENSE-2.0
--
-- Unless required by applicable law or agreed to in writing, software
-- distributed under the License is distributed on an "AS IS" BASIS,
-- WITHOUT WARRANTIES OR CONDITIONS OF ANY KIND, either express or implied.
-- See the License for the specific language governing permissions and
-- limitations under the License.

-- ----------------------------
-- Sequence structure for operation_record_log_id_seq
-- ----------------------------
DROP SEQUENCE IF EXISTS "public"."operation_record_log_id_seq";
CREATE SEQUENCE "public"."operation_record_log_id_seq"
    INCREMENT 1
MINVALUE  1
MAXVALUE 9223372036854775807
START 1
CACHE 1;

-- ----------------------------
-- Sequence structure for plugin_handle_id_seq
-- ----------------------------
DROP SEQUENCE IF EXISTS "public"."plugin_handle_id_seq";
CREATE SEQUENCE "public"."plugin_handle_id_seq"
    INCREMENT 1
MINVALUE  1
MAXVALUE 9223372036854775807
START 1
CACHE 1;

-- ----------------------------
-- Sequence structure for shenyu_dict_id_seq
-- ----------------------------
DROP SEQUENCE IF EXISTS "public"."shenyu_dict_id_seq";
CREATE SEQUENCE "public"."shenyu_dict_id_seq"
    INCREMENT 1
MINVALUE  1
MAXVALUE 9223372036854775807
START 1
CACHE 1;

-- ----------------------------
-- Table structure for app_auth
-- ----------------------------
DROP TABLE IF EXISTS "public"."app_auth";
CREATE TABLE "public"."app_auth" (
                                     "id" varchar(128) COLLATE "pg_catalog"."default" NOT NULL,
                                     "app_key" varchar(32) COLLATE "pg_catalog"."default" NOT NULL,
                                     "app_secret" varchar(128) COLLATE "pg_catalog"."default" NOT NULL,
                                     "user_id" varchar(128) COLLATE "pg_catalog"."default",
                                     "phone" varchar(255) COLLATE "pg_catalog"."default",
                                     "ext_info" varchar(1024) COLLATE "pg_catalog"."default",
                                     "open" int2 NOT NULL,
                                     "enabled" int2 NOT NULL,
                                     "date_created" timestamp(6) NOT NULL DEFAULT timezone('UTC-8'::text, (now())::timestamp(0) without time zone),
                                     "date_updated" timestamp(6) NOT NULL DEFAULT timezone('UTC-8'::text, (now())::timestamp(0) without time zone)
)
;
COMMENT ON COLUMN "public"."app_auth"."id" IS 'primary key id';
COMMENT ON COLUMN "public"."app_auth"."app_key" IS 'application identification key';
COMMENT ON COLUMN "public"."app_auth"."app_secret" IS 'encryption algorithm secret';
COMMENT ON COLUMN "public"."app_auth"."user_id" IS 'user id';
COMMENT ON COLUMN "public"."app_auth"."phone" IS 'phone number when the user applies';
COMMENT ON COLUMN "public"."app_auth"."ext_info" IS 'extended parameter json';
COMMENT ON COLUMN "public"."app_auth"."open" IS 'open auth path or not (0 close, 1 open) ';
COMMENT ON COLUMN "public"."app_auth"."enabled" IS 'delete or not (0 close, 1 open) ';
COMMENT ON COLUMN "public"."app_auth"."date_created" IS 'create time';
COMMENT ON COLUMN "public"."app_auth"."date_updated" IS 'update time';

-- ----------------------------
-- Records of app_auth
-- ----------------------------

-- ----------------------------
-- Table structure for auth_param
-- ----------------------------
DROP TABLE IF EXISTS "public"."auth_param";
CREATE TABLE "public"."auth_param" (
                                       "id" varchar(129) COLLATE "pg_catalog"."default" NOT NULL,
                                       "auth_id" varchar(129) COLLATE "pg_catalog"."default",
                                       "app_name" varchar(256) COLLATE "pg_catalog"."default" NOT NULL,
                                       "app_param" varchar(256) COLLATE "pg_catalog"."default",
                                       "date_created" timestamp(6) NOT NULL DEFAULT timezone('UTC-8'::text, (now())::timestamp(0) without time zone),
                                       "date_updated" timestamp(6) NOT NULL DEFAULT timezone('UTC-8'::text, (now())::timestamp(0) without time zone)
)
;
COMMENT ON COLUMN "public"."auth_param"."id" IS 'primary key id';
COMMENT ON COLUMN "public"."auth_param"."auth_id" IS 'Authentication table id';
COMMENT ON COLUMN "public"."auth_param"."app_name" IS 'business Module';
COMMENT ON COLUMN "public"."auth_param"."app_param" IS 'service module parameters (parameters that need to be passed by the gateway) json type';
COMMENT ON COLUMN "public"."auth_param"."date_created" IS 'create time';
COMMENT ON COLUMN "public"."auth_param"."date_updated" IS 'update time';

-- ----------------------------
-- Records of auth_param
-- ----------------------------

-- ----------------------------
-- Table structure for auth_path
-- ----------------------------
DROP TABLE IF EXISTS "public"."auth_path";
CREATE TABLE "public"."auth_path" (
                                      "id" varchar(128) COLLATE "pg_catalog"."default" NOT NULL,
                                      "auth_id" varchar(128) COLLATE "pg_catalog"."default" NOT NULL,
                                      "app_name" varchar(255) COLLATE "pg_catalog"."default" NOT NULL,
                                      "path" varchar(255) COLLATE "pg_catalog"."default" NOT NULL,
                                      "enabled" int2 NOT NULL,
                                      "date_created" timestamp(6) NOT NULL DEFAULT timezone('UTC-8'::text, (now())::timestamp(0) without time zone),
                                      "date_updated" timestamp(6) NOT NULL DEFAULT timezone('UTC-8'::text, (now())::timestamp(0) without time zone)
)
;
COMMENT ON COLUMN "public"."auth_path"."id" IS 'primary key id';
COMMENT ON COLUMN "public"."auth_path"."auth_id" IS 'auth table id';
COMMENT ON COLUMN "public"."auth_path"."app_name" IS 'module';
COMMENT ON COLUMN "public"."auth_path"."path" IS 'path';
COMMENT ON COLUMN "public"."auth_path"."enabled" IS 'whether pass 1 is (0 close, 1 open) ';
COMMENT ON COLUMN "public"."auth_path"."date_created" IS 'create time';
COMMENT ON COLUMN "public"."auth_path"."date_updated" IS 'update time';

-- ----------------------------
-- Records of auth_path
-- ----------------------------

-- ----------------------------
-- Table structure for dashboard_user
-- ----------------------------
DROP TABLE IF EXISTS "public"."dashboard_user";
CREATE TABLE "public"."dashboard_user" (
                                           "id" varchar(128) COLLATE "pg_catalog"."default" NOT NULL,
                                           "user_name" varchar(64) COLLATE "pg_catalog"."default" NOT NULL,
                                           "password" varchar(128) COLLATE "pg_catalog"."default",
                                           "role" int4 NOT NULL,
                                           "enabled" int2 NOT NULL,
                                           "date_created" timestamp(6) NOT NULL DEFAULT timezone('UTC-8'::text, (now())::timestamp(0) without time zone),
                                           "date_updated" timestamp(6) NOT NULL DEFAULT timezone('UTC-8'::text, (now())::timestamp(0) without time zone)
)
;
COMMENT ON COLUMN "public"."dashboard_user"."id" IS 'primary key id';
COMMENT ON COLUMN "public"."dashboard_user"."user_name" IS 'user name';
COMMENT ON COLUMN "public"."dashboard_user"."password" IS 'user password';
COMMENT ON COLUMN "public"."dashboard_user"."role" IS 'role';
COMMENT ON COLUMN "public"."dashboard_user"."enabled" IS 'delete or not (0 close, 1 open) ';
COMMENT ON COLUMN "public"."dashboard_user"."date_created" IS 'create time';
COMMENT ON COLUMN "public"."dashboard_user"."date_updated" IS 'update time';

-- ----------------------------
-- Records of dashboard_user
-- ----------------------------
INSERT INTO "public"."dashboard_user" VALUES ('1', 'admin', 'ba3253876aed6bc22d4a6ff53d8406c6ad864195ed144ab5c87621b6c233b548baeae6956df346ec8c17f5ea10f35ee3cbc514797ed7ddd3145464e2a0bab413', 1, 1, '2022-05-25 18:08:01', '2022-05-25 18:08:01');

-- ----------------------------
-- Table structure for data_permission
-- ----------------------------
DROP TABLE IF EXISTS "public"."data_permission";
CREATE TABLE "public"."data_permission" (
                                            "id" varchar(128) COLLATE "pg_catalog"."default" NOT NULL,
                                            "user_id" varchar(128) COLLATE "pg_catalog"."default" NOT NULL,
                                            "data_id" varchar(128) COLLATE "pg_catalog"."default" NOT NULL,
                                            "data_type" int4 NOT NULL,
                                            "date_created" timestamp(6) NOT NULL DEFAULT timezone('UTC-8'::text, (now())::timestamp(0) without time zone),
                                            "date_updated" timestamp(6) NOT NULL DEFAULT timezone('UTC-8'::text, (now())::timestamp(0) without time zone)
)
;
COMMENT ON COLUMN "public"."data_permission"."id" IS 'primary key id';
COMMENT ON COLUMN "public"."data_permission"."user_id" IS 'user primary key id';
COMMENT ON COLUMN "public"."data_permission"."data_id" IS 'data(selector,rule) primary key id';
COMMENT ON COLUMN "public"."data_permission"."data_type" IS '0 selector type , 1 rule type';
COMMENT ON COLUMN "public"."data_permission"."date_created" IS 'create time';
COMMENT ON COLUMN "public"."data_permission"."date_updated" IS 'update time';
COMMENT ON TABLE "public"."data_permission" IS 'data permission table';

-- ----------------------------
-- Records of data_permission
-- ----------------------------

-- ----------------------------
-- Table structure for meta_data
-- ----------------------------
DROP TABLE IF EXISTS "public"."meta_data";
CREATE TABLE "public"."meta_data" (
                                      "id" varchar(128) COLLATE "pg_catalog"."default" NOT NULL,
                                      "app_name" varchar(255) COLLATE "pg_catalog"."default" NOT NULL,
                                      "path" varchar(255) COLLATE "pg_catalog"."default" NOT NULL,
                                      "path_desc" varchar(255) COLLATE "pg_catalog"."default",
                                      "rpc_type" varchar(64) COLLATE "pg_catalog"."default" NOT NULL,
                                      "service_name" varchar(255) COLLATE "pg_catalog"."default",
                                      "method_name" varchar(255) COLLATE "pg_catalog"."default",
                                      "parameter_types" varchar(255) COLLATE "pg_catalog"."default",
                                      "rpc_ext" varchar(512) COLLATE "pg_catalog"."default",
                                      "date_created" timestamp(6) NOT NULL DEFAULT timezone('UTC-8'::text, (now())::timestamp(0) without time zone),
                                      "date_updated" timestamp(6) NOT NULL DEFAULT timezone('UTC-8'::text, (now())::timestamp(0) without time zone),
                                      "enabled" int2 NOT NULL
)
;
COMMENT ON COLUMN "public"."meta_data"."id" IS 'id';
COMMENT ON COLUMN "public"."meta_data"."app_name" IS 'application name';
COMMENT ON COLUMN "public"."meta_data"."path" IS 'path, cannot be repeated';
COMMENT ON COLUMN "public"."meta_data"."path_desc" IS 'path description';
COMMENT ON COLUMN "public"."meta_data"."rpc_type" IS 'rpc type';
COMMENT ON COLUMN "public"."meta_data"."service_name" IS 'service name';
COMMENT ON COLUMN "public"."meta_data"."method_name" IS 'method name';
COMMENT ON COLUMN "public"."meta_data"."parameter_types" IS 'parameter types are provided with multiple parameter types separated by commas';
COMMENT ON COLUMN "public"."meta_data"."rpc_ext" IS 'rpc extended information, json format';
COMMENT ON COLUMN "public"."meta_data"."date_created" IS 'create time';
COMMENT ON COLUMN "public"."meta_data"."date_updated" IS 'update time';
COMMENT ON COLUMN "public"."meta_data"."enabled" IS 'enabled state (0 close, 1 open) ';

-- ----------------------------
-- Records of meta_data
-- ----------------------------

-- ----------------------------
-- Table structure for operation_record_log
-- ----------------------------
DROP TABLE IF EXISTS "public"."operation_record_log";
CREATE TABLE "public"."operation_record_log" (
                                                 "id" int8 NOT NULL DEFAULT nextval('operation_record_log_id_seq'::regclass),
                                                 "color" varchar(20) COLLATE "pg_catalog"."default" NOT NULL,
                                                 "context" text COLLATE "pg_catalog"."default" NOT NULL,
                                                 "operator" varchar(200) COLLATE "pg_catalog"."default" NOT NULL,
                                                 "operation_time" timestamp(6) NOT NULL,
                                                 "operation_type" varchar(60) COLLATE "pg_catalog"."default" NOT NULL
)
;
COMMENT ON COLUMN "public"."operation_record_log"."id" IS 'id';
COMMENT ON COLUMN "public"."operation_record_log"."color" IS 'log color';
COMMENT ON COLUMN "public"."operation_record_log"."context" IS 'log context';
COMMENT ON COLUMN "public"."operation_record_log"."operator" IS 'operator [user or app]]';
COMMENT ON COLUMN "public"."operation_record_log"."operation_time" IS 'operation time';
COMMENT ON COLUMN "public"."operation_record_log"."operation_type" IS 'operation type：create/update/delete/register...';
COMMENT ON TABLE "public"."operation_record_log" IS 'operation record log';

-- ----------------------------
-- Records of operation_record_log
-- ----------------------------

-- ----------------------------
-- Table structure for permission
-- ----------------------------
DROP TABLE IF EXISTS "public"."permission";
CREATE TABLE "public"."permission" (
                                       "id" varchar(128) COLLATE "pg_catalog"."default" NOT NULL,
                                       "object_id" varchar(128) COLLATE "pg_catalog"."default" NOT NULL,
                                       "resource_id" varchar(128) COLLATE "pg_catalog"."default" NOT NULL,
                                       "date_created" timestamp(6) NOT NULL DEFAULT timezone('UTC-8'::text, (now())::timestamp(0) without time zone),
                                       "date_updated" timestamp(6) NOT NULL DEFAULT timezone('UTC-8'::text, (now())::timestamp(0) without time zone)
)
;
COMMENT ON COLUMN "public"."permission"."id" IS 'primary key id';
COMMENT ON COLUMN "public"."permission"."object_id" IS 'user primary key id or role primary key id';
COMMENT ON COLUMN "public"."permission"."resource_id" IS 'resource primary key id';
COMMENT ON COLUMN "public"."permission"."date_created" IS 'create time';
COMMENT ON COLUMN "public"."permission"."date_updated" IS 'update time';
COMMENT ON TABLE "public"."permission" IS 'permission table';

-- ----------------------------
-- Records of permission
-- ----------------------------
INSERT INTO "public"."permission" VALUES ('1351007708572688384', '1346358560427216896', '1346775491550474240', '2022-05-25 18:08:01', '2022-05-25 18:08:01');
INSERT INTO "public"."permission" VALUES ('1357956838021890049', '1346358560427216896', '1357956838021890048', '2022-05-25 18:08:01', '2022-05-25 18:08:01');
INSERT INTO "public"."permission" VALUES ('1351007708597854208', '1346358560427216896', '1346777449787125760', '2022-05-25 18:08:01', '2022-05-25 18:08:01');
INSERT INTO "public"."permission" VALUES ('1351007708702711808', '1346358560427216896', '1347034027070337024', '2022-05-25 18:08:01', '2022-05-25 18:08:01');
INSERT INTO "public"."permission" VALUES ('1351007708706906112', '1346358560427216896', '1347039054925148160', '2022-05-25 18:08:01', '2022-05-25 18:08:01');
INSERT INTO "public"."permission" VALUES ('1351007708711100416', '1346358560427216896', '1347041326749691904', '2022-05-25 18:08:01', '2022-05-25 18:08:01');
INSERT INTO "public"."permission" VALUES ('1351007708715294720', '1346358560427216896', '1347046566244003840', '2022-05-25 18:08:01', '2022-05-25 18:08:01');
INSERT INTO "public"."permission" VALUES ('1351007708719489024', '1346358560427216896', '1347047143350874112', '2022-05-25 18:08:01', '2022-05-25 18:08:01');
INSERT INTO "public"."permission" VALUES ('1351007708723683328', '1346358560427216896', '1347047203220369408', '2022-05-25 18:08:01', '2022-05-25 18:08:01');
INSERT INTO "public"."permission" VALUES ('1351007708606242816', '1346358560427216896', '1346777623011880960', '2022-05-25 18:08:01', '2022-05-25 18:08:01');
INSERT INTO "public"."permission" VALUES ('1351007708727877632', '1346358560427216896', '1347047555588042752', '2022-05-25 18:08:01', '2022-05-25 18:08:01');
INSERT INTO "public"."permission" VALUES ('1351007708732071936', '1346358560427216896', '1347047640145211392', '2022-05-25 18:08:01', '2022-05-25 18:08:01');
INSERT INTO "public"."permission" VALUES ('1351007708732071937', '1346358560427216896', '1347047695002513408', '2022-05-25 18:08:01', '2022-05-25 18:08:01');
INSERT INTO "public"."permission" VALUES ('1351007708736266240', '1346358560427216896', '1347047747305484288', '2022-05-25 18:08:01', '2022-05-25 18:08:01');
INSERT INTO "public"."permission" VALUES ('1351007708610437120', '1346358560427216896', '1346777766301888512', '2022-05-25 18:08:01', '2022-05-25 18:08:01');
INSERT INTO "public"."permission" VALUES ('1351007708740460544', '1346358560427216896', '1347048004105940992', '2022-05-25 18:08:01', '2022-05-25 18:08:01');
INSERT INTO "public"."permission" VALUES ('1351007708614631424', '1346358560427216896', '1346777907096285184', '2022-05-25 18:08:01', '2022-05-25 18:08:01');
INSERT INTO "public"."permission" VALUES ('1351007708744654848', '1346358560427216896', '1347048101875167232', '2022-05-25 18:08:01', '2022-05-25 18:08:01');
INSERT INTO "public"."permission" VALUES ('1351007708744654849', '1346358560427216896', '1347048145877610496', '2022-05-25 18:08:01', '2022-05-25 18:08:01');
INSERT INTO "public"."permission" VALUES ('1351007708748849152', '1346358560427216896', '1347048240677269504', '2022-05-25 18:08:01', '2022-05-25 18:08:01');
INSERT INTO "public"."permission" VALUES ('1351007708753043456', '1346358560427216896', '1347048316216684544', '2022-05-25 18:08:01', '2022-05-25 18:08:01');
INSERT INTO "public"."permission" VALUES ('1351007708757237760', '1346358560427216896', '1347048776029843456', '2022-05-25 18:08:01', '2022-05-25 18:08:01');
INSERT INTO "public"."permission" VALUES ('1351007708757237761', '1346358560427216896', '1347048968414179328', '2022-05-25 18:08:01', '2022-05-25 18:08:01');
INSERT INTO "public"."permission" VALUES ('1351007709088587777', '1346358560427216896', '1350804501819195392', '2022-05-25 18:08:01', '2022-05-25 18:08:01');
INSERT INTO "public"."permission" VALUES ('1351007708623020032', '1346358560427216896', '1346778036402483200', '2022-05-25 18:08:01', '2022-05-25 18:08:01');
INSERT INTO "public"."permission" VALUES ('1351007708761432064', '1346358560427216896', '1347049029323862016', '2022-05-25 18:08:01', '2022-05-25 18:08:01');
INSERT INTO "public"."permission" VALUES ('1351007708765626368', '1346358560427216896', '1347049092552994816', '2022-05-25 18:08:01', '2022-05-25 18:08:01');
INSERT INTO "public"."permission" VALUES ('1351007708769820672', '1346358560427216896', '1347049251395481600', '2022-05-25 18:08:01', '2022-05-25 18:08:01');
INSERT INTO "public"."permission" VALUES ('1351007708774014976', '1346358560427216896', '1347049317178945536', '2022-05-25 18:08:01', '2022-05-25 18:08:01');
INSERT INTO "public"."permission" VALUES ('1351007708774014977', '1346358560427216896', '1347049370014593024', '2022-05-25 18:08:01', '2022-05-25 18:08:01');
INSERT INTO "public"."permission" VALUES ('1351007708778209280', '1346358560427216896', '1347049542417264640', '2022-05-25 18:08:01', '2022-05-25 18:08:01');
INSERT INTO "public"."permission" VALUES ('1351007708782403584', '1346358560427216896', '1347049598155370496', '2022-05-25 18:08:01', '2022-05-25 18:08:01');
INSERT INTO "public"."permission" VALUES ('1351007708786597888', '1346358560427216896', '1347049659023110144', '2022-05-25 18:08:01', '2022-05-25 18:08:01');
INSERT INTO "public"."permission" VALUES ('1351007708790792192', '1346358560427216896', '1347049731047698432', '2022-05-25 18:08:01', '2022-05-25 18:08:01');
INSERT INTO "public"."permission" VALUES ('1351007708585271296', '1346358560427216896', '1346776175553376256', '2022-05-25 18:08:01', '2022-05-25 18:08:01');
INSERT INTO "public"."permission" VALUES ('1351007708593659904', '1346358560427216896', '1346777157943259136', '2022-05-25 18:08:01', '2022-05-25 18:08:01');
INSERT INTO "public"."permission" VALUES ('1351007708685934593', '1346358560427216896', '1347032308726902784', '2022-05-25 18:08:01', '2022-05-25 18:08:01');
INSERT INTO "public"."permission" VALUES ('1351007708690128896', '1346358560427216896', '1347032395901317120', '2022-05-25 18:08:01', '2022-05-25 18:08:01');
INSERT INTO "public"."permission" VALUES ('1351007708694323200', '1346358560427216896', '1347032453707214848', '2022-05-25 18:08:01', '2022-05-25 18:08:01');
INSERT INTO "public"."permission" VALUES ('1351007708698517504', '1346358560427216896', '1347032509051056128', '2022-05-25 18:08:01', '2022-05-25 18:08:01');
INSERT INTO "public"."permission" VALUES ('1351007708794986496', '1346358560427216896', '1347049794008395776', '2022-05-25 18:08:01', '2022-05-25 18:08:01');
INSERT INTO "public"."permission" VALUES ('1351007709080199168', '1346358560427216896', '1350106119681622016', '2022-05-25 18:08:01', '2022-05-25 18:08:01');
INSERT INTO "public"."permission" VALUES ('1351007709080199169', '1346358560427216896', '1350107709494804480', '2022-05-25 18:08:01', '2022-05-25 18:08:01');
INSERT INTO "public"."permission" VALUES ('1351007709084393472', '1346358560427216896', '1350107842236137472', '2022-05-25 18:08:01', '2022-05-25 18:08:01');
INSERT INTO "public"."permission" VALUES ('1351007709084393473', '1346358560427216896', '1350112406754766848', '2022-05-25 18:08:01', '2022-05-25 18:08:01');
INSERT INTO "public"."permission" VALUES ('1351007709088587776', '1346358560427216896', '1350112481253994496', '2022-05-25 18:08:01', '2022-05-25 18:08:01');
INSERT INTO "public"."permission" VALUES ('1355167519859040256', '1346358560427216896', '1355163372527050752', '2022-05-25 18:08:01', '2022-05-25 18:08:01');
INSERT INTO "public"."permission" VALUES ('1355167519859040257', '1346358560427216896', '1355165158419750912', '2022-05-25 18:08:01', '2022-05-25 18:08:01');
INSERT INTO "public"."permission" VALUES ('1355167519859040258', '1346358560427216896', '1355165353534578688', '2022-05-25 18:08:01', '2022-05-25 18:08:01');
INSERT INTO "public"."permission" VALUES ('1355167519859040259', '1346358560427216896', '1355165475785957376', '2022-05-25 18:08:01', '2022-05-25 18:08:01');
INSERT INTO "public"."permission" VALUES ('1355167519859040260', '1346358560427216896', '1355165608565039104', '2022-05-25 18:08:01', '2022-05-25 18:08:01');
INSERT INTO "public"."permission" VALUES ('1357977745893326848', '1346358560427216896', '1357977745889132544', '2022-05-25 18:08:01', '2022-05-25 18:08:01');
INSERT INTO "public"."permission" VALUES ('1357977912126177281', '1346358560427216896', '1357977912126177280', '2022-05-25 18:08:01', '2022-05-25 18:08:01');
INSERT INTO "public"."permission" VALUES ('1357977971827900417', '1346358560427216896', '1357977971827900416', '2022-05-25 18:08:01', '2022-05-25 18:08:01');
INSERT INTO "public"."permission" VALUES ('1386680049203195905', '1346358560427216896', '1386680049203195904', '2022-05-25 18:08:01', '2022-05-25 18:08:01');
INSERT INTO "public"."permission" VALUES ('1529403932797964288', '1346358560427216896', '1529403932772798464', '2022-05-25 18:08:07', '2022-05-25 18:08:07');
INSERT INTO "public"."permission" VALUES ('1529403932797964289', '1346358560427216896', '1529403932781187072', '2022-05-25 18:08:07', '2022-05-25 18:08:07');
INSERT INTO "public"."permission" VALUES ('1529403932797964290', '1346358560427216896', '1529403932781187073', '2022-05-25 18:08:07', '2022-05-25 18:08:07');
INSERT INTO "public"."permission" VALUES ('1529403932797964291', '1346358560427216896', '1529403932781187074', '2022-05-25 18:08:07', '2022-05-25 18:08:07');
INSERT INTO "public"."permission" VALUES ('1529403932797964292', '1346358560427216896', '1529403932781187075', '2022-05-25 18:08:07', '2022-05-25 18:08:07');
INSERT INTO "public"."permission" VALUES ('1529403932797964293', '1346358560427216896', '1529403932781187076', '2022-05-25 18:08:07', '2022-05-25 18:08:07');
INSERT INTO "public"."permission" VALUES ('1529403932797964294', '1346358560427216896', '1529403932781187077', '2022-05-25 18:08:07', '2022-05-25 18:08:07');
INSERT INTO "public"."permission" VALUES ('1529403932797964295', '1346358560427216896', '1529403932781187078', '2022-05-25 18:08:07', '2022-05-25 18:08:07');
INSERT INTO "public"."permission" VALUES ('1529403932797964296', '1346358560427216896', '1529403932781187079', '2022-05-25 18:08:07', '2022-05-25 18:08:07');
INSERT INTO "public"."permission" VALUES ('1529403932797964297', '1346358560427216896', '1529403932781187080', '2022-05-25 18:08:07', '2022-05-25 18:08:07');
INSERT INTO "public"."permission" VALUES ('1529403932797964298', '1346358560427216896', '1529403932781187081', '2022-05-25 18:08:07', '2022-05-25 18:08:07');
INSERT INTO "public"."permission" VALUES ('1529403932797964299', '1346358560427216896', '1529403932781187082', '2022-05-25 18:08:07', '2022-05-25 18:08:07');
INSERT INTO "public"."permission" VALUES ('1529403932797964300', '1346358560427216896', '1529403932781187083', '2022-05-25 18:08:07', '2022-05-25 18:08:07');
INSERT INTO "public"."permission" VALUES ('1529403932797964301', '1346358560427216896', '1529403932781187084', '2022-05-25 18:08:07', '2022-05-25 18:08:07');
INSERT INTO "public"."permission" VALUES ('1529403932797964302', '1346358560427216896', '1529403932781187085', '2022-05-25 18:08:07', '2022-05-25 18:08:07');
INSERT INTO "public"."permission" VALUES ('1529403932797964303', '1346358560427216896', '1529403932781187086', '2022-05-25 18:08:07', '2022-05-25 18:08:07');
INSERT INTO "public"."permission" VALUES ('1529403932797964304', '1346358560427216896', '1529403932781187087', '2022-05-25 18:08:07', '2022-05-25 18:08:07');
INSERT INTO "public"."permission" VALUES ('1529403932797964305', '1346358560427216896', '1529403932781187088', '2022-05-25 18:08:07', '2022-05-25 18:08:07');
INSERT INTO "public"."permission" VALUES ('1529403932797964306', '1346358560427216896', '1529403932781187089', '2022-05-25 18:08:07', '2022-05-25 18:08:07');
INSERT INTO "public"."permission" VALUES ('1529403932797964307', '1346358560427216896', '1529403932781187090', '2022-05-25 18:08:07', '2022-05-25 18:08:07');
INSERT INTO "public"."permission" VALUES ('1529403932797964308', '1346358560427216896', '1529403932781187091', '2022-05-25 18:08:07', '2022-05-25 18:08:07');
INSERT INTO "public"."permission" VALUES ('1529403932797964309', '1346358560427216896', '1529403932781187092', '2022-05-25 18:08:07', '2022-05-25 18:08:07');
INSERT INTO "public"."permission" VALUES ('1529403932797964310', '1346358560427216896', '1529403932781187093', '2022-05-25 18:08:07', '2022-05-25 18:08:07');
INSERT INTO "public"."permission" VALUES ('1529403932797964311', '1346358560427216896', '1529403932781187094', '2022-05-25 18:08:07', '2022-05-25 18:08:07');
INSERT INTO "public"."permission" VALUES ('1529403932797964312', '1346358560427216896', '1529403932781187095', '2022-05-25 18:08:07', '2022-05-25 18:08:07');
INSERT INTO "public"."permission" VALUES ('1529403932797964313', '1346358560427216896', '1529403932781187096', '2022-05-25 18:08:07', '2022-05-25 18:08:07');
INSERT INTO "public"."permission" VALUES ('1529403932797964314', '1346358560427216896', '1529403932781187097', '2022-05-25 18:08:07', '2022-05-25 18:08:07');
INSERT INTO "public"."permission" VALUES ('1529403932797964315', '1346358560427216896', '1529403932781187098', '2022-05-25 18:08:07', '2022-05-25 18:08:07');
INSERT INTO "public"."permission" VALUES ('1529403932797964316', '1346358560427216896', '1529403932781187099', '2022-05-25 18:08:07', '2022-05-25 18:08:07');
INSERT INTO "public"."permission" VALUES ('1529403932881850512', '1346358560427216896', '1529403932877656064', '2022-05-25 18:08:07', '2022-05-25 18:08:07');
INSERT INTO "public"."permission" VALUES ('1529403932881850513', '1346358560427216896', '1529403932877656065', '2022-05-25 18:08:07', '2022-05-25 18:08:07');
INSERT INTO "public"."permission" VALUES ('1529403932881850514', '1346358560427216896', '1529403932877656066', '2022-05-25 18:08:07', '2022-05-25 18:08:07');
INSERT INTO "public"."permission" VALUES ('1529403932881850515', '1346358560427216896', '1529403932877656067', '2022-05-25 18:08:07', '2022-05-25 18:08:07');
INSERT INTO "public"."permission" VALUES ('1529403932881850516', '1346358560427216896', '1529403932877656068', '2022-05-25 18:08:07', '2022-05-25 18:08:07');
INSERT INTO "public"."permission" VALUES ('1529403932881850517', '1346358560427216896', '1529403932877656069', '2022-05-25 18:08:07', '2022-05-25 18:08:07');
INSERT INTO "public"."permission" VALUES ('1529403932881850518', '1346358560427216896', '1529403932877656070', '2022-05-25 18:08:07', '2022-05-25 18:08:07');
INSERT INTO "public"."permission" VALUES ('1529403932881850519', '1346358560427216896', '1529403932877656071', '2022-05-25 18:08:07', '2022-05-25 18:08:07');
INSERT INTO "public"."permission" VALUES ('1529403932881850520', '1346358560427216896', '1529403932877656072', '2022-05-25 18:08:07', '2022-05-25 18:08:07');
INSERT INTO "public"."permission" VALUES ('1529403932881850521', '1346358560427216896', '1529403932877656073', '2022-05-25 18:08:07', '2022-05-25 18:08:07');
INSERT INTO "public"."permission" VALUES ('1529403932881850522', '1346358560427216896', '1529403932877656074', '2022-05-25 18:08:07', '2022-05-25 18:08:07');
INSERT INTO "public"."permission" VALUES ('1529403932881850523', '1346358560427216896', '1529403932877656075', '2022-05-25 18:08:07', '2022-05-25 18:08:07');
INSERT INTO "public"."permission" VALUES ('1529403932881850524', '1346358560427216896', '1529403932877656076', '2022-05-25 18:08:07', '2022-05-25 18:08:07');
INSERT INTO "public"."permission" VALUES ('1529403932881850525', '1346358560427216896', '1529403932877656077', '2022-05-25 18:08:07', '2022-05-25 18:08:07');
INSERT INTO "public"."permission" VALUES ('1529403932881850526', '1346358560427216896', '1529403932877656078', '2022-05-25 18:08:07', '2022-05-25 18:08:07');
INSERT INTO "public"."permission" VALUES ('1529403932881850527', '1346358560427216896', '1529403932877656079', '2022-05-25 18:08:07', '2022-05-25 18:08:07');
INSERT INTO "public"."permission" VALUES ('1529403932881850528', '1346358560427216896', '1529403932877656080', '2022-05-25 18:08:07', '2022-05-25 18:08:07');
INSERT INTO "public"."permission" VALUES ('1529403932881850529', '1346358560427216896', '1529403932877656081', '2022-05-25 18:08:07', '2022-05-25 18:08:07');
INSERT INTO "public"."permission" VALUES ('1529403932881850530', '1346358560427216896', '1529403932877656082', '2022-05-25 18:08:07', '2022-05-25 18:08:07');
INSERT INTO "public"."permission" VALUES ('1529403932881850531', '1346358560427216896', '1529403932877656083', '2022-05-25 18:08:07', '2022-05-25 18:08:07');
INSERT INTO "public"."permission" VALUES ('1529403932881850532', '1346358560427216896', '1529403932877656084', '2022-05-25 18:08:07', '2022-05-25 18:08:07');
INSERT INTO "public"."permission" VALUES ('1529403932881850533', '1346358560427216896', '1529403932877656085', '2022-05-25 18:08:07', '2022-05-25 18:08:07');
INSERT INTO "public"."permission" VALUES ('1529403932881850534', '1346358560427216896', '1529403932877656086', '2022-05-25 18:08:07', '2022-05-25 18:08:07');
INSERT INTO "public"."permission" VALUES ('1529403932881850535', '1346358560427216896', '1529403932877656087', '2022-05-25 18:08:07', '2022-05-25 18:08:07');
INSERT INTO "public"."permission" VALUES ('1529403932881850536', '1346358560427216896', '1529403932877656088', '2022-05-25 18:08:07', '2022-05-25 18:08:07');
INSERT INTO "public"."permission" VALUES ('1529403932881850537', '1346358560427216896', '1529403932877656089', '2022-05-25 18:08:07', '2022-05-25 18:08:07');
INSERT INTO "public"."permission" VALUES ('1529403932881850538', '1346358560427216896', '1529403932877656090', '2022-05-25 18:08:07', '2022-05-25 18:08:07');
INSERT INTO "public"."permission" VALUES ('1529403932881850539', '1346358560427216896', '1529403932877656091', '2022-05-25 18:08:07', '2022-05-25 18:08:07');
INSERT INTO "public"."permission" VALUES ('1529403932881850540', '1346358560427216896', '1529403932877656092', '2022-05-25 18:08:07', '2022-05-25 18:08:07');
INSERT INTO "public"."permission" VALUES ('1529403932881850541', '1346358560427216896', '1529403932877656093', '2022-05-25 18:08:07', '2022-05-25 18:08:07');
INSERT INTO "public"."permission" VALUES ('1529403932881850542', '1346358560427216896', '1529403932877656094', '2022-05-25 18:08:07', '2022-05-25 18:08:07');
INSERT INTO "public"."permission" VALUES ('1529403932881850543', '1346358560427216896', '1529403932877656095', '2022-05-25 18:08:07', '2022-05-25 18:08:07');
INSERT INTO "public"."permission" VALUES ('1529403932881850544', '1346358560427216896', '1529403932877656096', '2022-05-25 18:08:07', '2022-05-25 18:08:07');
INSERT INTO "public"."permission" VALUES ('1529403932881850545', '1346358560427216896', '1529403932877656097', '2022-05-25 18:08:07', '2022-05-25 18:08:07');
INSERT INTO "public"."permission" VALUES ('1529403932881850546', '1346358560427216896', '1529403932877656098', '2022-05-25 18:08:07', '2022-05-25 18:08:07');
INSERT INTO "public"."permission" VALUES ('1529403932881850547', '1346358560427216896', '1529403932877656099', '2022-05-25 18:08:07', '2022-05-25 18:08:07');
INSERT INTO "public"."permission" VALUES ('1529403932881850548', '1346358560427216896', '1529403932877656100', '2022-05-25 18:08:07', '2022-05-25 18:08:07');
INSERT INTO "public"."permission" VALUES ('1529403932881850549', '1346358560427216896', '1529403932877656101', '2022-05-25 18:08:07', '2022-05-25 18:08:07');
INSERT INTO "public"."permission" VALUES ('1529403932881850550', '1346358560427216896', '1529403932877656102', '2022-05-25 18:08:07', '2022-05-25 18:08:07');
INSERT INTO "public"."permission" VALUES ('1529403932881850551', '1346358560427216896', '1529403932877656103', '2022-05-25 18:08:07', '2022-05-25 18:08:07');
INSERT INTO "public"."permission" VALUES ('1529403932881850552', '1346358560427216896', '1529403932877656104', '2022-05-25 18:08:07', '2022-05-25 18:08:07');
INSERT INTO "public"."permission" VALUES ('1529403932881850553', '1346358560427216896', '1529403932877656105', '2022-05-25 18:08:07', '2022-05-25 18:08:07');
INSERT INTO "public"."permission" VALUES ('1529403932881850554', '1346358560427216896', '1529403932877656106', '2022-05-25 18:08:07', '2022-05-25 18:08:07');
INSERT INTO "public"."permission" VALUES ('1529403932881850555', '1346358560427216896', '1529403932877656107', '2022-05-25 18:08:07', '2022-05-25 18:08:07');
INSERT INTO "public"."permission" VALUES ('1529403932881850556', '1346358560427216896', '1529403932877656108', '2022-05-25 18:08:07', '2022-05-25 18:08:07');
INSERT INTO "public"."permission" VALUES ('1529403932881850557', '1346358560427216896', '1529403932877656109', '2022-05-25 18:08:07', '2022-05-25 18:08:07');
INSERT INTO "public"."permission" VALUES ('1529403932881850558', '1346358560427216896', '1529403932877656110', '2022-05-25 18:08:07', '2022-05-25 18:08:07');
INSERT INTO "public"."permission" VALUES ('1529403932881850559', '1346358560427216896', '1529403932877656111', '2022-05-25 18:08:07', '2022-05-25 18:08:07');
INSERT INTO "public"."permission" VALUES ('1529403932881850560', '1346358560427216896', '1529403932877656112', '2022-05-25 18:08:07', '2022-05-25 18:08:07');
INSERT INTO "public"."permission" VALUES ('1529403932881850561', '1346358560427216896', '1529403932877656113', '2022-05-25 18:08:07', '2022-05-25 18:08:07');
INSERT INTO "public"."permission" VALUES ('1529403932881850562', '1346358560427216896', '1529403932877656114', '2022-05-25 18:08:07', '2022-05-25 18:08:07');
INSERT INTO "public"."permission" VALUES ('1529403932881850563', '1346358560427216896', '1529403932877656115', '2022-05-25 18:08:07', '2022-05-25 18:08:07');
INSERT INTO "public"."permission" VALUES ('1529403932881850564', '1346358560427216896', '1529403932877656116', '2022-05-25 18:08:07', '2022-05-25 18:08:07');
INSERT INTO "public"."permission" VALUES ('1529403932881850565', '1346358560427216896', '1529403932877656117', '2022-05-25 18:08:07', '2022-05-25 18:08:07');
INSERT INTO "public"."permission" VALUES ('1529403932881850566', '1346358560427216896', '1529403932877656118', '2022-05-25 18:08:07', '2022-05-25 18:08:07');
INSERT INTO "public"."permission" VALUES ('1529403932881850567', '1346358560427216896', '1529403932877656119', '2022-05-25 18:08:07', '2022-05-25 18:08:07');
INSERT INTO "public"."permission" VALUES ('1529403932881850568', '1346358560427216896', '1529403932877656120', '2022-05-25 18:08:07', '2022-05-25 18:08:07');
INSERT INTO "public"."permission" VALUES ('1529403932881850569', '1346358560427216896', '1529403932877656121', '2022-05-25 18:08:07', '2022-05-25 18:08:07');
INSERT INTO "public"."permission" VALUES ('1529403932881850570', '1346358560427216896', '1529403932877656122', '2022-05-25 18:08:07', '2022-05-25 18:08:07');
INSERT INTO "public"."permission" VALUES ('1529403932881850571', '1346358560427216896', '1529403932877656123', '2022-05-25 18:08:07', '2022-05-25 18:08:07');
INSERT INTO "public"."permission" VALUES ('1529403932881850572', '1346358560427216896', '1529403932877656124', '2022-05-25 18:08:07', '2022-05-25 18:08:07');
INSERT INTO "public"."permission" VALUES ('1529403932881850573', '1346358560427216896', '1529403932877656125', '2022-05-25 18:08:07', '2022-05-25 18:08:07');
INSERT INTO "public"."permission" VALUES ('1529403932881850574', '1346358560427216896', '1529403932877656126', '2022-05-25 18:08:07', '2022-05-25 18:08:07');
INSERT INTO "public"."permission" VALUES ('1529403932881850575', '1346358560427216896', '1529403932877656127', '2022-05-25 18:08:07', '2022-05-25 18:08:07');
INSERT INTO "public"."permission" VALUES ('1529403932881850576', '1346358560427216896', '1529403932877656128', '2022-05-25 18:08:07', '2022-05-25 18:08:07');
INSERT INTO "public"."permission" VALUES ('1529403932881850577', '1346358560427216896', '1529403932877656129', '2022-05-25 18:08:07', '2022-05-25 18:08:07');
INSERT INTO "public"."permission" VALUES ('1529403932881850578', '1346358560427216896', '1529403932877656130', '2022-05-25 18:08:07', '2022-05-25 18:08:07');
INSERT INTO "public"."permission" VALUES ('1529403932881850579', '1346358560427216896', '1529403932877656131', '2022-05-25 18:08:07', '2022-05-25 18:08:07');
INSERT INTO "public"."permission" VALUES ('1529403932881850580', '1346358560427216896', '1529403932877656132', '2022-05-25 18:08:07', '2022-05-25 18:08:07');
INSERT INTO "public"."permission" VALUES ('1529403932881850581', '1346358560427216896', '1529403932877656133', '2022-05-25 18:08:07', '2022-05-25 18:08:07');
INSERT INTO "public"."permission" VALUES ('1529403932881850582', '1346358560427216896', '1529403932877656134', '2022-05-25 18:08:07', '2022-05-25 18:08:07');
INSERT INTO "public"."permission" VALUES ('1529403932881850583', '1346358560427216896', '1529403932877656135', '2022-05-25 18:08:07', '2022-05-25 18:08:07');
INSERT INTO "public"."permission" VALUES ('1529403932881850584', '1346358560427216896', '1529403932877656136', '2022-05-25 18:08:07', '2022-05-25 18:08:07');
INSERT INTO "public"."permission" VALUES ('1529403932881850585', '1346358560427216896', '1529403932877656137', '2022-05-25 18:08:07', '2022-05-25 18:08:07');
INSERT INTO "public"."permission" VALUES ('1529403932881850586', '1346358560427216896', '1529403932877656138', '2022-05-25 18:08:07', '2022-05-25 18:08:07');
INSERT INTO "public"."permission" VALUES ('1529403932881850587', '1346358560427216896', '1529403932877656139', '2022-05-25 18:08:07', '2022-05-25 18:08:07');
INSERT INTO "public"."permission" VALUES ('1529403932881850588', '1346358560427216896', '1529403932877656140', '2022-05-25 18:08:07', '2022-05-25 18:08:07');
INSERT INTO "public"."permission" VALUES ('1529403932881850589', '1346358560427216896', '1529403932877656141', '2022-05-25 18:08:07', '2022-05-25 18:08:07');
INSERT INTO "public"."permission" VALUES ('1529403932881850590', '1346358560427216896', '1529403932877656142', '2022-05-25 18:08:07', '2022-05-25 18:08:07');
INSERT INTO "public"."permission" VALUES ('1529403932881850591', '1346358560427216896', '1529403932877656143', '2022-05-25 18:08:07', '2022-05-25 18:08:07');
INSERT INTO "public"."permission" VALUES ('1529403932881850592', '1346358560427216896', '1529403932877656144', '2022-05-25 18:08:07', '2022-05-25 18:08:07');
INSERT INTO "public"."permission" VALUES ('1529403932881850593', '1346358560427216896', '1529403932877656145', '2022-05-25 18:08:07', '2022-05-25 18:08:07');
INSERT INTO "public"."permission" VALUES ('1529403932881850594', '1346358560427216896', '1529403932877656146', '2022-05-25 18:08:07', '2022-05-25 18:08:07');
INSERT INTO "public"."permission" VALUES ('1529403932881850595', '1346358560427216896', '1529403932877656147', '2022-05-25 18:08:07', '2022-05-25 18:08:07');
INSERT INTO "public"."permission" VALUES ('1529403932881850596', '1346358560427216896', '1529403932877656148', '2022-05-25 18:08:07', '2022-05-25 18:08:07');
INSERT INTO "public"."permission" VALUES ('1529403932881850597', '1346358560427216896', '1529403932877656149', '2022-05-25 18:08:07', '2022-05-25 18:08:07');
INSERT INTO "public"."permission" VALUES ('1529403932881850598', '1346358560427216896', '1529403932877656150', '2022-05-25 18:08:07', '2022-05-25 18:08:07');
INSERT INTO "public"."permission" VALUES ('1529403932881850599', '1346358560427216896', '1529403932877656151', '2022-05-25 18:08:07', '2022-05-25 18:08:07');
INSERT INTO "public"."permission" VALUES ('1529403932881850600', '1346358560427216896', '1529403932877656152', '2022-05-25 18:08:07', '2022-05-25 18:08:07');
INSERT INTO "public"."permission" VALUES ('1529403932881850601', '1346358560427216896', '1529403932877656153', '2022-05-25 18:08:07', '2022-05-25 18:08:07');
INSERT INTO "public"."permission" VALUES ('1529403932881850602', '1346358560427216896', '1529403932877656154', '2022-05-25 18:08:07', '2022-05-25 18:08:07');
INSERT INTO "public"."permission" VALUES ('1529403932881850603', '1346358560427216896', '1529403932877656155', '2022-05-25 18:08:07', '2022-05-25 18:08:07');
INSERT INTO "public"."permission" VALUES ('1529403932881850604', '1346358560427216896', '1529403932877656156', '2022-05-25 18:08:07', '2022-05-25 18:08:07');
INSERT INTO "public"."permission" VALUES ('1529403932881850605', '1346358560427216896', '1529403932877656157', '2022-05-25 18:08:07', '2022-05-25 18:08:07');
INSERT INTO "public"."permission" VALUES ('1529403932881850606', '1346358560427216896', '1529403932877656158', '2022-05-25 18:08:07', '2022-05-25 18:08:07');
INSERT INTO "public"."permission" VALUES ('1529403932881850607', '1346358560427216896', '1529403932877656159', '2022-05-25 18:08:07', '2022-05-25 18:08:07');
INSERT INTO "public"."permission" VALUES ('1529403932881850608', '1346358560427216896', '1529403932877656160', '2022-05-25 18:08:07', '2022-05-25 18:08:07');
INSERT INTO "public"."permission" VALUES ('1529403932881850609', '1346358560427216896', '1529403932877656161', '2022-05-25 18:08:07', '2022-05-25 18:08:07');
INSERT INTO "public"."permission" VALUES ('1529403932881850610', '1346358560427216896', '1529403932877656162', '2022-05-25 18:08:07', '2022-05-25 18:08:07');
INSERT INTO "public"."permission" VALUES ('1529403932881850611', '1346358560427216896', '1529403932877656163', '2022-05-25 18:08:07', '2022-05-25 18:08:07');
INSERT INTO "public"."permission" VALUES ('1529403932881850612', '1346358560427216896', '1529403932877656164', '2022-05-25 18:08:07', '2022-05-25 18:08:07');
INSERT INTO "public"."permission" VALUES ('1529403932881850613', '1346358560427216896', '1529403932877656165', '2022-05-25 18:08:07', '2022-05-25 18:08:07');
INSERT INTO "public"."permission" VALUES ('1529403932881850614', '1346358560427216896', '1529403932877656166', '2022-05-25 18:08:07', '2022-05-25 18:08:07');
INSERT INTO "public"."permission" VALUES ('1529403932881850615', '1346358560427216896', '1529403932877656167', '2022-05-25 18:08:07', '2022-05-25 18:08:07');
INSERT INTO "public"."permission" VALUES ('1529403932881850616', '1346358560427216896', '1529403932877656168', '2022-05-25 18:08:07', '2022-05-25 18:08:07');
INSERT INTO "public"."permission" VALUES ('1529403932881850617', '1346358560427216896', '1529403932877656169', '2022-05-25 18:08:07', '2022-05-25 18:08:07');
INSERT INTO "public"."permission" VALUES ('1529403932881850618', '1346358560427216896', '1529403932877656170', '2022-05-25 18:08:07', '2022-05-25 18:08:07');
INSERT INTO "public"."permission" VALUES ('1529403932881850619', '1346358560427216896', '1529403932877656171', '2022-05-25 18:08:07', '2022-05-25 18:08:07');
INSERT INTO "public"."permission" VALUES ('1529403932881850620', '1346358560427216896', '1529403932877656172', '2022-05-25 18:08:07', '2022-05-25 18:08:07');
INSERT INTO "public"."permission" VALUES ('1529403932881850621', '1346358560427216896', '1529403932877656173', '2022-05-25 18:08:07', '2022-05-25 18:08:07');
INSERT INTO "public"."permission" VALUES ('1529403932881850622', '1346358560427216896', '1529403932877656174', '2022-05-25 18:08:07', '2022-05-25 18:08:07');
INSERT INTO "public"."permission" VALUES ('1529403932881850623', '1346358560427216896', '1529403932877656175', '2022-05-25 18:08:07', '2022-05-25 18:08:07');
INSERT INTO "public"."permission" VALUES ('1529403932881850624', '1346358560427216896', '1529403932877656176', '2022-05-25 18:08:07', '2022-05-25 18:08:07');
INSERT INTO "public"."permission" VALUES ('1529403932881850625', '1346358560427216896', '1529403932877656177', '2022-05-25 18:08:07', '2022-05-25 18:08:07');
INSERT INTO "public"."permission" VALUES ('1529403932881850626', '1346358560427216896', '1529403932877656178', '2022-05-25 18:08:07', '2022-05-25 18:08:07');
INSERT INTO "public"."permission" VALUES ('1529403932881850627', '1346358560427216896', '1529403932877656179', '2022-05-25 18:08:07', '2022-05-25 18:08:07');
INSERT INTO "public"."permission" VALUES ('1529403932881850628', '1346358560427216896', '1529403932877656180', '2022-05-25 18:08:07', '2022-05-25 18:08:07');
INSERT INTO "public"."permission" VALUES ('1529403932881850629', '1346358560427216896', '1529403932881850368', '2022-05-25 18:08:07', '2022-05-25 18:08:07');
INSERT INTO "public"."permission" VALUES ('1529403932881850630', '1346358560427216896', '1529403932881850369', '2022-05-25 18:08:07', '2022-05-25 18:08:07');
INSERT INTO "public"."permission" VALUES ('1529403932881850631', '1346358560427216896', '1529403932881850370', '2022-05-25 18:08:07', '2022-05-25 18:08:07');
INSERT INTO "public"."permission" VALUES ('1529403932881850632', '1346358560427216896', '1529403932881850371', '2022-05-25 18:08:07', '2022-05-25 18:08:07');
INSERT INTO "public"."permission" VALUES ('1529403932881850633', '1346358560427216896', '1529403932881850372', '2022-05-25 18:08:07', '2022-05-25 18:08:07');
INSERT INTO "public"."permission" VALUES ('1529403932881850634', '1346358560427216896', '1529403932881850373', '2022-05-25 18:08:07', '2022-05-25 18:08:07');
INSERT INTO "public"."permission" VALUES ('1529403932881850635', '1346358560427216896', '1529403932881850374', '2022-05-25 18:08:07', '2022-05-25 18:08:07');
INSERT INTO "public"."permission" VALUES ('1529403932881850636', '1346358560427216896', '1529403932881850375', '2022-05-25 18:08:07', '2022-05-25 18:08:07');
INSERT INTO "public"."permission" VALUES ('1529403932881850637', '1346358560427216896', '1529403932881850376', '2022-05-25 18:08:07', '2022-05-25 18:08:07');
INSERT INTO "public"."permission" VALUES ('1529403932881850638', '1346358560427216896', '1529403932881850377', '2022-05-25 18:08:07', '2022-05-25 18:08:07');
INSERT INTO "public"."permission" VALUES ('1529403932881850639', '1346358560427216896', '1529403932881850378', '2022-05-25 18:08:07', '2022-05-25 18:08:07');
INSERT INTO "public"."permission" VALUES ('1529403932881850640', '1346358560427216896', '1529403932881850379', '2022-05-25 18:08:07', '2022-05-25 18:08:07');
INSERT INTO "public"."permission" VALUES ('1529403932881850641', '1346358560427216896', '1529403932881850380', '2022-05-25 18:08:07', '2022-05-25 18:08:07');
INSERT INTO "public"."permission" VALUES ('1529403932881850642', '1346358560427216896', '1529403932881850381', '2022-05-25 18:08:07', '2022-05-25 18:08:07');
INSERT INTO "public"."permission" VALUES ('1529403932881850643', '1346358560427216896', '1529403932881850382', '2022-05-25 18:08:07', '2022-05-25 18:08:07');
INSERT INTO "public"."permission" VALUES ('1529403932881850644', '1346358560427216896', '1529403932881850383', '2022-05-25 18:08:07', '2022-05-25 18:08:07');
INSERT INTO "public"."permission" VALUES ('1529403932881850645', '1346358560427216896', '1529403932881850384', '2022-05-25 18:08:07', '2022-05-25 18:08:07');
INSERT INTO "public"."permission" VALUES ('1529403932881850646', '1346358560427216896', '1529403932881850385', '2022-05-25 18:08:07', '2022-05-25 18:08:07');
INSERT INTO "public"."permission" VALUES ('1529403932881850647', '1346358560427216896', '1529403932881850386', '2022-05-25 18:08:07', '2022-05-25 18:08:07');
INSERT INTO "public"."permission" VALUES ('1529403932881850648', '1346358560427216896', '1529403932881850387', '2022-05-25 18:08:07', '2022-05-25 18:08:07');
INSERT INTO "public"."permission" VALUES ('1529403932881850649', '1346358560427216896', '1529403932881850388', '2022-05-25 18:08:07', '2022-05-25 18:08:07');
INSERT INTO "public"."permission" VALUES ('1529403932881850650', '1346358560427216896', '1529403932881850389', '2022-05-25 18:08:07', '2022-05-25 18:08:07');
INSERT INTO "public"."permission" VALUES ('1529403932881850651', '1346358560427216896', '1529403932881850390', '2022-05-25 18:08:07', '2022-05-25 18:08:07');
INSERT INTO "public"."permission" VALUES ('1529403932881850652', '1346358560427216896', '1529403932881850391', '2022-05-25 18:08:07', '2022-05-25 18:08:07');
INSERT INTO "public"."permission" VALUES ('1529403932881850653', '1346358560427216896', '1529403932881850392', '2022-05-25 18:08:07', '2022-05-25 18:08:07');
INSERT INTO "public"."permission" VALUES ('1529403932881850654', '1346358560427216896', '1529403932881850393', '2022-05-25 18:08:07', '2022-05-25 18:08:07');
INSERT INTO "public"."permission" VALUES ('1529403932881850655', '1346358560427216896', '1529403932881850394', '2022-05-25 18:08:07', '2022-05-25 18:08:07');
INSERT INTO "public"."permission" VALUES ('1529403932881850656', '1346358560427216896', '1529403932881850395', '2022-05-25 18:08:07', '2022-05-25 18:08:07');
INSERT INTO "public"."permission" VALUES ('1529403932881850657', '1346358560427216896', '1529403932881850396', '2022-05-25 18:08:07', '2022-05-25 18:08:07');
INSERT INTO "public"."permission" VALUES ('1529403932881850658', '1346358560427216896', '1529403932881850397', '2022-05-25 18:08:07', '2022-05-25 18:08:07');
INSERT INTO "public"."permission" VALUES ('1529403932881850659', '1346358560427216896', '1529403932881850398', '2022-05-25 18:08:07', '2022-05-25 18:08:07');
INSERT INTO "public"."permission" VALUES ('1529403932881850660', '1346358560427216896', '1529403932881850399', '2022-05-25 18:08:07', '2022-05-25 18:08:07');
INSERT INTO "public"."permission" VALUES ('1529403932881850661', '1346358560427216896', '1529403932881850400', '2022-05-25 18:08:07', '2022-05-25 18:08:07');
INSERT INTO "public"."permission" VALUES ('1529403932881850662', '1346358560427216896', '1529403932881850401', '2022-05-25 18:08:07', '2022-05-25 18:08:07');
INSERT INTO "public"."permission" VALUES ('1529403932881850663', '1346358560427216896', '1529403932881850402', '2022-05-25 18:08:07', '2022-05-25 18:08:07');
INSERT INTO "public"."permission" VALUES ('1529403932881850664', '1346358560427216896', '1529403932881850403', '2022-05-25 18:08:07', '2022-05-25 18:08:07');
INSERT INTO "public"."permission" VALUES ('1529403932881850665', '1346358560427216896', '1529403932881850404', '2022-05-25 18:08:07', '2022-05-25 18:08:07');
INSERT INTO "public"."permission" VALUES ('1529403932881850666', '1346358560427216896', '1529403932881850405', '2022-05-25 18:08:07', '2022-05-25 18:08:07');
INSERT INTO "public"."permission" VALUES ('1529403932881850667', '1346358560427216896', '1529403932881850406', '2022-05-25 18:08:07', '2022-05-25 18:08:07');
INSERT INTO "public"."permission" VALUES ('1529403932881850668', '1346358560427216896', '1529403932881850407', '2022-05-25 18:08:07', '2022-05-25 18:08:07');
INSERT INTO "public"."permission" VALUES ('1529403932881850669', '1346358560427216896', '1529403932881850408', '2022-05-25 18:08:07', '2022-05-25 18:08:07');
INSERT INTO "public"."permission" VALUES ('1529403932881850670', '1346358560427216896', '1529403932881850409', '2022-05-25 18:08:07', '2022-05-25 18:08:07');
INSERT INTO "public"."permission" VALUES ('1529403932881850671', '1346358560427216896', '1529403932881850410', '2022-05-25 18:08:07', '2022-05-25 18:08:07');
INSERT INTO "public"."permission" VALUES ('1529403932881850672', '1346358560427216896', '1529403932881850411', '2022-05-25 18:08:07', '2022-05-25 18:08:07');
INSERT INTO "public"."permission" VALUES ('1529403932881850673', '1346358560427216896', '1529403932881850412', '2022-05-25 18:08:07', '2022-05-25 18:08:07');
INSERT INTO "public"."permission" VALUES ('1529403932881850674', '1346358560427216896', '1529403932881850413', '2022-05-25 18:08:07', '2022-05-25 18:08:07');
INSERT INTO "public"."permission" VALUES ('1529403932881850675', '1346358560427216896', '1529403932881850414', '2022-05-25 18:08:07', '2022-05-25 18:08:07');
INSERT INTO "public"."permission" VALUES ('1529403932881850676', '1346358560427216896', '1529403932881850415', '2022-05-25 18:08:07', '2022-05-25 18:08:07');
INSERT INTO "public"."permission" VALUES ('1529403932881850677', '1346358560427216896', '1529403932881850416', '2022-05-25 18:08:07', '2022-05-25 18:08:07');
INSERT INTO "public"."permission" VALUES ('1529403932886044672', '1346358560427216896', '1529403932881850417', '2022-05-25 18:08:07', '2022-05-25 18:08:07');
INSERT INTO "public"."permission" VALUES ('1529403932886044673', '1346358560427216896', '1529403932881850418', '2022-05-25 18:08:07', '2022-05-25 18:08:07');
INSERT INTO "public"."permission" VALUES ('1529403932886044674', '1346358560427216896', '1529403932881850419', '2022-05-25 18:08:07', '2022-05-25 18:08:07');
INSERT INTO "public"."permission" VALUES ('1529403932886044675', '1346358560427216896', '1529403932881850420', '2022-05-25 18:08:07', '2022-05-25 18:08:07');
INSERT INTO "public"."permission" VALUES ('1529403932886044676', '1346358560427216896', '1529403932881850421', '2022-05-25 18:08:07', '2022-05-25 18:08:07');
INSERT INTO "public"."permission" VALUES ('1529403932886044677', '1346358560427216896', '1529403932881850422', '2022-05-25 18:08:07', '2022-05-25 18:08:07');
INSERT INTO "public"."permission" VALUES ('1529403932886044678', '1346358560427216896', '1529403932881850423', '2022-05-25 18:08:07', '2022-05-25 18:08:07');
INSERT INTO "public"."permission" VALUES ('1529403932886044679', '1346358560427216896', '1529403932881850424', '2022-05-25 18:08:07', '2022-05-25 18:08:07');
INSERT INTO "public"."permission" VALUES ('1529403932886044680', '1346358560427216896', '1529403932881850425', '2022-05-25 18:08:07', '2022-05-25 18:08:07');
INSERT INTO "public"."permission" VALUES ('1529403932886044681', '1346358560427216896', '1529403932881850426', '2022-05-25 18:08:07', '2022-05-25 18:08:07');
INSERT INTO "public"."permission" VALUES ('1529403932886044682', '1346358560427216896', '1529403932881850427', '2022-05-25 18:08:07', '2022-05-25 18:08:07');
INSERT INTO "public"."permission" VALUES ('1529403932886044683', '1346358560427216896', '1529403932881850428', '2022-05-25 18:08:07', '2022-05-25 18:08:07');
INSERT INTO "public"."permission" VALUES ('1529403932886044684', '1346358560427216896', '1529403932881850429', '2022-05-25 18:08:07', '2022-05-25 18:08:07');
INSERT INTO "public"."permission" VALUES ('1529403932886044685', '1346358560427216896', '1529403932881850430', '2022-05-25 18:08:07', '2022-05-25 18:08:07');
INSERT INTO "public"."permission" VALUES ('1529403932886044686', '1346358560427216896', '1529403932881850431', '2022-05-25 18:08:07', '2022-05-25 18:08:07');
INSERT INTO "public"."permission" VALUES ('1529403932886044687', '1346358560427216896', '1529403932881850432', '2022-05-25 18:08:07', '2022-05-25 18:08:07');
INSERT INTO "public"."permission" VALUES ('1529403932886044688', '1346358560427216896', '1529403932881850433', '2022-05-25 18:08:07', '2022-05-25 18:08:07');
INSERT INTO "public"."permission" VALUES ('1529403932886044689', '1346358560427216896', '1529403932881850434', '2022-05-25 18:08:07', '2022-05-25 18:08:07');
INSERT INTO "public"."permission" VALUES ('1529403932886044690', '1346358560427216896', '1529403932881850435', '2022-05-25 18:08:07', '2022-05-25 18:08:07');
INSERT INTO "public"."permission" VALUES ('1529403932886044691', '1346358560427216896', '1529403932881850436', '2022-05-25 18:08:07', '2022-05-25 18:08:07');
INSERT INTO "public"."permission" VALUES ('1529403932886044692', '1346358560427216896', '1529403932881850437', '2022-05-25 18:08:07', '2022-05-25 18:08:07');
INSERT INTO "public"."permission" VALUES ('1529403932886044693', '1346358560427216896', '1529403932881850438', '2022-05-25 18:08:07', '2022-05-25 18:08:07');
INSERT INTO "public"."permission" VALUES ('1529403932886044694', '1346358560427216896', '1529403932881850439', '2022-05-25 18:08:07', '2022-05-25 18:08:07');
INSERT INTO "public"."permission" VALUES ('1529403932886044695', '1346358560427216896', '1529403932881850440', '2022-05-25 18:08:07', '2022-05-25 18:08:07');
INSERT INTO "public"."permission" VALUES ('1529403932886044696', '1346358560427216896', '1529403932881850441', '2022-05-25 18:08:07', '2022-05-25 18:08:07');
INSERT INTO "public"."permission" VALUES ('1529403932886044697', '1346358560427216896', '1529403932881850442', '2022-05-25 18:08:07', '2022-05-25 18:08:07');
INSERT INTO "public"."permission" VALUES ('1529403932886044698', '1346358560427216896', '1529403932881850443', '2022-05-25 18:08:07', '2022-05-25 18:08:07');
INSERT INTO "public"."permission" VALUES ('1529403932886044699', '1346358560427216896', '1529403932881850444', '2022-05-25 18:08:07', '2022-05-25 18:08:07');
INSERT INTO "public"."permission" VALUES ('1529403932886044700', '1346358560427216896', '1529403932881850445', '2022-05-25 18:08:07', '2022-05-25 18:08:07');
INSERT INTO "public"."permission" VALUES ('1529403932886044701', '1346358560427216896', '1529403932881850446', '2022-05-25 18:08:07', '2022-05-25 18:08:07');
INSERT INTO "public"."permission" VALUES ('1529403932886044702', '1346358560427216896', '1529403932881850447', '2022-05-25 18:08:07', '2022-05-25 18:08:07');
INSERT INTO "public"."permission" VALUES ('1529403932886044703', '1346358560427216896', '1529403932881850448', '2022-05-25 18:08:07', '2022-05-25 18:08:07');
INSERT INTO "public"."permission" VALUES ('1529403932886044704', '1346358560427216896', '1529403932881850449', '2022-05-25 18:08:07', '2022-05-25 18:08:07');
INSERT INTO "public"."permission" VALUES ('1529403932886044705', '1346358560427216896', '1529403932881850450', '2022-05-25 18:08:07', '2022-05-25 18:08:07');
INSERT INTO "public"."permission" VALUES ('1529403932886044706', '1346358560427216896', '1529403932881850451', '2022-05-25 18:08:07', '2022-05-25 18:08:07');
INSERT INTO "public"."permission" VALUES ('1529403932886044707', '1346358560427216896', '1529403932881850452', '2022-05-25 18:08:07', '2022-05-25 18:08:07');
INSERT INTO "public"."permission" VALUES ('1529403932886044708', '1346358560427216896', '1529403932881850453', '2022-05-25 18:08:07', '2022-05-25 18:08:07');
INSERT INTO "public"."permission" VALUES ('1529403932886044709', '1346358560427216896', '1529403932881850454', '2022-05-25 18:08:07', '2022-05-25 18:08:07');
INSERT INTO "public"."permission" VALUES ('1529403932886044710', '1346358560427216896', '1529403932881850455', '2022-05-25 18:08:07', '2022-05-25 18:08:07');
INSERT INTO "public"."permission" VALUES ('1529403932886044711', '1346358560427216896', '1529403932881850456', '2022-05-25 18:08:07', '2022-05-25 18:08:07');
INSERT INTO "public"."permission" VALUES ('1529403932886044712', '1346358560427216896', '1529403932881850457', '2022-05-25 18:08:07', '2022-05-25 18:08:07');
INSERT INTO "public"."permission" VALUES ('1529403932886044713', '1346358560427216896', '1529403932881850458', '2022-05-25 18:08:07', '2022-05-25 18:08:07');
INSERT INTO "public"."permission" VALUES ('1529403932886044714', '1346358560427216896', '1529403932881850459', '2022-05-25 18:08:07', '2022-05-25 18:08:07');
INSERT INTO "public"."permission" VALUES ('1529403932886044715', '1346358560427216896', '1529403932881850460', '2022-05-25 18:08:07', '2022-05-25 18:08:07');
INSERT INTO "public"."permission" VALUES ('1529403932886044716', '1346358560427216896', '1529403932881850461', '2022-05-25 18:08:07', '2022-05-25 18:08:07');
INSERT INTO "public"."permission" VALUES ('1529403932886044717', '1346358560427216896', '1529403932881850462', '2022-05-25 18:08:07', '2022-05-25 18:08:07');
INSERT INTO "public"."permission" VALUES ('1529403932886044718', '1346358560427216896', '1529403932881850463', '2022-05-25 18:08:07', '2022-05-25 18:08:07');
INSERT INTO "public"."permission" VALUES ('1529403932886044719', '1346358560427216896', '1529403932881850464', '2022-05-25 18:08:07', '2022-05-25 18:08:07');
INSERT INTO "public"."permission" VALUES ('1529403932886044720', '1346358560427216896', '1529403932881850465', '2022-05-25 18:08:07', '2022-05-25 18:08:07');
INSERT INTO "public"."permission" VALUES ('1529403932886044721', '1346358560427216896', '1529403932881850466', '2022-05-25 18:08:07', '2022-05-25 18:08:07');
INSERT INTO "public"."permission" VALUES ('1529403932886044722', '1346358560427216896', '1529403932881850467', '2022-05-25 18:08:07', '2022-05-25 18:08:07');
INSERT INTO "public"."permission" VALUES ('1529403932886044723', '1346358560427216896', '1529403932881850468', '2022-05-25 18:08:07', '2022-05-25 18:08:07');
INSERT INTO "public"."permission" VALUES ('1529403932886044724', '1346358560427216896', '1529403932881850469', '2022-05-25 18:08:07', '2022-05-25 18:08:07');
INSERT INTO "public"."permission" VALUES ('1529403932886044725', '1346358560427216896', '1529403932881850470', '2022-05-25 18:08:07', '2022-05-25 18:08:07');
INSERT INTO "public"."permission" VALUES ('1529403932886044726', '1346358560427216896', '1529403932881850471', '2022-05-25 18:08:07', '2022-05-25 18:08:07');
INSERT INTO "public"."permission" VALUES ('1529403932886044727', '1346358560427216896', '1529403932881850472', '2022-05-25 18:08:07', '2022-05-25 18:08:07');
INSERT INTO "public"."permission" VALUES ('1529403932886044728', '1346358560427216896', '1529403932881850473', '2022-05-25 18:08:07', '2022-05-25 18:08:07');
INSERT INTO "public"."permission" VALUES ('1529403932886044729', '1346358560427216896', '1529403932881850474', '2022-05-25 18:08:07', '2022-05-25 18:08:07');
INSERT INTO "public"."permission" VALUES ('1529403932886044730', '1346358560427216896', '1529403932881850475', '2022-05-25 18:08:07', '2022-05-25 18:08:07');
INSERT INTO "public"."permission" VALUES ('1529403932886044731', '1346358560427216896', '1529403932881850476', '2022-05-25 18:08:07', '2022-05-25 18:08:07');
INSERT INTO "public"."permission" VALUES ('1529403932886044732', '1346358560427216896', '1529403932881850477', '2022-05-25 18:08:07', '2022-05-25 18:08:07');
INSERT INTO "public"."permission" VALUES ('1529403932886044733', '1346358560427216896', '1529403932881850478', '2022-05-25 18:08:07', '2022-05-25 18:08:07');
INSERT INTO "public"."permission" VALUES ('1529403932886044734', '1346358560427216896', '1529403932881850479', '2022-05-25 18:08:07', '2022-05-25 18:08:07');
INSERT INTO "public"."permission" VALUES ('1529403932886044735', '1346358560427216896', '1529403932881850480', '2022-05-25 18:08:07', '2022-05-25 18:08:07');
INSERT INTO "public"."permission" VALUES ('1529403932886044736', '1346358560427216896', '1529403932881850481', '2022-05-25 18:08:07', '2022-05-25 18:08:07');
INSERT INTO "public"."permission" VALUES ('1529403932886044737', '1346358560427216896', '1529403932881850482', '2022-05-25 18:08:07', '2022-05-25 18:08:07');
INSERT INTO "public"."permission" VALUES ('1529403932886044738', '1346358560427216896', '1529403932881850483', '2022-05-25 18:08:07', '2022-05-25 18:08:07');
INSERT INTO "public"."permission" VALUES ('1529403932886044739', '1346358560427216896', '1529403932881850484', '2022-05-25 18:08:07', '2022-05-25 18:08:07');
INSERT INTO "public"."permission" VALUES ('1529403932886044740', '1346358560427216896', '1529403932881850485', '2022-05-25 18:08:07', '2022-05-25 18:08:07');
INSERT INTO "public"."permission" VALUES ('1529403932886044741', '1346358560427216896', '1529403932881850486', '2022-05-25 18:08:07', '2022-05-25 18:08:07');
INSERT INTO "public"."permission" VALUES ('1529403932886044742', '1346358560427216896', '1529403932881850487', '2022-05-25 18:08:07', '2022-05-25 18:08:07');
INSERT INTO "public"."permission" VALUES ('1529403932886044743', '1346358560427216896', '1529403932881850488', '2022-05-25 18:08:07', '2022-05-25 18:08:07');
INSERT INTO "public"."permission" VALUES ('1529403932886044744', '1346358560427216896', '1529403932881850489', '2022-05-25 18:08:07', '2022-05-25 18:08:07');
INSERT INTO "public"."permission" VALUES ('1529403932886044745', '1346358560427216896', '1529403932881850490', '2022-05-25 18:08:07', '2022-05-25 18:08:07');
INSERT INTO "public"."permission" VALUES ('1529403932886044746', '1346358560427216896', '1529403932881850491', '2022-05-25 18:08:07', '2022-05-25 18:08:07');
INSERT INTO "public"."permission" VALUES ('1529403932886044747', '1346358560427216896', '1529403932881850492', '2022-05-25 18:08:07', '2022-05-25 18:08:07');
INSERT INTO "public"."permission" VALUES ('1529403932886044748', '1346358560427216896', '1529403932881850493', '2022-05-25 18:08:07', '2022-05-25 18:08:07');
INSERT INTO "public"."permission" VALUES ('1529403932886044749', '1346358560427216896', '1529403932881850494', '2022-05-25 18:08:07', '2022-05-25 18:08:07');
INSERT INTO "public"."permission" VALUES ('1529403932886044750', '1346358560427216896', '1529403932881850495', '2022-05-25 18:08:07', '2022-05-25 18:08:07');
INSERT INTO "public"."permission" VALUES ('1529403932886044751', '1346358560427216896', '1529403932881850496', '2022-05-25 18:08:07', '2022-05-25 18:08:07');
INSERT INTO "public"."permission" VALUES ('1529403932886044752', '1346358560427216896', '1529403932881850497', '2022-05-25 18:08:07', '2022-05-25 18:08:07');
INSERT INTO "public"."permission" VALUES ('1529403932886044753', '1346358560427216896', '1529403932881850498', '2022-05-25 18:08:07', '2022-05-25 18:08:07');
INSERT INTO "public"."permission" VALUES ('1529403932886044754', '1346358560427216896', '1529403932881850499', '2022-05-25 18:08:07', '2022-05-25 18:08:07');
INSERT INTO "public"."permission" VALUES ('1529403932886044755', '1346358560427216896', '1529403932881850500', '2022-05-25 18:08:07', '2022-05-25 18:08:07');
INSERT INTO "public"."permission" VALUES ('1529403932886044756', '1346358560427216896', '1529403932881850501', '2022-05-25 18:08:07', '2022-05-25 18:08:07');
INSERT INTO "public"."permission" VALUES ('1529403932886044757', '1346358560427216896', '1529403932881850502', '2022-05-25 18:08:07', '2022-05-25 18:08:07');
INSERT INTO "public"."permission" VALUES ('1529403932886044758', '1346358560427216896', '1529403932881850503', '2022-05-25 18:08:07', '2022-05-25 18:08:07');
INSERT INTO "public"."permission" VALUES ('1529403932886044759', '1346358560427216896', '1529403932881850504', '2022-05-25 18:08:07', '2022-05-25 18:08:07');
INSERT INTO "public"."permission" VALUES ('1529403932886044760', '1346358560427216896', '1529403932881850505', '2022-05-25 18:08:07', '2022-05-25 18:08:07');
INSERT INTO "public"."permission" VALUES ('1529403932886044761', '1346358560427216896', '1529403932881850506', '2022-05-25 18:08:07', '2022-05-25 18:08:07');
INSERT INTO "public"."permission" VALUES ('1529403932886044762', '1346358560427216896', '1529403932881850507', '2022-05-25 18:08:07', '2022-05-25 18:08:07');
INSERT INTO "public"."permission" VALUES ('1529403932886044763', '1346358560427216896', '1529403932881850508', '2022-05-25 18:08:07', '2022-05-25 18:08:07');
INSERT INTO "public"."permission" VALUES ('1529403932886044764', '1346358560427216896', '1529403932881850509', '2022-05-25 18:08:07', '2022-05-25 18:08:07');
INSERT INTO "public"."permission" VALUES ('1529403932886044765', '1346358560427216896', '1529403932881850510', '2022-05-25 18:08:07', '2022-05-25 18:08:07');
INSERT INTO "public"."permission" VALUES ('1529403932886044766', '1346358560427216896', '1529403932881850511', '2022-05-25 18:08:07', '2022-05-25 18:08:07');
INSERT INTO "public"."permission" VALUES ('1529403932886044767', '1346358560427216896', '1534577121923309568', '2022-06-09 00:44:32', '2022-06-09 00:44:31');
INSERT INTO "public"."permission" VALUES ('1529403932886044768', '1346358560427216896', '1534585430311051264', '2022-06-09 01:17:33', '2022-06-09 01:17:32');
INSERT INTO "public"."permission" VALUES ('1529403932886044769', '1346358560427216896', '1534585531108564992', '2022-06-09 01:17:57', '2022-06-09 01:17:56');

-- ----------------------------
-- Table structure for plugin
-- ----------------------------
DROP TABLE IF EXISTS "public"."plugin";
CREATE TABLE "public"."plugin" (
                                   "id" varchar(128) COLLATE "pg_catalog"."default" NOT NULL,
                                   "name" varchar(62) COLLATE "pg_catalog"."default" NOT NULL,
                                   "config" text COLLATE "pg_catalog"."default",
                                   "role" varchar(64) COLLATE "pg_catalog"."default" NOT NULL,
                                   "sort" int4,
                                   "enabled" int2 NOT NULL,
                                   "date_created" timestamp(6) NOT NULL DEFAULT timezone('UTC-8'::text, (now())::timestamp(0) without time zone),
                                   "date_updated" timestamp(6) NOT NULL DEFAULT timezone('UTC-8'::text, (now())::timestamp(0) without time zone)
)
;
COMMENT ON COLUMN "public"."plugin"."id" IS 'primary key id';
COMMENT ON COLUMN "public"."plugin"."name" IS 'plugin name';
COMMENT ON COLUMN "public"."plugin"."config" IS 'plugin configuration';
COMMENT ON COLUMN "public"."plugin"."role" IS 'plug-in role';
COMMENT ON COLUMN "public"."plugin"."sort" IS 'sort';
COMMENT ON COLUMN "public"."plugin"."enabled" IS 'whether to open (0, not open, 1 open)';
COMMENT ON COLUMN "public"."plugin"."date_created" IS 'create time';
COMMENT ON COLUMN "public"."plugin"."date_updated" IS 'update time';

-- ----------------------------
-- Records of plugin
-- ----------------------------
INSERT INTO "public"."plugin" VALUES ('1', 'sign', NULL, 'Authentication', 20, 0, '2022-05-25 18:08:01', '2022-05-25 18:08:01');
INSERT INTO "public"."plugin" VALUES ('10', 'sentinel', NULL, 'FaultTolerance', 140, 0, '2022-05-25 18:08:01', '2022-05-25 18:08:01');
INSERT INTO "public"."plugin" VALUES ('11', 'sofa', '{"protocol":"zookeeper","register":"127.0.0.1:2181","threadpool":"shared"}', 'Proxy', 310, 0, '2022-05-25 18:08:01', '2022-05-25 18:08:01');
INSERT INTO "public"."plugin" VALUES ('12', 'resilience4j', NULL, 'FaultTolerance', 310, 0, '2022-05-25 18:08:01', '2022-05-25 18:08:01');
INSERT INTO "public"."plugin" VALUES ('13', 'tars', '{"multiSelectorHandle":"1","multiRuleHandle":"0","threadpool":"shared"}', 'Proxy', 310, 0, '2022-05-25 18:08:01', '2022-05-25 18:08:01');
INSERT INTO "public"."plugin" VALUES ('14', 'contextPath', NULL, 'HttpProcess', 80, 1, '2022-05-25 18:08:01', '2022-05-25 18:08:01');
INSERT INTO "public"."plugin" VALUES ('15', 'grpc', '{"multiSelectorHandle":"1","multiRuleHandle":"0","threadpool":"shared"}', 'Proxy', 310, 0, '2022-05-25 18:08:01', '2022-05-25 18:08:01');
INSERT INTO "public"."plugin" VALUES ('16', 'redirect', NULL, 'HttpProcess', 110, 0, '2022-05-25 18:08:01', '2022-05-25 18:08:01');
INSERT INTO "public"."plugin" VALUES ('17', 'motan', '{"register":"127.0.0.1:2181","corethreads":0,"threads":2147483647,"queues":0,"threadpool":"shared"}', 'Proxy', 310, 0, '2022-05-25 18:08:01', '2022-05-25 18:08:01');
INSERT INTO "public"."plugin" VALUES ('18', 'loggingConsole', NULL, 'Logging', 160, 0, '2022-05-25 18:08:01', '2022-05-25 18:08:01');
INSERT INTO "public"."plugin" VALUES ('19', 'jwt', '{"secretKey":"key"}', 'Authentication', 30, 0, '2022-05-25 18:08:01', '2022-05-25 18:08:01');
INSERT INTO "public"."plugin" VALUES ('2', 'waf', '{"model":"black"}', 'Authentication', 50, 0, '2022-05-25 18:08:01', '2022-05-25 18:08:01');
INSERT INTO "public"."plugin" VALUES ('20', 'request', NULL, 'HttpProcess', 120, 0, '2022-05-25 18:08:01', '2022-05-25 18:08:01');
INSERT INTO "public"."plugin" VALUES ('21', 'oauth2', NULL, 'Authentication', 40, 0, '2022-05-25 18:08:01', '2022-05-25 18:08:01');
INSERT INTO "public"."plugin" VALUES ('22', 'paramMapping', '{"ruleHandlePageType":"custom"}', 'HttpProcess', 70, 0, '2022-05-25 18:08:01', '2022-05-25 18:08:01');
INSERT INTO "public"."plugin" VALUES ('23', 'modifyResponse', '{"ruleHandlePageType":"custom"}', 'HttpProcess', 220, 0, '2022-05-25 18:08:01', '2022-05-25 18:08:01');
INSERT INTO "public"."plugin" VALUES ('24', 'cryptorRequest', NULL, 'Cryptor', 100, 1, '2022-05-25 18:08:01', '2022-05-25 18:08:01');
INSERT INTO "public"."plugin" VALUES ('25', 'cryptorResponse', NULL, 'Cryptor', 410, 1, '2022-05-25 18:08:01', '2022-05-25 18:08:01');
INSERT INTO "public"."plugin" VALUES ('26', 'websocket', '{"multiSelectorHandle":"1"}', 'Proxy', 200, 1, '2022-05-25 18:08:01', '2022-05-25 18:08:01');
INSERT INTO "public"."plugin" VALUES ('3', 'rewrite', NULL, 'HttpProcess', 90, 0, '2022-05-25 18:08:01', '2022-05-25 18:08:01');
INSERT INTO "public"."plugin" VALUES ('4', 'rateLimiter', '{"master":"mymaster","mode":"standalone","url":"192.168.1.1:6379","password":"abc"}', 'FaultTolerance', 60, 0, '2022-05-25 18:08:01', '2022-05-25 18:08:01');
INSERT INTO "public"."plugin" VALUES ('5', 'divide', '{"multiSelectorHandle":"1","multiRuleHandle":"0"}', 'Proxy', 200, 1, '2022-05-25 18:08:01', '2022-05-25 18:08:01');
INSERT INTO "public"."plugin" VALUES ('6', 'dubbo', '{"register":"zookeeper://localhost:2181","multiSelectorHandle":"1","threadpool":"shared","corethreads":0,"threads":2147483647,"queues":0}', 'Proxy', 310, 0, '2022-05-25 18:08:01', '2022-05-25 18:08:01');
INSERT INTO "public"."plugin" VALUES ('8', 'springCloud', NULL, 'Proxy', 200, 0, '2022-05-25 18:08:01', '2022-05-25 18:08:01');
INSERT INTO "public"."plugin" VALUES ('9', 'hystrix', NULL, 'FaultTolerance', 130, 0, '2022-05-25 18:08:01', '2022-05-25 18:08:01');
INSERT INTO "public"."plugin" VALUES ('27', 'generalContext', NULL, 'Common', 125, 0, '2022-05-25 18:08:01', '2022-05-25 18:08:01');
INSERT INTO "public"."plugin" VALUES ('28', 'mqtt', '{"port": 9500,"bossGroupThreadCount": 1,"maxPayloadSize": 65536,"workerGroupThreadCount": 12,"userName": "shenyu","password": "shenyu","isEncryptPassword": false,"encryptMode": "","leakDetectorLevel": "DISABLED"}', 'Proxy', 125, 0, '2022-05-25 18:08:01', '2022-05-25 18:08:01');
INSERT INTO "public"."plugin" VALUES ('29', 'loggingRocketMQ', '{"topic":"shenyu-access-logging", "namesrvAddr": "localhost:9876","producerGroup":"shenyu-plugin-logging-rocketmq"}', 'Logging', 170, 0, '2022-05-25 18:08:01', '2022-05-25 18:08:01');
INSERT INTO "public"."plugin" VALUES ('30', 'cache', '{"cacheType":"memory"}', 'Cache', 10, 0, '2022-05-25 18:08:01', '2022-05-25 18:08:01');
INSERT INTO "public"."plugin" VALUES ('31', 'mock', null, 'Mock', 1, 0, '2022-06-16 14:40:35', '2022-06-16 14:40:55');
INSERT INTO "public"."plugin" VALUES ('32', 'loggingElasticSearch', '{"host":"localhost", "port": "9200"}', 'Logging', 190, 0, '2022-06-19 22:00:00', '2022-06-19 22:00:00');
INSERT INTO "public"."plugin" VALUES ('33', 'loggingKafka', '{"topic":"shenyu-access-logging", "namesrvAddr": "localhost:9092"}', 'Logging', 180, 0, '2022-07-04 22:00:00', '2022-07-04 22:00:00');
INSERT INTO "public"."plugin" VALUES ('34', 'loggingAliyunSls', '{"projectName": "shenyu", "logStoreName": "shenyu-logstore", "topic": "shenyu-topic"}', 'Logging', 175, 0, '2022-06-30 21:00:00', '2022-06-30 21:00:00');
INSERT INTO "public"."plugin" VALUES ('35', 'loggingPulsar', '{"topic":"shenyu-access-logging", "serviceUrl": "pulsar://localhost:6650"}', 'Logging', 185, 0, '2022-05-25 18:08:01', '2022-05-25 18:08:01');
INSERT INTO "public"."plugin" VALUES ('36', 'loggingTencentCls', '{"endpoint": "ap-guangzhou.cls.tencentcs.com", "topic": "shenyu-topic"}', 'Logging', 176, 0, '2022-06-30 21:00:00', '2022-06-30 21:00:00');
INSERT INTO "public"."plugin" VALUES ('38', 'loggingClickHouse', '{"host":"127.0.0.1","port":"8123","databse":"shenyu-gateway","username":"foo","password":"bar"}', 'Logging', 195, 0, '2022-06-30 21:00:00', '2022-06-30 21:00:00');

-- ----------------------------
-- Table structure for plugin_handle
-- ----------------------------
DROP TABLE IF EXISTS "public"."plugin_handle";
CREATE TABLE "public"."plugin_handle" (
                                          "id" varchar(128) NOT NULL DEFAULT nextval('plugin_handle_id_seq'::regclass),
                                          "plugin_id" varchar(128) COLLATE "pg_catalog"."default" NOT NULL,
                                          "field" varchar(100) COLLATE "pg_catalog"."default" NOT NULL,
                                          "label" varchar(100) COLLATE "pg_catalog"."default",
                                          "data_type" int2 NOT NULL,
                                          "type" int2,
                                          "sort" int4,
                                          "ext_obj" varchar(1024) COLLATE "pg_catalog"."default",
                                          "date_created" timestamp(6) NOT NULL DEFAULT timezone('UTC-8'::text, (now())::timestamp(0) without time zone),
                                          "date_updated" timestamp(6) NOT NULL DEFAULT timezone('UTC-8'::text, (now())::timestamp(0) without time zone)
)
;
COMMENT ON COLUMN "public"."plugin_handle"."plugin_id" IS 'plugin id';
COMMENT ON COLUMN "public"."plugin_handle"."field" IS 'field';
COMMENT ON COLUMN "public"."plugin_handle"."label" IS 'label';
COMMENT ON COLUMN "public"."plugin_handle"."data_type" IS 'data type 1 number 2 string';
COMMENT ON COLUMN "public"."plugin_handle"."type" IS 'type, 1 means selector, 2 means rule, 3 means plugin';
COMMENT ON COLUMN "public"."plugin_handle"."sort" IS 'sort';
COMMENT ON COLUMN "public"."plugin_handle"."ext_obj" IS 'extra configuration (json format data)';
COMMENT ON COLUMN "public"."plugin_handle"."date_created" IS 'create time';
COMMENT ON COLUMN "public"."plugin_handle"."date_updated" IS 'update time';

-- ----------------------------
-- Records of plugin_handle
-- ----------------------------
INSERT INTO "public"."plugin_handle" VALUES ('1529403902770941952', '10', 'flowRuleGrade', 'flowRuleGrade', 3, 2, 8, '{"required":"1","defaultValue":"1","rule":""}', '2022-05-25 18:08:01', '2022-05-25 18:08:01');
INSERT INTO "public"."plugin_handle" VALUES ('1529403902770941953', '10', 'flowRuleControlBehavior', 'flowRuleControlBehavior', 3, 2, 5, '{"required":"1","defaultValue":"0","rule":""}', '2022-05-25 18:08:01', '2022-05-25 18:08:01');
INSERT INTO "public"."plugin_handle" VALUES ('1529403902770941954', '10', 'flowRuleEnable', 'flowRuleEnable 1 or 0)', 1, 2, 7, '{"required":"1","defaultValue":"1","rule":"/^[01]$/"}', '2022-05-25 18:08:01', '2022-05-25 18:08:01');
INSERT INTO "public"."plugin_handle" VALUES ('1529403902770941955', '10', 'flowRuleCount', 'flowRuleCount', 1, 2, 6, '{"required":"1","defaultValue":"0","rule":""}', '2022-05-25 18:08:01', '2022-05-25 18:08:01');
INSERT INTO "public"."plugin_handle" VALUES ('1529403902770941956', '10', 'degradeRuleEnable', 'degradeRuleEnable 1 or 0)', 1, 2, 2, '{"required":"1","defaultValue":"1","rule":"/^[01]$/"}', '2022-05-25 18:08:01', '2022-05-25 18:08:01');
INSERT INTO "public"."plugin_handle" VALUES ('1529403902770941957', '10', 'degradeRuleGrade', 'degradeRuleGrade', 3, 2, 3, '{"required":"1","defaultValue":"0","rule":""}', '2022-05-25 18:08:01', '2022-05-25 18:08:01');
INSERT INTO "public"."plugin_handle" VALUES ('1529403902775136256', '10', 'degradeRuleCount', 'degradeRuleCount', 1, 2, 1, '{"required":"1","defaultValue":"0","rule":""}', '2022-05-25 18:08:01', '2022-05-25 18:08:01');
INSERT INTO "public"."plugin_handle" VALUES ('1529403902775136257', '10', 'degradeRuleTimeWindow', 'degradeRuleTimeWindow', 1, 2, 4, '{"required":"1","defaultValue":"0","rule":""}', '2022-05-25 18:08:01', '2022-05-25 18:08:01');
INSERT INTO "public"."plugin_handle" VALUES ('1529403902775136258', '10', 'degradeRuleMinRequestAmount', 'degradeRuleMinRequestAmount', 1, 2, 3, '{"required":"1","defaultValue":"5","rule":""}', '2022-05-25 18:08:01', '2022-05-25 18:08:01');
INSERT INTO "public"."plugin_handle" VALUES ('1529403902775136259', '10', 'degradeRuleStatIntervals', 'degradeRuleStatIntervals', 1, 2, 3, '{"required":"1","defaultValue":"1","rule":""}', '2022-05-25 18:08:01', '2022-05-25 18:08:01');
INSERT INTO "public"."plugin_handle" VALUES ('1529403902775136260', '10', 'degradeRuleSlowRatioThreshold', 'degradeRuleSlowRatioThreshold', 1, 2, 3, '{"required":"1","defaultValue":"0.5","rule":""}', '2022-05-25 18:08:01', '2022-05-25 18:08:01');
INSERT INTO "public"."plugin_handle" VALUES ('1529403902775136261', '10', 'fallbackUri', 'fallbackUri', 2, 2, 9, '{"required":"0","rule":""}', '2022-05-25 18:08:01', '2022-05-25 18:08:01');
INSERT INTO "public"."plugin_handle" VALUES ('1529403902775136262', '2', 'permission', 'permission', 3, 2, 1, NULL, '2022-05-25 18:08:01', '2022-05-25 18:08:01');
INSERT INTO "public"."plugin_handle" VALUES ('1529403902775136263', '2', 'statusCode', 'statusCode', 2, 2, 2, NULL, '2022-05-25 18:08:01', '2022-05-25 18:08:01');
INSERT INTO "public"."plugin_handle" VALUES ('1529403902775136264', '4', 'replenishRate', 'replenishRate', 2, 2, 2, '{"required":"1","defaultValue":"10","rule":""}', '2022-05-25 18:08:01', '2022-05-25 18:08:01');
INSERT INTO "public"."plugin_handle" VALUES ('1529403902775136265', '4', 'burstCapacity', 'burstCapacity', 2, 2, 3, '{"required":"1","defaultValue":"100","rule":""}', '2022-05-25 18:08:01', '2022-05-25 18:08:01');
INSERT INTO "public"."plugin_handle" VALUES ('1529403902775136266', '3', 'regex', 'regex', 2, 2, 1, NULL, '2022-05-25 18:08:01', '2022-05-25 18:08:01');
INSERT INTO "public"."plugin_handle" VALUES ('1529403902775136267', '3', 'replace', 'replace', 2, 2, 2, NULL, '2022-05-25 18:08:01', '2022-05-25 18:08:01');
INSERT INTO "public"."plugin_handle" VALUES ('1529403902775136268', '16', 'redirectURI', 'redirectURI', 2, 2, 1, NULL, '2022-05-25 18:08:01', '2022-05-25 18:08:01');
INSERT INTO "public"."plugin_handle" VALUES ('1529403902775136269', '8', 'path', 'path', 2, 2, 1, NULL, '2022-05-25 18:08:01', '2022-05-25 18:08:01');
INSERT INTO "public"."plugin_handle" VALUES ('1529403902775136270', '8', 'timeout', 'timeout ms)', 1, 2, 2, NULL, '2022-05-25 18:08:01', '2022-05-25 18:08:01');
INSERT INTO "public"."plugin_handle" VALUES ('1529403902775136271', '8', 'serviceId', 'serviceId', 2, 1, 1, NULL, '2022-05-25 18:08:01', '2022-05-25 18:08:01');
INSERT INTO "public"."plugin_handle" VALUES ('1529403902775136272', '12', 'timeoutDurationRate', 'timeoutDurationRate ms)', 1, 2, 1, '{"required":"1","defaultValue":"5000","rule":""}', '2022-05-25 18:08:01', '2022-05-25 18:08:01');
INSERT INTO "public"."plugin_handle" VALUES ('1529403902775136273', '12', 'limitRefreshPeriod', 'limitRefreshPeriod ms)', 1, 2, 0, '{"required":"1","defaultValue":"500","rule":""}', '2022-05-25 18:08:01', '2022-05-25 18:08:01');
INSERT INTO "public"."plugin_handle" VALUES ('1529403902775136274', '12', 'limitForPeriod', 'limitForPeriod', 1, 2, 0, '{"required":"1","defaultValue":"50","rule":""}', '2022-05-25 18:08:01', '2022-05-25 18:08:01');
INSERT INTO "public"."plugin_handle" VALUES ('1529403902775136275', '12', 'circuitEnable', 'circuitEnable', 1, 2, 2, '{"required":"1","defaultValue":"0","rule":"/^[01]$/"}', '2022-05-25 18:08:01', '2022-05-25 18:08:01');
INSERT INTO "public"."plugin_handle" VALUES ('1529403902775136276', '12', 'timeoutDuration', 'timeoutDuration ms)', 1, 2, 2, '{"required":"1","defaultValue":"30000","rule":""}', '2022-05-25 18:08:01', '2022-05-25 18:08:01');
INSERT INTO "public"."plugin_handle" VALUES ('1529403902775136277', '12', 'fallbackUri', 'fallbackUri', 2, 2, 2, NULL, '2022-05-25 18:08:01', '2022-05-25 18:08:01');
INSERT INTO "public"."plugin_handle" VALUES ('1529403902775136278', '12', 'slidingWindowSize', 'slidingWindowSize', 1, 2, 2, '{"required":"1","defaultValue":"100","rule":""}', '2022-05-25 18:08:01', '2022-05-25 18:08:01');
INSERT INTO "public"."plugin_handle" VALUES ('1529403902775136279', '12', 'slidingWindowType', 'slidingWindowType', 1, 2, 2, '{"required":"1","defaultValue":"0","rule":"/^[01]$/"}', '2022-05-25 18:08:01', '2022-05-25 18:08:01');
INSERT INTO "public"."plugin_handle" VALUES ('1529403902775136280', '12', 'minimumNumberOfCalls', 'minimumNumberOfCalls', 1, 2, 2, '{"required":"1","defaultValue":"100","rule":""}', '2022-05-25 18:08:01', '2022-05-25 18:08:01');
INSERT INTO "public"."plugin_handle" VALUES ('1529403902775136281', '12', 'waitIntervalFunctionInOpenState', 'waitIntervalInOpen', 1, 2, 2, '{"required":"1","defaultValue":"60000","rule":""}', '2022-05-25 18:08:01', '2022-05-25 18:08:01');
INSERT INTO "public"."plugin_handle" VALUES ('1529403902775136282', '12', 'permittedNumberOfCallsInHalfOpenState', 'bufferSizeInHalfOpen', 1, 2, 2, '{"required":"1","defaultValue":"10","rule":""}', '2022-05-25 18:08:01', '2022-05-25 18:08:01');
INSERT INTO "public"."plugin_handle" VALUES ('1529403902775136283', '12', 'failureRateThreshold', 'failureRateThreshold', 1, 2, 2, '{"required":"1","defaultValue":"50","rule":""}', '2022-05-25 18:08:01', '2022-05-25 18:08:01');
INSERT INTO "public"."plugin_handle" VALUES ('1529403902775136284', '12', 'automaticTransitionFromOpenToHalfOpenEnabled', 'automaticHalfOpen', 3, 2, 1, '{"required":"1","defaultValue":"true","rule":""}', '2022-05-25 18:08:01', '2022-05-25 18:08:01');
INSERT INTO "public"."plugin_handle" VALUES ('1529403902775136285', '4', 'mode', 'mode', 3, 3, 1, NULL, '2022-05-25 18:08:01', '2022-05-25 18:08:01');
INSERT INTO "public"."plugin_handle" VALUES ('1529403902775136286', '4', 'master', 'master', 2, 3, 2, NULL, '2022-05-25 18:08:01', '2022-05-25 18:08:01');
INSERT INTO "public"."plugin_handle" VALUES ('1529403902775136287', '4', 'url', 'url', 2, 3, 3, NULL, '2022-05-25 18:08:01', '2022-05-25 18:08:01');
INSERT INTO "public"."plugin_handle" VALUES ('1529403902775136288', '4', 'password', 'password', 2, 3, 4, NULL, '2022-05-25 18:08:01', '2022-05-25 18:08:01');
INSERT INTO "public"."plugin_handle" VALUES ('1529403902775136289', '11', 'protocol', 'protocol', 2, 3, 1, NULL, '2022-05-25 18:08:01', '2022-05-25 18:08:01');
INSERT INTO "public"."plugin_handle" VALUES ('1529403902775136290', '11', 'register', 'register', 2, 3, 2, NULL, '2022-05-25 18:08:01', '2022-05-25 18:08:01');
INSERT INTO "public"."plugin_handle" VALUES ('1529403902775136291', '2', 'model', 'model', 2, 3, 1, NULL, '2022-05-25 18:08:01', '2022-05-25 18:08:01');
INSERT INTO "public"."plugin_handle" VALUES ('1529403902775136292', '6', 'register', 'register', 2, 3, 1, NULL, '2022-05-25 18:08:01', '2022-05-25 18:08:01');
INSERT INTO "public"."plugin_handle" VALUES ('1529403902775136293', '4', 'algorithmName', 'algorithmName', 3, 2, 1, '{"required":"1","defaultValue":"slidingWindow","rule":""}', '2022-05-25 18:08:01', '2022-05-25 18:08:01');
INSERT INTO "public"."plugin_handle" VALUES ('1529403902775136294', '4', 'keyResolverName', 'keyResolverName', 3, 2, 4, '{"required":"1","defaultValue":"WHOLE_KEY_RESOLVER","rule":""}', '2022-05-25 18:08:01', '2022-05-25 18:08:01');
INSERT INTO "public"."plugin_handle" VALUES ('1529403902775136295', '5', 'upstreamHost', 'host', 2, 1, 0, NULL, '2022-05-25 18:08:01', '2022-05-25 18:08:01');
INSERT INTO "public"."plugin_handle" VALUES ('1529403902775136296', '5', 'protocol', 'protocol', 2, 1, 2, '{"required":"0","defaultValue":"","placeholder":"http://","rule":""}', '2022-05-25 18:08:01', '2022-05-25 18:08:01');
INSERT INTO "public"."plugin_handle" VALUES ('1529403902775136297', '5', 'upstreamUrl', 'ip:port', 2, 1, 1, '{"required":"1","placeholder":"","rule":""}', '2022-05-25 18:08:01', '2022-05-25 18:08:01');
INSERT INTO "public"."plugin_handle" VALUES ('1529403902775136298', '5', 'weight', 'weight', 1, 1, 3, '{"defaultValue":"50","rule":""}', '2022-05-25 18:08:01', '2022-05-25 18:08:01');
INSERT INTO "public"."plugin_handle" VALUES ('1529403902775136299', '5', 'timestamp', 'startupTime', 1, 1, 3, '{"defaultValue":"0","placeholder":"startup timestamp","rule":""}', '2022-05-25 18:08:01', '2022-05-25 18:08:01');
INSERT INTO "public"."plugin_handle" VALUES ('1529403902775136300', '5', 'warmup', 'warmupTime', 1, 1, 5, '{"defaultValue":"0","placeholder":"warmup time ms)","rule":""}', '2022-05-25 18:08:01', '2022-05-25 18:08:01');
INSERT INTO "public"."plugin_handle" VALUES ('1529403902775136301', '5', 'status', 'status', 3, 1, 6, '{"defaultValue":"true","rule":""}', '2022-05-25 18:08:01', '2022-05-25 18:08:01');
INSERT INTO "public"."plugin_handle" VALUES ('1529403902779330560', '5', 'loadBalance', 'loadStrategy', 3, 2, 0, NULL, '2022-05-25 18:08:01', '2022-05-25 18:08:01');
INSERT INTO "public"."plugin_handle" VALUES ('1529403902779330561', '5', 'retry', 'retryCount', 1, 2, 1, NULL, '2022-05-25 18:08:01', '2022-05-25 18:08:01');
INSERT INTO "public"."plugin_handle" VALUES ('1529403902779330562', '5', 'timeout', 'timeout', 1, 2, 2, '{"defaultValue":"3000","rule":""}', '2022-05-25 18:08:01', '2022-05-25 18:08:01');
INSERT INTO "public"."plugin_handle" VALUES ('1529403902779330563', '5', 'multiSelectorHandle', 'multiSelectorHandle', 3, 3, 0, NULL, '2022-05-25 18:08:01', '2022-05-25 18:08:01');
INSERT INTO "public"."plugin_handle" VALUES ('1529403902779330564', '5', 'multiRuleHandle', 'multiRuleHandle', 3, 3, 1, NULL, '2022-05-25 18:08:01', '2022-05-25 18:08:01');
INSERT INTO "public"."plugin_handle" VALUES ('1529403902779330565', '5', 'headerMaxSize', 'headerMaxSize', 1, 2, 3, '{"defaultValue":"10240","rule":""}', '2022-05-25 18:08:01', '2022-05-25 18:08:01');
INSERT INTO "public"."plugin_handle" VALUES ('1529403902779330566', '5', 'requestMaxSize', 'requestMaxSize', 1, 2, 4, '{"defaultValue":"102400","rule":""}', '2022-05-25 18:08:01', '2022-05-25 18:08:01');
INSERT INTO "public"."plugin_handle" VALUES ('1529403902779330567', '5', 'retryStrategy', 'retryStrategy', 3, 2, 0, '{"required":"0","defaultValue":"current","placeholder":"retryStrategy","rule":""}', '2022-05-25 18:08:01', '2022-05-25 18:08:01');
INSERT INTO "public"."plugin_handle" VALUES ('1529403902779330568', '13', 'upstreamHost', 'host', 2, 1, 0, NULL, '2022-05-25 18:08:01', '2022-05-25 18:08:01');
INSERT INTO "public"."plugin_handle" VALUES ('1529403902779330569', '13', 'protocol', 'protocol', 2, 1, 2, '{"defaultValue":"","rule":""}', '2022-05-25 18:08:01', '2022-05-25 18:08:01');
INSERT INTO "public"."plugin_handle" VALUES ('1529403902779330570', '13', 'upstreamUrl', 'ip:port', 2, 1, 1, '{"required":"1","placeholder":"","rule":""}', '2022-05-25 18:08:01', '2022-05-25 18:08:01');
INSERT INTO "public"."plugin_handle" VALUES ('1529403902779330571', '13', 'weight', 'weight', 1, 1, 3, '{"defaultValue":"50","rule":""}', '2022-05-25 18:08:01', '2022-05-25 18:08:01');
INSERT INTO "public"."plugin_handle" VALUES ('1529403902779330572', '13', 'timestamp', 'startupTime', 1, 1, 3, '{"defaultValue":"0","placeholder":"startup timestamp","rule":""}', '2022-05-25 18:08:01', '2022-05-25 18:08:01');
INSERT INTO "public"."plugin_handle" VALUES ('1529403902779330573', '13', 'warmup', 'warmupTime', 1, 1, 5, '{"defaultValue":"0","placeholder":"warmup time ms)","rule":""}', '2022-05-25 18:08:01', '2022-05-25 18:08:01');
INSERT INTO "public"."plugin_handle" VALUES ('1529403902779330574', '13', 'status', 'status', 3, 1, 6, '{"defaultValue":"true","rule":""}', '2022-05-25 18:08:01', '2022-05-25 18:08:01');
INSERT INTO "public"."plugin_handle" VALUES ('1529403902779330575', '13', 'loadBalance', 'loadStrategy', 3, 2, 0, NULL, '2022-05-25 18:08:01', '2022-05-25 18:08:01');
INSERT INTO "public"."plugin_handle" VALUES ('1529403902779330576', '13', 'retry', 'retryCount', 1, 2, 1, NULL, '2022-05-25 18:08:01', '2022-05-25 18:08:01');
INSERT INTO "public"."plugin_handle" VALUES ('1529403902779330577', '13', 'timeout', 'timeout', 1, 2, 2, '{"defaultValue":"3000","rule":""}', '2022-05-25 18:08:01', '2022-05-25 18:08:01');
INSERT INTO "public"."plugin_handle" VALUES ('1529403902779330578', '13', 'multiSelectorHandle', 'multiSelectorHandle', 3, 3, 0, NULL, '2022-05-25 18:08:01', '2022-05-25 18:08:01');
INSERT INTO "public"."plugin_handle" VALUES ('1529403902779330579', '13', 'multiRuleHandle', 'multiRuleHandle', 3, 3, 1, NULL, '2022-05-25 18:08:01', '2022-05-25 18:08:01');
INSERT INTO "public"."plugin_handle" VALUES ('1529403902779330580', '15', 'upstreamUrl', 'ip:port', 2, 1, 1, '{"required":"1","placeholder":"","rule":""}', '2022-05-25 18:08:01', '2022-05-25 18:08:01');
INSERT INTO "public"."plugin_handle" VALUES ('1529403902779330581', '15', 'weight', 'weight', 1, 1, 3, '{"defaultValue":"50","rule":""}', '2022-05-25 18:08:01', '2022-05-25 18:08:01');
INSERT INTO "public"."plugin_handle" VALUES ('1529403902779330582', '15', 'status', 'status', 3, 1, 6, '{"defaultValue":"true","rule":""}', '2022-05-25 18:08:01', '2022-05-25 18:08:01');
INSERT INTO "public"."plugin_handle" VALUES ('1529403902779330583', '15', 'multiSelectorHandle', 'multiSelectorHandle', 3, 3, 0, NULL, '2022-05-25 18:08:01', '2022-05-25 18:08:01');
INSERT INTO "public"."plugin_handle" VALUES ('1529403902779330584', '15', 'multiRuleHandle', 'multiRuleHandle', 3, 3, 1, NULL, '2022-05-25 18:08:01', '2022-05-25 18:08:01');
INSERT INTO "public"."plugin_handle" VALUES ('1529403902779330585', '15', 'threadpool', 'threadpool', 3, 3, 0, '{"required":"0","defaultValue":"cached","placeholder":"threadpool","rule":""}', '2022-05-25 18:08:01', '2022-05-25 18:08:01');
INSERT INTO "public"."plugin_handle" VALUES ('1529403902779330586', '14', 'contextPath', 'contextPath', 2, 2, 0, NULL, '2022-05-25 18:08:01', '2022-05-25 18:08:01');
INSERT INTO "public"."plugin_handle" VALUES ('1529403902779330587', '14', 'addPrefix', 'addPrefix', 2, 2, 0, NULL, '2022-05-25 18:08:01', '2022-05-25 18:08:01');
INSERT INTO "public"."plugin_handle" VALUES ('1529403902779330588', '20', 'ruleHandlePageType', 'ruleHandlePageType', 3, 3, 0, '{"required":"0","rule":""}', '2022-05-25 18:08:01', '2022-05-25 18:08:01');
INSERT INTO "public"."plugin_handle" VALUES ('1529403902779330589', '19', 'secretKey', 'secretKey', 2, 3, 0, NULL, '2022-05-25 18:08:01', '2022-05-25 18:08:01');
INSERT INTO "public"."plugin_handle" VALUES ('1529403902779330590', '24', 'strategyName', 'strategyName', 3, 2, 1, NULL, '2022-05-25 18:08:01', '2022-05-25 18:08:01');
INSERT INTO "public"."plugin_handle" VALUES ('1529403902779330591', '24', 'fieldNames', 'fieldNames', 2, 2, 3, NULL, '2022-05-25 18:08:01', '2022-05-25 18:08:01');
INSERT INTO "public"."plugin_handle" VALUES ('1529403902779330592', '24', 'decryptKey', 'decryptKey', 2, 2, 3, NULL, '2022-05-25 18:08:01', '2022-05-25 18:08:01');
INSERT INTO "public"."plugin_handle" VALUES ('1529403902779330593', '24', 'encryptKey', 'encryptKey', 2, 2, 3, NULL, '2022-05-25 18:08:01', '2022-05-25 18:08:01');
INSERT INTO "public"."plugin_handle" VALUES ('1529403902779330594', '24', 'way', 'way', 3, 2, 3, NULL, '2022-05-25 18:08:01', '2022-05-25 18:08:01');
INSERT INTO "public"."plugin_handle" VALUES ('1529403902779330595', '25', 'strategyName', 'strategyName', 3, 2, 2, NULL, '2022-05-25 18:08:01', '2022-05-25 18:08:01');
INSERT INTO "public"."plugin_handle" VALUES ('1529403902779330596', '25', 'decryptKey', 'decryptKey', 2, 2, 3, NULL, '2022-05-25 18:08:01', '2022-05-25 18:08:01');
INSERT INTO "public"."plugin_handle" VALUES ('1529403902779330597', '25', 'encryptKey', 'encryptKey', 2, 2, 3, NULL, '2022-05-25 18:08:01', '2022-05-25 18:08:01');
INSERT INTO "public"."plugin_handle" VALUES ('1529403902779330598', '25', 'fieldNames', 'fieldNames', 2, 2, 4, NULL, '2022-05-25 18:08:01', '2022-05-25 18:08:01');
INSERT INTO "public"."plugin_handle" VALUES ('1529403902779330599', '25', 'way', 'way', 3, 2, 3, NULL, '2022-05-25 18:08:01', '2022-05-25 18:08:01');
INSERT INTO "public"."plugin_handle" VALUES ('1529403902779330600', '6', 'gray', 'gray', 3, 1, 9, '{"required":"0","defaultValue":"false","placeholder":"gray","rule":""}', '2022-05-25 18:08:01', '2022-05-25 18:08:01');
INSERT INTO "public"."plugin_handle" VALUES ('1529403902779330601', '6', 'group', 'group', 2, 1, 3, '{"required":"0","placeholder":"group","rule":""}', '2022-05-25 18:08:01', '2022-05-25 18:08:01');
INSERT INTO "public"."plugin_handle" VALUES ('1529403902779330602', '6', 'loadbalance', 'loadbalance', 3, 2, 0, '{"required":"0","placeholder":"loadbalance","rule":""}', '2022-05-25 18:08:01', '2022-05-25 18:08:01');
INSERT INTO "public"."plugin_handle" VALUES ('1529403902779330603', '6', 'multiSelectorHandle', 'multiSelectorHandle', 3, 3, 0, NULL, '2022-05-25 18:08:01', '2022-05-25 18:08:01');
INSERT INTO "public"."plugin_handle" VALUES ('1529403902779330604', '6', 'protocol', 'protocol', 2, 1, 2, '{"required":"0","defaultValue":"","placeholder":"http://","rule":""}', '2022-05-25 18:08:01', '2022-05-25 18:08:01');
INSERT INTO "public"."plugin_handle" VALUES ('1529403902779330605', '6', 'status', 'status', 3, 1, 8, '{"defaultValue":"true","rule":""}', '2022-05-25 18:08:01', '2022-05-25 18:08:01');
INSERT INTO "public"."plugin_handle" VALUES ('1529403902779330606', '6', 'timestamp', 'startupTime', 1, 1, 7, '{"defaultValue":"0","placeholder":"startup timestamp","rule":""}', '2022-05-25 18:08:01', '2022-05-25 18:08:01');
INSERT INTO "public"."plugin_handle" VALUES ('1529403902779330607', '6', 'upstreamHost', 'host', 2, 1, 0, NULL, '2022-05-25 18:08:01', '2022-05-25 18:08:01');
INSERT INTO "public"."plugin_handle" VALUES ('1529403902779330608', '6', 'upstreamUrl', 'ip:port', 2, 1, 1, '{"required":"1","placeholder":"","rule":""}', '2022-05-25 18:08:01', '2022-05-25 18:08:01');
INSERT INTO "public"."plugin_handle" VALUES ('1529403902779330609', '6', 'version', 'version', 2, 1, 4, '{"required":"0","placeholder":"version","rule":""}', '2022-05-25 18:08:01', '2022-05-25 18:08:01');
INSERT INTO "public"."plugin_handle" VALUES ('1529403902779330610', '6', 'warmup', 'warmupTime', 1, 1, 6, '{"defaultValue":"0","placeholder":"warmup time ms)","rule":""}', '2022-05-25 18:08:01', '2022-05-25 18:08:01');
INSERT INTO "public"."plugin_handle" VALUES ('1529403902779330611', '6', 'weight', 'weight', 1, 1, 5, '{"defaultValue":"50","rule":""}', '2022-05-25 18:08:01', '2022-05-25 18:08:01');
INSERT INTO "public"."plugin_handle" VALUES ('1529403902783524864', '6', 'threadpool', 'threadpool', 3, 3, 0, '{"required":"0","defaultValue":"cached","placeholder":"threadpool","rule":""}', '2022-05-25 18:08:01', '2022-05-25 18:08:01');
INSERT INTO "public"."plugin_handle" VALUES ('1529403902783524865', '6', 'corethreads', 'corethreads', 1, 3, 0, '{"required":"0","defaultValue":"0","placeholder":"corethreads","rule":""}', '2022-05-25 18:08:01', '2022-05-25 18:08:01');
INSERT INTO "public"."plugin_handle" VALUES ('1529403902783524866', '6', 'threads', 'threads', 1, 3, 0, '{"required":"0","defaultValue":"2147483647","placeholder":"threads","rule":""}', '2022-05-25 18:08:01', '2022-05-25 18:08:01');
INSERT INTO "public"."plugin_handle" VALUES ('1529403902783524867', '6', 'queues', 'queues', 1, 3, 0, '{"required":"0","defaultValue":"0","placeholder":"queues","rule":""}', '2022-05-25 18:08:01', '2022-05-25 18:08:01');
INSERT INTO "public"."plugin_handle" VALUES ('1529403902783524868', '26', 'host', 'host', 2, 1, 0, NULL, '2022-05-25 18:08:01', '2022-05-25 18:08:01');
INSERT INTO "public"."plugin_handle" VALUES ('1529403902783524869', '26', 'protocol', 'protocol', 2, 1, 2, '{"required":"0","defaultValue":"","placeholder":"ws://","rule":""}', '2022-05-25 18:08:01', '2022-05-25 18:08:01');
INSERT INTO "public"."plugin_handle" VALUES ('1529403902783524870', '26', 'url', 'ip:port', 2, 1, 1, '{"required":"1","placeholder":"","rule":""}', '2022-05-25 18:08:01', '2022-05-25 18:08:01');
INSERT INTO "public"."plugin_handle" VALUES ('1529403902783524871', '26', 'weight', 'weight', 1, 1, 3, '{"defaultValue":"50","rule":""}', '2022-05-25 18:08:01', '2022-05-25 18:08:01');
INSERT INTO "public"."plugin_handle" VALUES ('1529403902783524872', '26', 'timestamp', 'startupTime', 1, 1, 3, '{"defaultValue":"0","placeholder":"startup timestamp","rule":""}', '2022-05-25 18:08:01', '2022-05-25 18:08:01');
INSERT INTO "public"."plugin_handle" VALUES ('1529403902783524873', '26', 'warmup', 'warmupTime', 1, 1, 5, '{"defaultValue":"0","placeholder":"warmup time ms)","rule":""}', '2022-05-25 18:08:01', '2022-05-25 18:08:01');
INSERT INTO "public"."plugin_handle" VALUES ('1529403902783524874', '26', 'status', 'status', 3, 1, 6, '{"defaultValue":"true","rule":""}', '2022-05-25 18:08:01', '2022-05-25 18:08:01');
INSERT INTO "public"."plugin_handle" VALUES ('1529403902783524875', '26', 'loadBalance', 'loadStrategy', 3, 2, 0, NULL, '2022-05-25 18:08:01', '2022-05-25 18:08:01');
INSERT INTO "public"."plugin_handle" VALUES ('1529403902783524876', '26', 'retry', 'retryCount', 1, 2, 1, NULL, '2022-05-25 18:08:01', '2022-05-25 18:08:01');
INSERT INTO "public"."plugin_handle" VALUES ('1529403902783524877', '26', 'timeout', 'timeout', 1, 2, 2, '{"defaultValue":"3000","rule":""}', '2022-05-25 18:08:01', '2022-05-25 18:08:01');
INSERT INTO "public"."plugin_handle" VALUES ('1529403902783524878', '26', 'multiSelectorHandle', 'multiSelectorHandle', 3, 3, 0, NULL, '2022-05-25 18:08:01', '2022-05-25 18:08:01');
INSERT INTO "public"."plugin_handle" VALUES ('1529403902783524879', '17', 'register', 'register', 2, 3, 0, NULL, '2022-05-25 18:08:01', '2022-05-25 18:08:01');
INSERT INTO "public"."plugin_handle" VALUES ('1529403902783524880', '17', 'corethreads', 'corethreads', 1, 3, 0, '{"required":"0","defaultValue":"0","placeholder":"corethreads","rule":""}', '2022-05-25 18:08:01', '2022-05-25 18:08:01');
INSERT INTO "public"."plugin_handle" VALUES ('1529403902783524881', '17', 'threads', 'threads', 1, 3, 0, '{"required":"0","defaultValue":"2147483647","placeholder":"threads","rule":""}', '2022-05-25 18:08:01', '2022-05-25 18:08:01');
INSERT INTO "public"."plugin_handle" VALUES ('1529403902783524882', '17', 'queues', 'queues', 1, 3, 0, '{"required":"0","defaultValue":"0","placeholder":"queues","rule":""}', '2022-05-25 18:08:01', '2022-05-25 18:08:01');
INSERT INTO "public"."plugin_handle" VALUES ('1529403902783524883', '17', 'threadpool', 'threadpool', 3, 3, 0, '{"required":"0","defaultValue":"cached","placeholder":"threadpool","rule":""}', '2022-05-25 18:08:01', '2022-05-25 18:08:01');
INSERT INTO "public"."plugin_handle" VALUES ('1529403902783524884', '28', 'port', 'port', 1, 3, 1, NULL, '2022-05-25 18:08:01', '2022-05-25 18:08:01');
INSERT INTO "public"."plugin_handle" VALUES ('1529403902783524885', '28', 'bossGroupThreadCount', 'bossGroupThreadCount', 1, 3, 1, NULL, '2022-05-25 18:08:01', '2022-05-25 18:08:01');
INSERT INTO "public"."plugin_handle" VALUES ('1529403902783524886', '28', 'maxPayloadSize', 'maxPayloadSize', 1, 3, 1, NULL, '2022-05-25 18:08:01', '2022-05-25 18:08:01');
INSERT INTO "public"."plugin_handle" VALUES ('1529403902783524887', '28', 'workerGroupThreadCount', 'workerGroupThreadCount', 1, 3, 1, NULL, '2022-05-25 18:08:01', '2022-05-25 18:08:01');
INSERT INTO "public"."plugin_handle" VALUES ('1529403902783524888', '28', 'userName', 'userName', 2, 3, 1, NULL, '2022-05-25 18:08:01', '2022-05-25 18:08:01');
INSERT INTO "public"."plugin_handle" VALUES ('1529403902783524889', '28', 'password', 'password', 2, 3, 1, NULL, '2022-05-25 18:08:01', '2022-05-25 18:08:01');
INSERT INTO "public"."plugin_handle" VALUES ('1529403902783524890', '28', 'isEncryptPassword', 'isEncryptPassword', 2, 3, 1, NULL, '2022-05-25 18:08:01', '2022-05-25 18:08:01');
INSERT INTO "public"."plugin_handle" VALUES ('1529403902783524891', '28', 'encryptMode', 'encryptMode', 2, 3, 1, NULL, '2022-05-25 18:08:01', '2022-05-25 18:08:01');
INSERT INTO "public"."plugin_handle" VALUES ('1529403902783524892', '28', 'leakDetectorLevel', 'leakDetectorLevel', 2, 3, 1, NULL, '2022-05-25 18:08:01', '2022-05-25 18:08:01');
INSERT INTO "public"."plugin_handle" VALUES ('1529403902783524893', '29', 'topic', 'topic', 2, 3, 1, '{"required":"1","defaultValue":"shenyu-access-logging"}', '2022-05-25 18:08:01', '2022-05-25 18:08:01');
INSERT INTO "public"."plugin_handle" VALUES ('1529403902783524894', '29', 'namesrvAddr', 'namesrvAddr', 2, 3, 2, '{"required":"1","defaultValue":"localhost:9876"}', '2022-05-25 18:08:01', '2022-05-25 18:08:01');
INSERT INTO "public"."plugin_handle" VALUES ('1529403902783524895', '29', 'producerGroup', 'producerGroup', 2, 3, 3, '{"required":"1","defaultValue":"shenyu-plugin-logging-rocketmq"}', '2022-05-25 18:08:01', '2022-05-25 18:08:01');
INSERT INTO "public"."plugin_handle" VALUES ('1529403902783524975', '29', 'accessKey', 'accessKey', 2, 3, 4, '{"required":"0","defaultValue":"","placeholder":"accessKey"}', '2022-08-20 21:00:00', '2022-08-20 21:00:00');
INSERT INTO "public"."plugin_handle" VALUES ('1529403902783524976', '29', 'secretKey', 'secretKey', 2, 3, 5, '{"required":"0","defaultValue":"","placeholder":"secretKey"}', '2022-08-20 21:00:00', '2022-08-20 21:00:00');
INSERT INTO "public"."plugin_handle" VALUES ('1529403902783524896', '29', 'sampleRate', 'sampleRate', 2, 3, 6, '{"required":"0","defaultValue":"1","placeholder":"optional,0,0.01~1"}', '2022-05-25 18:08:01', '2022-05-25 18:08:01');
INSERT INTO "public"."plugin_handle" VALUES ('1529403902783524897', '29', 'maxResponseBody', 'maxResponseBody', 1, 3, 7, '{"required":"0","defaultValue":524288}', '2022-05-25 18:08:01', '2022-05-25 18:08:01');
INSERT INTO "public"."plugin_handle" VALUES ('1529403902783524898', '29', 'maxRequestBody', 'maxRequestBody', 1, 3, 8, '{"required":"0","defaultValue":524288}', '2022-05-25 18:08:01', '2022-05-25 18:08:01');
INSERT INTO "public"."plugin_handle" VALUES ('1529403902783524899', '29', 'compressAlg', 'compressAlg', 3, 3, 9, '{"required":"0","defaultValue":"none"}', '2022-05-25 18:08:01', '2022-05-25 18:08:01');
INSERT INTO "public"."plugin_handle" VALUES ('1529403902783524900', '29', 'topic', 'topic', 2, 1, 1, '{"required":"0","defaultValue":"","placeholder":"optional"}', '2022-05-25 18:08:01', '2022-05-25 18:08:01');
INSERT INTO "public"."plugin_handle" VALUES ('1529403902783524901', '29', 'sampleRate', 'sampleRate', 2, 1, 2, '{"required":"0","defaultValue":"","placeholder":"optional,0,0.01~1"}', '2022-05-25 18:08:01', '2022-05-25 18:08:01');
INSERT INTO "public"."plugin_handle" VALUES ('1529403902783524902', '30', 'cacheType', 'cacheType', 3, 3, 1, '{"required":"1","defaultValue":"memory","rule":""}', '2022-05-25 18:08:01', '2022-05-25 18:08:01');
INSERT INTO "public"."plugin_handle" VALUES ('1529403902783524903', '30', 'database', 'database', 1, 3, 2, '{"required":"0","defaultValue":"0","rule":""}', '2022-05-25 18:08:01', '2022-05-25 18:08:01');
INSERT INTO "public"."plugin_handle" VALUES ('1529403902783524904', '30', 'master', 'master', 2, 3, 3, '{"required":"0","rule":""}', '2022-05-25 18:08:01', '2022-05-25 18:08:01');
INSERT INTO "public"."plugin_handle" VALUES ('1529403902783524905', '30', 'mode', 'mode', 2, 3, 4, '{"required":"0","defaultValue":"standalone","rule":""}', '2022-05-25 18:08:01', '2022-05-25 18:08:01');
INSERT INTO "public"."plugin_handle" VALUES ('1529403902783524906', '30', 'url', 'url', 2, 3, 5, '{"required":"0","rule":""}', '2022-05-25 18:08:01', '2022-05-25 18:08:01');
INSERT INTO "public"."plugin_handle" VALUES ('1529403902783524907', '30', 'password', 'password', 2, 3, 6, '{"required":"0","rule":""}', '2022-05-25 18:08:01', '2022-05-25 18:08:01');
INSERT INTO "public"."plugin_handle" VALUES ('1529403902783524908', '30', 'maxIdle', 'maxIdle', 1, 3, 7, '{"required":"0","defaultValue":"8","rule":""}', '2022-05-25 18:08:01', '2022-05-25 18:08:01');
INSERT INTO "public"."plugin_handle" VALUES ('1529403902783524909', '30', 'minIdle', 'minIdle', 1, 3, 8, '{"required":"0","defaultValue":"0","rule":""}', '2022-05-25 18:08:01', '2022-05-25 18:08:01');
INSERT INTO "public"."plugin_handle" VALUES ('1529403902783524910', '30', 'maxActive', 'maxActive', 1, 3, 9, '{"required":"0","defaultValue":"8","rule":""}', '2022-05-25 18:08:01', '2022-05-25 18:08:01');
INSERT INTO "public"."plugin_handle" VALUES ('1529403902783524911', '30', 'maxWait', 'maxWait', 3, 3, 10, '{"required":"0","defaultValue":"-1","rule":""}', '2022-05-25 18:08:01', '2022-05-25 18:08:01');
INSERT INTO "public"."plugin_handle" VALUES ('1529403902783524912', '30', 'timeoutSeconds', 'timeoutSeconds', 1, 2, 0, '{"required":"0","defaultValue":"60","rule":""}', '2022-05-25 18:08:01', '2022-05-25 18:08:01');
INSERT INTO "public"."plugin_handle" VALUES ('1529403902783524913', '13', 'corethreads', 'corethreads', 1, 3, 3, '{"required":"0","defaultValue":"0","placeholder":"corethreads","rule":""}', '2022-05-25 18:08:01', '2022-05-25 18:08:01');
INSERT INTO "public"."plugin_handle" VALUES ('1529403902783524914', '13', 'threads', 'threads', 1, 3, 4, '{"required":"0","defaultValue":"2147483647","placeholder":"threads","rule":""}', '2022-05-25 18:08:01', '2022-05-25 18:08:01');
INSERT INTO "public"."plugin_handle" VALUES ('1529403902783524915', '13', 'queues', 'queues', 1, 3, 5, '{"required":"0","defaultValue":"0","placeholder":"queues","rule":""}', '2022-05-25 18:08:01', '2022-05-25 18:08:01');
INSERT INTO "public"."plugin_handle" VALUES ('1529403902783524916', '13', 'threadpool', 'threadpool', 3, 3, 2, '{"required":"0","defaultValue":"default","placeholder":"threadpool","rule":""}', '2022-05-25 18:08:01', '2022-05-25 18:08:01');
INSERT INTO "public"."plugin_handle" VALUES ('1529403902783524917', '11', 'corethreads', 'corethreads', 1, 3, 4, '{"required":"0","defaultValue":"0","placeholder":"corethreads","rule":""}', '2022-05-25 18:08:01', '2022-05-25 18:08:01');
INSERT INTO "public"."plugin_handle" VALUES ('1529403902783524918', '11', 'threads', 'threads', 1, 3, 5, '{"required":"0","defaultValue":"2147483647","placeholder":"threads","rule":""}', '2022-05-25 18:08:01', '2022-05-25 18:08:01');
INSERT INTO "public"."plugin_handle" VALUES ('1529403902783524919', '11', 'queues', 'queues', 1, 3, 6, '{"required":"0","defaultValue":"0","placeholder":"queues","rule":""}', '2022-05-25 18:08:01', '2022-05-25 18:08:01');
INSERT INTO "public"."plugin_handle" VALUES ('1529403902783524920', '11', 'threadpool', 'threadpool', 3, 3, 3, '{"required":"0","defaultValue":"default","placeholder":"threadpool","rule":""}', '2022-05-25 18:08:01', '2022-05-25 18:08:01');
INSERT INTO "public"."plugin_handle" VALUES ('1537326008606343168', '31', 'responseContent', 'responseContent', 2, 2, 0, '{"required":"0","rule":""}', '2022-06-16 14:47:37', '2022-06-16 14:50:39');
INSERT INTO "public"."plugin_handle" VALUES ('1537325892176658432', '31', 'httpStatusCode', 'httpStatusCode', 1, 2, 0, '{"required":"0","defaultValue":"200","rule":""}', '2022-06-16 14:47:09', '2022-06-16 14:50:39');
INSERT INTO "public"."plugin_handle" VALUES ('1529403902783524921', '32', 'host', 'host', 2, 3, 2, '{"required":"1","defaultValue":"localhost"}', '2022-06-19 22:00:00', '2022-06-19 22:00:00');
INSERT INTO "public"."plugin_handle" VALUES ('1529403902783524922', '32', 'port', 'port', 2, 3, 3, '{"required":"1","defaultValue":"9200"}', '2022-06-19 22:00:00', '2022-06-19 22:00:00');
INSERT INTO "public"."plugin_handle" VALUES ('1529403902783524972', '32', 'username', 'username', 2, 3, 4, '{"required":"0","defaultValue":"","placeholder":"username"}', '2022-08-20 21:00:00', '2022-08-20 21:00:00');
INSERT INTO "public"."plugin_handle" VALUES ('1529403902783524973', '32', 'password', 'password', 2, 3, 5, '{"required":"0","defaultValue":"","placeholder":"username"}', '2022-08-20 21:00:00', '2022-08-20 21:00:00');
INSERT INTO "public"."plugin_handle" VALUES ('1529403902783524974', '32', 'authCache', 'authCache', 2, 3, 6, '{"required":"0","defaultValue":"","placeholder":"true|false"}', '2022-08-20 21:00:00', '2022-08-20 21:00:00');
INSERT INTO "public"."plugin_handle" VALUES ('1529403902783524923', '32', 'sampleRate', 'sampleRate', 2, 3, 7, '{"required":"0","defaultValue":"1","placeholder":"optional,0,0.01~1"}', '2022-06-19 22:00:00', '2022-06-19 22:00:00');
INSERT INTO "public"."plugin_handle" VALUES ('1529403902783524924', '32', 'maxResponseBody', 'maxResponseBody', 1, 3, 8, '{"required":"0","defaultValue":524288}', '2022-06-19 22:00:00', '2022-06-19 22:00:00');
INSERT INTO "public"."plugin_handle" VALUES ('1529403902783524925', '32', 'maxRequestBody', 'maxRequestBody', 1, 3, 9, '{"required":"0","defaultValue":524288}', '2022-06-19 22:00:00', '2022-06-19 22:00:00');
INSERT INTO "public"."plugin_handle" VALUES ('1529403902783524926', '32', 'compressAlg', 'compressAlg', 3, 3, 10, '{"required":"0","defaultValue":"none"}', '2022-06-19 22:00:00', '2022-06-19 22:00:00');
INSERT INTO "public"."plugin_handle" VALUES ('1529403902783524927', '32', 'index', 'index', 2, 1, 1, '{"required":"0","defaultValue":"","placeholder":"optional"}', '2022-06-19 22:00:00', '2022-06-19 22:00:00');
INSERT INTO "public"."plugin_handle" VALUES ('1529403902783524928', '32', 'sampleRate', 'sampleRate', 2, 1, 2, '{"required":"0","defaultValue":"","placeholder":"optional,0,0.01~1"}', '2022-06-19 22:00:00', '2022-06-19 22:00:00');
INSERT INTO "public"."plugin_handle" VALUES ('1529403902783524929', '1', 'signRequestBody', 'signRequestBody', 3, 2, 9, '{"required":"0","defaultValue":"false","placeholder":"signRequestBody","rule":""}', '2022-06-29 10:08:02', '2022-06-29 10:08:02');
INSERT INTO "public"."plugin_handle" VALUES ('1529403902783524950', '33', 'topic', 'topic', 2, 3, 1, '{"required":"1","defaultValue":"shenyu-access-logging"}', '2022-07-04 22:00:00', '2022-07-04 22:00:00');
INSERT INTO "public"."plugin_handle" VALUES ('1529403902783524951', '33', 'namesrvAddr', 'namesrvAddr', 2, 3, 2, '{"required":"1","defaultValue":"localhost:9092"}', '2022-07-04 22:00:00', '2022-07-04 22:00:00');
INSERT INTO "public"."plugin_handle" VALUES ('1529403902783524952', '33', 'sampleRate', 'sampleRate', 2, 3, 4, '{"required":"0","defaultValue":"1","placeholder":"optional,0,0.01~1"}', '2022-07-04 22:00:00', '2022-07-04 22:00:00');
INSERT INTO "public"."plugin_handle" VALUES ('1529403902783524953', '33', 'maxResponseBody', 'maxResponseBody', 1, 3, 5, '{"required":"0","defaultValue":524288}', '2022-07-04 22:00:00', '2022-07-04 22:00:00');
INSERT INTO "public"."plugin_handle" VALUES ('1529403902783524954', '33', 'maxRequestBody', 'maxRequestBody', 1, 3, 6, '{"required":"0","defaultValue":524288}', '2022-07-04 22:00:00', '2022-07-04 22:00:00');
INSERT INTO "public"."plugin_handle" VALUES ('1529403902783524955', '33', 'compressAlg', 'compressAlg', 3, 3, 7, '{"required":"0","defaultValue":"none"}', '2022-07-04 22:00:00', '2022-07-04 22:00:00');
INSERT INTO "public"."plugin_handle" VALUES ('1529403902783524956', '33', 'topic', 'topic', 2, 1, 1, '{"required":"0","defaultValue":"","placeholder":"optional"}', '2022-07-04 22:00:00', '2022-07-04 22:00:00');
INSERT INTO "public"."plugin_handle" VALUES ('1529403902783524957', '33', 'sampleRate', 'sampleRate', 2, 1, 2, '{"required":"0","defaultValue":"","placeholder":"optional,0,0.01~1"}', '2022-07-04 22:00:00', '2022-07-04 22:00:00');
INSERT INTO "public"."plugin_handle" VALUES ('1529402613204172858', '33', 'securityProtocol', 'securityProtocol', 3, 3, 8, '{"required":"0","defaultValue":""}', '2022-09-01 22:00:00', '2022-09-01 22:00:00');
INSERT INTO "public"."plugin_handle" VALUES ('1529402613204172859', '33', 'saslMechanism', 'saslMechanism', 3, 3, 9, '{"required":"0","defaultValue":""}', '2022-09-01 22:00:00', '2022-09-01 22:00:00');
INSERT INTO "public"."plugin_handle" VALUES ('1529402613204172860', '33', 'userName', 'userName', 2, 3, 10, '{"required":"0","defaultValue":""}', '2022-09-01 22:00:00', '2022-09-01 22:00:00');
INSERT INTO "public"."plugin_handle" VALUES ('1529402613204172861', '33', 'passWord', 'passWord', 2, 3, 11, '{"required":"0","defaultValue":""}', '2022-09-01 22:00:00', '2022-09-01 22:00:00');


INSERT INTO "public"."plugin_handle" VALUES ('1529403902783524962', '34', 'accessId', 'accessId', 2, 3, 0, '{"required":"1","defaultValue":"","placeholder":""}', '2022-06-30 21:00:00', '2022-06-30 21:00:00');
INSERT INTO "public"."plugin_handle" VALUES ('1529403902783524963', '34', 'accessKey', 'accessKey', 2, 3, 1, '{"required":"1","defaultValue":"","placeholder":""}', '2022-06-30 21:00:00', '2022-06-30 21:00:00');
INSERT INTO "public"."plugin_handle" VALUES ('1529403902783524964', '34', 'host', 'host', 2, 3, 2, '{"required":"1","defaultValue":"","placeholder":""}', '2022-06-30 21:00:00', '2022-06-30 21:00:00');
INSERT INTO "public"."plugin_handle" VALUES ('1529403902783524965', '34', 'projectName', 'projectName', 2, 3, 3, '{"required":"0","defaultValue":"shenyu","placeholder":""}', '2022-06-30 21:00:00', '2022-06-30 21:00:00');
INSERT INTO "public"."plugin_handle" VALUES ('1529403902783524966', '34', 'logStoreName', 'logStoreName', 2, 3, 4, '{"required":"0","defaultValue":"shenyu-logstore","placeholder":""}', '2022-06-30 21:00:00', '2022-06-30 21:00:00');
INSERT INTO "public"."plugin_handle" VALUES ('1529403902783524967', '34', 'topic', 'topic', 2, 3, 5, '{"required":"0","defaultValue":"shenyu-topic","placeholder":""}', '2022-06-30 21:00:00', '2022-06-30 21:00:00');
INSERT INTO "public"."plugin_handle" VALUES ('1529403902783524968', '34', 'ttlInDay', 'ttlInDay', 1, 3, 6, '{"required":"0","defaultValue":3,"placeholder":""}', '2022-06-30 21:00:00', '2022-06-30 21:00:00');
INSERT INTO "public"."plugin_handle" VALUES ('1529403902783524969', '34', 'shardCount', 'shardCount', 1, 3, 7, '{"required":"0","defaultValue":10,"placeholder":""}', '2022-06-30 21:00:00', '2022-06-30 21:00:00');
INSERT INTO "public"."plugin_handle" VALUES ('1529403902783524970', '34', 'sendThreadCount', 'sendThreadCount', 1, 3, 8, '{"required":"0","defaultValue":1,"placeholder":"1-500"}', '2022-06-30 21:00:00', '2022-06-30 21:00:00');
INSERT INTO "public"."plugin_handle" VALUES ('1529403902783524971', '34', 'ioThreadCount', 'ioThreadCount', 1, 3, 9, '{"required":"0","defaultValue":1,"placeholder":"1-500"}', '2022-06-30 21:00:00', '2022-06-30 21:00:00');
INSERT INTO "public"."plugin_handle" VALUES ('1529403902783524972', '34', 'sampleRate', 'sampleRate', 2, 3, 10, '{"required":"0","defaultValue":"1","placeholder":"optional,0,0.01~1"}', '2022-06-30 21:00:00', '2022-06-30 21:00:00');
INSERT INTO "public"."plugin_handle" VALUES ('1529403902783524973', '34', 'maxRequestBody', 'maxRequestBody', 1, 3, 11, '{"required":"0","defaultValue":524288,"placeholder":""}', '2022-06-30 21:00:00', '2022-06-30 21:00:00');
INSERT INTO "public"."plugin_handle" VALUES ('1529403902783524974', '34', 'maxResponseBody', 'maxResponseBody', 1, 3, 12, '{"required":"0","defaultValue":524288,"placeholder":""}', '2022-06-30 21:00:00', '2022-06-30 21:00:00');
INSERT INTO "public"."plugin_handle" VALUES ('1529403902783524975', '34', 'bufferQueueSize', 'bufferQueueSize', 1, 3, 13, '{"required":"0","defaultValue":50000,"placeholder":""}', '2022-06-30 21:00:00', '2022-06-30 21:00:00');
INSERT INTO "public"."plugin_handle" VALUES ('1529403902783524976', '35', 'topic', 'topic', 2, 3, 1, '{"required":"1","defaultValue":"shenyu-access-logging"}', '2022-06-30 21:00:00', '2022-06-30 21:00:00');
INSERT INTO "public"."plugin_handle" VALUES ('1529403902783524977', '35', 'serviceUrl', 'serviceUrl', 2, 3, 2, '{"required":"1","defaultValue":"pulsar://localhost:6650"}', '2022-06-30 21:00:00', '2022-06-30 21:00:00');
INSERT INTO "public"."plugin_handle" VALUES ('1529403902783524978', '35', 'sampleRate', 'sampleRate', 2, 3, 4, '{"required":"0","defaultValue":"1","placeholder":"optional,0,0.01~1"}', '2022-06-30 21:00:00', '2022-06-30 21:00:00');
INSERT INTO "public"."plugin_handle" VALUES ('1529403902783524979', '35', 'maxResponseBody', 'maxResponseBody', 1, 3, 5, '{"required":"0","defaultValue":524288}', '2022-06-30 21:00:00', '2022-06-30 21:00:00');
INSERT INTO "public"."plugin_handle" VALUES ('1529403902783524980', '35', 'maxRequestBody', 'maxRequestBody', 1, 3, 6, '{"required":"0","defaultValue":524288}', '2022-06-30 21:00:00', '2022-06-30 21:00:00');
INSERT INTO "public"."plugin_handle" VALUES ('1529403902783524981', '35', 'compressAlg', 'compressAlg', 3, 3, 7, '{"required":"0","defaultValue":"none"}', '2022-06-30 21:00:00', '2022-06-30 21:00:00');
INSERT INTO "public"."plugin_handle" VALUES ('1529403902783524982', '36', 'secretId', 'secretId', 2, 3, 1, '{\"required\":\"1\",\"defaultValue\":\"\",\"placeholder\":\"\"}', '2022-06-30 21:00:00', '2022-06-30 21:00:00');
INSERT INTO "public"."plugin_handle" VALUES ('1529403902783524983', '36', 'secretKey', 'secretKey', 2, 3, 2, '{\"required\":\"1\",\"defaultValue\":\"\",\"placeholder\":\"\"}', '2022-06-30 21:00:00', '2022-06-30 21:00:00');
INSERT INTO "public"."plugin_handle" VALUES ('1529403902783524984', '36', 'endpoint', 'endpoint', 2, 3, 3, '{\"required\":\"1\",\"defaultValue\":\"\",\"placeholder\":\"\"}', '2022-06-30 21:00:00', '2022-06-30 21:00:00');
INSERT INTO "public"."plugin_handle" VALUES ('1529403902783524985', '36', 'topic', 'topic', 2, 3, 4, '{\"required\":\"1\",\"defaultValue\":\"\",\"placeholder\":\"\"}', '2022-06-30 21:00:00', '2022-06-30 21:00:00');
INSERT INTO "public"."plugin_handle" VALUES ('1529403902783524986', '36', 'sendThreadCount', 'sendThreadCount', 1, 3, 5, '{\"required\":\"0\",\"defaultValue\":1,\"placeholder\":\"1-500\"}', '2022-06-30 21:00:00', '2022-06-30 21:00:00');
INSERT INTO "public"."plugin_handle" VALUES ('1529403902783524987', '36', 'totalSizeInBytes', 'totalSizeInBytes', 1, 3, 6, '{\"required\":\"0\",\"defaultValue\":104857600}', '2022-06-30 21:00:00', '2022-06-30 21:00:00');
INSERT INTO "public"."plugin_handle" VALUES ('1529403902783524988', '36', 'maxSendThreadCount', 'maxSendThreadCount', 1, 3, 7, '{\"required\":\"0\",\"defaultValue\":1,\"placeholder\":\"availableProcessors + 1\"}', '2022-06-30 21:00:00', '2022-06-30 21:00:00');
INSERT INTO "public"."plugin_handle" VALUES ('1529403902783524989', '36', 'maxBlockSec', 'maxBlockSec', 1, 3, 8, '{\"required\":\"0\",\"defaultValue\":60000}', '2022-06-30 21:00:00', '2022-06-30 21:00:00');
INSERT INTO "public"."plugin_handle" VALUES ('1529403902783524990', '36', 'maxBatchSize', 'maxBatchSize', 1, 3, 9, '{\"required\":\"0\",\"defaultValue\":524288}', '2022-06-30 21:00:00', '2022-06-30 21:00:00');
INSERT INTO "public"."plugin_handle" VALUES ('1529403902783524991', '36', 'maxBatchCount', 'maxBatchCount', 1, 3, 10, '{\"required\":\"0\",\"defaultValue\":4096}', '2022-06-30 21:00:00', '2022-06-30 21:00:00');
INSERT INTO "public"."plugin_handle" VALUES ('1529403902783524992', '36', 'lingerMs', 'lingerMs', 1, 3, 11, '{\"required\":\"0\",\"defaultValue\":2000}', '2022-06-30 21:00:00', '2022-06-30 21:00:00');
INSERT INTO "public"."plugin_handle" VALUES ('1529403902783524993', '36', 'retries', 'retries', 1, 3, 12, '{\"required\":\"0\",\"defaultValue\":10}', '2022-06-30 21:00:00', '2022-06-30 21:00:00');
INSERT INTO "public"."plugin_handle" VALUES ('1529403902783524994', '36', 'maxReservedAttempts', 'maxReservedAttempts', 1, 3, 13, '{\"required\":\"0\",\"defaultValue\":11}', '2022-06-30 21:00:00', '2022-06-30 21:00:00');
INSERT INTO "public"."plugin_handle" VALUES ('1529403902783524995', '36', 'baseRetryBackoffMs', 'baseRetryBackoffMs', 1, 3, 14, '{\"required\":\"0\",\"defaultValue\":100}', '2022-06-30 21:00:00', '2022-06-30 21:00:00');
INSERT INTO "public"."plugin_handle" VALUES ('1529403902783524996', '36', 'maxRetryBackoffMs', 'maxRetryBackoffMs', 1, 3, 15, '{\"required\":\"0\",\"defaultValue\":50000}', '2022-06-30 21:00:00', '2022-06-30 21:00:00');
INSERT INTO "public"."plugin_handle" VALUES ('1529402613204172798', '38', 'host', 'host', 2, 3, 1, '{"required":"0","defaultValue":"127.0.0.1"}', '2022-06-30 21:00:00', '2022-06-30 21:00:00');
INSERT INTO "public"."plugin_handle" VALUES ('1529402613204172799', '38', 'port', 'port', 2, 3, 2, '{"required":"0","defaultValue":"8123"}', '2022-06-30 21:00:00', '2022-06-30 21:00:00');
INSERT INTO "public"."plugin_handle" VALUES ('1556899301440503808', '38', 'database', 'database', 2, 2, 0, '{"required":"0","defaultValue":"shenyu-gateway","placeholder":"database"}', '2022-06-30 21:00:00', '2022-06-30 21:00:00');
INSERT INTO "public"."plugin_handle" VALUES ('1556899400849702912', '38', 'username', 'username', 2, 2, 0, '{"required":"0","defaultValue":"foo","placeholder":"username"}', '2022-06-30 21:00:00', '2022-06-30 21:00:00');
INSERT INTO "public"."plugin_handle" VALUES ('1556899492809818112', '38', 'password', 'password', 2, 2, 0, '{"required":"0","defaultValue":"bar","placeholder":"password"}', '2022-06-30 21:00:00', '2022-06-30 21:00:00');

-- ----------------------------
-- Table structure for resource
-- ----------------------------
DROP TABLE IF EXISTS "public"."resource";
CREATE TABLE "public"."resource" (
<<<<<<< HEAD
                                     "id" varchar(128) COLLATE "pg_catalog"."default" NOT NULL,
                                     "parent_id" varchar(128) COLLATE "pg_catalog"."default" NULL,
                                     "title" varchar(128) COLLATE "pg_catalog"."default" NOT NULL,
                                     "name" varchar(32) COLLATE "pg_catalog"."default" NULL,
                                     "url" varchar(32) COLLATE "pg_catalog"."default" NULL,
                                     "component" varchar(32) COLLATE "pg_catalog"."default" NULL,
                                     "resource_type" int4 NOT NULL,
                                     "sort" int4 NOT NULL,
                                     "icon" varchar(32) COLLATE "pg_catalog"."default" NULL,
                                     "is_leaf" int2 NOT NULL,
                                     "is_route" int4 NOT NULL,
                                     "perms" varchar(64) COLLATE "pg_catalog"."default" NULL,
                                     "status" int4 NOT NULL,
                                     "date_created" timestamp(6) NOT NULL DEFAULT timezone('UTC-8'::text, (now())::timestamp(0) without time zone),
                                     "date_updated" timestamp(6) NOT NULL DEFAULT timezone('UTC-8'::text, (now())::timestamp(0) without time zone)
=======
  "id" varchar(128) COLLATE "pg_catalog"."default" NOT NULL,
  "parent_id" varchar(128) COLLATE "pg_catalog"."default" NULL,
  "title" varchar(128) COLLATE "pg_catalog"."default" NOT NULL,
  "name" varchar(32) COLLATE "pg_catalog"."default" NULL,
  "url" varchar(32) COLLATE "pg_catalog"."default" NULL,
  "component" varchar(32) COLLATE "pg_catalog"."default" NULL,
  "resource_type" int4 NOT NULL,
  "sort" int4 NOT NULL,
  "icon" varchar(32) COLLATE "pg_catalog"."default" NULL,
  "is_leaf" int2 NOT NULL,
  "is_route" int4 NOT NULL,
  "perms" varchar(64) COLLATE "pg_catalog"."default" NULL,
  "status" int4 NOT NULL,
  "date_created" timestamp(6) NOT NULL DEFAULT timezone('UTC-8'::text, (now())::timestamp(0) without time zone),
  "date_updated" timestamp(6) NOT NULL DEFAULT timezone('UTC-8'::text, (now())::timestamp(0) without time zone)
>>>>>>> 443fb4a8
)
;
COMMENT ON COLUMN "public"."resource"."id" IS 'primary key id';
COMMENT ON COLUMN "public"."resource"."parent_id" IS 'resource parent primary key id';
COMMENT ON COLUMN "public"."resource"."title" IS 'title';
COMMENT ON COLUMN "public"."resource"."name" IS 'route name';
COMMENT ON COLUMN "public"."resource"."url" IS 'route url';
COMMENT ON COLUMN "public"."resource"."component" IS 'component';
COMMENT ON COLUMN "public"."resource"."resource_type" IS 'resource type eg 0:main menu 1:child menu 2:function button';
COMMENT ON COLUMN "public"."resource"."sort" IS 'sort';
COMMENT ON COLUMN "public"."resource"."icon" IS 'icon';
COMMENT ON COLUMN "public"."resource"."is_leaf" IS 'leaf node 0:no 1:yes';
COMMENT ON COLUMN "public"."resource"."is_route" IS 'route 1:yes 0:no';
COMMENT ON COLUMN "public"."resource"."perms" IS 'button permission description sys:user:add(add)/sys:user:edit(edit)';
COMMENT ON COLUMN "public"."resource"."status" IS 'status 1:enable 0:disable';
COMMENT ON COLUMN "public"."resource"."date_created" IS 'create time';
COMMENT ON COLUMN "public"."resource"."date_updated" IS 'update time';
COMMENT ON TABLE "public"."resource" IS 'resource table';

-- ----------------------------
-- Records of resource
-- ----------------------------
INSERT INTO "public"."resource" VALUES ('1346775491550474240', '', 'SHENYU.MENU.PLUGIN.LIST', 'plug', '/plug', 'PluginList', 0, 0, 'dashboard', 0, 0, '', 1, '2022-05-25 18:08:01', '2022-05-25 18:08:01');
INSERT INTO "public"."resource" VALUES ('1346776175553376256', '', 'SHENYU.MENU.SYSTEM.MANAGMENT', 'system', '/system', 'system', 0, 2, 'setting', 0, 0, '', 1, '2022-05-25 18:08:01', '2022-05-25 18:08:01');
INSERT INTO "public"."resource" VALUES ('1346777157943259136', '1346776175553376256', 'SHENYU.MENU.SYSTEM.MANAGMENT.USER', 'manage', '/system/manage', 'manage', 1, 1, 'user', 0, 0, '', 1, '2022-05-25 18:08:01', '2022-05-25 18:08:01');
INSERT INTO "public"."resource" VALUES ('1346777449787125760', '1357956838021890048', 'SHENYU.MENU.SYSTEM.MANAGMENT.PLUGIN', 'plugin', '/config/plugin', 'plugin', 1, 2, 'book', 0, 0, '', 1, '2022-05-25 18:08:01', '2022-05-25 18:08:01');
INSERT INTO "public"."resource" VALUES ('1346777623011880960', '1357956838021890048', 'SHENYU.PLUGIN.PLUGINHANDLE', 'pluginhandle', '/config/pluginhandle', 'pluginhandle', 1, 3, 'down-square', 0, 0, '', 1, '2022-05-25 18:08:01', '2022-05-25 18:08:01');
INSERT INTO "public"."resource" VALUES ('1346777766301888512', '1357956838021890048', 'SHENYU.MENU.SYSTEM.MANAGMENT.AUTHEN', 'auth', '/config/auth', 'auth', 1, 4, 'audit', 0, 0, '', 1, '2022-05-25 18:08:01', '2022-05-25 18:08:01');
INSERT INTO "public"."resource" VALUES ('1346777907096285184', '1357956838021890048', 'SHENYU.MENU.SYSTEM.MANAGMENT.METADATA', 'metadata', '/config/metadata', 'metadata', 1, 5, 'snippets', 0, 0, '', 1, '2022-05-25 18:08:01', '2022-05-25 18:08:01');
INSERT INTO "public"."resource" VALUES ('1346778036402483200', '1357956838021890048', 'SHENYU.MENU.SYSTEM.MANAGMENT.DICTIONARY', 'dict', '/config/dict', 'dict', 1, 6, 'ordered-list', 0, 0, '', 1, '2022-05-25 18:08:01', '2022-05-25 18:08:01');
INSERT INTO "public"."resource" VALUES ('1347032308726902784', '1346777157943259136', 'SHENYU.BUTTON.SYSTEM.ADD', '', '', '', 2, 0, '', 1, 0, 'system:manager:add', 1, '2022-05-25 18:08:01', '2022-05-25 18:08:01');
INSERT INTO "public"."resource" VALUES ('1347032395901317120', '1346777157943259136', 'SHENYU.BUTTON.SYSTEM.LIST', '', '', '', 2, 1, '', 1, 0, 'system:manager:list', 1, '2022-05-25 18:08:01', '2022-05-25 18:08:01');
INSERT INTO "public"."resource" VALUES ('1347032453707214848', '1346777157943259136', 'SHENYU.BUTTON.SYSTEM.DELETE', '', '', '', 2, 2, '', 1, 0, 'system:manager:delete', 1, '2022-05-25 18:08:01', '2022-05-25 18:08:01');
INSERT INTO "public"."resource" VALUES ('1347032509051056128', '1346777157943259136', 'SHENYU.BUTTON.SYSTEM.EDIT', '', '', '', 2, 3, '', 1, 0, 'system:manager:edit', 1, '2022-05-25 18:08:01', '2022-05-25 18:08:01');
INSERT INTO "public"."resource" VALUES ('1347034027070337024', '1346777449787125760', 'SHENYU.BUTTON.SYSTEM.LIST', '', '', '', 2, 0, '', 1, 0, 'system:plugin:list', 1, '2022-05-25 18:08:01', '2022-05-25 18:08:01');
INSERT INTO "public"."resource" VALUES ('1347039054925148160', '1346777449787125760', 'SHENYU.BUTTON.SYSTEM.DELETE', '', '', '', 2, 1, '', 1, 0, 'system:plugin:delete', 1, '2022-05-25 18:08:01', '2022-05-25 18:08:01');
INSERT INTO "public"."resource" VALUES ('1347041326749691904', '1346777449787125760', 'SHENYU.BUTTON.SYSTEM.ADD', '', '', '', 2, 2, '', 1, 0, 'system:plugin:add', 1, '2022-05-25 18:08:01', '2022-05-25 18:08:01');
INSERT INTO "public"."resource" VALUES ('1347046566244003840', '1346777449787125760', 'SHENYU.BUTTON.SYSTEM.SYNCHRONIZE', '', '', '', 2, 3, '', 1, 0, 'system:plugin:modify', 1, '2022-05-25 18:08:01', '2022-05-25 18:08:01');
INSERT INTO "public"."resource" VALUES ('1347047143350874112', '1346777449787125760', 'SHENYU.BUTTON.SYSTEM.ENABLE', '', '', '', 2, 4, '', 1, 0, 'system:plugin:disable', 1, '2022-05-25 18:08:01', '2022-05-25 18:08:01');
INSERT INTO "public"."resource" VALUES ('1347047203220369408', '1346777449787125760', 'SHENYU.BUTTON.SYSTEM.EDIT', '', '', '', 2, 5, '', 1, 0, 'system:plugin:edit', 1, '2022-05-25 18:08:01', '2022-05-25 18:08:01');
INSERT INTO "public"."resource" VALUES ('1347047555588042752', '1346777623011880960', 'SHENYU.BUTTON.SYSTEM.LIST', '', '', '', 2, 0, '', 1, 0, 'system:pluginHandler:list', 1, '2022-05-25 18:08:01', '2022-05-25 18:08:01');
INSERT INTO "public"."resource" VALUES ('1347047640145211392', '1346777623011880960', 'SHENYU.BUTTON.SYSTEM.DELETE', '', '', '', 2, 1, '', 1, 0, 'system:pluginHandler:delete', 1, '2022-05-25 18:08:01', '2022-05-25 18:08:01');
INSERT INTO "public"."resource" VALUES ('1347047695002513408', '1346777623011880960', 'SHENYU.BUTTON.SYSTEM.ADD', '', '', '', 2, 2, '', 1, 0, 'system:pluginHandler:add', 1, '2022-05-25 18:08:01', '2022-05-25 18:08:01');
INSERT INTO "public"."resource" VALUES ('1347047747305484288', '1346777623011880960', 'SHENYU.BUTTON.SYSTEM.EDIT', '', '', '', 2, 3, '', 1, 0, 'system:pluginHandler:edit', 1, '2022-05-25 18:08:01', '2022-05-25 18:08:01');
INSERT INTO "public"."resource" VALUES ('1347048004105940992', '1346777766301888512', 'SHENYU.BUTTON.SYSTEM.LIST', '', '', '', 2, 0, '', 1, 0, 'system:authen:list', 1, '2022-05-25 18:08:01', '2022-05-25 18:08:01');
INSERT INTO "public"."resource" VALUES ('1347048101875167232', '1346777766301888512', 'SHENYU.BUTTON.SYSTEM.DELETE', '', '', '', 2, 1, '', 1, 0, 'system:authen:delete', 1, '2022-05-25 18:08:01', '2022-05-25 18:08:01');
INSERT INTO "public"."resource" VALUES ('1347048145877610496', '1346777766301888512', 'SHENYU.BUTTON.SYSTEM.ADD', '', '', '', 2, 2, '', 1, 0, 'system:authen:add', 1, '2022-05-25 18:08:01', '2022-05-25 18:08:01');
INSERT INTO "public"."resource" VALUES ('1347048240677269504', '1346777766301888512', 'SHENYU.BUTTON.SYSTEM.ENABLE', '', '', '', 2, 3, '', 1, 0, 'system:authen:disable', 1, '2022-05-25 18:08:01', '2022-05-25 18:08:01');
INSERT INTO "public"."resource" VALUES ('1347048316216684544', '1346777766301888512', 'SHENYU.BUTTON.SYSTEM.SYNCHRONIZE', '', '', '', 2, 4, '', 1, 0, 'system:authen:modify', 1, '2022-05-25 18:08:01', '2022-05-25 18:08:01');
INSERT INTO "public"."resource" VALUES ('1347048776029843456', '1346777766301888512', 'SHENYU.BUTTON.SYSTEM.EDIT', '', '', '', 2, 5, '', 1, 0, 'system:authen:edit', 1, '2022-05-25 18:08:01', '2022-05-25 18:08:01');
INSERT INTO "public"."resource" VALUES ('1347048968414179328', '1346777907096285184', 'SHENYU.BUTTON.SYSTEM.LIST', '', '', '', 2, 0, '', 1, 0, 'system:meta:list', 1, '2022-05-25 18:08:01', '2022-05-25 18:08:01');
INSERT INTO "public"."resource" VALUES ('1347049029323862016', '1346777907096285184', 'SHENYU.BUTTON.SYSTEM.DELETE', '', '', '', 2, 1, '', 1, 0, 'system:meta:delete', 1, '2022-05-25 18:08:01', '2022-05-25 18:08:01');
INSERT INTO "public"."resource" VALUES ('1347049092552994816', '1346777907096285184', 'SHENYU.BUTTON.SYSTEM.ADD', '', '', '', 2, 2, '', 1, 0, 'system:meta:add', 1, '2022-05-25 18:08:01', '2022-05-25 18:08:01');
INSERT INTO "public"."resource" VALUES ('1347049251395481600', '1346777907096285184', 'SHENYU.BUTTON.SYSTEM.ENABLE', '', '', '', 2, 3, '', 1, 0, 'system:meta:disable', 1, '2022-05-25 18:08:01', '2022-05-25 18:08:01');
INSERT INTO "public"."resource" VALUES ('1347049317178945536', '1346777907096285184', 'SHENYU.BUTTON.SYSTEM.SYNCHRONIZE', '', '', '', 2, 4, '', 1, 0, 'system:meta:modify', 1, '2022-05-25 18:08:01', '2022-05-25 18:08:01');
INSERT INTO "public"."resource" VALUES ('1347049370014593024', '1346777907096285184', 'SHENYU.BUTTON.SYSTEM.EDIT', '', '', '', 2, 5, '', 1, 0, 'system:meta:edit', 1, '2022-05-25 18:08:01', '2022-05-25 18:08:01');
INSERT INTO "public"."resource" VALUES ('1347049542417264640', '1346778036402483200', 'SHENYU.BUTTON.SYSTEM.LIST', '', '', '', 2, 0, '', 1, 0, 'system:dict:list', 1, '2022-05-25 18:08:01', '2022-05-25 18:08:01');
INSERT INTO "public"."resource" VALUES ('1347049598155370496', '1346778036402483200', 'SHENYU.BUTTON.SYSTEM.DELETE', '', '', '', 2, 1, '', 1, 0, 'system:dict:delete', 1, '2022-05-25 18:08:01', '2022-05-25 18:08:01');
INSERT INTO "public"."resource" VALUES ('1347049659023110144', '1346778036402483200', 'SHENYU.BUTTON.SYSTEM.ADD', '', '', '', 2, 2, '', 1, 0, 'system:dict:add', 1, '2022-05-25 18:08:01', '2022-05-25 18:08:01');
INSERT INTO "public"."resource" VALUES ('1347049731047698432', '1346778036402483200', 'SHENYU.BUTTON.SYSTEM.ENABLE', '', '', '', 2, 3, '', 1, 0, 'system:dict:disable', 1, '2022-05-25 18:08:01', '2022-05-25 18:08:01');
INSERT INTO "public"."resource" VALUES ('1347049794008395776', '1346778036402483200', 'SHENYU.BUTTON.SYSTEM.EDIT', '', '', '', 2, 4, '', 1, 0, 'system:dict:edit', 1, '2022-05-25 18:08:01', '2022-05-25 18:08:01');
INSERT INTO "public"."resource" VALUES ('1350106119681622016', '1346776175553376256', 'SHENYU.MENU.SYSTEM.MANAGMENT.ROLE', 'role', '/system/role', 'role', 1, 0, 'usergroup-add', 0, 0, '', 1, '2022-05-25 18:08:01', '2022-05-25 18:08:01');
INSERT INTO "public"."resource" VALUES ('1350107709494804480', '1350106119681622016', 'SHENYU.BUTTON.SYSTEM.ADD', '', '', '', 2, 0, '', 1, 0, 'system:role:add', 1, '2022-05-25 18:08:01', '2022-05-25 18:08:01');
INSERT INTO "public"."resource" VALUES ('1350107842236137472', '1350106119681622016', 'SHENYU.BUTTON.SYSTEM.LIST', '', '', '', 2, 1, '', 1, 0, 'system:role:list', 1, '2022-05-25 18:08:01', '2022-05-25 18:08:01');
INSERT INTO "public"."resource" VALUES ('1350112406754766848', '1350106119681622016', 'SHENYU.BUTTON.SYSTEM.DELETE', '', '', '', 2, 2, '', 1, 0, 'system:role:delete', 1, '2022-05-25 18:08:01', '2022-05-25 18:08:01');
INSERT INTO "public"."resource" VALUES ('1350112481253994496', '1350106119681622016', 'SHENYU.BUTTON.SYSTEM.EDIT', '', '', '', 2, 3, '', 1, 0, 'system:role:edit', 1, '2022-05-25 18:08:01', '2022-05-25 18:08:01');
INSERT INTO "public"."resource" VALUES ('1350804501819195392', '1346777766301888512', 'SHENYU.BUTTON.SYSTEM.EDITRESOURCEDETAILS', '', '', '', 2, 6, '', 1, 0, 'system:authen:editResourceDetails', 1, '2022-05-25 18:08:01', '2022-05-25 18:08:01');
INSERT INTO "public"."resource" VALUES ('1355163372527050752', '1346776175553376256', 'SHENYU.MENU.SYSTEM.MANAGMENT.RESOURCE', 'resource', '/system/resource', 'resource', 1, 2, 'menu', 0, 0, '', 1, '2022-05-25 18:08:01', '2022-05-25 18:08:01');
INSERT INTO "public"."resource" VALUES ('1355165158419750912', '1355163372527050752', 'SHENYU.BUTTON.RESOURCE.MENU.ADD', '', '', '', 2, 1, '', 1, 0, 'system:resource:addMenu', 1, '2022-05-25 18:08:01', '2022-05-25 18:08:01');
INSERT INTO "public"."resource" VALUES ('1355165353534578688', '1355163372527050752', 'SHENYU.BUTTON.SYSTEM.LIST', '', '', '', 2, 0, '', 1, 0, 'system:resource:list', 1, '2022-05-25 18:08:01', '2022-05-25 18:08:01');
INSERT INTO "public"."resource" VALUES ('1355165475785957376', '1355163372527050752', 'SHENYU.BUTTON.RESOURCE.MENU.DELETE', '', '', '', 2, 2, '', 1, 0, 'system:resource:deleteMenu', 1, '2022-05-25 18:08:01', '2022-05-25 18:08:01');
INSERT INTO "public"."resource" VALUES ('1355165608565039104', '1355163372527050752', 'SHENYU.BUTTON.RESOURCE.MENU.EDIT', '', '', '', 2, 3, '', 1, 0, 'system:resource:editMenu', 1, '2022-05-25 18:08:01', '2022-05-25 18:08:01');
INSERT INTO "public"."resource" VALUES ('1357956838021890048', '', 'SHENYU.MENU.CONFIG.MANAGMENT', 'config', '/config', 'config', 0, 1, 'api', 0, 0, '', 1, '2022-05-25 18:08:01', '2022-05-25 18:08:01');
INSERT INTO "public"."resource" VALUES ('1357977745889132544', '1355163372527050752', 'SHENYU.BUTTON.RESOURCE.BUTTON.ADD', '', '', '', 2, 4, '', 1, 0, 'system:resource:addButton', 1, '2022-05-25 18:08:01', '2022-05-25 18:08:01');
INSERT INTO "public"."resource" VALUES ('1357977912126177280', '1355163372527050752', 'SHENYU.SYSTEM.EDITOR', '', '', '', 2, 5, '', 1, 0, 'system:resource:editButton', 1, '2022-05-25 18:08:01', '2022-05-25 18:08:01');
INSERT INTO "public"."resource" VALUES ('1357977971827900416', '1355163372527050752', 'SHENYU.SYSTEM.DELETEDATA', '', '', '', 2, 6, '', 1, 0, 'system:resource:deleteButton', 1, '2022-05-25 18:08:01', '2022-05-25 18:08:01');
INSERT INTO "public"."resource" VALUES ('1386680049203195904', '1346777157943259136', 'SHENYU.BUTTON.DATA.PERMISSION.CONFIG', '', '', '', 2, 0, '', 1, 0, 'system:manager:configureDataPermission', 1, '2022-05-25 18:08:01', '2022-05-25 18:08:01');
INSERT INTO "public"."resource" VALUES ('1529403932772798464', '1346775491550474240', 'sign', 'sign', '/plug/sign', 'sign', 1, 0, 'pic-center', 0, 0, '', 1, '2022-05-25 18:08:07', '2022-05-25 18:08:07');
INSERT INTO "public"."resource" VALUES ('1529403932781187072', '1346775491550474240', 'sentinel', 'sentinel', '/plug/sentinel', 'sentinel', 1, 0, 'database', 0, 0, '', 1, '2022-05-25 18:08:07', '2022-05-25 18:08:07');
INSERT INTO "public"."resource" VALUES ('1529403932781187073', '1346775491550474240', 'sofa', 'sofa', '/plug/sofa', 'sofa', 1, 0, 'key', 0, 0, '', 1, '2022-05-25 18:08:07', '2022-05-25 18:08:07');
INSERT INTO "public"."resource" VALUES ('1529403932781187074', '1346775491550474240', 'resilience4j', 'resilience4j', '/plug/resilience4j', 'resilience4j', 1, 0, 'align-left', 0, 0, '', 1, '2022-05-25 18:08:07', '2022-05-25 18:08:07');
INSERT INTO "public"."resource" VALUES ('1529403932781187075', '1346775491550474240', 'tars', 'tars', '/plug/tars', 'tars', 1, 0, 'align-left', 0, 0, '', 1, '2022-05-25 18:08:07', '2022-05-25 18:08:07');
INSERT INTO "public"."resource" VALUES ('1529403932781187076', '1346775491550474240', 'contextPath', 'contextPath', '/plug/contextPath', 'contextPath', 1, 0, 'thunderbolt', 0, 0, '', 1, '2022-05-25 18:08:07', '2022-05-25 18:08:07');
INSERT INTO "public"."resource" VALUES ('1529403932781187077', '1346775491550474240', 'grpc', 'grpc', '/plug/grpc', 'grpc', 1, 0, 'highlight', 0, 0, '', 1, '2022-05-25 18:08:07', '2022-05-25 18:08:07');
INSERT INTO "public"."resource" VALUES ('1529403932781187078', '1346775491550474240', 'redirect', 'redirect', '/plug/redirect', 'redirect', 1, 0, 'align-left', 0, 0, '', 1, '2022-05-25 18:08:07', '2022-05-25 18:08:07');
INSERT INTO "public"."resource" VALUES ('1529403932781187079', '1346775491550474240', 'motan', 'motan', '/plug/motan', 'motan', 1, 0, 'highlight', 0, 0, '', 1, '2022-05-25 18:08:07', '2022-05-25 18:08:07');
INSERT INTO "public"."resource" VALUES ('1529403932781187080', '1346775491550474240', 'loggingConsole', 'loggingConsole', '/plug/loggingConsole', 'loggingConsole', 1, 0, 'block', 0, 0, '', 1, '2022-05-25 18:08:07', '2022-05-25 18:08:07');
INSERT INTO "public"."resource" VALUES ('1529403932781187081', '1346775491550474240', 'jwt', 'jwt', '/plug/jwt', 'jwt', 1, 0, 'pic-left', 0, 0, '', 1, '2022-05-25 18:08:07', '2022-05-25 18:08:07');
INSERT INTO "public"."resource" VALUES ('1529403932781187082', '1346775491550474240', 'waf', 'waf', '/plug/waf', 'waf', 1, 0, 'border-bottom', 0, 0, '', 1, '2022-05-25 18:08:07', '2022-05-25 18:08:07');
INSERT INTO "public"."resource" VALUES ('1529403932781187083', '1346775491550474240', 'request', 'request', '/plug/request', 'request', 1, 0, 'camera', 0, 0, '', 1, '2022-05-25 18:08:07', '2022-05-25 18:08:07');
INSERT INTO "public"."resource" VALUES ('1529403932781187084', '1346775491550474240', 'oauth2', 'oauth2', '/plug/oauth2', 'oauth2', 1, 0, 'retweet', 0, 0, '', 1, '2022-05-25 18:08:07', '2022-05-25 18:08:07');
INSERT INTO "public"."resource" VALUES ('1529403932781187085', '1346775491550474240', 'paramMapping', 'paramMapping', '/plug/paramMapping', 'paramMapping', 1, 0, 'pic-left', 0, 0, '', 1, '2022-05-25 18:08:07', '2022-05-25 18:08:07');
INSERT INTO "public"."resource" VALUES ('1529403932781187086', '1346775491550474240', 'modifyResponse', 'modifyResponse', '/plug/modifyResponse', 'modifyResponse', 1, 0, 'border-bottom', 0, 0, '', 1, '2022-05-25 18:08:07', '2022-05-25 18:08:07');
INSERT INTO "public"."resource" VALUES ('1529403932781187087', '1346775491550474240', 'cryptorRequest', 'cryptorRequest', '/plug/cryptorRequest', 'cryptorRequest', 1, 0, 'safety', 0, 0, '', 1, '2022-05-25 18:08:07', '2022-05-25 18:08:07');
INSERT INTO "public"."resource" VALUES ('1529403932781187088', '1346775491550474240', 'cryptorResponse', 'cryptorResponse', '/plug/cryptorResponse', 'cryptorResponse', 1, 0, 'database', 0, 0, '', 1, '2022-05-25 18:08:07', '2022-05-25 18:08:07');
INSERT INTO "public"."resource" VALUES ('1529403932781187089', '1346775491550474240', 'websocket', 'websocket', '/plug/websocket', 'websocket', 1, 0, 'border-bottom', 0, 0, '', 1, '2022-05-25 18:08:07', '2022-05-25 18:08:07');
INSERT INTO "public"."resource" VALUES ('1529403932781187090', '1346775491550474240', 'rewrite', 'rewrite', '/plug/rewrite', 'rewrite', 1, 0, 'redo', 0, 0, '', 1, '2022-05-25 18:08:07', '2022-05-25 18:08:07');
INSERT INTO "public"."resource" VALUES ('1529403932781187091', '1346775491550474240', 'rateLimiter', 'rateLimiter', '/plug/rateLimiter', 'rateLimiter', 1, 0, 'pic-center', 0, 0, '', 1, '2022-05-25 18:08:07', '2022-05-25 18:08:07');
INSERT INTO "public"."resource" VALUES ('1529403932781187092', '1346775491550474240', 'divide', 'divide', '/plug/divide', 'divide', 1, 0, 'block', 0, 0, '', 1, '2022-05-25 18:08:07', '2022-05-25 18:08:07');
INSERT INTO "public"."resource" VALUES ('1529403932781187093', '1346775491550474240', 'dubbo', 'dubbo', '/plug/dubbo', 'dubbo', 1, 0, 'align-left', 0, 0, '', 1, '2022-05-25 18:08:07', '2022-05-25 18:08:07');
INSERT INTO "public"."resource" VALUES ('1529403932781187094', '1346775491550474240', 'springCloud', 'springCloud', '/plug/springCloud', 'springCloud', 1, 0, 'stop', 0, 0, '', 1, '2022-05-25 18:08:07', '2022-05-25 18:08:07');
INSERT INTO "public"."resource" VALUES ('1529403932781187095', '1346775491550474240', 'hystrix', 'hystrix', '/plug/hystrix', 'hystrix', 1, 0, 'fire', 0, 0, '', 1, '2022-05-25 18:08:07', '2022-05-25 18:08:07');
INSERT INTO "public"."resource" VALUES ('1529403932781187096', '1346775491550474240', 'generalContext', 'generalContext', '/plug/generalContext', 'generalContext', 1, 0, 'highlight', 0, 0, '', 1, '2022-05-25 18:08:07', '2022-05-25 18:08:07');
INSERT INTO "public"."resource" VALUES ('1529403932781187097', '1346775491550474240', 'mqtt', 'mqtt', '/plug/mqtt', 'mqtt', 1, 0, 'database', 0, 0, '', 1, '2022-05-25 18:08:07', '2022-05-25 18:08:07');
INSERT INTO "public"."resource" VALUES ('1529403932781187098', '1346775491550474240', 'loggingRocketMQ', 'loggingRocketMQ', '/plug/loggingRocketMQ', 'loggingRocketMQ', 1, 0, 'stop', 0, 0, '', 1, '2022-05-25 18:08:07', '2022-05-25 18:08:07');
INSERT INTO "public"."resource" VALUES ('1529403932781187099', '1346775491550474240', 'cache', 'cache', '/plug/cache', 'cache', 1, 0, 'stop', 0, 0, '', 1, '2022-05-25 18:08:07', '2022-05-25 18:08:07');
INSERT INTO "public"."resource" VALUES ('1529403932877656064', '1529403932772798464', 'SHENYU.BUTTON.PLUGIN.SELECTOR.ADD', '', '', '', 2, 0, '', 1, 0, 'plugin:signSelector:add', 1, '2022-05-25 18:08:07', '2022-05-25 18:08:07');
INSERT INTO "public"."resource" VALUES ('1529403932877656065', '1529403932772798464', 'SHENYU.BUTTON.PLUGIN.SELECTOR.QUERY', '', '', '', 2, 0, '', 1, 0, 'plugin:signSelector:query', 1, '2022-05-25 18:08:07', '2022-05-25 18:08:07');
INSERT INTO "public"."resource" VALUES ('1529403932877656066', '1529403932772798464', 'SHENYU.BUTTON.PLUGIN.SELECTOR.EDIT', '', '', '', 2, 0, '', 1, 0, 'plugin:signSelector:edit', 1, '2022-05-25 18:08:07', '2022-05-25 18:08:07');
INSERT INTO "public"."resource" VALUES ('1529403932877656067', '1529403932772798464', 'SHENYU.BUTTON.PLUGIN.SELECTOR.DELETE', '', '', '', 2, 0, '', 1, 0, 'plugin:signSelector:delete', 1, '2022-05-25 18:08:07', '2022-05-25 18:08:07');
INSERT INTO "public"."resource" VALUES ('1529403932877656068', '1529403932772798464', 'SHENYU.BUTTON.PLUGIN.RULE.ADD', '', '', '', 2, 0, '', 1, 0, 'plugin:signRule:add', 1, '2022-05-25 18:08:07', '2022-05-25 18:08:07');
INSERT INTO "public"."resource" VALUES ('1529403932877656069', '1529403932772798464', 'SHENYU.BUTTON.PLUGIN.RULE.QUERY', '', '', '', 2, 0, '', 1, 0, 'plugin:signRule:query', 1, '2022-05-25 18:08:07', '2022-05-25 18:08:07');
INSERT INTO "public"."resource" VALUES ('1529403932877656070', '1529403932772798464', 'SHENYU.BUTTON.PLUGIN.RULE.EDIT', '', '', '', 2, 0, '', 1, 0, 'plugin:signRule:edit', 1, '2022-05-25 18:08:07', '2022-05-25 18:08:07');
INSERT INTO "public"."resource" VALUES ('1529403932877656071', '1529403932772798464', 'SHENYU.BUTTON.PLUGIN.RULE.DELETE', '', '', '', 2, 0, '', 1, 0, 'plugin:signRule:delete', 1, '2022-05-25 18:08:07', '2022-05-25 18:08:07');
INSERT INTO "public"."resource" VALUES ('1529403932877656072', '1529403932772798464', 'SHENYU.BUTTON.PLUGIN.SYNCHRONIZE', '', '', '', 2, 0, '', 1, 0, 'plugin:sign:modify', 1, '2022-05-25 18:08:07', '2022-05-25 18:08:07');
INSERT INTO "public"."resource" VALUES ('1529403932877656073', '1529403932781187072', 'SHENYU.BUTTON.PLUGIN.SELECTOR.ADD', '', '', '', 2, 0, '', 1, 0, 'plugin:sentinelSelector:add', 1, '2022-05-25 18:08:07', '2022-05-25 18:08:07');
INSERT INTO "public"."resource" VALUES ('1529403932877656074', '1529403932781187072', 'SHENYU.BUTTON.PLUGIN.SELECTOR.QUERY', '', '', '', 2, 0, '', 1, 0, 'plugin:sentinelSelector:query', 1, '2022-05-25 18:08:07', '2022-05-25 18:08:07');
INSERT INTO "public"."resource" VALUES ('1529403932877656075', '1529403932781187072', 'SHENYU.BUTTON.PLUGIN.SELECTOR.EDIT', '', '', '', 2, 0, '', 1, 0, 'plugin:sentinelSelector:edit', 1, '2022-05-25 18:08:07', '2022-05-25 18:08:07');
INSERT INTO "public"."resource" VALUES ('1529403932877656076', '1529403932781187072', 'SHENYU.BUTTON.PLUGIN.SELECTOR.DELETE', '', '', '', 2, 0, '', 1, 0, 'plugin:sentinelSelector:delete', 1, '2022-05-25 18:08:07', '2022-05-25 18:08:07');
INSERT INTO "public"."resource" VALUES ('1529403932877656077', '1529403932781187072', 'SHENYU.BUTTON.PLUGIN.RULE.ADD', '', '', '', 2, 0, '', 1, 0, 'plugin:sentinelRule:add', 1, '2022-05-25 18:08:07', '2022-05-25 18:08:07');
INSERT INTO "public"."resource" VALUES ('1529403932877656078', '1529403932781187072', 'SHENYU.BUTTON.PLUGIN.RULE.QUERY', '', '', '', 2, 0, '', 1, 0, 'plugin:sentinelRule:query', 1, '2022-05-25 18:08:07', '2022-05-25 18:08:07');
INSERT INTO "public"."resource" VALUES ('1529403932877656079', '1529403932781187072', 'SHENYU.BUTTON.PLUGIN.RULE.EDIT', '', '', '', 2, 0, '', 1, 0, 'plugin:sentinelRule:edit', 1, '2022-05-25 18:08:07', '2022-05-25 18:08:07');
INSERT INTO "public"."resource" VALUES ('1529403932877656080', '1529403932781187072', 'SHENYU.BUTTON.PLUGIN.RULE.DELETE', '', '', '', 2, 0, '', 1, 0, 'plugin:sentinelRule:delete', 1, '2022-05-25 18:08:07', '2022-05-25 18:08:07');
INSERT INTO "public"."resource" VALUES ('1529403932877656081', '1529403932781187072', 'SHENYU.BUTTON.PLUGIN.SYNCHRONIZE', '', '', '', 2, 0, '', 1, 0, 'plugin:sentinel:modify', 1, '2022-05-25 18:08:07', '2022-05-25 18:08:07');
INSERT INTO "public"."resource" VALUES ('1529403932877656082', '1529403932781187073', 'SHENYU.BUTTON.PLUGIN.SELECTOR.ADD', '', '', '', 2, 0, '', 1, 0, 'plugin:sofaSelector:add', 1, '2022-05-25 18:08:07', '2022-05-25 18:08:07');
INSERT INTO "public"."resource" VALUES ('1529403932877656083', '1529403932781187073', 'SHENYU.BUTTON.PLUGIN.SELECTOR.QUERY', '', '', '', 2, 0, '', 1, 0, 'plugin:sofaSelector:query', 1, '2022-05-25 18:08:07', '2022-05-25 18:08:07');
INSERT INTO "public"."resource" VALUES ('1529403932877656084', '1529403932781187073', 'SHENYU.BUTTON.PLUGIN.SELECTOR.EDIT', '', '', '', 2, 0, '', 1, 0, 'plugin:sofaSelector:edit', 1, '2022-05-25 18:08:07', '2022-05-25 18:08:07');
INSERT INTO "public"."resource" VALUES ('1529403932877656085', '1529403932781187073', 'SHENYU.BUTTON.PLUGIN.SELECTOR.DELETE', '', '', '', 2, 0, '', 1, 0, 'plugin:sofaSelector:delete', 1, '2022-05-25 18:08:07', '2022-05-25 18:08:07');
INSERT INTO "public"."resource" VALUES ('1529403932877656086', '1529403932781187073', 'SHENYU.BUTTON.PLUGIN.RULE.ADD', '', '', '', 2, 0, '', 1, 0, 'plugin:sofaRule:add', 1, '2022-05-25 18:08:07', '2022-05-25 18:08:07');
INSERT INTO "public"."resource" VALUES ('1529403932877656087', '1529403932781187073', 'SHENYU.BUTTON.PLUGIN.RULE.QUERY', '', '', '', 2, 0, '', 1, 0, 'plugin:sofaRule:query', 1, '2022-05-25 18:08:07', '2022-05-25 18:08:07');
INSERT INTO "public"."resource" VALUES ('1529403932877656088', '1529403932781187073', 'SHENYU.BUTTON.PLUGIN.RULE.EDIT', '', '', '', 2, 0, '', 1, 0, 'plugin:sofaRule:edit', 1, '2022-05-25 18:08:07', '2022-05-25 18:08:07');
INSERT INTO "public"."resource" VALUES ('1529403932877656089', '1529403932781187073', 'SHENYU.BUTTON.PLUGIN.RULE.DELETE', '', '', '', 2, 0, '', 1, 0, 'plugin:sofaRule:delete', 1, '2022-05-25 18:08:07', '2022-05-25 18:08:07');
INSERT INTO "public"."resource" VALUES ('1529403932877656090', '1529403932781187073', 'SHENYU.BUTTON.PLUGIN.SYNCHRONIZE', '', '', '', 2, 0, '', 1, 0, 'plugin:sofa:modify', 1, '2022-05-25 18:08:07', '2022-05-25 18:08:07');
INSERT INTO "public"."resource" VALUES ('1529403932877656091', '1529403932781187074', 'SHENYU.BUTTON.PLUGIN.SELECTOR.ADD', '', '', '', 2, 0, '', 1, 0, 'plugin:resilience4jSelector:add', 1, '2022-05-25 18:08:07', '2022-05-25 18:08:07');
INSERT INTO "public"."resource" VALUES ('1529403932877656092', '1529403932781187074', 'SHENYU.BUTTON.PLUGIN.SELECTOR.QUERY', '', '', '', 2, 0, '', 1, 0, 'plugin:resilience4jSelector:query', 1, '2022-05-25 18:08:07', '2022-05-25 18:08:07');
INSERT INTO "public"."resource" VALUES ('1529403932877656093', '1529403932781187074', 'SHENYU.BUTTON.PLUGIN.SELECTOR.EDIT', '', '', '', 2, 0, '', 1, 0, 'plugin:resilience4jSelector:edit', 1, '2022-05-25 18:08:07', '2022-05-25 18:08:07');
INSERT INTO "public"."resource" VALUES ('1529403932877656094', '1529403932781187074', 'SHENYU.BUTTON.PLUGIN.SELECTOR.DELETE', '', '', '', 2, 0, '', 1, 0, 'plugin:resilience4jSelector:delete', 1, '2022-05-25 18:08:07', '2022-05-25 18:08:07');
INSERT INTO "public"."resource" VALUES ('1529403932877656095', '1529403932781187074', 'SHENYU.BUTTON.PLUGIN.RULE.ADD', '', '', '', 2, 0, '', 1, 0, 'plugin:resilience4jRule:add', 1, '2022-05-25 18:08:07', '2022-05-25 18:08:07');
INSERT INTO "public"."resource" VALUES ('1529403932877656096', '1529403932781187074', 'SHENYU.BUTTON.PLUGIN.RULE.QUERY', '', '', '', 2, 0, '', 1, 0, 'plugin:resilience4jRule:query', 1, '2022-05-25 18:08:07', '2022-05-25 18:08:07');
INSERT INTO "public"."resource" VALUES ('1529403932877656097', '1529403932781187074', 'SHENYU.BUTTON.PLUGIN.RULE.EDIT', '', '', '', 2, 0, '', 1, 0, 'plugin:resilience4jRule:edit', 1, '2022-05-25 18:08:07', '2022-05-25 18:08:07');
INSERT INTO "public"."resource" VALUES ('1529403932877656098', '1529403932781187074', 'SHENYU.BUTTON.PLUGIN.RULE.DELETE', '', '', '', 2, 0, '', 1, 0, 'plugin:resilience4jRule:delete', 1, '2022-05-25 18:08:07', '2022-05-25 18:08:07');
INSERT INTO "public"."resource" VALUES ('1529403932877656099', '1529403932781187074', 'SHENYU.BUTTON.PLUGIN.SYNCHRONIZE', '', '', '', 2, 0, '', 1, 0, 'plugin:resilience4j:modify', 1, '2022-05-25 18:08:07', '2022-05-25 18:08:07');
INSERT INTO "public"."resource" VALUES ('1529403932877656100', '1529403932781187075', 'SHENYU.BUTTON.PLUGIN.SELECTOR.ADD', '', '', '', 2, 0, '', 1, 0, 'plugin:tarsSelector:add', 1, '2022-05-25 18:08:07', '2022-05-25 18:08:07');
INSERT INTO "public"."resource" VALUES ('1529403932877656101', '1529403932781187075', 'SHENYU.BUTTON.PLUGIN.SELECTOR.QUERY', '', '', '', 2, 0, '', 1, 0, 'plugin:tarsSelector:query', 1, '2022-05-25 18:08:07', '2022-05-25 18:08:07');
INSERT INTO "public"."resource" VALUES ('1529403932877656102', '1529403932781187075', 'SHENYU.BUTTON.PLUGIN.SELECTOR.EDIT', '', '', '', 2, 0, '', 1, 0, 'plugin:tarsSelector:edit', 1, '2022-05-25 18:08:07', '2022-05-25 18:08:07');
INSERT INTO "public"."resource" VALUES ('1529403932877656103', '1529403932781187075', 'SHENYU.BUTTON.PLUGIN.SELECTOR.DELETE', '', '', '', 2, 0, '', 1, 0, 'plugin:tarsSelector:delete', 1, '2022-05-25 18:08:07', '2022-05-25 18:08:07');
INSERT INTO "public"."resource" VALUES ('1529403932877656104', '1529403932781187075', 'SHENYU.BUTTON.PLUGIN.RULE.ADD', '', '', '', 2, 0, '', 1, 0, 'plugin:tarsRule:add', 1, '2022-05-25 18:08:07', '2022-05-25 18:08:07');
INSERT INTO "public"."resource" VALUES ('1529403932877656105', '1529403932781187075', 'SHENYU.BUTTON.PLUGIN.RULE.QUERY', '', '', '', 2, 0, '', 1, 0, 'plugin:tarsRule:query', 1, '2022-05-25 18:08:07', '2022-05-25 18:08:07');
INSERT INTO "public"."resource" VALUES ('1529403932877656106', '1529403932781187075', 'SHENYU.BUTTON.PLUGIN.RULE.EDIT', '', '', '', 2, 0, '', 1, 0, 'plugin:tarsRule:edit', 1, '2022-05-25 18:08:07', '2022-05-25 18:08:07');
INSERT INTO "public"."resource" VALUES ('1529403932877656107', '1529403932781187075', 'SHENYU.BUTTON.PLUGIN.RULE.DELETE', '', '', '', 2, 0, '', 1, 0, 'plugin:tarsRule:delete', 1, '2022-05-25 18:08:07', '2022-05-25 18:08:07');
INSERT INTO "public"."resource" VALUES ('1529403932877656108', '1529403932781187075', 'SHENYU.BUTTON.PLUGIN.SYNCHRONIZE', '', '', '', 2, 0, '', 1, 0, 'plugin:tars:modify', 1, '2022-05-25 18:08:07', '2022-05-25 18:08:07');
INSERT INTO "public"."resource" VALUES ('1529403932877656109', '1529403932781187076', 'SHENYU.BUTTON.PLUGIN.SELECTOR.ADD', '', '', '', 2, 0, '', 1, 0, 'plugin:contextPathSelector:add', 1, '2022-05-25 18:08:07', '2022-05-25 18:08:07');
INSERT INTO "public"."resource" VALUES ('1529403932877656110', '1529403932781187076', 'SHENYU.BUTTON.PLUGIN.SELECTOR.QUERY', '', '', '', 2, 0, '', 1, 0, 'plugin:contextPathSelector:query', 1, '2022-05-25 18:08:07', '2022-05-25 18:08:07');
INSERT INTO "public"."resource" VALUES ('1529403932877656111', '1529403932781187076', 'SHENYU.BUTTON.PLUGIN.SELECTOR.EDIT', '', '', '', 2, 0, '', 1, 0, 'plugin:contextPathSelector:edit', 1, '2022-05-25 18:08:07', '2022-05-25 18:08:07');
INSERT INTO "public"."resource" VALUES ('1529403932877656112', '1529403932781187076', 'SHENYU.BUTTON.PLUGIN.SELECTOR.DELETE', '', '', '', 2, 0, '', 1, 0, 'plugin:contextPathSelector:delete', 1, '2022-05-25 18:08:07', '2022-05-25 18:08:07');
INSERT INTO "public"."resource" VALUES ('1529403932877656113', '1529403932781187076', 'SHENYU.BUTTON.PLUGIN.RULE.ADD', '', '', '', 2, 0, '', 1, 0, 'plugin:contextPathRule:add', 1, '2022-05-25 18:08:07', '2022-05-25 18:08:07');
INSERT INTO "public"."resource" VALUES ('1529403932877656114', '1529403932781187076', 'SHENYU.BUTTON.PLUGIN.RULE.QUERY', '', '', '', 2, 0, '', 1, 0, 'plugin:contextPathRule:query', 1, '2022-05-25 18:08:07', '2022-05-25 18:08:07');
INSERT INTO "public"."resource" VALUES ('1529403932877656115', '1529403932781187076', 'SHENYU.BUTTON.PLUGIN.RULE.EDIT', '', '', '', 2, 0, '', 1, 0, 'plugin:contextPathRule:edit', 1, '2022-05-25 18:08:07', '2022-05-25 18:08:07');
INSERT INTO "public"."resource" VALUES ('1529403932877656116', '1529403932781187076', 'SHENYU.BUTTON.PLUGIN.RULE.DELETE', '', '', '', 2, 0, '', 1, 0, 'plugin:contextPathRule:delete', 1, '2022-05-25 18:08:07', '2022-05-25 18:08:07');
INSERT INTO "public"."resource" VALUES ('1529403932877656117', '1529403932781187076', 'SHENYU.BUTTON.PLUGIN.SYNCHRONIZE', '', '', '', 2, 0, '', 1, 0, 'plugin:contextPath:modify', 1, '2022-05-25 18:08:07', '2022-05-25 18:08:07');
INSERT INTO "public"."resource" VALUES ('1529403932877656118', '1529403932781187077', 'SHENYU.BUTTON.PLUGIN.SELECTOR.ADD', '', '', '', 2, 0, '', 1, 0, 'plugin:grpcSelector:add', 1, '2022-05-25 18:08:07', '2022-05-25 18:08:07');
INSERT INTO "public"."resource" VALUES ('1529403932877656119', '1529403932781187077', 'SHENYU.BUTTON.PLUGIN.SELECTOR.QUERY', '', '', '', 2, 0, '', 1, 0, 'plugin:grpcSelector:query', 1, '2022-05-25 18:08:07', '2022-05-25 18:08:07');
INSERT INTO "public"."resource" VALUES ('1529403932877656120', '1529403932781187077', 'SHENYU.BUTTON.PLUGIN.SELECTOR.EDIT', '', '', '', 2, 0, '', 1, 0, 'plugin:grpcSelector:edit', 1, '2022-05-25 18:08:07', '2022-05-25 18:08:07');
INSERT INTO "public"."resource" VALUES ('1529403932877656121', '1529403932781187077', 'SHENYU.BUTTON.PLUGIN.SELECTOR.DELETE', '', '', '', 2, 0, '', 1, 0, 'plugin:grpcSelector:delete', 1, '2022-05-25 18:08:07', '2022-05-25 18:08:07');
INSERT INTO "public"."resource" VALUES ('1529403932877656122', '1529403932781187077', 'SHENYU.BUTTON.PLUGIN.RULE.ADD', '', '', '', 2, 0, '', 1, 0, 'plugin:grpcRule:add', 1, '2022-05-25 18:08:07', '2022-05-25 18:08:07');
INSERT INTO "public"."resource" VALUES ('1529403932877656123', '1529403932781187077', 'SHENYU.BUTTON.PLUGIN.RULE.QUERY', '', '', '', 2, 0, '', 1, 0, 'plugin:grpcRule:query', 1, '2022-05-25 18:08:07', '2022-05-25 18:08:07');
INSERT INTO "public"."resource" VALUES ('1529403932877656124', '1529403932781187077', 'SHENYU.BUTTON.PLUGIN.RULE.EDIT', '', '', '', 2, 0, '', 1, 0, 'plugin:grpcRule:edit', 1, '2022-05-25 18:08:07', '2022-05-25 18:08:07');
INSERT INTO "public"."resource" VALUES ('1529403932877656125', '1529403932781187077', 'SHENYU.BUTTON.PLUGIN.RULE.DELETE', '', '', '', 2, 0, '', 1, 0, 'plugin:grpcRule:delete', 1, '2022-05-25 18:08:07', '2022-05-25 18:08:07');
INSERT INTO "public"."resource" VALUES ('1529403932877656126', '1529403932781187077', 'SHENYU.BUTTON.PLUGIN.SYNCHRONIZE', '', '', '', 2, 0, '', 1, 0, 'plugin:grpc:modify', 1, '2022-05-25 18:08:07', '2022-05-25 18:08:07');
INSERT INTO "public"."resource" VALUES ('1529403932877656127', '1529403932781187078', 'SHENYU.BUTTON.PLUGIN.SELECTOR.ADD', '', '', '', 2, 0, '', 1, 0, 'plugin:redirectSelector:add', 1, '2022-05-25 18:08:07', '2022-05-25 18:08:07');
INSERT INTO "public"."resource" VALUES ('1529403932877656128', '1529403932781187078', 'SHENYU.BUTTON.PLUGIN.SELECTOR.QUERY', '', '', '', 2, 0, '', 1, 0, 'plugin:redirectSelector:query', 1, '2022-05-25 18:08:07', '2022-05-25 18:08:07');
INSERT INTO "public"."resource" VALUES ('1529403932877656129', '1529403932781187078', 'SHENYU.BUTTON.PLUGIN.SELECTOR.EDIT', '', '', '', 2, 0, '', 1, 0, 'plugin:redirectSelector:edit', 1, '2022-05-25 18:08:07', '2022-05-25 18:08:07');
INSERT INTO "public"."resource" VALUES ('1529403932877656130', '1529403932781187078', 'SHENYU.BUTTON.PLUGIN.SELECTOR.DELETE', '', '', '', 2, 0, '', 1, 0, 'plugin:redirectSelector:delete', 1, '2022-05-25 18:08:07', '2022-05-25 18:08:07');
INSERT INTO "public"."resource" VALUES ('1529403932877656131', '1529403932781187078', 'SHENYU.BUTTON.PLUGIN.RULE.ADD', '', '', '', 2, 0, '', 1, 0, 'plugin:redirectRule:add', 1, '2022-05-25 18:08:07', '2022-05-25 18:08:07');
INSERT INTO "public"."resource" VALUES ('1529403932877656132', '1529403932781187078', 'SHENYU.BUTTON.PLUGIN.RULE.QUERY', '', '', '', 2, 0, '', 1, 0, 'plugin:redirectRule:query', 1, '2022-05-25 18:08:07', '2022-05-25 18:08:07');
INSERT INTO "public"."resource" VALUES ('1529403932877656133', '1529403932781187078', 'SHENYU.BUTTON.PLUGIN.RULE.EDIT', '', '', '', 2, 0, '', 1, 0, 'plugin:redirectRule:edit', 1, '2022-05-25 18:08:07', '2022-05-25 18:08:07');
INSERT INTO "public"."resource" VALUES ('1529403932877656134', '1529403932781187078', 'SHENYU.BUTTON.PLUGIN.RULE.DELETE', '', '', '', 2, 0, '', 1, 0, 'plugin:redirectRule:delete', 1, '2022-05-25 18:08:07', '2022-05-25 18:08:07');
INSERT INTO "public"."resource" VALUES ('1529403932877656135', '1529403932781187078', 'SHENYU.BUTTON.PLUGIN.SYNCHRONIZE', '', '', '', 2, 0, '', 1, 0, 'plugin:redirect:modify', 1, '2022-05-25 18:08:07', '2022-05-25 18:08:07');
INSERT INTO "public"."resource" VALUES ('1529403932877656136', '1529403932781187079', 'SHENYU.BUTTON.PLUGIN.SELECTOR.ADD', '', '', '', 2, 0, '', 1, 0, 'plugin:motanSelector:add', 1, '2022-05-25 18:08:07', '2022-05-25 18:08:07');
INSERT INTO "public"."resource" VALUES ('1529403932877656137', '1529403932781187079', 'SHENYU.BUTTON.PLUGIN.SELECTOR.QUERY', '', '', '', 2, 0, '', 1, 0, 'plugin:motanSelector:query', 1, '2022-05-25 18:08:07', '2022-05-25 18:08:07');
INSERT INTO "public"."resource" VALUES ('1529403932877656138', '1529403932781187079', 'SHENYU.BUTTON.PLUGIN.SELECTOR.EDIT', '', '', '', 2, 0, '', 1, 0, 'plugin:motanSelector:edit', 1, '2022-05-25 18:08:07', '2022-05-25 18:08:07');
INSERT INTO "public"."resource" VALUES ('1529403932877656139', '1529403932781187079', 'SHENYU.BUTTON.PLUGIN.SELECTOR.DELETE', '', '', '', 2, 0, '', 1, 0, 'plugin:motanSelector:delete', 1, '2022-05-25 18:08:07', '2022-05-25 18:08:07');
INSERT INTO "public"."resource" VALUES ('1529403932877656140', '1529403932781187079', 'SHENYU.BUTTON.PLUGIN.RULE.ADD', '', '', '', 2, 0, '', 1, 0, 'plugin:motanRule:add', 1, '2022-05-25 18:08:07', '2022-05-25 18:08:07');
INSERT INTO "public"."resource" VALUES ('1529403932877656141', '1529403932781187079', 'SHENYU.BUTTON.PLUGIN.RULE.QUERY', '', '', '', 2, 0, '', 1, 0, 'plugin:motanRule:query', 1, '2022-05-25 18:08:07', '2022-05-25 18:08:07');
INSERT INTO "public"."resource" VALUES ('1529403932877656142', '1529403932781187079', 'SHENYU.BUTTON.PLUGIN.RULE.EDIT', '', '', '', 2, 0, '', 1, 0, 'plugin:motanRule:edit', 1, '2022-05-25 18:08:07', '2022-05-25 18:08:07');
INSERT INTO "public"."resource" VALUES ('1529403932877656143', '1529403932781187079', 'SHENYU.BUTTON.PLUGIN.RULE.DELETE', '', '', '', 2, 0, '', 1, 0, 'plugin:motanRule:delete', 1, '2022-05-25 18:08:07', '2022-05-25 18:08:07');
INSERT INTO "public"."resource" VALUES ('1529403932877656144', '1529403932781187079', 'SHENYU.BUTTON.PLUGIN.SYNCHRONIZE', '', '', '', 2, 0, '', 1, 0, 'plugin:motan:modify', 1, '2022-05-25 18:08:07', '2022-05-25 18:08:07');
INSERT INTO "public"."resource" VALUES ('1529403932877656145', '1529403932781187080', 'SHENYU.BUTTON.PLUGIN.SELECTOR.ADD', '', '', '', 2, 0, '', 1, 0, 'plugin:loggingConsoleSelector:add', 1, '2022-05-25 18:08:07', '2022-05-25 18:08:07');
INSERT INTO "public"."resource" VALUES ('1529403932877656146', '1529403932781187080', 'SHENYU.BUTTON.PLUGIN.SELECTOR.QUERY', '', '', '', 2, 0, '', 1, 0, 'plugin:loggingConsoleSelector:query', 1, '2022-05-25 18:08:07', '2022-05-25 18:08:07');
INSERT INTO "public"."resource" VALUES ('1529403932877656147', '1529403932781187080', 'SHENYU.BUTTON.PLUGIN.SELECTOR.EDIT', '', '', '', 2, 0, '', 1, 0, 'plugin:loggingConsoleSelector:edit', 1, '2022-05-25 18:08:07', '2022-05-25 18:08:07');
INSERT INTO "public"."resource" VALUES ('1529403932877656148', '1529403932781187080', 'SHENYU.BUTTON.PLUGIN.SELECTOR.DELETE', '', '', '', 2, 0, '', 1, 0, 'plugin:loggingConsoleSelector:delete', 1, '2022-05-25 18:08:07', '2022-05-25 18:08:07');
INSERT INTO "public"."resource" VALUES ('1529403932877656149', '1529403932781187080', 'SHENYU.BUTTON.PLUGIN.RULE.ADD', '', '', '', 2, 0, '', 1, 0, 'plugin:loggingConsoleRule:add', 1, '2022-05-25 18:08:07', '2022-05-25 18:08:07');
INSERT INTO "public"."resource" VALUES ('1529403932877656150', '1529403932781187080', 'SHENYU.BUTTON.PLUGIN.RULE.QUERY', '', '', '', 2, 0, '', 1, 0, 'plugin:loggingConsoleRule:query', 1, '2022-05-25 18:08:07', '2022-05-25 18:08:07');
INSERT INTO "public"."resource" VALUES ('1529403932877656151', '1529403932781187080', 'SHENYU.BUTTON.PLUGIN.RULE.EDIT', '', '', '', 2, 0, '', 1, 0, 'plugin:loggingConsoleRule:edit', 1, '2022-05-25 18:08:07', '2022-05-25 18:08:07');
INSERT INTO "public"."resource" VALUES ('1529403932877656152', '1529403932781187080', 'SHENYU.BUTTON.PLUGIN.RULE.DELETE', '', '', '', 2, 0, '', 1, 0, 'plugin:loggingConsoleRule:delete', 1, '2022-05-25 18:08:07', '2022-05-25 18:08:07');
INSERT INTO "public"."resource" VALUES ('1529403932877656153', '1529403932781187080', 'SHENYU.BUTTON.PLUGIN.SYNCHRONIZE', '', '', '', 2, 0, '', 1, 0, 'plugin:loggingConsole:modify', 1, '2022-05-25 18:08:07', '2022-05-25 18:08:07');
INSERT INTO "public"."resource" VALUES ('1529403932877656154', '1529403932781187081', 'SHENYU.BUTTON.PLUGIN.SELECTOR.ADD', '', '', '', 2, 0, '', 1, 0, 'plugin:jwtSelector:add', 1, '2022-05-25 18:08:07', '2022-05-25 18:08:07');
INSERT INTO "public"."resource" VALUES ('1529403932877656155', '1529403932781187081', 'SHENYU.BUTTON.PLUGIN.SELECTOR.QUERY', '', '', '', 2, 0, '', 1, 0, 'plugin:jwtSelector:query', 1, '2022-05-25 18:08:07', '2022-05-25 18:08:07');
INSERT INTO "public"."resource" VALUES ('1529403932877656156', '1529403932781187081', 'SHENYU.BUTTON.PLUGIN.SELECTOR.EDIT', '', '', '', 2, 0, '', 1, 0, 'plugin:jwtSelector:edit', 1, '2022-05-25 18:08:07', '2022-05-25 18:08:07');
INSERT INTO "public"."resource" VALUES ('1529403932877656157', '1529403932781187081', 'SHENYU.BUTTON.PLUGIN.SELECTOR.DELETE', '', '', '', 2, 0, '', 1, 0, 'plugin:jwtSelector:delete', 1, '2022-05-25 18:08:07', '2022-05-25 18:08:07');
INSERT INTO "public"."resource" VALUES ('1529403932877656158', '1529403932781187081', 'SHENYU.BUTTON.PLUGIN.RULE.ADD', '', '', '', 2, 0, '', 1, 0, 'plugin:jwtRule:add', 1, '2022-05-25 18:08:07', '2022-05-25 18:08:07');
INSERT INTO "public"."resource" VALUES ('1529403932877656159', '1529403932781187081', 'SHENYU.BUTTON.PLUGIN.RULE.QUERY', '', '', '', 2, 0, '', 1, 0, 'plugin:jwtRule:query', 1, '2022-05-25 18:08:07', '2022-05-25 18:08:07');
INSERT INTO "public"."resource" VALUES ('1529403932877656160', '1529403932781187081', 'SHENYU.BUTTON.PLUGIN.RULE.EDIT', '', '', '', 2, 0, '', 1, 0, 'plugin:jwtRule:edit', 1, '2022-05-25 18:08:07', '2022-05-25 18:08:07');
INSERT INTO "public"."resource" VALUES ('1529403932877656161', '1529403932781187081', 'SHENYU.BUTTON.PLUGIN.RULE.DELETE', '', '', '', 2, 0, '', 1, 0, 'plugin:jwtRule:delete', 1, '2022-05-25 18:08:07', '2022-05-25 18:08:07');
INSERT INTO "public"."resource" VALUES ('1529403932877656162', '1529403932781187081', 'SHENYU.BUTTON.PLUGIN.SYNCHRONIZE', '', '', '', 2, 0, '', 1, 0, 'plugin:jwt:modify', 1, '2022-05-25 18:08:07', '2022-05-25 18:08:07');
INSERT INTO "public"."resource" VALUES ('1529403932877656163', '1529403932781187082', 'SHENYU.BUTTON.PLUGIN.SELECTOR.ADD', '', '', '', 2, 0, '', 1, 0, 'plugin:wafSelector:add', 1, '2022-05-25 18:08:07', '2022-05-25 18:08:07');
INSERT INTO "public"."resource" VALUES ('1529403932877656164', '1529403932781187082', 'SHENYU.BUTTON.PLUGIN.SELECTOR.QUERY', '', '', '', 2, 0, '', 1, 0, 'plugin:wafSelector:query', 1, '2022-05-25 18:08:07', '2022-05-25 18:08:07');
INSERT INTO "public"."resource" VALUES ('1529403932877656165', '1529403932781187082', 'SHENYU.BUTTON.PLUGIN.SELECTOR.EDIT', '', '', '', 2, 0, '', 1, 0, 'plugin:wafSelector:edit', 1, '2022-05-25 18:08:07', '2022-05-25 18:08:07');
INSERT INTO "public"."resource" VALUES ('1529403932877656166', '1529403932781187082', 'SHENYU.BUTTON.PLUGIN.SELECTOR.DELETE', '', '', '', 2, 0, '', 1, 0, 'plugin:wafSelector:delete', 1, '2022-05-25 18:08:07', '2022-05-25 18:08:07');
INSERT INTO "public"."resource" VALUES ('1529403932877656167', '1529403932781187082', 'SHENYU.BUTTON.PLUGIN.RULE.ADD', '', '', '', 2, 0, '', 1, 0, 'plugin:wafRule:add', 1, '2022-05-25 18:08:07', '2022-05-25 18:08:07');
INSERT INTO "public"."resource" VALUES ('1529403932877656168', '1529403932781187082', 'SHENYU.BUTTON.PLUGIN.RULE.QUERY', '', '', '', 2, 0, '', 1, 0, 'plugin:wafRule:query', 1, '2022-05-25 18:08:07', '2022-05-25 18:08:07');
INSERT INTO "public"."resource" VALUES ('1529403932877656169', '1529403932781187082', 'SHENYU.BUTTON.PLUGIN.RULE.EDIT', '', '', '', 2, 0, '', 1, 0, 'plugin:wafRule:edit', 1, '2022-05-25 18:08:07', '2022-05-25 18:08:07');
INSERT INTO "public"."resource" VALUES ('1529403932877656170', '1529403932781187082', 'SHENYU.BUTTON.PLUGIN.RULE.DELETE', '', '', '', 2, 0, '', 1, 0, 'plugin:wafRule:delete', 1, '2022-05-25 18:08:07', '2022-05-25 18:08:07');
INSERT INTO "public"."resource" VALUES ('1529403932877656171', '1529403932781187082', 'SHENYU.BUTTON.PLUGIN.SYNCHRONIZE', '', '', '', 2, 0, '', 1, 0, 'plugin:waf:modify', 1, '2022-05-25 18:08:07', '2022-05-25 18:08:07');
INSERT INTO "public"."resource" VALUES ('1529403932877656172', '1529403932781187083', 'SHENYU.BUTTON.PLUGIN.SELECTOR.ADD', '', '', '', 2, 0, '', 1, 0, 'plugin:requestSelector:add', 1, '2022-05-25 18:08:07', '2022-05-25 18:08:07');
INSERT INTO "public"."resource" VALUES ('1529403932877656173', '1529403932781187083', 'SHENYU.BUTTON.PLUGIN.SELECTOR.QUERY', '', '', '', 2, 0, '', 1, 0, 'plugin:requestSelector:query', 1, '2022-05-25 18:08:07', '2022-05-25 18:08:07');
INSERT INTO "public"."resource" VALUES ('1529403932877656174', '1529403932781187083', 'SHENYU.BUTTON.PLUGIN.SELECTOR.EDIT', '', '', '', 2, 0, '', 1, 0, 'plugin:requestSelector:edit', 1, '2022-05-25 18:08:07', '2022-05-25 18:08:07');
INSERT INTO "public"."resource" VALUES ('1529403932877656175', '1529403932781187083', 'SHENYU.BUTTON.PLUGIN.SELECTOR.DELETE', '', '', '', 2, 0, '', 1, 0, 'plugin:requestSelector:delete', 1, '2022-05-25 18:08:07', '2022-05-25 18:08:07');
INSERT INTO "public"."resource" VALUES ('1529403932877656176', '1529403932781187083', 'SHENYU.BUTTON.PLUGIN.RULE.ADD', '', '', '', 2, 0, '', 1, 0, 'plugin:requestRule:add', 1, '2022-05-25 18:08:07', '2022-05-25 18:08:07');
INSERT INTO "public"."resource" VALUES ('1529403932877656177', '1529403932781187083', 'SHENYU.BUTTON.PLUGIN.RULE.QUERY', '', '', '', 2, 0, '', 1, 0, 'plugin:requestRule:query', 1, '2022-05-25 18:08:07', '2022-05-25 18:08:07');
INSERT INTO "public"."resource" VALUES ('1529403932877656178', '1529403932781187083', 'SHENYU.BUTTON.PLUGIN.RULE.EDIT', '', '', '', 2, 0, '', 1, 0, 'plugin:requestRule:edit', 1, '2022-05-25 18:08:07', '2022-05-25 18:08:07');
INSERT INTO "public"."resource" VALUES ('1529403932877656179', '1529403932781187083', 'SHENYU.BUTTON.PLUGIN.RULE.DELETE', '', '', '', 2, 0, '', 1, 0, 'plugin:requestRule:delete', 1, '2022-05-25 18:08:07', '2022-05-25 18:08:07');
INSERT INTO "public"."resource" VALUES ('1529403932877656180', '1529403932781187083', 'SHENYU.BUTTON.PLUGIN.SYNCHRONIZE', '', '', '', 2, 0, '', 1, 0, 'plugin:request:modify', 1, '2022-05-25 18:08:07', '2022-05-25 18:08:07');
INSERT INTO "public"."resource" VALUES ('1529403932881850368', '1529403932781187084', 'SHENYU.BUTTON.PLUGIN.SELECTOR.ADD', '', '', '', 2, 0, '', 1, 0, 'plugin:oauth2Selector:add', 1, '2022-05-25 18:08:07', '2022-05-25 18:08:07');
INSERT INTO "public"."resource" VALUES ('1529403932881850369', '1529403932781187084', 'SHENYU.BUTTON.PLUGIN.SELECTOR.QUERY', '', '', '', 2, 0, '', 1, 0, 'plugin:oauth2Selector:query', 1, '2022-05-25 18:08:07', '2022-05-25 18:08:07');
INSERT INTO "public"."resource" VALUES ('1529403932881850370', '1529403932781187084', 'SHENYU.BUTTON.PLUGIN.SELECTOR.EDIT', '', '', '', 2, 0, '', 1, 0, 'plugin:oauth2Selector:edit', 1, '2022-05-25 18:08:07', '2022-05-25 18:08:07');
INSERT INTO "public"."resource" VALUES ('1529403932881850371', '1529403932781187084', 'SHENYU.BUTTON.PLUGIN.SELECTOR.DELETE', '', '', '', 2, 0, '', 1, 0, 'plugin:oauth2Selector:delete', 1, '2022-05-25 18:08:07', '2022-05-25 18:08:07');
INSERT INTO "public"."resource" VALUES ('1529403932881850372', '1529403932781187084', 'SHENYU.BUTTON.PLUGIN.RULE.ADD', '', '', '', 2, 0, '', 1, 0, 'plugin:oauth2Rule:add', 1, '2022-05-25 18:08:07', '2022-05-25 18:08:07');
INSERT INTO "public"."resource" VALUES ('1529403932881850373', '1529403932781187084', 'SHENYU.BUTTON.PLUGIN.RULE.QUERY', '', '', '', 2, 0, '', 1, 0, 'plugin:oauth2Rule:query', 1, '2022-05-25 18:08:07', '2022-05-25 18:08:07');
INSERT INTO "public"."resource" VALUES ('1529403932881850374', '1529403932781187084', 'SHENYU.BUTTON.PLUGIN.RULE.EDIT', '', '', '', 2, 0, '', 1, 0, 'plugin:oauth2Rule:edit', 1, '2022-05-25 18:08:07', '2022-05-25 18:08:07');
INSERT INTO "public"."resource" VALUES ('1529403932881850375', '1529403932781187084', 'SHENYU.BUTTON.PLUGIN.RULE.DELETE', '', '', '', 2, 0, '', 1, 0, 'plugin:oauth2Rule:delete', 1, '2022-05-25 18:08:07', '2022-05-25 18:08:07');
INSERT INTO "public"."resource" VALUES ('1529403932881850376', '1529403932781187084', 'SHENYU.BUTTON.PLUGIN.SYNCHRONIZE', '', '', '', 2, 0, '', 1, 0, 'plugin:oauth2:modify', 1, '2022-05-25 18:08:07', '2022-05-25 18:08:07');
INSERT INTO "public"."resource" VALUES ('1529403932881850377', '1529403932781187085', 'SHENYU.BUTTON.PLUGIN.SELECTOR.ADD', '', '', '', 2, 0, '', 1, 0, 'plugin:paramMappingSelector:add', 1, '2022-05-25 18:08:07', '2022-05-25 18:08:07');
INSERT INTO "public"."resource" VALUES ('1529403932881850378', '1529403932781187085', 'SHENYU.BUTTON.PLUGIN.SELECTOR.QUERY', '', '', '', 2, 0, '', 1, 0, 'plugin:paramMappingSelector:query', 1, '2022-05-25 18:08:07', '2022-05-25 18:08:07');
INSERT INTO "public"."resource" VALUES ('1529403932881850379', '1529403932781187085', 'SHENYU.BUTTON.PLUGIN.SELECTOR.EDIT', '', '', '', 2, 0, '', 1, 0, 'plugin:paramMappingSelector:edit', 1, '2022-05-25 18:08:07', '2022-05-25 18:08:07');
INSERT INTO "public"."resource" VALUES ('1529403932881850380', '1529403932781187085', 'SHENYU.BUTTON.PLUGIN.SELECTOR.DELETE', '', '', '', 2, 0, '', 1, 0, 'plugin:paramMappingSelector:delete', 1, '2022-05-25 18:08:07', '2022-05-25 18:08:07');
INSERT INTO "public"."resource" VALUES ('1529403932881850381', '1529403932781187085', 'SHENYU.BUTTON.PLUGIN.RULE.ADD', '', '', '', 2, 0, '', 1, 0, 'plugin:paramMappingRule:add', 1, '2022-05-25 18:08:07', '2022-05-25 18:08:07');
INSERT INTO "public"."resource" VALUES ('1529403932881850382', '1529403932781187085', 'SHENYU.BUTTON.PLUGIN.RULE.QUERY', '', '', '', 2, 0, '', 1, 0, 'plugin:paramMappingRule:query', 1, '2022-05-25 18:08:07', '2022-05-25 18:08:07');
INSERT INTO "public"."resource" VALUES ('1529403932881850383', '1529403932781187085', 'SHENYU.BUTTON.PLUGIN.RULE.EDIT', '', '', '', 2, 0, '', 1, 0, 'plugin:paramMappingRule:edit', 1, '2022-05-25 18:08:07', '2022-05-25 18:08:07');
INSERT INTO "public"."resource" VALUES ('1529403932881850384', '1529403932781187085', 'SHENYU.BUTTON.PLUGIN.RULE.DELETE', '', '', '', 2, 0, '', 1, 0, 'plugin:paramMappingRule:delete', 1, '2022-05-25 18:08:07', '2022-05-25 18:08:07');
INSERT INTO "public"."resource" VALUES ('1529403932881850385', '1529403932781187085', 'SHENYU.BUTTON.PLUGIN.SYNCHRONIZE', '', '', '', 2, 0, '', 1, 0, 'plugin:paramMapping:modify', 1, '2022-05-25 18:08:07', '2022-05-25 18:08:07');
INSERT INTO "public"."resource" VALUES ('1529403932881850386', '1529403932781187086', 'SHENYU.BUTTON.PLUGIN.SELECTOR.ADD', '', '', '', 2, 0, '', 1, 0, 'plugin:modifyResponseSelector:add', 1, '2022-05-25 18:08:07', '2022-05-25 18:08:07');
INSERT INTO "public"."resource" VALUES ('1529403932881850387', '1529403932781187086', 'SHENYU.BUTTON.PLUGIN.SELECTOR.QUERY', '', '', '', 2, 0, '', 1, 0, 'plugin:modifyResponseSelector:query', 1, '2022-05-25 18:08:07', '2022-05-25 18:08:07');
INSERT INTO "public"."resource" VALUES ('1529403932881850388', '1529403932781187086', 'SHENYU.BUTTON.PLUGIN.SELECTOR.EDIT', '', '', '', 2, 0, '', 1, 0, 'plugin:modifyResponseSelector:edit', 1, '2022-05-25 18:08:07', '2022-05-25 18:08:07');
INSERT INTO "public"."resource" VALUES ('1529403932881850389', '1529403932781187086', 'SHENYU.BUTTON.PLUGIN.SELECTOR.DELETE', '', '', '', 2, 0, '', 1, 0, 'plugin:modifyResponseSelector:delete', 1, '2022-05-25 18:08:07', '2022-05-25 18:08:07');
INSERT INTO "public"."resource" VALUES ('1529403932881850390', '1529403932781187086', 'SHENYU.BUTTON.PLUGIN.RULE.ADD', '', '', '', 2, 0, '', 1, 0, 'plugin:modifyResponseRule:add', 1, '2022-05-25 18:08:07', '2022-05-25 18:08:07');
INSERT INTO "public"."resource" VALUES ('1529403932881850391', '1529403932781187086', 'SHENYU.BUTTON.PLUGIN.RULE.QUERY', '', '', '', 2, 0, '', 1, 0, 'plugin:modifyResponseRule:query', 1, '2022-05-25 18:08:07', '2022-05-25 18:08:07');
INSERT INTO "public"."resource" VALUES ('1529403932881850392', '1529403932781187086', 'SHENYU.BUTTON.PLUGIN.RULE.EDIT', '', '', '', 2, 0, '', 1, 0, 'plugin:modifyResponseRule:edit', 1, '2022-05-25 18:08:07', '2022-05-25 18:08:07');
INSERT INTO "public"."resource" VALUES ('1529403932881850393', '1529403932781187086', 'SHENYU.BUTTON.PLUGIN.RULE.DELETE', '', '', '', 2, 0, '', 1, 0, 'plugin:modifyResponseRule:delete', 1, '2022-05-25 18:08:07', '2022-05-25 18:08:07');
INSERT INTO "public"."resource" VALUES ('1529403932881850394', '1529403932781187086', 'SHENYU.BUTTON.PLUGIN.SYNCHRONIZE', '', '', '', 2, 0, '', 1, 0, 'plugin:modifyResponse:modify', 1, '2022-05-25 18:08:07', '2022-05-25 18:08:07');
INSERT INTO "public"."resource" VALUES ('1529403932881850395', '1529403932781187087', 'SHENYU.BUTTON.PLUGIN.SELECTOR.ADD', '', '', '', 2, 0, '', 1, 0, 'plugin:cryptorRequestSelector:add', 1, '2022-05-25 18:08:07', '2022-05-25 18:08:07');
INSERT INTO "public"."resource" VALUES ('1529403932881850396', '1529403932781187087', 'SHENYU.BUTTON.PLUGIN.SELECTOR.QUERY', '', '', '', 2, 0, '', 1, 0, 'plugin:cryptorRequestSelector:query', 1, '2022-05-25 18:08:07', '2022-05-25 18:08:07');
INSERT INTO "public"."resource" VALUES ('1529403932881850397', '1529403932781187087', 'SHENYU.BUTTON.PLUGIN.SELECTOR.EDIT', '', '', '', 2, 0, '', 1, 0, 'plugin:cryptorRequestSelector:edit', 1, '2022-05-25 18:08:07', '2022-05-25 18:08:07');
INSERT INTO "public"."resource" VALUES ('1529403932881850398', '1529403932781187087', 'SHENYU.BUTTON.PLUGIN.SELECTOR.DELETE', '', '', '', 2, 0, '', 1, 0, 'plugin:cryptorRequestSelector:delete', 1, '2022-05-25 18:08:07', '2022-05-25 18:08:07');
INSERT INTO "public"."resource" VALUES ('1529403932881850399', '1529403932781187087', 'SHENYU.BUTTON.PLUGIN.RULE.ADD', '', '', '', 2, 0, '', 1, 0, 'plugin:cryptorRequestRule:add', 1, '2022-05-25 18:08:07', '2022-05-25 18:08:07');
INSERT INTO "public"."resource" VALUES ('1529403932881850400', '1529403932781187087', 'SHENYU.BUTTON.PLUGIN.RULE.QUERY', '', '', '', 2, 0, '', 1, 0, 'plugin:cryptorRequestRule:query', 1, '2022-05-25 18:08:07', '2022-05-25 18:08:07');
INSERT INTO "public"."resource" VALUES ('1529403932881850401', '1529403932781187087', 'SHENYU.BUTTON.PLUGIN.RULE.EDIT', '', '', '', 2, 0, '', 1, 0, 'plugin:cryptorRequestRule:edit', 1, '2022-05-25 18:08:07', '2022-05-25 18:08:07');
INSERT INTO "public"."resource" VALUES ('1529403932881850402', '1529403932781187087', 'SHENYU.BUTTON.PLUGIN.RULE.DELETE', '', '', '', 2, 0, '', 1, 0, 'plugin:cryptorRequestRule:delete', 1, '2022-05-25 18:08:07', '2022-05-25 18:08:07');
INSERT INTO "public"."resource" VALUES ('1529403932881850403', '1529403932781187087', 'SHENYU.BUTTON.PLUGIN.SYNCHRONIZE', '', '', '', 2, 0, '', 1, 0, 'plugin:cryptorRequest:modify', 1, '2022-05-25 18:08:07', '2022-05-25 18:08:07');
INSERT INTO "public"."resource" VALUES ('1529403932881850404', '1529403932781187088', 'SHENYU.BUTTON.PLUGIN.SELECTOR.ADD', '', '', '', 2, 0, '', 1, 0, 'plugin:cryptorResponseSelector:add', 1, '2022-05-25 18:08:07', '2022-05-25 18:08:07');
INSERT INTO "public"."resource" VALUES ('1529403932881850405', '1529403932781187088', 'SHENYU.BUTTON.PLUGIN.SELECTOR.QUERY', '', '', '', 2, 0, '', 1, 0, 'plugin:cryptorResponseSelector:query', 1, '2022-05-25 18:08:07', '2022-05-25 18:08:07');
INSERT INTO "public"."resource" VALUES ('1529403932881850406', '1529403932781187088', 'SHENYU.BUTTON.PLUGIN.SELECTOR.EDIT', '', '', '', 2, 0, '', 1, 0, 'plugin:cryptorResponseSelector:edit', 1, '2022-05-25 18:08:07', '2022-05-25 18:08:07');
INSERT INTO "public"."resource" VALUES ('1529403932881850407', '1529403932781187088', 'SHENYU.BUTTON.PLUGIN.SELECTOR.DELETE', '', '', '', 2, 0, '', 1, 0, 'plugin:cryptorResponseSelector:delete', 1, '2022-05-25 18:08:07', '2022-05-25 18:08:07');
INSERT INTO "public"."resource" VALUES ('1529403932881850408', '1529403932781187088', 'SHENYU.BUTTON.PLUGIN.RULE.ADD', '', '', '', 2, 0, '', 1, 0, 'plugin:cryptorResponseRule:add', 1, '2022-05-25 18:08:07', '2022-05-25 18:08:07');
INSERT INTO "public"."resource" VALUES ('1529403932881850409', '1529403932781187088', 'SHENYU.BUTTON.PLUGIN.RULE.QUERY', '', '', '', 2, 0, '', 1, 0, 'plugin:cryptorResponseRule:query', 1, '2022-05-25 18:08:07', '2022-05-25 18:08:07');
INSERT INTO "public"."resource" VALUES ('1529403932881850410', '1529403932781187088', 'SHENYU.BUTTON.PLUGIN.RULE.EDIT', '', '', '', 2, 0, '', 1, 0, 'plugin:cryptorResponseRule:edit', 1, '2022-05-25 18:08:07', '2022-05-25 18:08:07');
INSERT INTO "public"."resource" VALUES ('1529403932881850411', '1529403932781187088', 'SHENYU.BUTTON.PLUGIN.RULE.DELETE', '', '', '', 2, 0, '', 1, 0, 'plugin:cryptorResponseRule:delete', 1, '2022-05-25 18:08:07', '2022-05-25 18:08:07');
INSERT INTO "public"."resource" VALUES ('1529403932881850412', '1529403932781187088', 'SHENYU.BUTTON.PLUGIN.SYNCHRONIZE', '', '', '', 2, 0, '', 1, 0, 'plugin:cryptorResponse:modify', 1, '2022-05-25 18:08:07', '2022-05-25 18:08:07');
INSERT INTO "public"."resource" VALUES ('1529403932881850413', '1529403932781187089', 'SHENYU.BUTTON.PLUGIN.SELECTOR.ADD', '', '', '', 2, 0, '', 1, 0, 'plugin:websocketSelector:add', 1, '2022-05-25 18:08:07', '2022-05-25 18:08:07');
INSERT INTO "public"."resource" VALUES ('1529403932881850414', '1529403932781187089', 'SHENYU.BUTTON.PLUGIN.SELECTOR.QUERY', '', '', '', 2, 0, '', 1, 0, 'plugin:websocketSelector:query', 1, '2022-05-25 18:08:07', '2022-05-25 18:08:07');
INSERT INTO "public"."resource" VALUES ('1529403932881850415', '1529403932781187089', 'SHENYU.BUTTON.PLUGIN.SELECTOR.EDIT', '', '', '', 2, 0, '', 1, 0, 'plugin:websocketSelector:edit', 1, '2022-05-25 18:08:07', '2022-05-25 18:08:07');
INSERT INTO "public"."resource" VALUES ('1529403932881850416', '1529403932781187089', 'SHENYU.BUTTON.PLUGIN.SELECTOR.DELETE', '', '', '', 2, 0, '', 1, 0, 'plugin:websocketSelector:delete', 1, '2022-05-25 18:08:07', '2022-05-25 18:08:07');
INSERT INTO "public"."resource" VALUES ('1529403932881850417', '1529403932781187089', 'SHENYU.BUTTON.PLUGIN.RULE.ADD', '', '', '', 2, 0, '', 1, 0, 'plugin:websocketRule:add', 1, '2022-05-25 18:08:07', '2022-05-25 18:08:07');
INSERT INTO "public"."resource" VALUES ('1529403932881850418', '1529403932781187089', 'SHENYU.BUTTON.PLUGIN.RULE.QUERY', '', '', '', 2, 0, '', 1, 0, 'plugin:websocketRule:query', 1, '2022-05-25 18:08:07', '2022-05-25 18:08:07');
INSERT INTO "public"."resource" VALUES ('1529403932881850419', '1529403932781187089', 'SHENYU.BUTTON.PLUGIN.RULE.EDIT', '', '', '', 2, 0, '', 1, 0, 'plugin:websocketRule:edit', 1, '2022-05-25 18:08:07', '2022-05-25 18:08:07');
INSERT INTO "public"."resource" VALUES ('1529403932881850420', '1529403932781187089', 'SHENYU.BUTTON.PLUGIN.RULE.DELETE', '', '', '', 2, 0, '', 1, 0, 'plugin:websocketRule:delete', 1, '2022-05-25 18:08:07', '2022-05-25 18:08:07');
INSERT INTO "public"."resource" VALUES ('1529403932881850421', '1529403932781187089', 'SHENYU.BUTTON.PLUGIN.SYNCHRONIZE', '', '', '', 2, 0, '', 1, 0, 'plugin:websocket:modify', 1, '2022-05-25 18:08:07', '2022-05-25 18:08:07');
INSERT INTO "public"."resource" VALUES ('1529403932881850422', '1529403932781187090', 'SHENYU.BUTTON.PLUGIN.SELECTOR.ADD', '', '', '', 2, 0, '', 1, 0, 'plugin:rewriteSelector:add', 1, '2022-05-25 18:08:07', '2022-05-25 18:08:07');
INSERT INTO "public"."resource" VALUES ('1529403932881850423', '1529403932781187090', 'SHENYU.BUTTON.PLUGIN.SELECTOR.QUERY', '', '', '', 2, 0, '', 1, 0, 'plugin:rewriteSelector:query', 1, '2022-05-25 18:08:07', '2022-05-25 18:08:07');
INSERT INTO "public"."resource" VALUES ('1529403932881850424', '1529403932781187090', 'SHENYU.BUTTON.PLUGIN.SELECTOR.EDIT', '', '', '', 2, 0, '', 1, 0, 'plugin:rewriteSelector:edit', 1, '2022-05-25 18:08:07', '2022-05-25 18:08:07');
INSERT INTO "public"."resource" VALUES ('1529403932881850425', '1529403932781187090', 'SHENYU.BUTTON.PLUGIN.SELECTOR.DELETE', '', '', '', 2, 0, '', 1, 0, 'plugin:rewriteSelector:delete', 1, '2022-05-25 18:08:07', '2022-05-25 18:08:07');
INSERT INTO "public"."resource" VALUES ('1529403932881850426', '1529403932781187090', 'SHENYU.BUTTON.PLUGIN.RULE.ADD', '', '', '', 2, 0, '', 1, 0, 'plugin:rewriteRule:add', 1, '2022-05-25 18:08:07', '2022-05-25 18:08:07');
INSERT INTO "public"."resource" VALUES ('1529403932881850427', '1529403932781187090', 'SHENYU.BUTTON.PLUGIN.RULE.QUERY', '', '', '', 2, 0, '', 1, 0, 'plugin:rewriteRule:query', 1, '2022-05-25 18:08:07', '2022-05-25 18:08:07');
INSERT INTO "public"."resource" VALUES ('1529403932881850428', '1529403932781187090', 'SHENYU.BUTTON.PLUGIN.RULE.EDIT', '', '', '', 2, 0, '', 1, 0, 'plugin:rewriteRule:edit', 1, '2022-05-25 18:08:07', '2022-05-25 18:08:07');
INSERT INTO "public"."resource" VALUES ('1529403932881850429', '1529403932781187090', 'SHENYU.BUTTON.PLUGIN.RULE.DELETE', '', '', '', 2, 0, '', 1, 0, 'plugin:rewriteRule:delete', 1, '2022-05-25 18:08:07', '2022-05-25 18:08:07');
INSERT INTO "public"."resource" VALUES ('1529403932881850430', '1529403932781187090', 'SHENYU.BUTTON.PLUGIN.SYNCHRONIZE', '', '', '', 2, 0, '', 1, 0, 'plugin:rewrite:modify', 1, '2022-05-25 18:08:07', '2022-05-25 18:08:07');
INSERT INTO "public"."resource" VALUES ('1529403932881850431', '1529403932781187091', 'SHENYU.BUTTON.PLUGIN.SELECTOR.ADD', '', '', '', 2, 0, '', 1, 0, 'plugin:rateLimiterSelector:add', 1, '2022-05-25 18:08:07', '2022-05-25 18:08:07');
INSERT INTO "public"."resource" VALUES ('1529403932881850432', '1529403932781187091', 'SHENYU.BUTTON.PLUGIN.SELECTOR.QUERY', '', '', '', 2, 0, '', 1, 0, 'plugin:rateLimiterSelector:query', 1, '2022-05-25 18:08:07', '2022-05-25 18:08:07');
INSERT INTO "public"."resource" VALUES ('1529403932881850433', '1529403932781187091', 'SHENYU.BUTTON.PLUGIN.SELECTOR.EDIT', '', '', '', 2, 0, '', 1, 0, 'plugin:rateLimiterSelector:edit', 1, '2022-05-25 18:08:07', '2022-05-25 18:08:07');
INSERT INTO "public"."resource" VALUES ('1529403932881850434', '1529403932781187091', 'SHENYU.BUTTON.PLUGIN.SELECTOR.DELETE', '', '', '', 2, 0, '', 1, 0, 'plugin:rateLimiterSelector:delete', 1, '2022-05-25 18:08:07', '2022-05-25 18:08:07');
INSERT INTO "public"."resource" VALUES ('1529403932881850435', '1529403932781187091', 'SHENYU.BUTTON.PLUGIN.RULE.ADD', '', '', '', 2, 0, '', 1, 0, 'plugin:rateLimiterRule:add', 1, '2022-05-25 18:08:07', '2022-05-25 18:08:07');
INSERT INTO "public"."resource" VALUES ('1529403932881850436', '1529403932781187091', 'SHENYU.BUTTON.PLUGIN.RULE.QUERY', '', '', '', 2, 0, '', 1, 0, 'plugin:rateLimiterRule:query', 1, '2022-05-25 18:08:07', '2022-05-25 18:08:07');
INSERT INTO "public"."resource" VALUES ('1529403932881850437', '1529403932781187091', 'SHENYU.BUTTON.PLUGIN.RULE.EDIT', '', '', '', 2, 0, '', 1, 0, 'plugin:rateLimiterRule:edit', 1, '2022-05-25 18:08:07', '2022-05-25 18:08:07');
INSERT INTO "public"."resource" VALUES ('1529403932881850438', '1529403932781187091', 'SHENYU.BUTTON.PLUGIN.RULE.DELETE', '', '', '', 2, 0, '', 1, 0, 'plugin:rateLimiterRule:delete', 1, '2022-05-25 18:08:07', '2022-05-25 18:08:07');
INSERT INTO "public"."resource" VALUES ('1529403932881850439', '1529403932781187091', 'SHENYU.BUTTON.PLUGIN.SYNCHRONIZE', '', '', '', 2, 0, '', 1, 0, 'plugin:rateLimiter:modify', 1, '2022-05-25 18:08:07', '2022-05-25 18:08:07');
INSERT INTO "public"."resource" VALUES ('1529403932881850440', '1529403932781187092', 'SHENYU.BUTTON.PLUGIN.SELECTOR.ADD', '', '', '', 2, 0, '', 1, 0, 'plugin:divideSelector:add', 1, '2022-05-25 18:08:07', '2022-05-25 18:08:07');
INSERT INTO "public"."resource" VALUES ('1529403932881850441', '1529403932781187092', 'SHENYU.BUTTON.PLUGIN.SELECTOR.QUERY', '', '', '', 2, 0, '', 1, 0, 'plugin:divideSelector:query', 1, '2022-05-25 18:08:07', '2022-05-25 18:08:07');
INSERT INTO "public"."resource" VALUES ('1529403932881850442', '1529403932781187092', 'SHENYU.BUTTON.PLUGIN.SELECTOR.EDIT', '', '', '', 2, 0, '', 1, 0, 'plugin:divideSelector:edit', 1, '2022-05-25 18:08:07', '2022-05-25 18:08:07');
INSERT INTO "public"."resource" VALUES ('1529403932881850443', '1529403932781187092', 'SHENYU.BUTTON.PLUGIN.SELECTOR.DELETE', '', '', '', 2, 0, '', 1, 0, 'plugin:divideSelector:delete', 1, '2022-05-25 18:08:07', '2022-05-25 18:08:07');
INSERT INTO "public"."resource" VALUES ('1529403932881850444', '1529403932781187092', 'SHENYU.BUTTON.PLUGIN.RULE.ADD', '', '', '', 2, 0, '', 1, 0, 'plugin:divideRule:add', 1, '2022-05-25 18:08:07', '2022-05-25 18:08:07');
INSERT INTO "public"."resource" VALUES ('1529403932881850445', '1529403932781187092', 'SHENYU.BUTTON.PLUGIN.RULE.QUERY', '', '', '', 2, 0, '', 1, 0, 'plugin:divideRule:query', 1, '2022-05-25 18:08:07', '2022-05-25 18:08:07');
INSERT INTO "public"."resource" VALUES ('1529403932881850446', '1529403932781187092', 'SHENYU.BUTTON.PLUGIN.RULE.EDIT', '', '', '', 2, 0, '', 1, 0, 'plugin:divideRule:edit', 1, '2022-05-25 18:08:07', '2022-05-25 18:08:07');
INSERT INTO "public"."resource" VALUES ('1529403932881850447', '1529403932781187092', 'SHENYU.BUTTON.PLUGIN.RULE.DELETE', '', '', '', 2, 0, '', 1, 0, 'plugin:divideRule:delete', 1, '2022-05-25 18:08:07', '2022-05-25 18:08:07');
INSERT INTO "public"."resource" VALUES ('1529403932881850448', '1529403932781187092', 'SHENYU.BUTTON.PLUGIN.SYNCHRONIZE', '', '', '', 2, 0, '', 1, 0, 'plugin:divide:modify', 1, '2022-05-25 18:08:07', '2022-05-25 18:08:07');
INSERT INTO "public"."resource" VALUES ('1529403932881850449', '1529403932781187093', 'SHENYU.BUTTON.PLUGIN.SELECTOR.ADD', '', '', '', 2, 0, '', 1, 0, 'plugin:dubboSelector:add', 1, '2022-05-25 18:08:07', '2022-05-25 18:08:07');
INSERT INTO "public"."resource" VALUES ('1529403932881850450', '1529403932781187093', 'SHENYU.BUTTON.PLUGIN.SELECTOR.QUERY', '', '', '', 2, 0, '', 1, 0, 'plugin:dubboSelector:query', 1, '2022-05-25 18:08:07', '2022-05-25 18:08:07');
INSERT INTO "public"."resource" VALUES ('1529403932881850451', '1529403932781187093', 'SHENYU.BUTTON.PLUGIN.SELECTOR.EDIT', '', '', '', 2, 0, '', 1, 0, 'plugin:dubboSelector:edit', 1, '2022-05-25 18:08:07', '2022-05-25 18:08:07');
INSERT INTO "public"."resource" VALUES ('1529403932881850452', '1529403932781187093', 'SHENYU.BUTTON.PLUGIN.SELECTOR.DELETE', '', '', '', 2, 0, '', 1, 0, 'plugin:dubboSelector:delete', 1, '2022-05-25 18:08:07', '2022-05-25 18:08:07');
INSERT INTO "public"."resource" VALUES ('1529403932881850453', '1529403932781187093', 'SHENYU.BUTTON.PLUGIN.RULE.ADD', '', '', '', 2, 0, '', 1, 0, 'plugin:dubboRule:add', 1, '2022-05-25 18:08:07', '2022-05-25 18:08:07');
INSERT INTO "public"."resource" VALUES ('1529403932881850454', '1529403932781187093', 'SHENYU.BUTTON.PLUGIN.RULE.QUERY', '', '', '', 2, 0, '', 1, 0, 'plugin:dubboRule:query', 1, '2022-05-25 18:08:07', '2022-05-25 18:08:07');
INSERT INTO "public"."resource" VALUES ('1529403932881850455', '1529403932781187093', 'SHENYU.BUTTON.PLUGIN.RULE.EDIT', '', '', '', 2, 0, '', 1, 0, 'plugin:dubboRule:edit', 1, '2022-05-25 18:08:07', '2022-05-25 18:08:07');
INSERT INTO "public"."resource" VALUES ('1529403932881850456', '1529403932781187093', 'SHENYU.BUTTON.PLUGIN.RULE.DELETE', '', '', '', 2, 0, '', 1, 0, 'plugin:dubboRule:delete', 1, '2022-05-25 18:08:07', '2022-05-25 18:08:07');
INSERT INTO "public"."resource" VALUES ('1529403932881850457', '1529403932781187093', 'SHENYU.BUTTON.PLUGIN.SYNCHRONIZE', '', '', '', 2, 0, '', 1, 0, 'plugin:dubbo:modify', 1, '2022-05-25 18:08:07', '2022-05-25 18:08:07');
INSERT INTO "public"."resource" VALUES ('1529403932881850458', '1529403932781187094', 'SHENYU.BUTTON.PLUGIN.SELECTOR.ADD', '', '', '', 2, 0, '', 1, 0, 'plugin:springCloudSelector:add', 1, '2022-05-25 18:08:07', '2022-05-25 18:08:07');
INSERT INTO "public"."resource" VALUES ('1529403932881850459', '1529403932781187094', 'SHENYU.BUTTON.PLUGIN.SELECTOR.QUERY', '', '', '', 2, 0, '', 1, 0, 'plugin:springCloudSelector:query', 1, '2022-05-25 18:08:07', '2022-05-25 18:08:07');
INSERT INTO "public"."resource" VALUES ('1529403932881850460', '1529403932781187094', 'SHENYU.BUTTON.PLUGIN.SELECTOR.EDIT', '', '', '', 2, 0, '', 1, 0, 'plugin:springCloudSelector:edit', 1, '2022-05-25 18:08:07', '2022-05-25 18:08:07');
INSERT INTO "public"."resource" VALUES ('1529403932881850461', '1529403932781187094', 'SHENYU.BUTTON.PLUGIN.SELECTOR.DELETE', '', '', '', 2, 0, '', 1, 0, 'plugin:springCloudSelector:delete', 1, '2022-05-25 18:08:07', '2022-05-25 18:08:07');
INSERT INTO "public"."resource" VALUES ('1529403932881850462', '1529403932781187094', 'SHENYU.BUTTON.PLUGIN.RULE.ADD', '', '', '', 2, 0, '', 1, 0, 'plugin:springCloudRule:add', 1, '2022-05-25 18:08:07', '2022-05-25 18:08:07');
INSERT INTO "public"."resource" VALUES ('1529403932881850463', '1529403932781187094', 'SHENYU.BUTTON.PLUGIN.RULE.QUERY', '', '', '', 2, 0, '', 1, 0, 'plugin:springCloudRule:query', 1, '2022-05-25 18:08:07', '2022-05-25 18:08:07');
INSERT INTO "public"."resource" VALUES ('1529403932881850464', '1529403932781187094', 'SHENYU.BUTTON.PLUGIN.RULE.EDIT', '', '', '', 2, 0, '', 1, 0, 'plugin:springCloudRule:edit', 1, '2022-05-25 18:08:07', '2022-05-25 18:08:07');
INSERT INTO "public"."resource" VALUES ('1529403932881850465', '1529403932781187094', 'SHENYU.BUTTON.PLUGIN.RULE.DELETE', '', '', '', 2, 0, '', 1, 0, 'plugin:springCloudRule:delete', 1, '2022-05-25 18:08:07', '2022-05-25 18:08:07');
INSERT INTO "public"."resource" VALUES ('1529403932881850466', '1529403932781187094', 'SHENYU.BUTTON.PLUGIN.SYNCHRONIZE', '', '', '', 2, 0, '', 1, 0, 'plugin:springCloud:modify', 1, '2022-05-25 18:08:07', '2022-05-25 18:08:07');
INSERT INTO "public"."resource" VALUES ('1529403932881850467', '1529403932781187095', 'SHENYU.BUTTON.PLUGIN.SELECTOR.ADD', '', '', '', 2, 0, '', 1, 0, 'plugin:hystrixSelector:add', 1, '2022-05-25 18:08:07', '2022-05-25 18:08:07');
INSERT INTO "public"."resource" VALUES ('1529403932881850468', '1529403932781187095', 'SHENYU.BUTTON.PLUGIN.SELECTOR.QUERY', '', '', '', 2, 0, '', 1, 0, 'plugin:hystrixSelector:query', 1, '2022-05-25 18:08:07', '2022-05-25 18:08:07');
INSERT INTO "public"."resource" VALUES ('1529403932881850469', '1529403932781187095', 'SHENYU.BUTTON.PLUGIN.SELECTOR.EDIT', '', '', '', 2, 0, '', 1, 0, 'plugin:hystrixSelector:edit', 1, '2022-05-25 18:08:07', '2022-05-25 18:08:07');
INSERT INTO "public"."resource" VALUES ('1529403932881850470', '1529403932781187095', 'SHENYU.BUTTON.PLUGIN.SELECTOR.DELETE', '', '', '', 2, 0, '', 1, 0, 'plugin:hystrixSelector:delete', 1, '2022-05-25 18:08:07', '2022-05-25 18:08:07');
INSERT INTO "public"."resource" VALUES ('1529403932881850471', '1529403932781187095', 'SHENYU.BUTTON.PLUGIN.RULE.ADD', '', '', '', 2, 0, '', 1, 0, 'plugin:hystrixRule:add', 1, '2022-05-25 18:08:07', '2022-05-25 18:08:07');
INSERT INTO "public"."resource" VALUES ('1529403932881850472', '1529403932781187095', 'SHENYU.BUTTON.PLUGIN.RULE.QUERY', '', '', '', 2, 0, '', 1, 0, 'plugin:hystrixRule:query', 1, '2022-05-25 18:08:07', '2022-05-25 18:08:07');
INSERT INTO "public"."resource" VALUES ('1529403932881850473', '1529403932781187095', 'SHENYU.BUTTON.PLUGIN.RULE.EDIT', '', '', '', 2, 0, '', 1, 0, 'plugin:hystrixRule:edit', 1, '2022-05-25 18:08:07', '2022-05-25 18:08:07');
INSERT INTO "public"."resource" VALUES ('1529403932881850474', '1529403932781187095', 'SHENYU.BUTTON.PLUGIN.RULE.DELETE', '', '', '', 2, 0, '', 1, 0, 'plugin:hystrixRule:delete', 1, '2022-05-25 18:08:07', '2022-05-25 18:08:07');
INSERT INTO "public"."resource" VALUES ('1529403932881850475', '1529403932781187095', 'SHENYU.BUTTON.PLUGIN.SYNCHRONIZE', '', '', '', 2, 0, '', 1, 0, 'plugin:hystrix:modify', 1, '2022-05-25 18:08:07', '2022-05-25 18:08:07');
INSERT INTO "public"."resource" VALUES ('1529403932881850476', '1529403932781187096', 'SHENYU.BUTTON.PLUGIN.SELECTOR.ADD', '', '', '', 2, 0, '', 1, 0, 'plugin:generalContextSelector:add', 1, '2022-05-25 18:08:07', '2022-05-25 18:08:07');
INSERT INTO "public"."resource" VALUES ('1529403932881850477', '1529403932781187096', 'SHENYU.BUTTON.PLUGIN.SELECTOR.QUERY', '', '', '', 2, 0, '', 1, 0, 'plugin:generalContextSelector:query', 1, '2022-05-25 18:08:07', '2022-05-25 18:08:07');
INSERT INTO "public"."resource" VALUES ('1529403932881850478', '1529403932781187096', 'SHENYU.BUTTON.PLUGIN.SELECTOR.EDIT', '', '', '', 2, 0, '', 1, 0, 'plugin:generalContextSelector:edit', 1, '2022-05-25 18:08:07', '2022-05-25 18:08:07');
INSERT INTO "public"."resource" VALUES ('1529403932881850479', '1529403932781187096', 'SHENYU.BUTTON.PLUGIN.SELECTOR.DELETE', '', '', '', 2, 0, '', 1, 0, 'plugin:generalContextSelector:delete', 1, '2022-05-25 18:08:07', '2022-05-25 18:08:07');
INSERT INTO "public"."resource" VALUES ('1529403932881850480', '1529403932781187096', 'SHENYU.BUTTON.PLUGIN.RULE.ADD', '', '', '', 2, 0, '', 1, 0, 'plugin:generalContextRule:add', 1, '2022-05-25 18:08:07', '2022-05-25 18:08:07');
INSERT INTO "public"."resource" VALUES ('1529403932881850481', '1529403932781187096', 'SHENYU.BUTTON.PLUGIN.RULE.QUERY', '', '', '', 2, 0, '', 1, 0, 'plugin:generalContextRule:query', 1, '2022-05-25 18:08:07', '2022-05-25 18:08:07');
INSERT INTO "public"."resource" VALUES ('1529403932881850482', '1529403932781187096', 'SHENYU.BUTTON.PLUGIN.RULE.EDIT', '', '', '', 2, 0, '', 1, 0, 'plugin:generalContextRule:edit', 1, '2022-05-25 18:08:07', '2022-05-25 18:08:07');
INSERT INTO "public"."resource" VALUES ('1529403932881850483', '1529403932781187096', 'SHENYU.BUTTON.PLUGIN.RULE.DELETE', '', '', '', 2, 0, '', 1, 0, 'plugin:generalContextRule:delete', 1, '2022-05-25 18:08:07', '2022-05-25 18:08:07');
INSERT INTO "public"."resource" VALUES ('1529403932881850484', '1529403932781187096', 'SHENYU.BUTTON.PLUGIN.SYNCHRONIZE', '', '', '', 2, 0, '', 1, 0, 'plugin:generalContext:modify', 1, '2022-05-25 18:08:07', '2022-05-25 18:08:07');
INSERT INTO "public"."resource" VALUES ('1529403932881850485', '1529403932781187097', 'SHENYU.BUTTON.PLUGIN.SELECTOR.ADD', '', '', '', 2, 0, '', 1, 0, 'plugin:mqttSelector:add', 1, '2022-05-25 18:08:07', '2022-05-25 18:08:07');
INSERT INTO "public"."resource" VALUES ('1529403932881850486', '1529403932781187097', 'SHENYU.BUTTON.PLUGIN.SELECTOR.QUERY', '', '', '', 2, 0, '', 1, 0, 'plugin:mqttSelector:query', 1, '2022-05-25 18:08:07', '2022-05-25 18:08:07');
INSERT INTO "public"."resource" VALUES ('1529403932881850487', '1529403932781187097', 'SHENYU.BUTTON.PLUGIN.SELECTOR.EDIT', '', '', '', 2, 0, '', 1, 0, 'plugin:mqttSelector:edit', 1, '2022-05-25 18:08:07', '2022-05-25 18:08:07');
INSERT INTO "public"."resource" VALUES ('1529403932881850488', '1529403932781187097', 'SHENYU.BUTTON.PLUGIN.SELECTOR.DELETE', '', '', '', 2, 0, '', 1, 0, 'plugin:mqttSelector:delete', 1, '2022-05-25 18:08:07', '2022-05-25 18:08:07');
INSERT INTO "public"."resource" VALUES ('1529403932881850489', '1529403932781187097', 'SHENYU.BUTTON.PLUGIN.RULE.ADD', '', '', '', 2, 0, '', 1, 0, 'plugin:mqttRule:add', 1, '2022-05-25 18:08:07', '2022-05-25 18:08:07');
INSERT INTO "public"."resource" VALUES ('1529403932881850490', '1529403932781187097', 'SHENYU.BUTTON.PLUGIN.RULE.QUERY', '', '', '', 2, 0, '', 1, 0, 'plugin:mqttRule:query', 1, '2022-05-25 18:08:07', '2022-05-25 18:08:07');
INSERT INTO "public"."resource" VALUES ('1529403932881850491', '1529403932781187097', 'SHENYU.BUTTON.PLUGIN.RULE.EDIT', '', '', '', 2, 0, '', 1, 0, 'plugin:mqttRule:edit', 1, '2022-05-25 18:08:07', '2022-05-25 18:08:07');
INSERT INTO "public"."resource" VALUES ('1529403932881850492', '1529403932781187097', 'SHENYU.BUTTON.PLUGIN.RULE.DELETE', '', '', '', 2, 0, '', 1, 0, 'plugin:mqttRule:delete', 1, '2022-05-25 18:08:07', '2022-05-25 18:08:07');
INSERT INTO "public"."resource" VALUES ('1529403932881850493', '1529403932781187097', 'SHENYU.BUTTON.PLUGIN.SYNCHRONIZE', '', '', '', 2, 0, '', 1, 0, 'plugin:mqtt:modify', 1, '2022-05-25 18:08:07', '2022-05-25 18:08:07');
INSERT INTO "public"."resource" VALUES ('1529403932881850494', '1529403932781187098', 'SHENYU.BUTTON.PLUGIN.SELECTOR.ADD', '', '', '', 2, 0, '', 1, 0, 'plugin:loggingRocketMQSelector:add', 1, '2022-05-25 18:08:07', '2022-05-25 18:08:07');
INSERT INTO "public"."resource" VALUES ('1529403932881850495', '1529403932781187098', 'SHENYU.BUTTON.PLUGIN.SELECTOR.QUERY', '', '', '', 2, 0, '', 1, 0, 'plugin:loggingRocketMQSelector:query', 1, '2022-05-25 18:08:07', '2022-05-25 18:08:07');
INSERT INTO "public"."resource" VALUES ('1529403932881850496', '1529403932781187098', 'SHENYU.BUTTON.PLUGIN.SELECTOR.EDIT', '', '', '', 2, 0, '', 1, 0, 'plugin:loggingRocketMQSelector:edit', 1, '2022-05-25 18:08:07', '2022-05-25 18:08:07');
INSERT INTO "public"."resource" VALUES ('1529403932881850497', '1529403932781187098', 'SHENYU.BUTTON.PLUGIN.SELECTOR.DELETE', '', '', '', 2, 0, '', 1, 0, 'plugin:loggingRocketMQSelector:delete', 1, '2022-05-25 18:08:07', '2022-05-25 18:08:07');
INSERT INTO "public"."resource" VALUES ('1529403932881850498', '1529403932781187098', 'SHENYU.BUTTON.PLUGIN.RULE.ADD', '', '', '', 2, 0, '', 1, 0, 'plugin:loggingRocketMQRule:add', 1, '2022-05-25 18:08:07', '2022-05-25 18:08:07');
INSERT INTO "public"."resource" VALUES ('1529403932881850499', '1529403932781187098', 'SHENYU.BUTTON.PLUGIN.RULE.QUERY', '', '', '', 2, 0, '', 1, 0, 'plugin:loggingRocketMQRule:query', 1, '2022-05-25 18:08:07', '2022-05-25 18:08:07');
INSERT INTO "public"."resource" VALUES ('1529403932881850500', '1529403932781187098', 'SHENYU.BUTTON.PLUGIN.RULE.EDIT', '', '', '', 2, 0, '', 1, 0, 'plugin:loggingRocketMQRule:edit', 1, '2022-05-25 18:08:07', '2022-05-25 18:08:07');
INSERT INTO "public"."resource" VALUES ('1529403932881850501', '1529403932781187098', 'SHENYU.BUTTON.PLUGIN.RULE.DELETE', '', '', '', 2, 0, '', 1, 0, 'plugin:loggingRocketMQRule:delete', 1, '2022-05-25 18:08:07', '2022-05-25 18:08:07');
INSERT INTO "public"."resource" VALUES ('1529403932881850502', '1529403932781187098', 'SHENYU.BUTTON.PLUGIN.SYNCHRONIZE', '', '', '', 2, 0, '', 1, 0, 'plugin:loggingRocketMQ:modify', 1, '2022-05-25 18:08:07', '2022-05-25 18:08:07');
INSERT INTO "public"."resource" VALUES ('1529403932881850503', '1529403932781187099', 'SHENYU.BUTTON.PLUGIN.SELECTOR.ADD', '', '', '', 2, 0, '', 1, 0, 'plugin:cacheSelector:add', 1, '2022-05-25 18:08:07', '2022-05-25 18:08:07');
INSERT INTO "public"."resource" VALUES ('1529403932881850504', '1529403932781187099', 'SHENYU.BUTTON.PLUGIN.SELECTOR.QUERY', '', '', '', 2, 0, '', 1, 0, 'plugin:cacheSelector:query', 1, '2022-05-25 18:08:07', '2022-05-25 18:08:07');
INSERT INTO "public"."resource" VALUES ('1529403932881850505', '1529403932781187099', 'SHENYU.BUTTON.PLUGIN.SELECTOR.EDIT', '', '', '', 2, 0, '', 1, 0, 'plugin:cacheSelector:edit', 1, '2022-05-25 18:08:07', '2022-05-25 18:08:07');
INSERT INTO "public"."resource" VALUES ('1529403932881850506', '1529403932781187099', 'SHENYU.BUTTON.PLUGIN.SELECTOR.DELETE', '', '', '', 2, 0, '', 1, 0, 'plugin:cacheSelector:delete', 1, '2022-05-25 18:08:07', '2022-05-25 18:08:07');
INSERT INTO "public"."resource" VALUES ('1529403932881850507', '1529403932781187099', 'SHENYU.BUTTON.PLUGIN.RULE.ADD', '', '', '', 2, 0, '', 1, 0, 'plugin:cacheRule:add', 1, '2022-05-25 18:08:07', '2022-05-25 18:08:07');
INSERT INTO "public"."resource" VALUES ('1529403932881850508', '1529403932781187099', 'SHENYU.BUTTON.PLUGIN.RULE.QUERY', '', '', '', 2, 0, '', 1, 0, 'plugin:cacheRule:query', 1, '2022-05-25 18:08:07', '2022-05-25 18:08:07');
INSERT INTO "public"."resource" VALUES ('1529403932881850509', '1529403932781187099', 'SHENYU.BUTTON.PLUGIN.RULE.EDIT', '', '', '', 2, 0, '', 1, 0, 'plugin:cacheRule:edit', 1, '2022-05-25 18:08:07', '2022-05-25 18:08:07');
INSERT INTO "public"."resource" VALUES ('1529403932881850510', '1529403932781187099', 'SHENYU.BUTTON.PLUGIN.RULE.DELETE', '', '', '', 2, 0, '', 1, 0, 'plugin:cacheRule:delete', 1, '2022-05-25 18:08:07', '2022-05-25 18:08:07');
INSERT INTO "public"."resource" VALUES ('1529403932881850511', '1529403932781187099', 'SHENYU.BUTTON.PLUGIN.SYNCHRONIZE', '', '', '', 2, 0, '', 1, 0, 'plugin:cache:modify', 1, '2022-05-25 18:08:07', '2022-05-25 18:08:07');
INSERT INTO "public"."resource" VALUES ('1534577121923309568', '', 'Document', '', '/document', '', 0, 3, 'file-text', 0, 0, '', 1, '2022-06-09 00:44:32', '2022-06-09 01:06:45');
INSERT INTO "public"."resource" VALUES ('1534585430311051264', '1534577121923309568', 'API document', '', '/document/apidoc', '', 1, 0, 'api', 0, 0, '', 1, '2022-06-09 01:17:32', '2022-06-09 01:17:32');
INSERT INTO "public"."resource" VALUES ('1534585531108564992', '1534585430311051264', 'send', '', '', '', 2, 0, '', 1, 0, 'document:apirun:send', 1, '2022-06-09 01:17:56', '2022-06-09 01:17:56');

-- ----------------------------
-- Table structure for role
-- ----------------------------
DROP TABLE IF EXISTS "public"."role";
CREATE TABLE "public"."role" (
                                 "id" varchar(128) COLLATE "pg_catalog"."default" NOT NULL,
                                 "role_name" varchar(32) COLLATE "pg_catalog"."default" NOT NULL,
                                 "description" varchar(255) COLLATE "pg_catalog"."default",
                                 "date_created" timestamp(6) NOT NULL DEFAULT timezone('UTC-8'::text, (now())::timestamp(0) without time zone),
                                 "date_updated" timestamp(6) NOT NULL DEFAULT timezone('UTC-8'::text, (now())::timestamp(0) without time zone)
)
;
COMMENT ON COLUMN "public"."role"."id" IS 'primary key id';
COMMENT ON COLUMN "public"."role"."role_name" IS 'role name';
COMMENT ON COLUMN "public"."role"."description" IS 'role describe';
COMMENT ON COLUMN "public"."role"."date_created" IS 'create time';
COMMENT ON COLUMN "public"."role"."date_updated" IS 'update time';
COMMENT ON TABLE "public"."role" IS 'role table';

-- ----------------------------
-- Records of role
-- ----------------------------
INSERT INTO "public"."role" VALUES ('1346358560427216896', 'super', 'Administrator', '2022-05-25 18:08:02', '2022-05-25 18:08:02');
INSERT INTO "public"."role" VALUES ('1385482862971723776', 'default', 'Standard', '2022-05-25 18:08:02', '2022-05-25 18:08:02');

-- ----------------------------
-- Table structure for rule
-- ----------------------------
DROP TABLE IF EXISTS "public"."rule";
CREATE TABLE "public"."rule" (
                                 "id" varchar(128) COLLATE "pg_catalog"."default" NOT NULL,
                                 "selector_id" varchar(128) COLLATE "pg_catalog"."default" NOT NULL,
                                 "match_mode" int4 NOT NULL,
                                 "name" varchar(128) COLLATE "pg_catalog"."default" NOT NULL,
                                 "enabled" int2 NOT NULL,
                                 "loged" int2 NOT NULL,
                                 "sort" int4 NOT NULL,
                                 "handle" varchar(1024) COLLATE "pg_catalog"."default",
                                 "date_created" timestamp(6) NOT NULL DEFAULT timezone('UTC-8'::text, (now())::timestamp(0) without time zone),
                                 "date_updated" timestamp(6) NOT NULL DEFAULT timezone('UTC-8'::text, (now())::timestamp(0) without time zone)
)
;
COMMENT ON COLUMN "public"."rule"."id" IS 'primary key id';
COMMENT ON COLUMN "public"."rule"."selector_id" IS 'selector id';
COMMENT ON COLUMN "public"."rule"."match_mode" IS 'matching mode (0 and 1 or)';
COMMENT ON COLUMN "public"."rule"."name" IS 'rule name';
COMMENT ON COLUMN "public"."rule"."enabled" IS 'whether to open (0 close, 1 open) ';
COMMENT ON COLUMN "public"."rule"."loged" IS 'whether to log or not (0 no print, 1 print) ';
COMMENT ON COLUMN "public"."rule"."sort" IS 'sort';
COMMENT ON COLUMN "public"."rule"."handle" IS 'processing logic (here for different plug-ins, there will be different fields to identify different processes, all data in JSON format is stored)';
COMMENT ON COLUMN "public"."rule"."date_created" IS 'create time';
COMMENT ON COLUMN "public"."rule"."date_updated" IS 'update time';

-- ----------------------------
-- Records of rule
-- ----------------------------

-- ----------------------------
-- Table structure for rule_condition
-- ----------------------------
DROP TABLE IF EXISTS "public"."rule_condition";
CREATE TABLE "public"."rule_condition" (
                                           "id" varchar(128) COLLATE "pg_catalog"."default" NOT NULL,
                                           "rule_id" varchar(128) COLLATE "pg_catalog"."default" NOT NULL,
                                           "param_type" varchar(64) COLLATE "pg_catalog"."default" NOT NULL,
                                           "operator" varchar(64) COLLATE "pg_catalog"."default" NOT NULL,
                                           "param_name" varchar(64) COLLATE "pg_catalog"."default" NOT NULL,
                                           "param_value" varchar(64) COLLATE "pg_catalog"."default" NOT NULL,
                                           "date_created" timestamp(6) NOT NULL DEFAULT timezone('UTC-8'::text, (now())::timestamp(0) without time zone),
                                           "date_updated" timestamp(6) NOT NULL DEFAULT timezone('UTC-8'::text, (now())::timestamp(0) without time zone)
)
;
COMMENT ON COLUMN "public"."rule_condition"."id" IS 'primary key id';
COMMENT ON COLUMN "public"."rule_condition"."rule_id" IS 'rule id';
COMMENT ON COLUMN "public"."rule_condition"."param_type" IS 'parameter type (post query uri, etc.)';
COMMENT ON COLUMN "public"."rule_condition"."operator" IS 'matching character (=> <like match)';
COMMENT ON COLUMN "public"."rule_condition"."param_name" IS 'parameter name';
COMMENT ON COLUMN "public"."rule_condition"."param_value" IS 'parameter value';
COMMENT ON COLUMN "public"."rule_condition"."date_created" IS 'create time';
COMMENT ON COLUMN "public"."rule_condition"."date_updated" IS 'update time';

-- ----------------------------
-- Records of rule_condition
-- ----------------------------

-- ----------------------------
-- Table structure for selector
-- ----------------------------
DROP TABLE IF EXISTS "public"."selector";
CREATE TABLE "public"."selector" (
                                     "id" varchar(128) COLLATE "pg_catalog"."default" NOT NULL,
                                     "plugin_id" varchar(128) COLLATE "pg_catalog"."default" NOT NULL,
                                     "name" varchar(64) COLLATE "pg_catalog"."default" NOT NULL,
                                     "match_mode" int4 NOT NULL,
                                     "type" int4 NOT NULL,
                                     "sort" int4 NOT NULL,
                                     "handle" varchar(1024) COLLATE "pg_catalog"."default",
                                     "enabled" int2 NOT NULL,
                                     "loged" int2 NOT NULL,
                                     "continued" int2 NOT NULL,
                                     "date_created" timestamp(6) NOT NULL DEFAULT timezone('UTC-8'::text, (now())::timestamp(0) without time zone),
                                     "date_updated" timestamp(6) NOT NULL DEFAULT timezone('UTC-8'::text, (now())::timestamp(0) without time zone)
)
;
COMMENT ON COLUMN "public"."selector"."id" IS 'primary key id varchar';
COMMENT ON COLUMN "public"."selector"."plugin_id" IS 'plugin id';
COMMENT ON COLUMN "public"."selector"."name" IS 'selector name';
COMMENT ON COLUMN "public"."selector"."match_mode" IS 'matching mode (0 and 1 or)';
COMMENT ON COLUMN "public"."selector"."type" IS 'type (0, full flow, 1 custom flow)';
COMMENT ON COLUMN "public"."selector"."sort" IS 'sort';
COMMENT ON COLUMN "public"."selector"."handle" IS 'processing logic (here for different plug-ins, there will be different fields to identify different processes, all data in JSON format is stored)';
COMMENT ON COLUMN "public"."selector"."enabled" IS 'whether to open (0 close, 1 open) ';
COMMENT ON COLUMN "public"."selector"."loged" IS 'whether to print the log (0 no print, 1 print) ';
COMMENT ON COLUMN "public"."selector"."continued" IS 'whether to continue execution';
COMMENT ON COLUMN "public"."selector"."date_created" IS 'create time';
COMMENT ON COLUMN "public"."selector"."date_updated" IS 'update time';

-- ----------------------------
-- Records of selector
-- ----------------------------

-- ----------------------------
-- Table structure for selector_condition
-- ----------------------------
DROP TABLE IF EXISTS "public"."selector_condition";
CREATE TABLE "public"."selector_condition" (
                                               "id" varchar(128) COLLATE "pg_catalog"."default" NOT NULL,
                                               "selector_id" varchar(128) COLLATE "pg_catalog"."default" NOT NULL,
                                               "param_type" varchar(64) COLLATE "pg_catalog"."default" NOT NULL,
                                               "operator" varchar(64) COLLATE "pg_catalog"."default" NOT NULL,
                                               "param_name" varchar(64) COLLATE "pg_catalog"."default" NOT NULL,
                                               "param_value" varchar(64) COLLATE "pg_catalog"."default" NOT NULL,
                                               "date_created" timestamp(6) NOT NULL DEFAULT timezone('UTC-8'::text, (now())::timestamp(0) without time zone),
                                               "date_updated" timestamp(6) NOT NULL DEFAULT timezone('UTC-8'::text, (now())::timestamp(0) without time zone)
)
;
COMMENT ON COLUMN "public"."selector_condition"."id" IS 'primary key id';
COMMENT ON COLUMN "public"."selector_condition"."selector_id" IS 'selector id';
COMMENT ON COLUMN "public"."selector_condition"."param_type" IS 'parameter type (to query uri, etc.)';
COMMENT ON COLUMN "public"."selector_condition"."operator" IS 'matching character (=> <like matching)';
COMMENT ON COLUMN "public"."selector_condition"."param_name" IS 'parameter name';
COMMENT ON COLUMN "public"."selector_condition"."param_value" IS 'parameter value';
COMMENT ON COLUMN "public"."selector_condition"."date_created" IS 'create time';
COMMENT ON COLUMN "public"."selector_condition"."date_updated" IS 'update time';

-- ----------------------------
-- Records of selector_condition
-- ----------------------------

-- ----------------------------
-- Table structure for shenyu_dict
-- ----------------------------
DROP TABLE IF EXISTS "public"."shenyu_dict";
CREATE TABLE "public"."shenyu_dict" (
                                        "id" varchar(128) NOT NULL DEFAULT nextval('shenyu_dict_id_seq'::regclass),
                                        "type" varchar(100) COLLATE "pg_catalog"."default" NOT NULL,
                                        "dict_code" varchar(100) COLLATE "pg_catalog"."default" NOT NULL,
                                        "dict_name" varchar(100) COLLATE "pg_catalog"."default" NOT NULL,
                                        "dict_value" varchar(100) COLLATE "pg_catalog"."default",
                                        "desc" varchar(255) COLLATE "pg_catalog"."default",
                                        "sort" int4 NOT NULL,
                                        "enabled" int2,
                                        "date_created" timestamp(6) NOT NULL DEFAULT timezone('UTC-8'::text, (now())::timestamp(0) without time zone),
                                        "date_updated" timestamp(6) NOT NULL DEFAULT timezone('UTC-8'::text, (now())::timestamp(0) without time zone)
)
;
COMMENT ON COLUMN "public"."shenyu_dict"."id" IS 'primary key id';
COMMENT ON COLUMN "public"."shenyu_dict"."type" IS 'type';
COMMENT ON COLUMN "public"."shenyu_dict"."dict_code" IS 'dictionary encoding';
COMMENT ON COLUMN "public"."shenyu_dict"."dict_name" IS 'dictionary name';
COMMENT ON COLUMN "public"."shenyu_dict"."dict_value" IS 'dictionary value';
COMMENT ON COLUMN "public"."shenyu_dict"."desc" IS 'dictionary description or remarks';
COMMENT ON COLUMN "public"."shenyu_dict"."sort" IS 'sort';
COMMENT ON COLUMN "public"."shenyu_dict"."enabled" IS 'whether it is enabled (0 close, 1 open) ';
COMMENT ON COLUMN "public"."shenyu_dict"."date_created" IS 'create time';
COMMENT ON COLUMN "public"."shenyu_dict"."date_updated" IS 'update time';

-- ----------------------------
-- Records of shenyu_dict
-- ----------------------------
INSERT INTO "public"."shenyu_dict" VALUES ('1529403902796107776', 'degradeRuleGrade', 'DEGRADE_GRADE_RT', 'slow call ratio', '0', 'degrade type-slow call ratio', 1, 1, '2022-05-25 18:08:02', '2022-05-25 18:08:02');
INSERT INTO "public"."shenyu_dict" VALUES ('1529403902796107777', 'degradeRuleGrade', 'DEGRADE_GRADE_EXCEPTION_RATIO', 'exception ratio', '1', 'degrade type-abnormal ratio', 0, 1, '2022-05-25 18:08:02', '2022-05-25 18:08:02');
INSERT INTO "public"."shenyu_dict" VALUES ('1529403902796107778', 'degradeRuleGrade', 'DEGRADE_GRADE_EXCEPTION_COUNT', 'exception number strategy', '2', 'degrade type-abnormal number strategy', 2, 1, '2022-05-25 18:08:02', '2022-05-25 18:08:02');
INSERT INTO "public"."shenyu_dict" VALUES ('1529403902796107779', 'flowRuleGrade', 'FLOW_GRADE_QPS', 'QPS', '1', 'grade type-QPS', 0, 1, '2022-05-25 18:08:02', '2022-05-25 18:08:02');
INSERT INTO "public"."shenyu_dict" VALUES ('1529403902796107780', 'flowRuleGrade', 'FLOW_GRADE_THREAD', 'number of concurrent threads', '0', 'degrade type-number of concurrent threads', 1, 1, '2022-05-25 18:08:02', '2022-05-25 18:08:02');
INSERT INTO "public"."shenyu_dict" VALUES ('1529403902796107781', 'flowRuleControlBehavior', 'CONTROL_BEHAVIOR_DEFAULT', 'direct rejection by default', '0', 'control behavior-direct rejection by default', 0, 1, '2022-05-25 18:08:02', '2022-05-25 18:08:02');
INSERT INTO "public"."shenyu_dict" VALUES ('1529403902796107782', 'flowRuleControlBehavior', 'CONTROL_BEHAVIOR_WARM_UP', 'warm up', '1', 'control behavior-warm up', 1, 1, '2022-05-25 18:08:02', '2022-05-25 18:08:02');
INSERT INTO "public"."shenyu_dict" VALUES ('1529403902796107783', 'flowRuleControlBehavior', 'CONTROL_BEHAVIOR_RATE_LIMITER', 'constant speed queuing', '2', 'control behavior-uniform speed queuing', 2, 1, '2022-05-25 18:08:02', '2022-05-25 18:08:02');
INSERT INTO "public"."shenyu_dict" VALUES ('1529403902796107784', 'flowRuleControlBehavior', 'CONTROL_BEHAVIOR_WARM_UP_RATE_LIMITER', 'preheating uniformly queued', '3', 'control behavior-preheating uniformly queued', 3, 1, '2022-05-25 18:08:02', '2022-05-25 18:08:02');
INSERT INTO "public"."shenyu_dict" VALUES ('1529403902796107785', 'permission', 'REJECT', 'reject', 'reject', 'reject', 0, 1, '2022-05-25 18:08:02', '2022-05-25 18:08:02');
INSERT INTO "public"."shenyu_dict" VALUES ('1529403902796107786', 'permission', 'ALLOW', 'allow', 'allow', 'allow', 1, 1, '2022-05-25 18:08:02', '2022-05-25 18:08:02');
INSERT INTO "public"."shenyu_dict" VALUES ('1529403902796107787', 'algorithmName', 'ALGORITHM_SLIDINGWINDOW', 'slidingWindow', 'slidingWindow', 'Sliding window algorithm', 0, 1, '2022-05-25 18:08:02', '2022-05-25 18:08:02');
INSERT INTO "public"."shenyu_dict" VALUES ('1529403902796107788', 'algorithmName', 'ALGORITHM_LEAKYBUCKET', 'leakyBucket', 'leakyBucket', 'Leaky bucket algorithm', 1, 1, '2022-05-25 18:08:02', '2022-05-25 18:08:02');
INSERT INTO "public"."shenyu_dict" VALUES ('1529403902796107789', 'algorithmName', 'ALGORITHM_CONCURRENT', 'concurrent', 'concurrent', 'Concurrent algorithm', 2, 1, '2022-05-25 18:08:02', '2022-05-25 18:08:02');
INSERT INTO "public"."shenyu_dict" VALUES ('1529403902796107790', 'algorithmName', 'ALGORITHM_TOKENBUCKET', 'tokenBucket', 'tokenBucket', 'Token bucket algorithm', 3, 1, '2022-05-25 18:08:02', '2022-05-25 18:08:02');
INSERT INTO "public"."shenyu_dict" VALUES ('1529403902796107791', 'loadBalance', 'LOAD_BALANCE', 'roundRobin', 'roundRobin', 'roundRobin', 2, 1, '2022-05-25 18:08:02', '2022-05-25 18:08:02');
INSERT INTO "public"."shenyu_dict" VALUES ('1529403902796107792', 'loadBalance', 'LOAD_BALANCE', 'random', 'random', 'random', 1, 1, '2022-05-25 18:08:02', '2022-05-25 18:08:02');
INSERT INTO "public"."shenyu_dict" VALUES ('1529403902796107793', 'loadBalance', 'LOAD_BALANCE', 'hash', 'hash', 'hash', 0, 1, '2022-05-25 18:08:02', '2022-05-25 18:08:02');
INSERT INTO "public"."shenyu_dict" VALUES ('1529403902796107794', 'status', 'DIVIDE_STATUS', 'close', 'false', 'close', 1, 1, '2022-05-25 18:08:02', '2022-05-25 18:08:02');
INSERT INTO "public"."shenyu_dict" VALUES ('1529403902796107795', 'status', 'DIVIDE_STATUS', 'open', 'true', 'open', 0, 1, '2022-05-25 18:08:02', '2022-05-25 18:08:02');
INSERT INTO "public"."shenyu_dict" VALUES ('1529403902796107796', 'multiRuleHandle', 'MULTI_RULE_HANDLE', 'multiple rule', '1', 'multiple rule', 1, 1, '2022-05-25 18:08:02', '2022-05-25 18:08:02');
INSERT INTO "public"."shenyu_dict" VALUES ('1529403902796107797', 'multiRuleHandle', 'MULTI_RULE_HANDLE', 'single rule', '0', 'single rule', 0, 1, '2022-05-25 18:08:02', '2022-05-25 18:08:02');
INSERT INTO "public"."shenyu_dict" VALUES ('1529403902796107798', 'multiSelectorHandle', 'MULTI_SELECTOR_HANDLE', 'multiple handle', '1', 'multiple handle', 1, 1, '2022-05-25 18:08:02', '2022-05-25 18:08:02');
INSERT INTO "public"."shenyu_dict" VALUES ('1529403902796107799', 'multiSelectorHandle', 'MULTI_SELECTOR_HANDLE', 'single handle', '0', 'single handle', 0, 1, '2022-05-25 18:08:02', '2022-05-25 18:08:02');
INSERT INTO "public"."shenyu_dict" VALUES ('1529403902796107800', 'matchMode', 'MATCH_MODE', 'and', '0', 'and', 0, 1, '2022-05-25 18:08:02', '2022-05-25 18:08:02');
INSERT INTO "public"."shenyu_dict" VALUES ('1529403902796107801', 'matchMode', 'MATCH_MODE', 'or', '1', 'or', 1, 1, '2022-05-25 18:08:02', '2022-05-25 18:08:02');
INSERT INTO "public"."shenyu_dict" VALUES ('1529403902796107802', 'operator', 'OPERATOR', 'match', 'match', 'match', 0, 1, '2022-05-25 18:08:02', '2022-05-25 18:08:02');
INSERT INTO "public"."shenyu_dict" VALUES ('1529403902796107803', 'operator', 'OPERATOR', '=', '=', '=', 1, 1, '2022-05-25 18:08:02', '2022-05-25 18:08:02');
INSERT INTO "public"."shenyu_dict" VALUES ('1529403902796107804', 'operator', 'OPERATOR', 'regex', 'regex', 'regex', 2, 1, '2022-05-25 18:08:02', '2022-05-25 18:08:02');
INSERT INTO "public"."shenyu_dict" VALUES ('1529403902796107805', 'operator', 'OPERATOR', 'contains', 'contains', 'contains', 3, 1, '2022-05-25 18:08:02', '2022-05-25 18:08:02');
INSERT INTO "public"."shenyu_dict" VALUES ('1529403902796107806', 'operator', 'OPERATOR', 'TimeBefore', 'TimeBefore', 'TimeBefore', 4, 1, '2022-05-25 18:08:02', '2022-05-25 18:08:02');
INSERT INTO "public"."shenyu_dict" VALUES ('1529403902796107807', 'operator', 'OPERATOR', 'TimeAfter', 'TimeAfter', 'TimeAfter', 5, 1, '2022-05-25 18:08:02', '2022-05-25 18:08:02');
INSERT INTO "public"."shenyu_dict" VALUES ('1529403902796107808', 'operator', 'OPERATOR', 'exclude', 'exclude', 'exclude', 6, 1, '2022-05-25 18:08:02', '2022-05-25 18:08:02');
INSERT INTO "public"."shenyu_dict" VALUES ('1529403902796107809', 'operator', 'OPERATOR', 'startsWith', 'startsWith', 'startsWith', 7, 1, '2022-05-25 18:08:02', '2022-05-25 18:08:02');
INSERT INTO "public"."shenyu_dict" VALUES ('1529403902796107810', 'operator', 'OPERATOR', 'endsWith', 'endsWith', 'endWiths', 8, 1, '2022-05-25 18:08:02', '2022-05-25 18:08:02');
INSERT INTO "public"."shenyu_dict" VALUES ('1629403902796107810', 'operator', 'OPERATOR', 'pathPattern', 'pathPattern', 'pathPattern', 9, 1, '2022-07-19 18:08:02', '2022-07-19 18:08:02');
INSERT INTO "public"."shenyu_dict" VALUES ('1529403902796107811', 'paramType', 'PARAM_TYPE', 'post', 'post', 'post', 0, 1, '2022-05-25 18:08:02', '2022-05-25 18:08:02');
INSERT INTO "public"."shenyu_dict" VALUES ('1529403902796107812', 'paramType', 'PARAM_TYPE', 'uri', 'uri', 'uri', 1, 1, '2022-05-25 18:08:02', '2022-05-25 18:08:02');
INSERT INTO "public"."shenyu_dict" VALUES ('1529403902796107813', 'paramType', 'PARAM_TYPE', 'query', 'query', 'query', 2, 1, '2022-05-25 18:08:02', '2022-05-25 18:08:02');
INSERT INTO "public"."shenyu_dict" VALUES ('1529403902796107814', 'paramType', 'PARAM_TYPE', 'host', 'host', 'host', 3, 1, '2022-05-25 18:08:02', '2022-05-25 18:08:02');
INSERT INTO "public"."shenyu_dict" VALUES ('1529403902796107815', 'paramType', 'PARAM_TYPE', 'ip', 'ip', 'ip', 4, 1, '2022-05-25 18:08:02', '2022-05-25 18:08:02');
INSERT INTO "public"."shenyu_dict" VALUES ('1529403902796107816', 'paramType', 'PARAM_TYPE', 'header', 'header', 'header', 5, 1, '2022-05-25 18:08:02', '2022-05-25 18:08:02');
INSERT INTO "public"."shenyu_dict" VALUES ('1529403902796107817', 'paramType', 'PARAM_TYPE', 'cookie', 'cookie', 'cookie', 6, 1, '2022-05-25 18:08:02', '2022-05-25 18:08:02');
INSERT INTO "public"."shenyu_dict" VALUES ('1529403902796107818', 'paramType', 'PARAM_TYPE', 'req_method', 'req_method', 'req_method', 7, 1, '2022-05-25 18:08:02', '2022-05-25 18:08:02');
INSERT INTO "public"."shenyu_dict" VALUES ('1529403902796107819', 'keyResolverName', 'WHOLE_KEY_RESOLVER', 'whole', 'WHOLE_KEY_RESOLVER', 'Rate limit by all request', 0, 1, '2022-05-25 18:08:02', '2022-05-25 18:08:02');
INSERT INTO "public"."shenyu_dict" VALUES ('1529403902796107820', 'keyResolverName', 'REMOTE_ADDRESS_KEY_RESOLVER', 'remoteAddress', 'REMOTE_ADDRESS_KEY_RESOLVER', 'Rate limit by remote address', 1, 1, '2022-05-25 18:08:02', '2022-05-25 18:08:02');
INSERT INTO "public"."shenyu_dict" VALUES ('1529403902796107821', 'automaticTransitionFromOpenToHalfOpenEnabled', 'AUTOMATIC_HALF_OPEN', 'open', 'true', '', 1, 1, '2022-05-25 18:08:02', '2022-05-25 18:08:02');
INSERT INTO "public"."shenyu_dict" VALUES ('1529403902796107822', 'automaticTransitionFromOpenToHalfOpenEnabled', 'AUTOMATIC_HALF_OPEN', 'close', 'false', '', 2, 1, '2022-05-25 18:08:02', '2022-05-25 18:08:02');
INSERT INTO "public"."shenyu_dict" VALUES ('1529403902796107823', 'paramType', 'PARAM_TYPE', 'domain', 'domain', 'domain', 8, 1, '2022-05-25 18:08:02', '2022-05-25 18:08:02');
INSERT INTO "public"."shenyu_dict" VALUES ('1529403902796107824', 'strategyName', 'STRATEGY_NAME', 'rsa', 'rsa', 'rsa strategy', 1, 1, '2022-05-25 18:08:02', '2022-05-25 18:08:02');
INSERT INTO "public"."shenyu_dict" VALUES ('1529403902796107825', 'way', 'WAY', 'encrypt', 'encrypt', 'encrypt', 1, 1, '2022-05-25 18:08:02', '2022-05-25 18:08:02');
INSERT INTO "public"."shenyu_dict" VALUES ('1529403902800302080', 'way', 'WAY', 'decrypt', 'decrypt', 'decrypt', 1, 1, '2022-05-25 18:08:02', '2022-05-25 18:08:02');
INSERT INTO "public"."shenyu_dict" VALUES ('1529403902800302081', 'mode', 'MODE', 'cluster', 'cluster', 'cluster', 0, 1, '2022-05-25 18:08:02', '2022-05-25 18:08:02');
INSERT INTO "public"."shenyu_dict" VALUES ('1529403902800302082', 'mode', 'MODE', 'sentinel', 'sentinel', 'sentinel', 1, 1, '2022-05-25 18:08:02', '2022-05-25 18:08:02');
INSERT INTO "public"."shenyu_dict" VALUES ('1529403902800302083', 'mode', 'MODE', 'standalone', 'standalone', 'standalone', 2, 1, '2022-05-25 18:08:02', '2022-05-25 18:08:02');
INSERT INTO "public"."shenyu_dict" VALUES ('1529403902800302084', 'gray', 'GRAY_STATUS', 'close', 'false', 'close', 1, 1, '2022-05-25 18:08:02', '2022-05-25 18:08:02');
INSERT INTO "public"."shenyu_dict" VALUES ('1529403902800302085', 'gray', 'GRAY_STATUS', 'open', 'true', 'open', 0, 1, '2022-05-25 18:08:02', '2022-05-25 18:08:02');
INSERT INTO "public"."shenyu_dict" VALUES ('1529403902800302086', 'threadpool', 'THREADPOOL', 'shared', 'shared', '', 4, 1, '2022-05-25 18:08:02', '2022-05-25 18:08:02');
INSERT INTO "public"."shenyu_dict" VALUES ('1529403902800302087', 'threadpool', 'THREADPOOL', 'fixed', 'fixed', '', 3, 1, '2022-05-25 18:08:02', '2022-05-25 18:08:02');
INSERT INTO "public"."shenyu_dict" VALUES ('1529403902800302088', 'threadpool', 'THREADPOOL', 'eager', 'eager', '', 2, 1, '2022-05-25 18:08:02', '2022-05-25 18:08:02');
INSERT INTO "public"."shenyu_dict" VALUES ('1529403902800302089', 'threadpool', 'THREADPOOL', 'cached', 'cached', '', 0, 1, '2022-05-25 18:08:02', '2022-05-25 18:08:02');
INSERT INTO "public"."shenyu_dict" VALUES ('1529403902800302090', 'threadpool', 'THREADPOOL', 'limited', 'limited', '', 1, 1, '2022-05-25 18:08:02', '2022-05-25 18:08:02');
INSERT INTO "public"."shenyu_dict" VALUES ('1529403902800302091', 'retryStrategy', 'RETRY_STRATEGY', 'current', 'current', 'current', 0, 1, '2022-05-25 18:08:02', '2022-05-25 18:08:02');
INSERT INTO "public"."shenyu_dict" VALUES ('1529403902800302092', 'retryStrategy', 'RETRY_STRATEGY', 'failover', 'failover', 'failover', 1, 1, '2022-05-25 18:08:02', '2022-05-25 18:08:02');
INSERT INTO "public"."shenyu_dict" VALUES ('1529403902800302094', 'compressAlg', 'COMPRESS_ALG', 'none', 'none', '', 0, 1, '2022-05-25 18:08:02', '2022-05-25 18:08:02');
INSERT INTO "public"."shenyu_dict" VALUES ('1529403902800302095', 'compressAlg', 'COMPRESS_ALG', 'LZ4', 'LZ4', '', 1, 1, '2022-05-25 18:08:02', '2022-05-25 18:08:02');
INSERT INTO "public"."shenyu_dict" VALUES ('1529403902800302096', 'cacheType', 'CACHE_TYPE_MEMORY', 'memory', 'memory', 'use memory to cache data', 0, 1, '2022-05-25 18:08:02', '2022-05-25 18:08:02');
INSERT INTO "public"."shenyu_dict" VALUES ('1529403902800302097', 'cacheType', 'CACHE_TYPE_REDIS', 'redis', 'redis', 'use redis to cache data', 1, 1, '2022-05-25 18:08:02', '2022-05-25 18:08:02');
INSERT INTO "public"."shenyu_dict" VALUES ('1529403902800302093', 'table', 'INIT_FLAG', 'status', 'true', 'table(resource,permission) init status', 0, 0, '2022-05-25 18:08:02', '2022-05-25 18:08:07.275');
INSERT INTO "public"."shenyu_dict" VALUES ('1529403902800302098', 'threadpool', 'THREADPOOL', 'default', 'default', '', 5, 1, '2022-05-25 18:08:02', '2022-05-25 18:08:02');
INSERT INTO "public"."shenyu_dict" VALUES ('1529403902800302099', 'signRequestBody', 'SIGN_REQUEST_BODY', 'close', 'false', 'close', 1, 1, '2022-06-29 10:08:02', '2022-06-29 10:08:02');
INSERT INTO "public"."shenyu_dict" VALUES ('1529403902800302100', 'signRequestBody', 'SIGN_REQUEST_BODY', 'open', 'true', 'open', 0, 1, '2022-06-29 10:08:02', '2022-06-29 10:08:02');
<<<<<<< HEAD
INSERT INTO "public"."shenyu_dict" VALUES ('1545811989312315392', 'apidoc', 'API_DOC_GLOBAL_FLAG', 'status', 'true', 'Global switching (on or off) of API documents.', 0, 1, '2022-07-10 00:47:52', '2022-07-10 00:47:52');
INSERT INTO "public"."shenyu_dict" VALUES ('1545812101056962560', 'apidocEnv', 'ENV_LABEL_OFFLINE', 'Offline', 'http://127.0.0.1:9195', 'Offline environment', 0, 1, '2022-07-10 00:48:19', '2022-07-10 00:48:19');
INSERT INTO "public"."shenyu_dict" VALUES ('1545812228228259840', 'apidocEnv', 'ENV_LABEL_ONLINE', 'Online', 'http://127.0.0.1:9196', 'Online environment', 1, 1, '2022-07-10 00:48:49', '2022-07-10 00:48:49');
=======
INSERT INTO "public".`shenyu_dict` VALUES ('1545811989312315392', 'apidoc', 'API_DOC_GLOBAL_FLAG', 'status', 'true', 'Global switching (on or off) of API documents.', 0, 1, '2022-07-10 00:47:52', '2022-07-10 00:47:52');
INSERT INTO "public".`shenyu_dict` VALUES ('1545812101056962560', 'apidocEnv', 'ENV_LABEL_OFFLINE', 'Offline', 'http://127.0.0.1:9195', 'Offline environment', 0, 1, '2022-07-10 00:48:19', '2022-07-10 00:48:19');
INSERT INTO "public".`shenyu_dict` VALUES ('1545812228228259840', 'apidocEnv', 'ENV_LABEL_ONLINE', 'Online', 'http://127.0.0.1:9196', 'Online environment', 1, 1, '2022-07-10 00:48:49', '2022-07-10 00:48:49');
>>>>>>> 443fb4a8
INSERT INTO "public"."shenyu_dict" VALUES ('1529402613195784271', 'securityProtocol', 'SECURITY_PROTOCOL', 'default', '', '', 0, 1, '2022-09-02 00:00:00', '2022-09-02 00:00:00');
INSERT INTO "public"."shenyu_dict" VALUES ('1529402613195784272', 'securityProtocol', 'SECURITY_PROTOCOL', 'SSL', 'SSL', '', 1, 1, '2022-09-02 00:00:00', '2022-09-02 00:00:00');
INSERT INTO "public"."shenyu_dict" VALUES ('1529402613195784273', 'securityProtocol', 'SECURITY_PROTOCOL', 'PLAINTEXT', 'PLAINTEXT', '', 2, 1, '2022-09-02 00:00:00', '2022-09-02 00:00:00');
INSERT INTO "public"."shenyu_dict" VALUES ('1529402613195784274', 'securityProtocol', 'SECURITY_PROTOCOL', 'SASL_PLAINTEXT', 'SASL_PLAINTEXT', '', 3, 1, '2022-09-02 00:00:00', '2022-09-02 00:00:00');
INSERT INTO "public"."shenyu_dict" VALUES ('1529402613195784275', 'securityProtocol', 'SECURITY_PROTOCOL', 'SASL_SSL', 'SASL_SSL', '', 4, 1, '2022-09-02 00:00:00', '2022-09-02 00:00:00');
INSERT INTO "public"."shenyu_dict" VALUES ('1529402613195784276', 'saslMechanism', 'SASL_MECHANISM', 'default', '', '', 0, 1, '2022-09-02 00:00:00', '2022-09-02 00:00:00');
INSERT INTO "public"."shenyu_dict" VALUES ('1529402613195784277', 'saslMechanism', 'SASL_MECHANISM', 'GSSAPI', 'GSSAPI', '', 1, 1, '2022-09-02 00:00:00', '2022-09-02 00:00:00');
INSERT INTO "public"."shenyu_dict" VALUES ('1529402613195784278', 'saslMechanism', 'SASL_MECHANISM', 'PLAIN', 'PLAIN', '', 2, 1, '2022-09-02 00:00:00', '2022-09-02 00:00:00');
INSERT INTO "public"."shenyu_dict" VALUES ('1529402613195784279', 'saslMechanism', 'SASL_MECHANISM', 'OAUTHBEARER', 'OAUTHBEARER', '', 3, 1, '2022-09-02 00:00:00', '2022-09-02 00:00:00');
INSERT INTO "public"."shenyu_dict" VALUES ('1529402613195784280', 'saslMechanism', 'SASL_MECHANISM', 'SCRAM-SHA-256', 'SCRAM-SHA-256', '', 4, 1,'2022-09-02 00:00:00', '2022-09-02 00:00:00');
INSERT INTO "public"."shenyu_dict" VALUES ('1529402613195784281', 'saslMechanism', 'SASL_MECHANISM', 'SCRAM-SHA-512', 'SCRAM-SHA-512', '', 5, 1, '2022-09-02 00:00:00', '2022-09-02 00:00:00');



-- ----------------------------
-- Table structure for user_role
-- ----------------------------
DROP TABLE IF EXISTS "public"."user_role";
CREATE TABLE "public"."user_role" (
                                      "id" varchar(128) COLLATE "pg_catalog"."default" NOT NULL,
                                      "user_id" varchar(128) COLLATE "pg_catalog"."default" NOT NULL,
                                      "role_id" varchar(128) COLLATE "pg_catalog"."default" NOT NULL,
                                      "date_created" timestamp(6) NOT NULL DEFAULT timezone('UTC-8'::text, (now())::timestamp(0) without time zone),
                                      "date_updated" timestamp(6) NOT NULL DEFAULT timezone('UTC-8'::text, (now())::timestamp(0) without time zone)
)
;
COMMENT ON COLUMN "public"."user_role"."id" IS 'primary key id';
COMMENT ON COLUMN "public"."user_role"."user_id" IS 'user primary key';
COMMENT ON COLUMN "public"."user_role"."role_id" IS 'role primary key';
COMMENT ON COLUMN "public"."user_role"."date_created" IS 'create time';
COMMENT ON COLUMN "public"."user_role"."date_updated" IS 'update time';
COMMENT ON TABLE "public"."user_role" IS 'user and role bind table';

-- ----------------------------
-- Records of user_role
-- ----------------------------
INSERT INTO "public"."user_role" VALUES ('1351007709096976384', '1', '1346358560427216896', '2022-05-25 18:08:02', '2022-05-25 18:08:02');

-- ----------------------------
-- Alter sequences owned by
-- ----------------------------
SELECT setval('"public"."operation_record_log_id_seq"', 2, false);

-- ----------------------------
-- Alter sequences owned by
-- ----------------------------
ALTER SEQUENCE "public"."plugin_handle_id_seq"
    OWNED BY "public"."plugin_handle"."id";
SELECT setval('"public"."plugin_handle_id_seq"', 2, false);

-- ----------------------------
-- Alter sequences owned by
-- ----------------------------
ALTER SEQUENCE "public"."shenyu_dict_id_seq"
    OWNED BY "public"."shenyu_dict"."id";
SELECT setval('"public"."shenyu_dict_id_seq"', 2, false);

-- ----------------------------
-- Primary Key structure for table app_auth
-- ----------------------------
ALTER TABLE "public"."app_auth" ADD CONSTRAINT "app_auth_pkey" PRIMARY KEY ("id");

-- ----------------------------
-- Primary Key structure for table auth_param
-- ----------------------------
ALTER TABLE "public"."auth_param" ADD CONSTRAINT "auth_param_pkey" PRIMARY KEY ("id");

-- ----------------------------
-- Primary Key structure for table auth_path
-- ----------------------------
ALTER TABLE "public"."auth_path" ADD CONSTRAINT "auth_path_pkey" PRIMARY KEY ("id");

-- ----------------------------
-- Indexes structure for table dashboard_user
-- ----------------------------
CREATE INDEX "unique_user_name" ON "public"."dashboard_user" USING btree (
    "user_name" COLLATE "pg_catalog"."default" "pg_catalog"."text_ops" ASC NULLS LAST
    );

-- ----------------------------
-- Primary Key structure for table dashboard_user
-- ----------------------------
ALTER TABLE "public"."dashboard_user" ADD CONSTRAINT "dashboard_user_pkey" PRIMARY KEY ("id");

-- ----------------------------
-- Primary Key structure for table data_permission
-- ----------------------------
ALTER TABLE "public"."data_permission" ADD CONSTRAINT "data_permission_pkey" PRIMARY KEY ("id");

-- ----------------------------
-- Primary Key structure for table meta_data
-- ----------------------------
ALTER TABLE "public"."meta_data" ADD CONSTRAINT "meta_data_pkey" PRIMARY KEY ("id");

-- ----------------------------
-- Primary Key structure for table operation_record_log
-- ----------------------------
ALTER TABLE "public"."operation_record_log" ADD CONSTRAINT "operation_record_log_pkey" PRIMARY KEY ("id");

-- ----------------------------
-- Primary Key structure for table permission
-- ----------------------------
ALTER TABLE "public"."permission" ADD CONSTRAINT "permission_pkey" PRIMARY KEY ("id");

-- ----------------------------
-- Primary Key structure for table plugin
-- ----------------------------
ALTER TABLE "public"."plugin" ADD CONSTRAINT "plugin_pkey" PRIMARY KEY ("id");

-- ----------------------------
-- Indexes structure for table plugin_handle
-- ----------------------------
CREATE INDEX "plugin_id_field_type" ON "public"."plugin_handle" USING btree (
    "plugin_id" COLLATE "pg_catalog"."default" "pg_catalog"."text_ops" ASC NULLS LAST,
    "field" COLLATE "pg_catalog"."default" "pg_catalog"."text_ops" ASC NULLS LAST,
    "type" "pg_catalog"."int2_ops" ASC NULLS LAST
    );

-- ----------------------------
-- Rules structure for table plugin_handle
-- ----------------------------
CREATE RULE "plugin_handle_insert_ignore" AS ON INSERT TO "public"."plugin_handle" WHERE (EXISTS ( SELECT 1
           FROM plugin_handle
          WHERE ((plugin_handle.id)::text = (new.id)::text))) DO INSTEAD NOTHING;;

-- ----------------------------
-- Primary Key structure for table plugin_handle
-- ----------------------------
ALTER TABLE "public"."plugin_handle" ADD CONSTRAINT "plugin_handle_pkey" PRIMARY KEY ("id");

-- ----------------------------
-- Primary Key structure for table resource
-- ----------------------------
ALTER TABLE "public"."resource" ADD CONSTRAINT "resource_pkey" PRIMARY KEY ("id");

-- ----------------------------
-- Primary Key structure for table role
-- ----------------------------
ALTER TABLE "public"."role" ADD CONSTRAINT "role_pkey" PRIMARY KEY ("id", "role_name");

-- ----------------------------
-- Primary Key structure for table rule
-- ----------------------------
ALTER TABLE "public"."rule" ADD CONSTRAINT "rule_pkey" PRIMARY KEY ("id");

-- ----------------------------
-- Primary Key structure for table rule_condition
-- ----------------------------
ALTER TABLE "public"."rule_condition" ADD CONSTRAINT "rule_condition_pkey" PRIMARY KEY ("id");

-- ----------------------------
-- Primary Key structure for table selector
-- ----------------------------
ALTER TABLE "public"."selector" ADD CONSTRAINT "selector_pkey" PRIMARY KEY ("id");

-- ----------------------------
-- Rules structure for table shenyu_dict
-- ----------------------------
CREATE RULE "shenyu_dict_insert_ignore" AS ON INSERT TO "public"."shenyu_dict" WHERE (EXISTS ( SELECT 1
           FROM shenyu_dict
          WHERE ((shenyu_dict.id)::text = (new.id)::text))) DO INSTEAD NOTHING;;

-- ----------------------------
-- Primary Key structure for table shenyu_dict
-- ----------------------------
ALTER TABLE "public"."shenyu_dict" ADD CONSTRAINT "shenyu_dict_pkey" PRIMARY KEY ("id");<|MERGE_RESOLUTION|>--- conflicted
+++ resolved
@@ -944,23 +944,6 @@
 -- ----------------------------
 DROP TABLE IF EXISTS "public"."resource";
 CREATE TABLE "public"."resource" (
-<<<<<<< HEAD
-                                     "id" varchar(128) COLLATE "pg_catalog"."default" NOT NULL,
-                                     "parent_id" varchar(128) COLLATE "pg_catalog"."default" NULL,
-                                     "title" varchar(128) COLLATE "pg_catalog"."default" NOT NULL,
-                                     "name" varchar(32) COLLATE "pg_catalog"."default" NULL,
-                                     "url" varchar(32) COLLATE "pg_catalog"."default" NULL,
-                                     "component" varchar(32) COLLATE "pg_catalog"."default" NULL,
-                                     "resource_type" int4 NOT NULL,
-                                     "sort" int4 NOT NULL,
-                                     "icon" varchar(32) COLLATE "pg_catalog"."default" NULL,
-                                     "is_leaf" int2 NOT NULL,
-                                     "is_route" int4 NOT NULL,
-                                     "perms" varchar(64) COLLATE "pg_catalog"."default" NULL,
-                                     "status" int4 NOT NULL,
-                                     "date_created" timestamp(6) NOT NULL DEFAULT timezone('UTC-8'::text, (now())::timestamp(0) without time zone),
-                                     "date_updated" timestamp(6) NOT NULL DEFAULT timezone('UTC-8'::text, (now())::timestamp(0) without time zone)
-=======
   "id" varchar(128) COLLATE "pg_catalog"."default" NOT NULL,
   "parent_id" varchar(128) COLLATE "pg_catalog"."default" NULL,
   "title" varchar(128) COLLATE "pg_catalog"."default" NOT NULL,
@@ -976,7 +959,6 @@
   "status" int4 NOT NULL,
   "date_created" timestamp(6) NOT NULL DEFAULT timezone('UTC-8'::text, (now())::timestamp(0) without time zone),
   "date_updated" timestamp(6) NOT NULL DEFAULT timezone('UTC-8'::text, (now())::timestamp(0) without time zone)
->>>>>>> 443fb4a8
 )
 ;
 COMMENT ON COLUMN "public"."resource"."id" IS 'primary key id';
@@ -1600,15 +1582,9 @@
 INSERT INTO "public"."shenyu_dict" VALUES ('1529403902800302098', 'threadpool', 'THREADPOOL', 'default', 'default', '', 5, 1, '2022-05-25 18:08:02', '2022-05-25 18:08:02');
 INSERT INTO "public"."shenyu_dict" VALUES ('1529403902800302099', 'signRequestBody', 'SIGN_REQUEST_BODY', 'close', 'false', 'close', 1, 1, '2022-06-29 10:08:02', '2022-06-29 10:08:02');
 INSERT INTO "public"."shenyu_dict" VALUES ('1529403902800302100', 'signRequestBody', 'SIGN_REQUEST_BODY', 'open', 'true', 'open', 0, 1, '2022-06-29 10:08:02', '2022-06-29 10:08:02');
-<<<<<<< HEAD
 INSERT INTO "public"."shenyu_dict" VALUES ('1545811989312315392', 'apidoc', 'API_DOC_GLOBAL_FLAG', 'status', 'true', 'Global switching (on or off) of API documents.', 0, 1, '2022-07-10 00:47:52', '2022-07-10 00:47:52');
 INSERT INTO "public"."shenyu_dict" VALUES ('1545812101056962560', 'apidocEnv', 'ENV_LABEL_OFFLINE', 'Offline', 'http://127.0.0.1:9195', 'Offline environment', 0, 1, '2022-07-10 00:48:19', '2022-07-10 00:48:19');
 INSERT INTO "public"."shenyu_dict" VALUES ('1545812228228259840', 'apidocEnv', 'ENV_LABEL_ONLINE', 'Online', 'http://127.0.0.1:9196', 'Online environment', 1, 1, '2022-07-10 00:48:49', '2022-07-10 00:48:49');
-=======
-INSERT INTO "public".`shenyu_dict` VALUES ('1545811989312315392', 'apidoc', 'API_DOC_GLOBAL_FLAG', 'status', 'true', 'Global switching (on or off) of API documents.', 0, 1, '2022-07-10 00:47:52', '2022-07-10 00:47:52');
-INSERT INTO "public".`shenyu_dict` VALUES ('1545812101056962560', 'apidocEnv', 'ENV_LABEL_OFFLINE', 'Offline', 'http://127.0.0.1:9195', 'Offline environment', 0, 1, '2022-07-10 00:48:19', '2022-07-10 00:48:19');
-INSERT INTO "public".`shenyu_dict` VALUES ('1545812228228259840', 'apidocEnv', 'ENV_LABEL_ONLINE', 'Online', 'http://127.0.0.1:9196', 'Online environment', 1, 1, '2022-07-10 00:48:49', '2022-07-10 00:48:49');
->>>>>>> 443fb4a8
 INSERT INTO "public"."shenyu_dict" VALUES ('1529402613195784271', 'securityProtocol', 'SECURITY_PROTOCOL', 'default', '', '', 0, 1, '2022-09-02 00:00:00', '2022-09-02 00:00:00');
 INSERT INTO "public"."shenyu_dict" VALUES ('1529402613195784272', 'securityProtocol', 'SECURITY_PROTOCOL', 'SSL', 'SSL', '', 1, 1, '2022-09-02 00:00:00', '2022-09-02 00:00:00');
 INSERT INTO "public"."shenyu_dict" VALUES ('1529402613195784273', 'securityProtocol', 'SECURITY_PROTOCOL', 'PLAINTEXT', 'PLAINTEXT', '', 2, 1, '2022-09-02 00:00:00', '2022-09-02 00:00:00');
