-- Licensed to the Apache Software Foundation (ASF) under one
-- or more contributor license agreements.  See the NOTICE file
-- distributed with this work for additional information
-- regarding copyright ownership.  The ASF licenses this file
-- to you under the Apache License, Version 2.0 (the
-- "License"); you may not use this file except in compliance
-- with the License.  You may obtain a copy of the License at
--
--     http://www.apache.org/licenses/LICENSE-2.0
--
-- Unless required by applicable law or agreed to in writing, software
-- distributed under the License is distributed on an "AS IS" BASIS,
-- WITHOUT WARRANTIES OR CONDITIONS OF ANY KIND, either express or implied.
-- See the License for the specific language governing permissions and
-- limitations under the License.

-- ----------------------------
-- Sequence structure for operation_record_log_id_seq
-- ----------------------------
DROP SEQUENCE IF EXISTS "public"."operation_record_log_id_seq";
CREATE SEQUENCE "public"."operation_record_log_id_seq"
INCREMENT 1
MINVALUE  1
MAXVALUE 9223372036854775807
START 1
CACHE 1;

-- ----------------------------
-- Sequence structure for plugin_handle_id_seq
-- ----------------------------
DROP SEQUENCE IF EXISTS "public"."plugin_handle_id_seq";
CREATE SEQUENCE "public"."plugin_handle_id_seq"
INCREMENT 1
MINVALUE  1
MAXVALUE 9223372036854775807
START 1
CACHE 1;

-- ----------------------------
-- Sequence structure for shenyu_dict_id_seq
-- ----------------------------
DROP SEQUENCE IF EXISTS "public"."shenyu_dict_id_seq";
CREATE SEQUENCE "public"."shenyu_dict_id_seq"
INCREMENT 1
MINVALUE  1
MAXVALUE 9223372036854775807
START 1
CACHE 1;


-- ----------------------------
-- Table structure for api
-- ----------------------------
DROP TABLE IF EXISTS "public"."api";
CREATE TABLE "public"."api" (
  "id"           varchar(128) COLLATE "pg_catalog"."default" NOT NULL,
  "context_path" varchar(255) COLLATE "pg_catalog"."default" NOT NULL,
  "api_path"     varchar(255) COLLATE "pg_catalog"."default" NOT NULL,
  "http_method" int4 NOT NULL,
  "consume"      varchar(255) COLLATE "pg_catalog"."default" NOT NULL,
  "produce"      varchar(255) COLLATE "pg_catalog"."default" NOT NULL,
  "version"      varchar(255) COLLATE "pg_catalog"."default" NOT NULL,
  "rpc_type"     varchar(64) COLLATE "pg_catalog"."default"  NOT NULL,
  "state" int2 NOT NULL,
  "ext"          varchar(255) COLLATE "pg_catalog"."default" NOT NULL,
  "api_owner"    varchar(255) COLLATE "pg_catalog"."default" NOT NULL,
  "api_desc"     varchar(255) COLLATE "pg_catalog"."default" NOT NULL,
  "api_source" int4 NOT NULL,
  "document"     text COLLATE "pg_catalog"."default"         NOT NULL,
  "document_md5" varchar(255) COLLATE "pg_catalog"."default" NOT NULL,
  "date_created" timestamp(6) NOT NULL DEFAULT timezone('UTC-8'::text, (now()):: timestamp (0) without time zone),
  "date_updated" timestamp(6) NOT NULL DEFAULT timezone('UTC-8'::text, (now()):: timestamp (0) without time zone)
)
;
COMMENT ON COLUMN "public"."api"."id" IS 'primary key id';
COMMENT ON COLUMN "public"."api"."context_path" IS 'the context_path';
COMMENT ON COLUMN "public"."api"."api_path" IS 'the api_path';
COMMENT ON COLUMN "public"."api"."http_method" IS '0-get,1-head,2-post,3-put,4-patch,5-delete,6-options,7-trace';
COMMENT ON COLUMN "public"."api"."consume" IS 'consume content-type';
COMMENT ON COLUMN "public"."api"."produce" IS 'produce content-type';
COMMENT ON COLUMN "public"."api"."version" IS 'api version,for example V0.01';
COMMENT ON COLUMN "public"."api"."rpc_type" IS 'http,dubbo,sofa,tars,websocket,springCloud,motan,grpc';
COMMENT ON COLUMN "public"."api"."state" IS '0-unpublished,1-published,2-offline';
COMMENT ON COLUMN "public"."api"."ext" IS 'extended fields';
COMMENT ON COLUMN "public"."api"."api_owner" IS 'api_owner';
COMMENT ON COLUMN "public"."api"."api_desc" IS 'the api description';
COMMENT ON COLUMN "public"."api"."api_source" IS '0-swagger,1-annotation generation,2-create manually,3-import swagger,4-import yapi';
COMMENT ON COLUMN "public"."api"."document" IS 'complete documentation of the api, including request parameters and response parameters';
COMMENT ON COLUMN "public"."api"."document_md5" IS 'document_md5';
COMMENT ON COLUMN "public"."api"."date_created" IS 'create time';
COMMENT ON COLUMN "public"."api"."date_updated" IS 'update time';



-- ----------------------------
-- Table structure for api_rule_relation
-- ----------------------------
DROP TABLE IF EXISTS "public"."api_rule_relation";
CREATE TABLE "public"."api_rule_relation" (
  "id"           varchar(128) COLLATE "pg_catalog"."default" NOT NULL,
  "api_id"       varchar(128) COLLATE "pg_catalog"."default" NOT NULL,
  "rule_id"      varchar(128) COLLATE "pg_catalog"."default" NOT NULL,
  "date_created" timestamp(6) NOT NULL DEFAULT timezone('UTC-8'::text, (now()):: timestamp (0) without time zone),
  "date_updated" timestamp(6) NOT NULL DEFAULT timezone('UTC-8'::text, (now()):: timestamp (0) without time zone)
)
;
COMMENT ON COLUMN "public"."api_rule_relation"."id" IS 'primary key id';
COMMENT ON COLUMN "public"."api_rule_relation"."api_id" IS 'the table api primary key id';
COMMENT ON COLUMN "public"."api_rule_relation"."rule_id" IS 'the table rule primary key id';
COMMENT ON COLUMN "public"."api_rule_relation"."date_created" IS 'create time';
COMMENT ON COLUMN "public"."api_rule_relation"."date_updated" IS 'update time';

-- ----------------------------
-- Table structure for app_auth
-- ----------------------------
DROP TABLE IF EXISTS "public"."app_auth";
CREATE TABLE "public"."app_auth" (
  "id" varchar(128) COLLATE "pg_catalog"."default" NOT NULL,
  "app_key" varchar(32) COLLATE "pg_catalog"."default" NOT NULL,
  "app_secret" varchar(128) COLLATE "pg_catalog"."default" NOT NULL,
  "user_id" varchar(128) COLLATE "pg_catalog"."default",
  "phone" varchar(255) COLLATE "pg_catalog"."default",
  "ext_info" varchar(1024) COLLATE "pg_catalog"."default",
  "open" int2 NOT NULL,
  "enabled" int2 NOT NULL,
  "date_created" timestamp(6) NOT NULL DEFAULT timezone('UTC-8'::text, (now())::timestamp(0) without time zone),
  "date_updated" timestamp(6) NOT NULL DEFAULT timezone('UTC-8'::text, (now())::timestamp(0) without time zone)
)
;
COMMENT ON COLUMN "public"."app_auth"."id" IS 'primary key id';
COMMENT ON COLUMN "public"."app_auth"."app_key" IS 'application identification key';
COMMENT ON COLUMN "public"."app_auth"."app_secret" IS 'encryption algorithm secret';
COMMENT ON COLUMN "public"."app_auth"."user_id" IS 'user id';
COMMENT ON COLUMN "public"."app_auth"."phone" IS 'phone number when the user applies';
COMMENT ON COLUMN "public"."app_auth"."ext_info" IS 'extended parameter json';
COMMENT ON COLUMN "public"."app_auth"."open" IS 'open auth path or not (0 close, 1 open) ';
COMMENT ON COLUMN "public"."app_auth"."enabled" IS 'delete or not (0 close, 1 open) ';
COMMENT ON COLUMN "public"."app_auth"."date_created" IS 'create time';
COMMENT ON COLUMN "public"."app_auth"."date_updated" IS 'update time';

-- ----------------------------
-- Records of app_auth
-- ----------------------------

-- ----------------------------
-- Table structure for auth_param
-- ----------------------------
DROP TABLE IF EXISTS "public"."auth_param";
CREATE TABLE "public"."auth_param" (
  "id" varchar(129) COLLATE "pg_catalog"."default" NOT NULL,
  "auth_id" varchar(129) COLLATE "pg_catalog"."default",
  "app_name" varchar(256) COLLATE "pg_catalog"."default" NOT NULL,
  "app_param" varchar(256) COLLATE "pg_catalog"."default",
  "date_created" timestamp(6) NOT NULL DEFAULT timezone('UTC-8'::text, (now())::timestamp(0) without time zone),
  "date_updated" timestamp(6) NOT NULL DEFAULT timezone('UTC-8'::text, (now())::timestamp(0) without time zone)
)
;
COMMENT ON COLUMN "public"."auth_param"."id" IS 'primary key id';
COMMENT ON COLUMN "public"."auth_param"."auth_id" IS 'Authentication table id';
COMMENT ON COLUMN "public"."auth_param"."app_name" IS 'business Module';
COMMENT ON COLUMN "public"."auth_param"."app_param" IS 'service module parameters (parameters that need to be passed by the gateway) json type';
COMMENT ON COLUMN "public"."auth_param"."date_created" IS 'create time';
COMMENT ON COLUMN "public"."auth_param"."date_updated" IS 'update time';

-- ----------------------------
-- Records of auth_param
-- ----------------------------

-- ----------------------------
-- Table structure for auth_path
-- ----------------------------
DROP TABLE IF EXISTS "public"."auth_path";
CREATE TABLE "public"."auth_path" (
  "id" varchar(128) COLLATE "pg_catalog"."default" NOT NULL,
  "auth_id" varchar(128) COLLATE "pg_catalog"."default" NOT NULL,
  "app_name" varchar(255) COLLATE "pg_catalog"."default" NOT NULL,
  "path" varchar(255) COLLATE "pg_catalog"."default" NOT NULL,
  "enabled" int2 NOT NULL,
  "date_created" timestamp(6) NOT NULL DEFAULT timezone('UTC-8'::text, (now())::timestamp(0) without time zone),
  "date_updated" timestamp(6) NOT NULL DEFAULT timezone('UTC-8'::text, (now())::timestamp(0) without time zone)
)
;
COMMENT ON COLUMN "public"."auth_path"."id" IS 'primary key id';
COMMENT ON COLUMN "public"."auth_path"."auth_id" IS 'auth table id';
COMMENT ON COLUMN "public"."auth_path"."app_name" IS 'module';
COMMENT ON COLUMN "public"."auth_path"."path" IS 'path';
COMMENT ON COLUMN "public"."auth_path"."enabled" IS 'whether pass 1 is (0 close, 1 open) ';
COMMENT ON COLUMN "public"."auth_path"."date_created" IS 'create time';
COMMENT ON COLUMN "public"."auth_path"."date_updated" IS 'update time';

-- ----------------------------
-- Records of auth_path
-- ----------------------------

-- ----------------------------
-- Table structure for dashboard_user
-- ----------------------------
DROP TABLE IF EXISTS "public"."dashboard_user";
CREATE TABLE "public"."dashboard_user" (
  "id" varchar(128) COLLATE "pg_catalog"."default" NOT NULL,
  "user_name" varchar(64) COLLATE "pg_catalog"."default" NOT NULL,
  "password" varchar(128) COLLATE "pg_catalog"."default",
  "role" int4 NOT NULL,
  "enabled" int2 NOT NULL,
  "date_created" timestamp(6) NOT NULL DEFAULT timezone('UTC-8'::text, (now())::timestamp(0) without time zone),
  "date_updated" timestamp(6) NOT NULL DEFAULT timezone('UTC-8'::text, (now())::timestamp(0) without time zone)
)
;
COMMENT ON COLUMN "public"."dashboard_user"."id" IS 'primary key id';
COMMENT ON COLUMN "public"."dashboard_user"."user_name" IS 'user name';
COMMENT ON COLUMN "public"."dashboard_user"."password" IS 'user password';
COMMENT ON COLUMN "public"."dashboard_user"."role" IS 'role';
COMMENT ON COLUMN "public"."dashboard_user"."enabled" IS 'delete or not (0 close, 1 open) ';
COMMENT ON COLUMN "public"."dashboard_user"."date_created" IS 'create time';
COMMENT ON COLUMN "public"."dashboard_user"."date_updated" IS 'update time';

-- ----------------------------
-- Records of dashboard_user
-- ----------------------------
INSERT INTO "public"."dashboard_user" VALUES ('1', 'admin', 'ba3253876aed6bc22d4a6ff53d8406c6ad864195ed144ab5c87621b6c233b548baeae6956df346ec8c17f5ea10f35ee3cbc514797ed7ddd3145464e2a0bab413', 1, 1, '2022-05-25 18:08:01', '2022-05-25 18:08:01');

-- ----------------------------
-- Table structure for data_permission
-- ----------------------------
DROP TABLE IF EXISTS "public"."data_permission";
CREATE TABLE "public"."data_permission" (
  "id" varchar(128) COLLATE "pg_catalog"."default" NOT NULL,
  "user_id" varchar(128) COLLATE "pg_catalog"."default" NOT NULL,
  "data_id" varchar(128) COLLATE "pg_catalog"."default" NOT NULL,
  "data_type" int4 NOT NULL,
  "date_created" timestamp(6) NOT NULL DEFAULT timezone('UTC-8'::text, (now())::timestamp(0) without time zone),
  "date_updated" timestamp(6) NOT NULL DEFAULT timezone('UTC-8'::text, (now())::timestamp(0) without time zone)
)
;
COMMENT ON COLUMN "public"."data_permission"."id" IS 'primary key id';
COMMENT ON COLUMN "public"."data_permission"."user_id" IS 'user primary key id';
COMMENT ON COLUMN "public"."data_permission"."data_id" IS 'data(selector,rule) primary key id';
COMMENT ON COLUMN "public"."data_permission"."data_type" IS '0 selector type , 1 rule type';
COMMENT ON COLUMN "public"."data_permission"."date_created" IS 'create time';
COMMENT ON COLUMN "public"."data_permission"."date_updated" IS 'update time';
COMMENT ON TABLE "public"."data_permission" IS 'data permission table';

-- ----------------------------
-- Records of data_permission
-- ----------------------------

-- ----------------------------
-- Table structure for detail
-- ----------------------------
DROP TABLE IF EXISTS "public"."detail";
CREATE TABLE "public"."detail" (
  "id" varchar(128) COLLATE "pg_catalog"."default" NOT NULL,
  "field_id" varchar(128) COLLATE "pg_catalog"."default" NOT NULL,
  "is_example" int2 NOT NULL,
  "field_value" text COLLATE "pg_catalog"."default" NOT NULL,
  "value_desc" varchar(1024) COLLATE "pg_catalog"."default" NOT NULL,
  "date_created" timestamp(6) NOT NULL DEFAULT timezone('UTC-8'::text, (now())::timestamp(0) without time zone),
  "date_updated" timestamp(6) NOT NULL DEFAULT timezone('UTC-8'::text, (now())::timestamp(0) without time zone)
)
;
COMMENT ON COLUMN "public"."detail"."id" IS 'primary key id';
COMMENT ON COLUMN "public"."detail"."field_id" IS 'the field id';
COMMENT ON COLUMN "public"."detail"."is_example" IS 'is example or not (0 not, 1 is)';
COMMENT ON COLUMN "public"."detail"."field_value" IS 'the field value';
COMMENT ON COLUMN "public"."detail"."value_desc" IS 'field value description';
COMMENT ON COLUMN "public"."detail"."date_created" IS 'create time';
COMMENT ON COLUMN "public"."detail"."date_updated" IS 'update time';

-- ----------------------------
-- Records of detail
-- ----------------------------

-- ----------------------------
-- Table structure for field
-- ----------------------------
DROP TABLE IF EXISTS "public"."field";
CREATE TABLE "public"."field" (
  "id" varchar(128) COLLATE "pg_catalog"."default" NOT NULL,
  "model_id" varchar(128) COLLATE "pg_catalog"."default" NOT NULL,
  "self_model_id" varchar(128) COLLATE "pg_catalog"."default" NOT NULL,
  "name" varchar(128) COLLATE "pg_catalog"."default" NOT NULL,
  "field_desc" varchar(1024) COLLATE "pg_catalog"."default" NOT NULL,
  "required" int2 NOT NULL,
  "ext" varchar(1024) COLLATE "pg_catalog"."default" NOT NULL,
  "date_created" timestamp(6) NOT NULL DEFAULT timezone('UTC-8'::text, (now())::timestamp(0) without time zone),
  "date_updated" timestamp(6) NOT NULL DEFAULT timezone('UTC-8'::text, (now())::timestamp(0) without time zone)
)
;
COMMENT ON COLUMN "public"."field"."id" IS 'primary key id';
COMMENT ON COLUMN "public"."field"."model_id" IS 'this field belongs to which model';
COMMENT ON COLUMN "public"."field"."self_model_id" IS 'which model of this field is';
COMMENT ON COLUMN "public"."field"."name" IS 'field name';
COMMENT ON COLUMN "public"."field"."field_desc" IS 'field description';
COMMENT ON COLUMN "public"."field"."required" IS 'whether to require (0 not required, 1 required)';
COMMENT ON COLUMN "public"."field"."ext" IS 'extended fields,can store genericTypes,eg..{"genericTypes":[model_id1,model_id2]}';
COMMENT ON COLUMN "public"."field"."date_created" IS 'create time';
COMMENT ON COLUMN "public"."field"."date_updated" IS 'update time';

-- ----------------------------
-- Records of field
-- ----------------------------

-- ----------------------------
-- Table structure for meta_data
-- ----------------------------
DROP TABLE IF EXISTS "public"."meta_data";
CREATE TABLE "public"."meta_data" (
  "id" varchar(128) COLLATE "pg_catalog"."default" NOT NULL,
  "app_name" varchar(255) COLLATE "pg_catalog"."default" NOT NULL,
  "path" varchar(255) COLLATE "pg_catalog"."default" NOT NULL,
  "path_desc" varchar(255) COLLATE "pg_catalog"."default",
  "rpc_type" varchar(64) COLLATE "pg_catalog"."default" NOT NULL,
  "service_name" varchar(255) COLLATE "pg_catalog"."default",
  "method_name" varchar(255) COLLATE "pg_catalog"."default",
  "parameter_types" varchar(255) COLLATE "pg_catalog"."default",
  "rpc_ext" varchar(512) COLLATE "pg_catalog"."default",
  "date_created" timestamp(6) NOT NULL DEFAULT timezone('UTC-8'::text, (now())::timestamp(0) without time zone),
  "date_updated" timestamp(6) NOT NULL DEFAULT timezone('UTC-8'::text, (now())::timestamp(0) without time zone),
  "enabled" int2 NOT NULL
)
;
COMMENT ON COLUMN "public"."meta_data"."id" IS 'id';
COMMENT ON COLUMN "public"."meta_data"."app_name" IS 'application name';
COMMENT ON COLUMN "public"."meta_data"."path" IS 'path, cannot be repeated';
COMMENT ON COLUMN "public"."meta_data"."path_desc" IS 'path description';
COMMENT ON COLUMN "public"."meta_data"."rpc_type" IS 'rpc type';
COMMENT ON COLUMN "public"."meta_data"."service_name" IS 'service name';
COMMENT ON COLUMN "public"."meta_data"."method_name" IS 'method name';
COMMENT ON COLUMN "public"."meta_data"."parameter_types" IS 'parameter types are provided with multiple parameter types separated by commas';
COMMENT ON COLUMN "public"."meta_data"."rpc_ext" IS 'rpc extended information, json format';
COMMENT ON COLUMN "public"."meta_data"."date_created" IS 'create time';
COMMENT ON COLUMN "public"."meta_data"."date_updated" IS 'update time';
COMMENT ON COLUMN "public"."meta_data"."enabled" IS 'enabled state (0 close, 1 open) ';

-- ----------------------------
-- Records of meta_data
-- ----------------------------

-- ----------------------------
-- Table structure for mock_request_record
-- ----------------------------
DROP TABLE IF EXISTS "public"."mock_request_record";
CREATE TABLE "public"."mock_request_record"  (
  "id" varchar(128) COLLATE "pg_catalog"."default" NOT NULL,
  "api_id" varchar(128) COLLATE "pg_catalog"."default" NOT NULL,
  "host" varchar(32) COLLATE "pg_catalog"."default" NOT NULL,
  "port" int4 NOT NULL,
  "url" varchar(1024) COLLATE "pg_catalog"."default" NOT NULL,
  "path_variable" varchar(255) COLLATE "pg_catalog"."default" NOT NULL DEFAULT '',
  "query" varchar(1024) COLLATE "pg_catalog"."default" NOT NULL DEFAULT '',
  "header" varchar(1024) COLLATE "pg_catalog"."default" NOT NULL DEFAULT '',
  "body" text COLLATE "pg_catalog"."default",
  "date_created" timestamp(6) NOT NULL DEFAULT timezone('UTC-8'::text, (now())::timestamp(0) without time zone),
  "date_updated" timestamp(6) NOT NULL DEFAULT timezone('UTC-8'::text, (now())::timestamp(0) without time zone)
)
;
COMMENT ON COLUMN "public"."mock_request_record"."id" IS 'id';
COMMENT ON COLUMN "public"."mock_request_record"."api_id" IS 'the api id';
COMMENT ON COLUMN "public"."mock_request_record"."host" IS 'the request host';
COMMENT ON COLUMN "public"."mock_request_record"."port" IS 'the request port';
COMMENT ON COLUMN "public"."mock_request_record"."url" IS 'the request url';
COMMENT ON COLUMN "public"."mock_request_record"."path_variable" IS 'the request param in url';
COMMENT ON COLUMN "public"."mock_request_record"."query" IS 'the request param after url';
COMMENT ON COLUMN "public"."mock_request_record"."header" IS 'the request param in header';
COMMENT ON COLUMN "public"."mock_request_record"."body" IS 'the request body';
COMMENT ON COLUMN "public"."mock_request_record"."date_created" IS 'create time';
COMMENT ON COLUMN "public"."mock_request_record"."date_updated" IS 'update time';

-- ----------------------------
-- Records of mock_request_record
-- ----------------------------

-- ----------------------------
-- Table structure for model
-- ----------------------------
DROP TABLE IF EXISTS "public"."model";
CREATE TABLE "public"."model"  (
  "id" varchar(128) COLLATE "pg_catalog"."default" NOT NULL,
  "name" varchar(128) COLLATE "pg_catalog"."default" NOT NULL,
  "model_desc" varchar(1024) COLLATE "pg_catalog"."default" NOT NULL,
  "date_created" timestamp(6) NOT NULL DEFAULT timezone('UTC-8'::text, (now())::timestamp(0) without time zone),
  "date_updated" timestamp(6) NOT NULL DEFAULT timezone('UTC-8'::text, (now())::timestamp(0) without time zone)
)
;
COMMENT ON COLUMN "public"."model"."id" IS 'id';
COMMENT ON COLUMN "public"."model"."name" IS 'the model name';
COMMENT ON COLUMN "public"."model"."model_desc" IS 'the model description';
COMMENT ON COLUMN "public"."model"."date_created" IS 'create time';
COMMENT ON COLUMN "public"."model"."date_updated" IS 'update time';

-- ----------------------------
-- Records of model
-- ----------------------------
-- todo add some simple model, like java.lang.String long java.lang.Long

-- ----------------------------
-- Table structure for operation_record_log
-- ----------------------------
DROP TABLE IF EXISTS "public"."operation_record_log";
CREATE TABLE "public"."operation_record_log" (
  "id" int8 NOT NULL DEFAULT nextval('operation_record_log_id_seq'::regclass),
  "color" varchar(20) COLLATE "pg_catalog"."default" NOT NULL,
  "context" text COLLATE "pg_catalog"."default" NOT NULL,
  "operator" varchar(200) COLLATE "pg_catalog"."default" NOT NULL,
  "operation_time" timestamp(6) NOT NULL,
  "operation_type" varchar(60) COLLATE "pg_catalog"."default" NOT NULL
)
;
COMMENT ON COLUMN "public"."operation_record_log"."id" IS 'id';
COMMENT ON COLUMN "public"."operation_record_log"."color" IS 'log color';
COMMENT ON COLUMN "public"."operation_record_log"."context" IS 'log context';
COMMENT ON COLUMN "public"."operation_record_log"."operator" IS 'operator [user or app]]';
COMMENT ON COLUMN "public"."operation_record_log"."operation_time" IS 'operation time';
COMMENT ON COLUMN "public"."operation_record_log"."operation_type" IS 'operation type：create/update/delete/register...';
COMMENT ON TABLE "public"."operation_record_log" IS 'operation record log';

-- ----------------------------
-- Records of operation_record_log
-- ----------------------------

-- ----------------------------
-- Table structure for param
-- ----------------------------
DROP TABLE IF EXISTS "public"."param";
CREATE TABLE "public"."param" (
  "id"           varchar(128) COLLATE "pg_catalog"."default" NOT NULL,
  "api_id"       varchar(128) COLLATE "pg_catalog"."default" NOT NULL,
  "model_id"     varchar(128) COLLATE "pg_catalog"."default" NOT NULL,
  "type"         int4 NOT NULL,
  "name"         varchar(255) COLLATE "pg_catalog"."default" NOT NULL,
  "param_desc"   varchar(1024) COLLATE "pg_catalog"."default" NOT NULL,
  "required"     int2 NOT NULL,
  "ext"          varchar(1024) COLLATE "pg_catalog"."default" NOT NULL,
  "date_created" timestamp(6) NOT NULL DEFAULT timezone('UTC-8'::text, (now())::timestamp(0) without time zone),
  "date_updated" timestamp(6) NOT NULL DEFAULT timezone('UTC-8'::text, (now())::timestamp(0) without time zone)
);
COMMENT ON COLUMN "public"."param"."id" IS 'primary key id';
COMMENT ON COLUMN "public"."param"."api_id" IS 'the api id';
COMMENT ON COLUMN "public"."param"."model_id" IS 'the model id, empty if not a model';
COMMENT ON COLUMN "public"."param"."type" IS '0-requestPathVariable,1-requestUrlParam,2-requestHeader,3-requestBody,4-responseHeader,5-responseBody';
COMMENT ON COLUMN "public"."param"."name" IS 'the param name';
COMMENT ON COLUMN "public"."param"."param_desc" IS 'the param description';
COMMENT ON COLUMN "public"."param"."required" IS 'whether to require (0 not required, 1 required)';
COMMENT ON COLUMN "public"."param"."ext" IS 'extended fields';
COMMENT ON COLUMN "public"."param"."date_created" IS 'create time';
COMMENT ON COLUMN "public"."param"."date_updated" IS 'update time';

-- ----------------------------
-- Records of param
-- ----------------------------

-- ----------------------------
-- Table structure for permission
-- ----------------------------
DROP TABLE IF EXISTS "public"."permission";
CREATE TABLE "public"."permission" (
  "id" varchar(128) COLLATE "pg_catalog"."default" NOT NULL,
  "object_id" varchar(128) COLLATE "pg_catalog"."default" NOT NULL,
  "resource_id" varchar(128) COLLATE "pg_catalog"."default" NOT NULL,
  "date_created" timestamp(6) NOT NULL DEFAULT timezone('UTC-8'::text, (now())::timestamp(0) without time zone),
  "date_updated" timestamp(6) NOT NULL DEFAULT timezone('UTC-8'::text, (now())::timestamp(0) without time zone)
)
;
COMMENT ON COLUMN "public"."permission"."id" IS 'primary key id';
COMMENT ON COLUMN "public"."permission"."object_id" IS 'user primary key id or role primary key id';
COMMENT ON COLUMN "public"."permission"."resource_id" IS 'resource primary key id';
COMMENT ON COLUMN "public"."permission"."date_created" IS 'create time';
COMMENT ON COLUMN "public"."permission"."date_updated" IS 'update time';
COMMENT ON TABLE "public"."permission" IS 'permission table';

-- ----------------------------
-- Records of permission
-- ----------------------------
INSERT INTO "public"."permission" VALUES ('1351007708572688384', '1346358560427216896', '1346775491550474240', '2022-05-25 18:08:01', '2022-05-25 18:08:01');
INSERT INTO "public"."permission" VALUES ('1357956838021890049', '1346358560427216896', '1357956838021890048', '2022-05-25 18:08:01', '2022-05-25 18:08:01');
INSERT INTO "public"."permission" VALUES ('1351007708597854208', '1346358560427216896', '1346777449787125760', '2022-05-25 18:08:01', '2022-05-25 18:08:01');
INSERT INTO "public"."permission" VALUES ('1351007708702711808', '1346358560427216896', '1347034027070337024', '2022-05-25 18:08:01', '2022-05-25 18:08:01');
INSERT INTO "public"."permission" VALUES ('1351007708706906112', '1346358560427216896', '1347039054925148160', '2022-05-25 18:08:01', '2022-05-25 18:08:01');
INSERT INTO "public"."permission" VALUES ('1351007708711100416', '1346358560427216896', '1347041326749691904', '2022-05-25 18:08:01', '2022-05-25 18:08:01');
INSERT INTO "public"."permission" VALUES ('1351007708715294720', '1346358560427216896', '1347046566244003840', '2022-05-25 18:08:01', '2022-05-25 18:08:01');
INSERT INTO "public"."permission" VALUES ('1351007708719489024', '1346358560427216896', '1347047143350874112', '2022-05-25 18:08:01', '2022-05-25 18:08:01');
INSERT INTO "public"."permission" VALUES ('1351007708723683328', '1346358560427216896', '1347047203220369408', '2022-05-25 18:08:01', '2022-05-25 18:08:01');
INSERT INTO "public"."permission" VALUES ('1351007708606242816', '1346358560427216896', '1346777623011880960', '2022-05-25 18:08:01', '2022-05-25 18:08:01');
INSERT INTO "public"."permission" VALUES ('1351007708727877632', '1346358560427216896', '1347047555588042752', '2022-05-25 18:08:01', '2022-05-25 18:08:01');
INSERT INTO "public"."permission" VALUES ('1351007708732071936', '1346358560427216896', '1347047640145211392', '2022-05-25 18:08:01', '2022-05-25 18:08:01');
INSERT INTO "public"."permission" VALUES ('1351007708732071937', '1346358560427216896', '1347047695002513408', '2022-05-25 18:08:01', '2022-05-25 18:08:01');
INSERT INTO "public"."permission" VALUES ('1351007708736266240', '1346358560427216896', '1347047747305484288', '2022-05-25 18:08:01', '2022-05-25 18:08:01');
INSERT INTO "public"."permission" VALUES ('1351007708610437120', '1346358560427216896', '1346777766301888512', '2022-05-25 18:08:01', '2022-05-25 18:08:01');
INSERT INTO "public"."permission" VALUES ('1351007708740460544', '1346358560427216896', '1347048004105940992', '2022-05-25 18:08:01', '2022-05-25 18:08:01');
INSERT INTO "public"."permission" VALUES ('1351007708614631424', '1346358560427216896', '1346777907096285184', '2022-05-25 18:08:01', '2022-05-25 18:08:01');
INSERT INTO "public"."permission" VALUES ('1351007708744654848', '1346358560427216896', '1347048101875167232', '2022-05-25 18:08:01', '2022-05-25 18:08:01');
INSERT INTO "public"."permission" VALUES ('1351007708744654849', '1346358560427216896', '1347048145877610496', '2022-05-25 18:08:01', '2022-05-25 18:08:01');
INSERT INTO "public"."permission" VALUES ('1351007708748849151', '1346358560427216896', '1347048240677269503', '2022-05-25 18:08:01', '2022-05-25 18:08:01');
INSERT INTO "public"."permission" VALUES ('1351007708748849152', '1346358560427216896', '1347048240677269504', '2022-05-25 18:08:01', '2022-05-25 18:08:01');
INSERT INTO "public"."permission" VALUES ('1351007708753043456', '1346358560427216896', '1347048316216684544', '2022-05-25 18:08:01', '2022-05-25 18:08:01');
INSERT INTO "public"."permission" VALUES ('1351007708757237760', '1346358560427216896', '1347048776029843456', '2022-05-25 18:08:01', '2022-05-25 18:08:01');
INSERT INTO "public"."permission" VALUES ('1351007708757237761', '1346358560427216896', '1347048968414179328', '2022-05-25 18:08:01', '2022-05-25 18:08:01');
INSERT INTO "public"."permission" VALUES ('1351007709088587777', '1346358560427216896', '1350804501819195392', '2022-05-25 18:08:01', '2022-05-25 18:08:01');
INSERT INTO "public"."permission" VALUES ('1351007708623020032', '1346358560427216896', '1346778036402483200', '2022-05-25 18:08:01', '2022-05-25 18:08:01');
INSERT INTO "public"."permission" VALUES ('1351007708761432064', '1346358560427216896', '1347049029323862016', '2022-05-25 18:08:01', '2022-05-25 18:08:01');
INSERT INTO "public"."permission" VALUES ('1351007708765626368', '1346358560427216896', '1347049092552994816', '2022-05-25 18:08:01', '2022-05-25 18:08:01');
INSERT INTO "public"."permission" VALUES ('1351007708769820672', '1346358560427216896', '1347049251395481600', '2022-05-25 18:08:01', '2022-05-25 18:08:01');
INSERT INTO "public"."permission" VALUES ('1351007708774014976', '1346358560427216896', '1347049317178945536', '2022-05-25 18:08:01', '2022-05-25 18:08:01');
INSERT INTO "public"."permission" VALUES ('1351007708774014977', '1346358560427216896', '1347049370014593024', '2022-05-25 18:08:01', '2022-05-25 18:08:01');
INSERT INTO "public"."permission" VALUES ('1351007708778209280', '1346358560427216896', '1347049542417264640', '2022-05-25 18:08:01', '2022-05-25 18:08:01');
INSERT INTO "public"."permission" VALUES ('1351007708782403584', '1346358560427216896', '1347049598155370496', '2022-05-25 18:08:01', '2022-05-25 18:08:01');
INSERT INTO "public"."permission" VALUES ('1351007708786597888', '1346358560427216896', '1347049659023110144', '2022-05-25 18:08:01', '2022-05-25 18:08:01');
INSERT INTO "public"."permission" VALUES ('1351007708790792192', '1346358560427216896', '1347049731047698432', '2022-05-25 18:08:01', '2022-05-25 18:08:01');
INSERT INTO "public"."permission" VALUES ('1351007708585271296', '1346358560427216896', '1346776175553376256', '2022-05-25 18:08:01', '2022-05-25 18:08:01');
INSERT INTO "public"."permission" VALUES ('1351007708593659904', '1346358560427216896', '1346777157943259136', '2022-05-25 18:08:01', '2022-05-25 18:08:01');
INSERT INTO "public"."permission" VALUES ('1351007708685934593', '1346358560427216896', '1347032308726902784', '2022-05-25 18:08:01', '2022-05-25 18:08:01');
INSERT INTO "public"."permission" VALUES ('1351007708690128896', '1346358560427216896', '1347032395901317120', '2022-05-25 18:08:01', '2022-05-25 18:08:01');
INSERT INTO "public"."permission" VALUES ('1351007708694323200', '1346358560427216896', '1347032453707214848', '2022-05-25 18:08:01', '2022-05-25 18:08:01');
INSERT INTO "public"."permission" VALUES ('1351007708698517504', '1346358560427216896', '1347032509051056128', '2022-05-25 18:08:01', '2022-05-25 18:08:01');
INSERT INTO "public"."permission" VALUES ('1351007708794986496', '1346358560427216896', '1347049794008395776', '2022-05-25 18:08:01', '2022-05-25 18:08:01');
INSERT INTO "public"."permission" VALUES ('1351007709080199168', '1346358560427216896', '1350106119681622016', '2022-05-25 18:08:01', '2022-05-25 18:08:01');
INSERT INTO "public"."permission" VALUES ('1351007709080199169', '1346358560427216896', '1350107709494804480', '2022-05-25 18:08:01', '2022-05-25 18:08:01');
INSERT INTO "public"."permission" VALUES ('1351007709084393472', '1346358560427216896', '1350107842236137472', '2022-05-25 18:08:01', '2022-05-25 18:08:01');
INSERT INTO "public"."permission" VALUES ('1351007709084393473', '1346358560427216896', '1350112406754766848', '2022-05-25 18:08:01', '2022-05-25 18:08:01');
INSERT INTO "public"."permission" VALUES ('1351007709088587776', '1346358560427216896', '1350112481253994496', '2022-05-25 18:08:01', '2022-05-25 18:08:01');
INSERT INTO "public"."permission" VALUES ('1355167519859040256', '1346358560427216896', '1355163372527050752', '2022-05-25 18:08:01', '2022-05-25 18:08:01');
INSERT INTO "public"."permission" VALUES ('1355167519859040257', '1346358560427216896', '1355165158419750912', '2022-05-25 18:08:01', '2022-05-25 18:08:01');
INSERT INTO "public"."permission" VALUES ('1355167519859040258', '1346358560427216896', '1355165353534578688', '2022-05-25 18:08:01', '2022-05-25 18:08:01');
INSERT INTO "public"."permission" VALUES ('1355167519859040259', '1346358560427216896', '1355165475785957376', '2022-05-25 18:08:01', '2022-05-25 18:08:01');
INSERT INTO "public"."permission" VALUES ('1355167519859040260', '1346358560427216896', '1355165608565039104', '2022-05-25 18:08:01', '2022-05-25 18:08:01');
INSERT INTO "public"."permission" VALUES ('1357977745893326848', '1346358560427216896', '1357977745889132544', '2022-05-25 18:08:01', '2022-05-25 18:08:01');
INSERT INTO "public"."permission" VALUES ('1357977912126177281', '1346358560427216896', '1357977912126177280', '2022-05-25 18:08:01', '2022-05-25 18:08:01');
INSERT INTO "public"."permission" VALUES ('1357977971827900417', '1346358560427216896', '1357977971827900416', '2022-05-25 18:08:01', '2022-05-25 18:08:01');
INSERT INTO "public"."permission" VALUES ('1386680049203195905', '1346358560427216896', '1386680049203195904', '2022-05-25 18:08:01', '2022-05-25 18:08:01');
INSERT INTO "public"."permission" VALUES ('1386680049203195906', '1346358560427216896', '1386680049203195915', '2022-05-25 18:08:01', '2022-05-25 18:08:01');
INSERT INTO "public"."permission" VALUES ('1386680049203195907', '1346358560427216896', '1386680049203195916', '2022-05-25 18:08:01', '2022-05-25 18:08:01');
INSERT INTO "public"."permission" VALUES ('1529403932797964288', '1346358560427216896', '1529403932772798464', '2022-05-25 18:08:07', '2022-05-25 18:08:07');
INSERT INTO "public"."permission" VALUES ('1529403932797964289', '1346358560427216896', '1529403932781187072', '2022-05-25 18:08:07', '2022-05-25 18:08:07');
INSERT INTO "public"."permission" VALUES ('1529403932797964290', '1346358560427216896', '1529403932781187073', '2022-05-25 18:08:07', '2022-05-25 18:08:07');
INSERT INTO "public"."permission" VALUES ('1529403932797964291', '1346358560427216896', '1529403932781187074', '2022-05-25 18:08:07', '2022-05-25 18:08:07');
INSERT INTO "public"."permission" VALUES ('1529403932797964292', '1346358560427216896', '1529403932781187075', '2022-05-25 18:08:07', '2022-05-25 18:08:07');
INSERT INTO "public"."permission" VALUES ('1529403932797964293', '1346358560427216896', '1529403932781187076', '2022-05-25 18:08:07', '2022-05-25 18:08:07');
INSERT INTO "public"."permission" VALUES ('1529403932797964294', '1346358560427216896', '1529403932781187077', '2022-05-25 18:08:07', '2022-05-25 18:08:07');
INSERT INTO "public"."permission" VALUES ('1529403932797964295', '1346358560427216896', '1529403932781187078', '2022-05-25 18:08:07', '2022-05-25 18:08:07');
INSERT INTO "public"."permission" VALUES ('1529403932797964296', '1346358560427216896', '1529403932781187079', '2022-05-25 18:08:07', '2022-05-25 18:08:07');
INSERT INTO "public"."permission" VALUES ('1529403932797964297', '1346358560427216896', '1529403932781187080', '2022-05-25 18:08:07', '2022-05-25 18:08:07');
INSERT INTO "public"."permission" VALUES ('1529403932797964298', '1346358560427216896', '1529403932781187081', '2022-05-25 18:08:07', '2022-05-25 18:08:07');
INSERT INTO "public"."permission" VALUES ('1529403932797964299', '1346358560427216896', '1529403932781187082', '2022-05-25 18:08:07', '2022-05-25 18:08:07');
INSERT INTO "public"."permission" VALUES ('1529403932797964300', '1346358560427216896', '1529403932781187083', '2022-05-25 18:08:07', '2022-05-25 18:08:07');
INSERT INTO "public"."permission" VALUES ('1529403932797964301', '1346358560427216896', '1529403932781187084', '2022-05-25 18:08:07', '2022-05-25 18:08:07');
INSERT INTO "public"."permission" VALUES ('1529403932797964302', '1346358560427216896', '1529403932781187085', '2022-05-25 18:08:07', '2022-05-25 18:08:07');
INSERT INTO "public"."permission" VALUES ('1529403932797964303', '1346358560427216896', '1529403932781187086', '2022-05-25 18:08:07', '2022-05-25 18:08:07');
INSERT INTO "public"."permission" VALUES ('1529403932797964304', '1346358560427216896', '1529403932781187087', '2022-05-25 18:08:07', '2022-05-25 18:08:07');
INSERT INTO "public"."permission" VALUES ('1529403932797964305', '1346358560427216896', '1529403932781187088', '2022-05-25 18:08:07', '2022-05-25 18:08:07');
INSERT INTO "public"."permission" VALUES ('1529403932797964306', '1346358560427216896', '1529403932781187089', '2022-05-25 18:08:07', '2022-05-25 18:08:07');
INSERT INTO "public"."permission" VALUES ('1529403932797964307', '1346358560427216896', '1529403932781187090', '2022-05-25 18:08:07', '2022-05-25 18:08:07');
INSERT INTO "public"."permission" VALUES ('1529403932797964308', '1346358560427216896', '1529403932781187091', '2022-05-25 18:08:07', '2022-05-25 18:08:07');
INSERT INTO "public"."permission" VALUES ('1529403932797964309', '1346358560427216896', '1529403932781187092', '2022-05-25 18:08:07', '2022-05-25 18:08:07');
INSERT INTO "public"."permission" VALUES ('1529403932797964310', '1346358560427216896', '1529403932781187093', '2022-05-25 18:08:07', '2022-05-25 18:08:07');
INSERT INTO "public"."permission" VALUES ('1529403932797964311', '1346358560427216896', '1529403932781187094', '2022-05-25 18:08:07', '2022-05-25 18:08:07');
INSERT INTO "public"."permission" VALUES ('1529403932797964312', '1346358560427216896', '1529403932781187095', '2022-05-25 18:08:07', '2022-05-25 18:08:07');
INSERT INTO "public"."permission" VALUES ('1529403932797964313', '1346358560427216896', '1529403932781187096', '2022-05-25 18:08:07', '2022-05-25 18:08:07');
INSERT INTO "public"."permission" VALUES ('1529403932797964314', '1346358560427216896', '1529403932781187097', '2022-05-25 18:08:07', '2022-05-25 18:08:07');
INSERT INTO "public"."permission" VALUES ('1529403932797964315', '1346358560427216896', '1529403932781187098', '2022-05-25 18:08:07', '2022-05-25 18:08:07');
INSERT INTO "public"."permission" VALUES ('1529403932797964316', '1346358560427216896', '1529403932781187099', '2022-05-25 18:08:07', '2022-05-25 18:08:07');
INSERT INTO "public"."permission" VALUES ('1529403932881850512', '1346358560427216896', '1529403932877656064', '2022-05-25 18:08:07', '2022-05-25 18:08:07');
INSERT INTO "public"."permission" VALUES ('1529403932881850513', '1346358560427216896', '1529403932877656065', '2022-05-25 18:08:07', '2022-05-25 18:08:07');
INSERT INTO "public"."permission" VALUES ('1529403932881850514', '1346358560427216896', '1529403932877656066', '2022-05-25 18:08:07', '2022-05-25 18:08:07');
INSERT INTO "public"."permission" VALUES ('1529403932881850515', '1346358560427216896', '1529403932877656067', '2022-05-25 18:08:07', '2022-05-25 18:08:07');
INSERT INTO "public"."permission" VALUES ('1529403932881850516', '1346358560427216896', '1529403932877656068', '2022-05-25 18:08:07', '2022-05-25 18:08:07');
INSERT INTO "public"."permission" VALUES ('1529403932881850517', '1346358560427216896', '1529403932877656069', '2022-05-25 18:08:07', '2022-05-25 18:08:07');
INSERT INTO "public"."permission" VALUES ('1529403932881850518', '1346358560427216896', '1529403932877656070', '2022-05-25 18:08:07', '2022-05-25 18:08:07');
INSERT INTO "public"."permission" VALUES ('1529403932881850519', '1346358560427216896', '1529403932877656071', '2022-05-25 18:08:07', '2022-05-25 18:08:07');
INSERT INTO "public"."permission" VALUES ('1529403932881850520', '1346358560427216896', '1529403932877656072', '2022-05-25 18:08:07', '2022-05-25 18:08:07');
INSERT INTO "public"."permission" VALUES ('1529403932881850521', '1346358560427216896', '1529403932877656073', '2022-05-25 18:08:07', '2022-05-25 18:08:07');
INSERT INTO "public"."permission" VALUES ('1529403932881850522', '1346358560427216896', '1529403932877656074', '2022-05-25 18:08:07', '2022-05-25 18:08:07');
INSERT INTO "public"."permission" VALUES ('1529403932881850523', '1346358560427216896', '1529403932877656075', '2022-05-25 18:08:07', '2022-05-25 18:08:07');
INSERT INTO "public"."permission" VALUES ('1529403932881850524', '1346358560427216896', '1529403932877656076', '2022-05-25 18:08:07', '2022-05-25 18:08:07');
INSERT INTO "public"."permission" VALUES ('1529403932881850525', '1346358560427216896', '1529403932877656077', '2022-05-25 18:08:07', '2022-05-25 18:08:07');
INSERT INTO "public"."permission" VALUES ('1529403932881850526', '1346358560427216896', '1529403932877656078', '2022-05-25 18:08:07', '2022-05-25 18:08:07');
INSERT INTO "public"."permission" VALUES ('1529403932881850527', '1346358560427216896', '1529403932877656079', '2022-05-25 18:08:07', '2022-05-25 18:08:07');
INSERT INTO "public"."permission" VALUES ('1529403932881850528', '1346358560427216896', '1529403932877656080', '2022-05-25 18:08:07', '2022-05-25 18:08:07');
INSERT INTO "public"."permission" VALUES ('1529403932881850529', '1346358560427216896', '1529403932877656081', '2022-05-25 18:08:07', '2022-05-25 18:08:07');
INSERT INTO "public"."permission" VALUES ('1529403932881850530', '1346358560427216896', '1529403932877656082', '2022-05-25 18:08:07', '2022-05-25 18:08:07');
INSERT INTO "public"."permission" VALUES ('1529403932881850531', '1346358560427216896', '1529403932877656083', '2022-05-25 18:08:07', '2022-05-25 18:08:07');
INSERT INTO "public"."permission" VALUES ('1529403932881850532', '1346358560427216896', '1529403932877656084', '2022-05-25 18:08:07', '2022-05-25 18:08:07');
INSERT INTO "public"."permission" VALUES ('1529403932881850533', '1346358560427216896', '1529403932877656085', '2022-05-25 18:08:07', '2022-05-25 18:08:07');
INSERT INTO "public"."permission" VALUES ('1529403932881850534', '1346358560427216896', '1529403932877656086', '2022-05-25 18:08:07', '2022-05-25 18:08:07');
INSERT INTO "public"."permission" VALUES ('1529403932881850535', '1346358560427216896', '1529403932877656087', '2022-05-25 18:08:07', '2022-05-25 18:08:07');
INSERT INTO "public"."permission" VALUES ('1529403932881850536', '1346358560427216896', '1529403932877656088', '2022-05-25 18:08:07', '2022-05-25 18:08:07');
INSERT INTO "public"."permission" VALUES ('1529403932881850537', '1346358560427216896', '1529403932877656089', '2022-05-25 18:08:07', '2022-05-25 18:08:07');
INSERT INTO "public"."permission" VALUES ('1529403932881850538', '1346358560427216896', '1529403932877656090', '2022-05-25 18:08:07', '2022-05-25 18:08:07');
INSERT INTO "public"."permission" VALUES ('1529403932881850539', '1346358560427216896', '1529403932877656091', '2022-05-25 18:08:07', '2022-05-25 18:08:07');
INSERT INTO "public"."permission" VALUES ('1529403932881850540', '1346358560427216896', '1529403932877656092', '2022-05-25 18:08:07', '2022-05-25 18:08:07');
INSERT INTO "public"."permission" VALUES ('1529403932881850541', '1346358560427216896', '1529403932877656093', '2022-05-25 18:08:07', '2022-05-25 18:08:07');
INSERT INTO "public"."permission" VALUES ('1529403932881850542', '1346358560427216896', '1529403932877656094', '2022-05-25 18:08:07', '2022-05-25 18:08:07');
INSERT INTO "public"."permission" VALUES ('1529403932881850543', '1346358560427216896', '1529403932877656095', '2022-05-25 18:08:07', '2022-05-25 18:08:07');
INSERT INTO "public"."permission" VALUES ('1529403932881850544', '1346358560427216896', '1529403932877656096', '2022-05-25 18:08:07', '2022-05-25 18:08:07');
INSERT INTO "public"."permission" VALUES ('1529403932881850545', '1346358560427216896', '1529403932877656097', '2022-05-25 18:08:07', '2022-05-25 18:08:07');
INSERT INTO "public"."permission" VALUES ('1529403932881850546', '1346358560427216896', '1529403932877656098', '2022-05-25 18:08:07', '2022-05-25 18:08:07');
INSERT INTO "public"."permission" VALUES ('1529403932881850547', '1346358560427216896', '1529403932877656099', '2022-05-25 18:08:07', '2022-05-25 18:08:07');
INSERT INTO "public"."permission" VALUES ('1529403932881850548', '1346358560427216896', '1529403932877656100', '2022-05-25 18:08:07', '2022-05-25 18:08:07');
INSERT INTO "public"."permission" VALUES ('1529403932881850549', '1346358560427216896', '1529403932877656101', '2022-05-25 18:08:07', '2022-05-25 18:08:07');
INSERT INTO "public"."permission" VALUES ('1529403932881850550', '1346358560427216896', '1529403932877656102', '2022-05-25 18:08:07', '2022-05-25 18:08:07');
INSERT INTO "public"."permission" VALUES ('1529403932881850551', '1346358560427216896', '1529403932877656103', '2022-05-25 18:08:07', '2022-05-25 18:08:07');
INSERT INTO "public"."permission" VALUES ('1529403932881850552', '1346358560427216896', '1529403932877656104', '2022-05-25 18:08:07', '2022-05-25 18:08:07');
INSERT INTO "public"."permission" VALUES ('1529403932881850553', '1346358560427216896', '1529403932877656105', '2022-05-25 18:08:07', '2022-05-25 18:08:07');
INSERT INTO "public"."permission" VALUES ('1529403932881850554', '1346358560427216896', '1529403932877656106', '2022-05-25 18:08:07', '2022-05-25 18:08:07');
INSERT INTO "public"."permission" VALUES ('1529403932881850555', '1346358560427216896', '1529403932877656107', '2022-05-25 18:08:07', '2022-05-25 18:08:07');
INSERT INTO "public"."permission" VALUES ('1529403932881850556', '1346358560427216896', '1529403932877656108', '2022-05-25 18:08:07', '2022-05-25 18:08:07');
INSERT INTO "public"."permission" VALUES ('1529403932881850557', '1346358560427216896', '1529403932877656109', '2022-05-25 18:08:07', '2022-05-25 18:08:07');
INSERT INTO "public"."permission" VALUES ('1529403932881850558', '1346358560427216896', '1529403932877656110', '2022-05-25 18:08:07', '2022-05-25 18:08:07');
INSERT INTO "public"."permission" VALUES ('1529403932881850559', '1346358560427216896', '1529403932877656111', '2022-05-25 18:08:07', '2022-05-25 18:08:07');
INSERT INTO "public"."permission" VALUES ('1529403932881850560', '1346358560427216896', '1529403932877656112', '2022-05-25 18:08:07', '2022-05-25 18:08:07');
INSERT INTO "public"."permission" VALUES ('1529403932881850561', '1346358560427216896', '1529403932877656113', '2022-05-25 18:08:07', '2022-05-25 18:08:07');
INSERT INTO "public"."permission" VALUES ('1529403932881850562', '1346358560427216896', '1529403932877656114', '2022-05-25 18:08:07', '2022-05-25 18:08:07');
INSERT INTO "public"."permission" VALUES ('1529403932881850563', '1346358560427216896', '1529403932877656115', '2022-05-25 18:08:07', '2022-05-25 18:08:07');
INSERT INTO "public"."permission" VALUES ('1529403932881850564', '1346358560427216896', '1529403932877656116', '2022-05-25 18:08:07', '2022-05-25 18:08:07');
INSERT INTO "public"."permission" VALUES ('1529403932881850565', '1346358560427216896', '1529403932877656117', '2022-05-25 18:08:07', '2022-05-25 18:08:07');
INSERT INTO "public"."permission" VALUES ('1529403932881850566', '1346358560427216896', '1529403932877656118', '2022-05-25 18:08:07', '2022-05-25 18:08:07');
INSERT INTO "public"."permission" VALUES ('1529403932881850567', '1346358560427216896', '1529403932877656119', '2022-05-25 18:08:07', '2022-05-25 18:08:07');
INSERT INTO "public"."permission" VALUES ('1529403932881850568', '1346358560427216896', '1529403932877656120', '2022-05-25 18:08:07', '2022-05-25 18:08:07');
INSERT INTO "public"."permission" VALUES ('1529403932881850569', '1346358560427216896', '1529403932877656121', '2022-05-25 18:08:07', '2022-05-25 18:08:07');
INSERT INTO "public"."permission" VALUES ('1529403932881850570', '1346358560427216896', '1529403932877656122', '2022-05-25 18:08:07', '2022-05-25 18:08:07');
INSERT INTO "public"."permission" VALUES ('1529403932881850571', '1346358560427216896', '1529403932877656123', '2022-05-25 18:08:07', '2022-05-25 18:08:07');
INSERT INTO "public"."permission" VALUES ('1529403932881850572', '1346358560427216896', '1529403932877656124', '2022-05-25 18:08:07', '2022-05-25 18:08:07');
INSERT INTO "public"."permission" VALUES ('1529403932881850573', '1346358560427216896', '1529403932877656125', '2022-05-25 18:08:07', '2022-05-25 18:08:07');
INSERT INTO "public"."permission" VALUES ('1529403932881850574', '1346358560427216896', '1529403932877656126', '2022-05-25 18:08:07', '2022-05-25 18:08:07');
INSERT INTO "public"."permission" VALUES ('1529403932881850575', '1346358560427216896', '1529403932877656127', '2022-05-25 18:08:07', '2022-05-25 18:08:07');
INSERT INTO "public"."permission" VALUES ('1529403932881850576', '1346358560427216896', '1529403932877656128', '2022-05-25 18:08:07', '2022-05-25 18:08:07');
INSERT INTO "public"."permission" VALUES ('1529403932881850577', '1346358560427216896', '1529403932877656129', '2022-05-25 18:08:07', '2022-05-25 18:08:07');
INSERT INTO "public"."permission" VALUES ('1529403932881850578', '1346358560427216896', '1529403932877656130', '2022-05-25 18:08:07', '2022-05-25 18:08:07');
INSERT INTO "public"."permission" VALUES ('1529403932881850579', '1346358560427216896', '1529403932877656131', '2022-05-25 18:08:07', '2022-05-25 18:08:07');
INSERT INTO "public"."permission" VALUES ('1529403932881850580', '1346358560427216896', '1529403932877656132', '2022-05-25 18:08:07', '2022-05-25 18:08:07');
INSERT INTO "public"."permission" VALUES ('1529403932881850581', '1346358560427216896', '1529403932877656133', '2022-05-25 18:08:07', '2022-05-25 18:08:07');
INSERT INTO "public"."permission" VALUES ('1529403932881850582', '1346358560427216896', '1529403932877656134', '2022-05-25 18:08:07', '2022-05-25 18:08:07');
INSERT INTO "public"."permission" VALUES ('1529403932881850583', '1346358560427216896', '1529403932877656135', '2022-05-25 18:08:07', '2022-05-25 18:08:07');
INSERT INTO "public"."permission" VALUES ('1529403932881850584', '1346358560427216896', '1529403932877656136', '2022-05-25 18:08:07', '2022-05-25 18:08:07');
INSERT INTO "public"."permission" VALUES ('1529403932881850585', '1346358560427216896', '1529403932877656137', '2022-05-25 18:08:07', '2022-05-25 18:08:07');
INSERT INTO "public"."permission" VALUES ('1529403932881850586', '1346358560427216896', '1529403932877656138', '2022-05-25 18:08:07', '2022-05-25 18:08:07');
INSERT INTO "public"."permission" VALUES ('1529403932881850587', '1346358560427216896', '1529403932877656139', '2022-05-25 18:08:07', '2022-05-25 18:08:07');
INSERT INTO "public"."permission" VALUES ('1529403932881850588', '1346358560427216896', '1529403932877656140', '2022-05-25 18:08:07', '2022-05-25 18:08:07');
INSERT INTO "public"."permission" VALUES ('1529403932881850589', '1346358560427216896', '1529403932877656141', '2022-05-25 18:08:07', '2022-05-25 18:08:07');
INSERT INTO "public"."permission" VALUES ('1529403932881850590', '1346358560427216896', '1529403932877656142', '2022-05-25 18:08:07', '2022-05-25 18:08:07');
INSERT INTO "public"."permission" VALUES ('1529403932881850591', '1346358560427216896', '1529403932877656143', '2022-05-25 18:08:07', '2022-05-25 18:08:07');
INSERT INTO "public"."permission" VALUES ('1529403932881850592', '1346358560427216896', '1529403932877656144', '2022-05-25 18:08:07', '2022-05-25 18:08:07');
INSERT INTO "public"."permission" VALUES ('1529403932881850593', '1346358560427216896', '1529403932877656145', '2022-05-25 18:08:07', '2022-05-25 18:08:07');
INSERT INTO "public"."permission" VALUES ('1529403932881850594', '1346358560427216896', '1529403932877656146', '2022-05-25 18:08:07', '2022-05-25 18:08:07');
INSERT INTO "public"."permission" VALUES ('1529403932881850595', '1346358560427216896', '1529403932877656147', '2022-05-25 18:08:07', '2022-05-25 18:08:07');
INSERT INTO "public"."permission" VALUES ('1529403932881850596', '1346358560427216896', '1529403932877656148', '2022-05-25 18:08:07', '2022-05-25 18:08:07');
INSERT INTO "public"."permission" VALUES ('1529403932881850597', '1346358560427216896', '1529403932877656149', '2022-05-25 18:08:07', '2022-05-25 18:08:07');
INSERT INTO "public"."permission" VALUES ('1529403932881850598', '1346358560427216896', '1529403932877656150', '2022-05-25 18:08:07', '2022-05-25 18:08:07');
INSERT INTO "public"."permission" VALUES ('1529403932881850599', '1346358560427216896', '1529403932877656151', '2022-05-25 18:08:07', '2022-05-25 18:08:07');
INSERT INTO "public"."permission" VALUES ('1529403932881850600', '1346358560427216896', '1529403932877656152', '2022-05-25 18:08:07', '2022-05-25 18:08:07');
INSERT INTO "public"."permission" VALUES ('1529403932881850601', '1346358560427216896', '1529403932877656153', '2022-05-25 18:08:07', '2022-05-25 18:08:07');
INSERT INTO "public"."permission" VALUES ('1529403932881850602', '1346358560427216896', '1529403932877656154', '2022-05-25 18:08:07', '2022-05-25 18:08:07');
INSERT INTO "public"."permission" VALUES ('1529403932881850603', '1346358560427216896', '1529403932877656155', '2022-05-25 18:08:07', '2022-05-25 18:08:07');
INSERT INTO "public"."permission" VALUES ('1529403932881850604', '1346358560427216896', '1529403932877656156', '2022-05-25 18:08:07', '2022-05-25 18:08:07');
INSERT INTO "public"."permission" VALUES ('1529403932881850605', '1346358560427216896', '1529403932877656157', '2022-05-25 18:08:07', '2022-05-25 18:08:07');
INSERT INTO "public"."permission" VALUES ('1529403932881850606', '1346358560427216896', '1529403932877656158', '2022-05-25 18:08:07', '2022-05-25 18:08:07');
INSERT INTO "public"."permission" VALUES ('1529403932881850607', '1346358560427216896', '1529403932877656159', '2022-05-25 18:08:07', '2022-05-25 18:08:07');
INSERT INTO "public"."permission" VALUES ('1529403932881850608', '1346358560427216896', '1529403932877656160', '2022-05-25 18:08:07', '2022-05-25 18:08:07');
INSERT INTO "public"."permission" VALUES ('1529403932881850609', '1346358560427216896', '1529403932877656161', '2022-05-25 18:08:07', '2022-05-25 18:08:07');
INSERT INTO "public"."permission" VALUES ('1529403932881850610', '1346358560427216896', '1529403932877656162', '2022-05-25 18:08:07', '2022-05-25 18:08:07');
INSERT INTO "public"."permission" VALUES ('1529403932881850611', '1346358560427216896', '1529403932877656163', '2022-05-25 18:08:07', '2022-05-25 18:08:07');
INSERT INTO "public"."permission" VALUES ('1529403932881850612', '1346358560427216896', '1529403932877656164', '2022-05-25 18:08:07', '2022-05-25 18:08:07');
INSERT INTO "public"."permission" VALUES ('1529403932881850613', '1346358560427216896', '1529403932877656165', '2022-05-25 18:08:07', '2022-05-25 18:08:07');
INSERT INTO "public"."permission" VALUES ('1529403932881850614', '1346358560427216896', '1529403932877656166', '2022-05-25 18:08:07', '2022-05-25 18:08:07');
INSERT INTO "public"."permission" VALUES ('1529403932881850615', '1346358560427216896', '1529403932877656167', '2022-05-25 18:08:07', '2022-05-25 18:08:07');
INSERT INTO "public"."permission" VALUES ('1529403932881850616', '1346358560427216896', '1529403932877656168', '2022-05-25 18:08:07', '2022-05-25 18:08:07');
INSERT INTO "public"."permission" VALUES ('1529403932881850617', '1346358560427216896', '1529403932877656169', '2022-05-25 18:08:07', '2022-05-25 18:08:07');
INSERT INTO "public"."permission" VALUES ('1529403932881850618', '1346358560427216896', '1529403932877656170', '2022-05-25 18:08:07', '2022-05-25 18:08:07');
INSERT INTO "public"."permission" VALUES ('1529403932881850619', '1346358560427216896', '1529403932877656171', '2022-05-25 18:08:07', '2022-05-25 18:08:07');
INSERT INTO "public"."permission" VALUES ('1529403932881850620', '1346358560427216896', '1529403932877656172', '2022-05-25 18:08:07', '2022-05-25 18:08:07');
INSERT INTO "public"."permission" VALUES ('1529403932881850621', '1346358560427216896', '1529403932877656173', '2022-05-25 18:08:07', '2022-05-25 18:08:07');
INSERT INTO "public"."permission" VALUES ('1529403932881850622', '1346358560427216896', '1529403932877656174', '2022-05-25 18:08:07', '2022-05-25 18:08:07');
INSERT INTO "public"."permission" VALUES ('1529403932881850623', '1346358560427216896', '1529403932877656175', '2022-05-25 18:08:07', '2022-05-25 18:08:07');
INSERT INTO "public"."permission" VALUES ('1529403932881850624', '1346358560427216896', '1529403932877656176', '2022-05-25 18:08:07', '2022-05-25 18:08:07');
INSERT INTO "public"."permission" VALUES ('1529403932881850625', '1346358560427216896', '1529403932877656177', '2022-05-25 18:08:07', '2022-05-25 18:08:07');
INSERT INTO "public"."permission" VALUES ('1529403932881850626', '1346358560427216896', '1529403932877656178', '2022-05-25 18:08:07', '2022-05-25 18:08:07');
INSERT INTO "public"."permission" VALUES ('1529403932881850627', '1346358560427216896', '1529403932877656179', '2022-05-25 18:08:07', '2022-05-25 18:08:07');
INSERT INTO "public"."permission" VALUES ('1529403932881850628', '1346358560427216896', '1529403932877656180', '2022-05-25 18:08:07', '2022-05-25 18:08:07');
INSERT INTO "public"."permission" VALUES ('1529403932881850629', '1346358560427216896', '1529403932881850368', '2022-05-25 18:08:07', '2022-05-25 18:08:07');
INSERT INTO "public"."permission" VALUES ('1529403932881850630', '1346358560427216896', '1529403932881850369', '2022-05-25 18:08:07', '2022-05-25 18:08:07');
INSERT INTO "public"."permission" VALUES ('1529403932881850631', '1346358560427216896', '1529403932881850370', '2022-05-25 18:08:07', '2022-05-25 18:08:07');
INSERT INTO "public"."permission" VALUES ('1529403932881850632', '1346358560427216896', '1529403932881850371', '2022-05-25 18:08:07', '2022-05-25 18:08:07');
INSERT INTO "public"."permission" VALUES ('1529403932881850633', '1346358560427216896', '1529403932881850372', '2022-05-25 18:08:07', '2022-05-25 18:08:07');
INSERT INTO "public"."permission" VALUES ('1529403932881850634', '1346358560427216896', '1529403932881850373', '2022-05-25 18:08:07', '2022-05-25 18:08:07');
INSERT INTO "public"."permission" VALUES ('1529403932881850635', '1346358560427216896', '1529403932881850374', '2022-05-25 18:08:07', '2022-05-25 18:08:07');
INSERT INTO "public"."permission" VALUES ('1529403932881850636', '1346358560427216896', '1529403932881850375', '2022-05-25 18:08:07', '2022-05-25 18:08:07');
INSERT INTO "public"."permission" VALUES ('1529403932881850637', '1346358560427216896', '1529403932881850376', '2022-05-25 18:08:07', '2022-05-25 18:08:07');
INSERT INTO "public"."permission" VALUES ('1529403932881850638', '1346358560427216896', '1529403932881850377', '2022-05-25 18:08:07', '2022-05-25 18:08:07');
INSERT INTO "public"."permission" VALUES ('1529403932881850639', '1346358560427216896', '1529403932881850378', '2022-05-25 18:08:07', '2022-05-25 18:08:07');
INSERT INTO "public"."permission" VALUES ('1529403932881850640', '1346358560427216896', '1529403932881850379', '2022-05-25 18:08:07', '2022-05-25 18:08:07');
INSERT INTO "public"."permission" VALUES ('1529403932881850641', '1346358560427216896', '1529403932881850380', '2022-05-25 18:08:07', '2022-05-25 18:08:07');
INSERT INTO "public"."permission" VALUES ('1529403932881850642', '1346358560427216896', '1529403932881850381', '2022-05-25 18:08:07', '2022-05-25 18:08:07');
INSERT INTO "public"."permission" VALUES ('1529403932881850643', '1346358560427216896', '1529403932881850382', '2022-05-25 18:08:07', '2022-05-25 18:08:07');
INSERT INTO "public"."permission" VALUES ('1529403932881850644', '1346358560427216896', '1529403932881850383', '2022-05-25 18:08:07', '2022-05-25 18:08:07');
INSERT INTO "public"."permission" VALUES ('1529403932881850645', '1346358560427216896', '1529403932881850384', '2022-05-25 18:08:07', '2022-05-25 18:08:07');
INSERT INTO "public"."permission" VALUES ('1529403932881850646', '1346358560427216896', '1529403932881850385', '2022-05-25 18:08:07', '2022-05-25 18:08:07');
INSERT INTO "public"."permission" VALUES ('1529403932881850647', '1346358560427216896', '1529403932881850386', '2022-05-25 18:08:07', '2022-05-25 18:08:07');
INSERT INTO "public"."permission" VALUES ('1529403932881850648', '1346358560427216896', '1529403932881850387', '2022-05-25 18:08:07', '2022-05-25 18:08:07');
INSERT INTO "public"."permission" VALUES ('1529403932881850649', '1346358560427216896', '1529403932881850388', '2022-05-25 18:08:07', '2022-05-25 18:08:07');
INSERT INTO "public"."permission" VALUES ('1529403932881850650', '1346358560427216896', '1529403932881850389', '2022-05-25 18:08:07', '2022-05-25 18:08:07');
INSERT INTO "public"."permission" VALUES ('1529403932881850651', '1346358560427216896', '1529403932881850390', '2022-05-25 18:08:07', '2022-05-25 18:08:07');
INSERT INTO "public"."permission" VALUES ('1529403932881850652', '1346358560427216896', '1529403932881850391', '2022-05-25 18:08:07', '2022-05-25 18:08:07');
INSERT INTO "public"."permission" VALUES ('1529403932881850653', '1346358560427216896', '1529403932881850392', '2022-05-25 18:08:07', '2022-05-25 18:08:07');
INSERT INTO "public"."permission" VALUES ('1529403932881850654', '1346358560427216896', '1529403932881850393', '2022-05-25 18:08:07', '2022-05-25 18:08:07');
INSERT INTO "public"."permission" VALUES ('1529403932881850655', '1346358560427216896', '1529403932881850394', '2022-05-25 18:08:07', '2022-05-25 18:08:07');
INSERT INTO "public"."permission" VALUES ('1529403932881850656', '1346358560427216896', '1529403932881850395', '2022-05-25 18:08:07', '2022-05-25 18:08:07');
INSERT INTO "public"."permission" VALUES ('1529403932881850657', '1346358560427216896', '1529403932881850396', '2022-05-25 18:08:07', '2022-05-25 18:08:07');
INSERT INTO "public"."permission" VALUES ('1529403932881850658', '1346358560427216896', '1529403932881850397', '2022-05-25 18:08:07', '2022-05-25 18:08:07');
INSERT INTO "public"."permission" VALUES ('1529403932881850659', '1346358560427216896', '1529403932881850398', '2022-05-25 18:08:07', '2022-05-25 18:08:07');
INSERT INTO "public"."permission" VALUES ('1529403932881850660', '1346358560427216896', '1529403932881850399', '2022-05-25 18:08:07', '2022-05-25 18:08:07');
INSERT INTO "public"."permission" VALUES ('1529403932881850661', '1346358560427216896', '1529403932881850400', '2022-05-25 18:08:07', '2022-05-25 18:08:07');
INSERT INTO "public"."permission" VALUES ('1529403932881850662', '1346358560427216896', '1529403932881850401', '2022-05-25 18:08:07', '2022-05-25 18:08:07');
INSERT INTO "public"."permission" VALUES ('1529403932881850663', '1346358560427216896', '1529403932881850402', '2022-05-25 18:08:07', '2022-05-25 18:08:07');
INSERT INTO "public"."permission" VALUES ('1529403932881850664', '1346358560427216896', '1529403932881850403', '2022-05-25 18:08:07', '2022-05-25 18:08:07');
INSERT INTO "public"."permission" VALUES ('1529403932881850665', '1346358560427216896', '1529403932881850404', '2022-05-25 18:08:07', '2022-05-25 18:08:07');
INSERT INTO "public"."permission" VALUES ('1529403932881850666', '1346358560427216896', '1529403932881850405', '2022-05-25 18:08:07', '2022-05-25 18:08:07');
INSERT INTO "public"."permission" VALUES ('1529403932881850667', '1346358560427216896', '1529403932881850406', '2022-05-25 18:08:07', '2022-05-25 18:08:07');
INSERT INTO "public"."permission" VALUES ('1529403932881850668', '1346358560427216896', '1529403932881850407', '2022-05-25 18:08:07', '2022-05-25 18:08:07');
INSERT INTO "public"."permission" VALUES ('1529403932881850669', '1346358560427216896', '1529403932881850408', '2022-05-25 18:08:07', '2022-05-25 18:08:07');
INSERT INTO "public"."permission" VALUES ('1529403932881850670', '1346358560427216896', '1529403932881850409', '2022-05-25 18:08:07', '2022-05-25 18:08:07');
INSERT INTO "public"."permission" VALUES ('1529403932881850671', '1346358560427216896', '1529403932881850410', '2022-05-25 18:08:07', '2022-05-25 18:08:07');
INSERT INTO "public"."permission" VALUES ('1529403932881850672', '1346358560427216896', '1529403932881850411', '2022-05-25 18:08:07', '2022-05-25 18:08:07');
INSERT INTO "public"."permission" VALUES ('1529403932881850673', '1346358560427216896', '1529403932881850412', '2022-05-25 18:08:07', '2022-05-25 18:08:07');
INSERT INTO "public"."permission" VALUES ('1529403932881850674', '1346358560427216896', '1529403932881850413', '2022-05-25 18:08:07', '2022-05-25 18:08:07');
INSERT INTO "public"."permission" VALUES ('1529403932881850675', '1346358560427216896', '1529403932881850414', '2022-05-25 18:08:07', '2022-05-25 18:08:07');
INSERT INTO "public"."permission" VALUES ('1529403932881850676', '1346358560427216896', '1529403932881850415', '2022-05-25 18:08:07', '2022-05-25 18:08:07');
INSERT INTO "public"."permission" VALUES ('1529403932881850677', '1346358560427216896', '1529403932881850416', '2022-05-25 18:08:07', '2022-05-25 18:08:07');
INSERT INTO "public"."permission" VALUES ('1529403932886044672', '1346358560427216896', '1529403932881850417', '2022-05-25 18:08:07', '2022-05-25 18:08:07');
INSERT INTO "public"."permission" VALUES ('1529403932886044673', '1346358560427216896', '1529403932881850418', '2022-05-25 18:08:07', '2022-05-25 18:08:07');
INSERT INTO "public"."permission" VALUES ('1529403932886044674', '1346358560427216896', '1529403932881850419', '2022-05-25 18:08:07', '2022-05-25 18:08:07');
INSERT INTO "public"."permission" VALUES ('1529403932886044675', '1346358560427216896', '1529403932881850420', '2022-05-25 18:08:07', '2022-05-25 18:08:07');
INSERT INTO "public"."permission" VALUES ('1529403932886044676', '1346358560427216896', '1529403932881850421', '2022-05-25 18:08:07', '2022-05-25 18:08:07');
INSERT INTO "public"."permission" VALUES ('1529403932886044677', '1346358560427216896', '1529403932881850422', '2022-05-25 18:08:07', '2022-05-25 18:08:07');
INSERT INTO "public"."permission" VALUES ('1529403932886044678', '1346358560427216896', '1529403932881850423', '2022-05-25 18:08:07', '2022-05-25 18:08:07');
INSERT INTO "public"."permission" VALUES ('1529403932886044679', '1346358560427216896', '1529403932881850424', '2022-05-25 18:08:07', '2022-05-25 18:08:07');
INSERT INTO "public"."permission" VALUES ('1529403932886044680', '1346358560427216896', '1529403932881850425', '2022-05-25 18:08:07', '2022-05-25 18:08:07');
INSERT INTO "public"."permission" VALUES ('1529403932886044681', '1346358560427216896', '1529403932881850426', '2022-05-25 18:08:07', '2022-05-25 18:08:07');
INSERT INTO "public"."permission" VALUES ('1529403932886044682', '1346358560427216896', '1529403932881850427', '2022-05-25 18:08:07', '2022-05-25 18:08:07');
INSERT INTO "public"."permission" VALUES ('1529403932886044683', '1346358560427216896', '1529403932881850428', '2022-05-25 18:08:07', '2022-05-25 18:08:07');
INSERT INTO "public"."permission" VALUES ('1529403932886044684', '1346358560427216896', '1529403932881850429', '2022-05-25 18:08:07', '2022-05-25 18:08:07');
INSERT INTO "public"."permission" VALUES ('1529403932886044685', '1346358560427216896', '1529403932881850430', '2022-05-25 18:08:07', '2022-05-25 18:08:07');
INSERT INTO "public"."permission" VALUES ('1529403932886044686', '1346358560427216896', '1529403932881850431', '2022-05-25 18:08:07', '2022-05-25 18:08:07');
INSERT INTO "public"."permission" VALUES ('1529403932886044687', '1346358560427216896', '1529403932881850432', '2022-05-25 18:08:07', '2022-05-25 18:08:07');
INSERT INTO "public"."permission" VALUES ('1529403932886044688', '1346358560427216896', '1529403932881850433', '2022-05-25 18:08:07', '2022-05-25 18:08:07');
INSERT INTO "public"."permission" VALUES ('1529403932886044689', '1346358560427216896', '1529403932881850434', '2022-05-25 18:08:07', '2022-05-25 18:08:07');
INSERT INTO "public"."permission" VALUES ('1529403932886044690', '1346358560427216896', '1529403932881850435', '2022-05-25 18:08:07', '2022-05-25 18:08:07');
INSERT INTO "public"."permission" VALUES ('1529403932886044691', '1346358560427216896', '1529403932881850436', '2022-05-25 18:08:07', '2022-05-25 18:08:07');
INSERT INTO "public"."permission" VALUES ('1529403932886044692', '1346358560427216896', '1529403932881850437', '2022-05-25 18:08:07', '2022-05-25 18:08:07');
INSERT INTO "public"."permission" VALUES ('1529403932886044693', '1346358560427216896', '1529403932881850438', '2022-05-25 18:08:07', '2022-05-25 18:08:07');
INSERT INTO "public"."permission" VALUES ('1529403932886044694', '1346358560427216896', '1529403932881850439', '2022-05-25 18:08:07', '2022-05-25 18:08:07');
INSERT INTO "public"."permission" VALUES ('1529403932886044695', '1346358560427216896', '1529403932881850440', '2022-05-25 18:08:07', '2022-05-25 18:08:07');
INSERT INTO "public"."permission" VALUES ('1529403932886044696', '1346358560427216896', '1529403932881850441', '2022-05-25 18:08:07', '2022-05-25 18:08:07');
INSERT INTO "public"."permission" VALUES ('1529403932886044697', '1346358560427216896', '1529403932881850442', '2022-05-25 18:08:07', '2022-05-25 18:08:07');
INSERT INTO "public"."permission" VALUES ('1529403932886044698', '1346358560427216896', '1529403932881850443', '2022-05-25 18:08:07', '2022-05-25 18:08:07');
INSERT INTO "public"."permission" VALUES ('1529403932886044699', '1346358560427216896', '1529403932881850444', '2022-05-25 18:08:07', '2022-05-25 18:08:07');
INSERT INTO "public"."permission" VALUES ('1529403932886044700', '1346358560427216896', '1529403932881850445', '2022-05-25 18:08:07', '2022-05-25 18:08:07');
INSERT INTO "public"."permission" VALUES ('1529403932886044701', '1346358560427216896', '1529403932881850446', '2022-05-25 18:08:07', '2022-05-25 18:08:07');
INSERT INTO "public"."permission" VALUES ('1529403932886044702', '1346358560427216896', '1529403932881850447', '2022-05-25 18:08:07', '2022-05-25 18:08:07');
INSERT INTO "public"."permission" VALUES ('1529403932886044703', '1346358560427216896', '1529403932881850448', '2022-05-25 18:08:07', '2022-05-25 18:08:07');
INSERT INTO "public"."permission" VALUES ('1529403932886044704', '1346358560427216896', '1529403932881850449', '2022-05-25 18:08:07', '2022-05-25 18:08:07');
INSERT INTO "public"."permission" VALUES ('1529403932886044705', '1346358560427216896', '1529403932881850450', '2022-05-25 18:08:07', '2022-05-25 18:08:07');
INSERT INTO "public"."permission" VALUES ('1529403932886044706', '1346358560427216896', '1529403932881850451', '2022-05-25 18:08:07', '2022-05-25 18:08:07');
INSERT INTO "public"."permission" VALUES ('1529403932886044707', '1346358560427216896', '1529403932881850452', '2022-05-25 18:08:07', '2022-05-25 18:08:07');
INSERT INTO "public"."permission" VALUES ('1529403932886044708', '1346358560427216896', '1529403932881850453', '2022-05-25 18:08:07', '2022-05-25 18:08:07');
INSERT INTO "public"."permission" VALUES ('1529403932886044709', '1346358560427216896', '1529403932881850454', '2022-05-25 18:08:07', '2022-05-25 18:08:07');
INSERT INTO "public"."permission" VALUES ('1529403932886044710', '1346358560427216896', '1529403932881850455', '2022-05-25 18:08:07', '2022-05-25 18:08:07');
INSERT INTO "public"."permission" VALUES ('1529403932886044711', '1346358560427216896', '1529403932881850456', '2022-05-25 18:08:07', '2022-05-25 18:08:07');
INSERT INTO "public"."permission" VALUES ('1529403932886044712', '1346358560427216896', '1529403932881850457', '2022-05-25 18:08:07', '2022-05-25 18:08:07');
INSERT INTO "public"."permission" VALUES ('1529403932886044713', '1346358560427216896', '1529403932881850458', '2022-05-25 18:08:07', '2022-05-25 18:08:07');
INSERT INTO "public"."permission" VALUES ('1529403932886044714', '1346358560427216896', '1529403932881850459', '2022-05-25 18:08:07', '2022-05-25 18:08:07');
INSERT INTO "public"."permission" VALUES ('1529403932886044715', '1346358560427216896', '1529403932881850460', '2022-05-25 18:08:07', '2022-05-25 18:08:07');
INSERT INTO "public"."permission" VALUES ('1529403932886044716', '1346358560427216896', '1529403932881850461', '2022-05-25 18:08:07', '2022-05-25 18:08:07');
INSERT INTO "public"."permission" VALUES ('1529403932886044717', '1346358560427216896', '1529403932881850462', '2022-05-25 18:08:07', '2022-05-25 18:08:07');
INSERT INTO "public"."permission" VALUES ('1529403932886044718', '1346358560427216896', '1529403932881850463', '2022-05-25 18:08:07', '2022-05-25 18:08:07');
INSERT INTO "public"."permission" VALUES ('1529403932886044719', '1346358560427216896', '1529403932881850464', '2022-05-25 18:08:07', '2022-05-25 18:08:07');
INSERT INTO "public"."permission" VALUES ('1529403932886044720', '1346358560427216896', '1529403932881850465', '2022-05-25 18:08:07', '2022-05-25 18:08:07');
INSERT INTO "public"."permission" VALUES ('1529403932886044721', '1346358560427216896', '1529403932881850466', '2022-05-25 18:08:07', '2022-05-25 18:08:07');
INSERT INTO "public"."permission" VALUES ('1529403932886044722', '1346358560427216896', '1529403932881850467', '2022-05-25 18:08:07', '2022-05-25 18:08:07');
INSERT INTO "public"."permission" VALUES ('1529403932886044723', '1346358560427216896', '1529403932881850468', '2022-05-25 18:08:07', '2022-05-25 18:08:07');
INSERT INTO "public"."permission" VALUES ('1529403932886044724', '1346358560427216896', '1529403932881850469', '2022-05-25 18:08:07', '2022-05-25 18:08:07');
INSERT INTO "public"."permission" VALUES ('1529403932886044725', '1346358560427216896', '1529403932881850470', '2022-05-25 18:08:07', '2022-05-25 18:08:07');
INSERT INTO "public"."permission" VALUES ('1529403932886044726', '1346358560427216896', '1529403932881850471', '2022-05-25 18:08:07', '2022-05-25 18:08:07');
INSERT INTO "public"."permission" VALUES ('1529403932886044727', '1346358560427216896', '1529403932881850472', '2022-05-25 18:08:07', '2022-05-25 18:08:07');
INSERT INTO "public"."permission" VALUES ('1529403932886044728', '1346358560427216896', '1529403932881850473', '2022-05-25 18:08:07', '2022-05-25 18:08:07');
INSERT INTO "public"."permission" VALUES ('1529403932886044729', '1346358560427216896', '1529403932881850474', '2022-05-25 18:08:07', '2022-05-25 18:08:07');
INSERT INTO "public"."permission" VALUES ('1529403932886044730', '1346358560427216896', '1529403932881850475', '2022-05-25 18:08:07', '2022-05-25 18:08:07');
INSERT INTO "public"."permission" VALUES ('1529403932886044731', '1346358560427216896', '1529403932881850476', '2022-05-25 18:08:07', '2022-05-25 18:08:07');
INSERT INTO "public"."permission" VALUES ('1529403932886044732', '1346358560427216896', '1529403932881850477', '2022-05-25 18:08:07', '2022-05-25 18:08:07');
INSERT INTO "public"."permission" VALUES ('1529403932886044733', '1346358560427216896', '1529403932881850478', '2022-05-25 18:08:07', '2022-05-25 18:08:07');
INSERT INTO "public"."permission" VALUES ('1529403932886044734', '1346358560427216896', '1529403932881850479', '2022-05-25 18:08:07', '2022-05-25 18:08:07');
INSERT INTO "public"."permission" VALUES ('1529403932886044735', '1346358560427216896', '1529403932881850480', '2022-05-25 18:08:07', '2022-05-25 18:08:07');
INSERT INTO "public"."permission" VALUES ('1529403932886044736', '1346358560427216896', '1529403932881850481', '2022-05-25 18:08:07', '2022-05-25 18:08:07');
INSERT INTO "public"."permission" VALUES ('1529403932886044737', '1346358560427216896', '1529403932881850482', '2022-05-25 18:08:07', '2022-05-25 18:08:07');
INSERT INTO "public"."permission" VALUES ('1529403932886044738', '1346358560427216896', '1529403932881850483', '2022-05-25 18:08:07', '2022-05-25 18:08:07');
INSERT INTO "public"."permission" VALUES ('1529403932886044739', '1346358560427216896', '1529403932881850484', '2022-05-25 18:08:07', '2022-05-25 18:08:07');
INSERT INTO "public"."permission" VALUES ('1529403932886044740', '1346358560427216896', '1529403932881850485', '2022-05-25 18:08:07', '2022-05-25 18:08:07');
INSERT INTO "public"."permission" VALUES ('1529403932886044741', '1346358560427216896', '1529403932881850486', '2022-05-25 18:08:07', '2022-05-25 18:08:07');
INSERT INTO "public"."permission" VALUES ('1529403932886044742', '1346358560427216896', '1529403932881850487', '2022-05-25 18:08:07', '2022-05-25 18:08:07');
INSERT INTO "public"."permission" VALUES ('1529403932886044743', '1346358560427216896', '1529403932881850488', '2022-05-25 18:08:07', '2022-05-25 18:08:07');
INSERT INTO "public"."permission" VALUES ('1529403932886044744', '1346358560427216896', '1529403932881850489', '2022-05-25 18:08:07', '2022-05-25 18:08:07');
INSERT INTO "public"."permission" VALUES ('1529403932886044745', '1346358560427216896', '1529403932881850490', '2022-05-25 18:08:07', '2022-05-25 18:08:07');
INSERT INTO "public"."permission" VALUES ('1529403932886044746', '1346358560427216896', '1529403932881850491', '2022-05-25 18:08:07', '2022-05-25 18:08:07');
INSERT INTO "public"."permission" VALUES ('1529403932886044747', '1346358560427216896', '1529403932881850492', '2022-05-25 18:08:07', '2022-05-25 18:08:07');
INSERT INTO "public"."permission" VALUES ('1529403932886044748', '1346358560427216896', '1529403932881850493', '2022-05-25 18:08:07', '2022-05-25 18:08:07');
INSERT INTO "public"."permission" VALUES ('1529403932886044749', '1346358560427216896', '1529403932881850494', '2022-05-25 18:08:07', '2022-05-25 18:08:07');
INSERT INTO "public"."permission" VALUES ('1529403932886044750', '1346358560427216896', '1529403932881850495', '2022-05-25 18:08:07', '2022-05-25 18:08:07');
INSERT INTO "public"."permission" VALUES ('1529403932886044751', '1346358560427216896', '1529403932881850496', '2022-05-25 18:08:07', '2022-05-25 18:08:07');
INSERT INTO "public"."permission" VALUES ('1529403932886044752', '1346358560427216896', '1529403932881850497', '2022-05-25 18:08:07', '2022-05-25 18:08:07');
INSERT INTO "public"."permission" VALUES ('1529403932886044753', '1346358560427216896', '1529403932881850498', '2022-05-25 18:08:07', '2022-05-25 18:08:07');
INSERT INTO "public"."permission" VALUES ('1529403932886044754', '1346358560427216896', '1529403932881850499', '2022-05-25 18:08:07', '2022-05-25 18:08:07');
INSERT INTO "public"."permission" VALUES ('1529403932886044755', '1346358560427216896', '1529403932881850500', '2022-05-25 18:08:07', '2022-05-25 18:08:07');
INSERT INTO "public"."permission" VALUES ('1529403932886044756', '1346358560427216896', '1529403932881850501', '2022-05-25 18:08:07', '2022-05-25 18:08:07');
INSERT INTO "public"."permission" VALUES ('1529403932886044757', '1346358560427216896', '1529403932881850502', '2022-05-25 18:08:07', '2022-05-25 18:08:07');
INSERT INTO "public"."permission" VALUES ('1529403932886044758', '1346358560427216896', '1529403932881850503', '2022-05-25 18:08:07', '2022-05-25 18:08:07');
INSERT INTO "public"."permission" VALUES ('1529403932886044759', '1346358560427216896', '1529403932881850504', '2022-05-25 18:08:07', '2022-05-25 18:08:07');
INSERT INTO "public"."permission" VALUES ('1529403932886044760', '1346358560427216896', '1529403932881850505', '2022-05-25 18:08:07', '2022-05-25 18:08:07');
INSERT INTO "public"."permission" VALUES ('1529403932886044761', '1346358560427216896', '1529403932881850506', '2022-05-25 18:08:07', '2022-05-25 18:08:07');
INSERT INTO "public"."permission" VALUES ('1529403932886044762', '1346358560427216896', '1529403932881850507', '2022-05-25 18:08:07', '2022-05-25 18:08:07');
INSERT INTO "public"."permission" VALUES ('1529403932886044763', '1346358560427216896', '1529403932881850508', '2022-05-25 18:08:07', '2022-05-25 18:08:07');
INSERT INTO "public"."permission" VALUES ('1529403932886044764', '1346358560427216896', '1529403932881850509', '2022-05-25 18:08:07', '2022-05-25 18:08:07');
INSERT INTO "public"."permission" VALUES ('1529403932886044765', '1346358560427216896', '1529403932881850510', '2022-05-25 18:08:07', '2022-05-25 18:08:07');
INSERT INTO "public"."permission" VALUES ('1529403932886044766', '1346358560427216896', '1529403932881850511', '2022-05-25 18:08:07', '2022-05-25 18:08:07');
INSERT INTO "public"."permission" VALUES ('1529403932886044767', '1346358560427216896', '1534577121923309568', '2022-06-09 00:44:32', '2022-06-09 00:44:31');
INSERT INTO "public"."permission" VALUES ('1529403932886044768', '1346358560427216896', '1534585430311051264', '2022-06-09 01:17:33', '2022-06-09 01:17:32');
INSERT INTO "public"."permission" VALUES ('1529403932886044769', '1346358560427216896', '1534585531108564992', '2022-06-09 01:17:57', '2022-06-09 01:17:56');

INSERT INTO "public"."permission" VALUES ('1529403932886044770', '1346358560427216896', '1534585531108564993', '2022-06-09 01:17:57', '2022-06-09 01:17:56');
INSERT INTO "public"."permission" VALUES ('1529403932886044771', '1346358560427216896', '1534585531108564994', '2022-06-09 01:17:57', '2022-06-09 01:17:56');
INSERT INTO "public"."permission" VALUES ('1529403932886044772', '1346358560427216896', '1534585531108564995', '2022-06-09 01:17:57', '2022-06-09 01:17:56');
INSERT INTO "public"."permission" VALUES ('1529403932886044773', '1346358560427216896', '1534585531108564996', '2022-06-09 01:17:57', '2022-06-09 01:17:56');
INSERT INTO "public"."permission" VALUES ('1529403932886044774', '1346358560427216896', '1534585531108564997', '2022-06-09 01:17:57', '2022-06-09 01:17:56');
INSERT INTO "public"."permission" VALUES ('1529403932886044775', '1346358560427216896', '1534585531108564998', '2022-06-09 01:17:57', '2022-06-09 01:17:56');
INSERT INTO "public"."permission" VALUES ('1529403932886044776', '1346358560427216896', '1534585531108564999', '2022-06-09 01:17:57', '2022-06-09 01:17:56');
INSERT INTO "public"."permission" VALUES ('1529403932886044777', '1346358560427216896', '1534585531108565000', '2022-06-09 01:17:57', '2022-06-09 01:17:56');
INSERT INTO "public"."permission" VALUES ('1529403932886044778', '1346358560427216896', '1534585531108565001', '2022-06-09 01:17:57', '2022-06-09 01:17:56');
INSERT INTO "public"."permission" VALUES ('1529403932886044779', '1346358560427216896', '1534585531108565002', '2022-06-09 01:17:57', '2022-06-09 01:17:56');

INSERT INTO "public"."permission" VALUES ('1529403932886044780', '1346358560427216896', '1534585531108565003', '2022-06-09 01:17:57', '2022-06-09 01:17:56');
INSERT INTO "public"."permission" VALUES ('1529403932886044781', '1346358560427216896', '1534585531108565004', '2022-06-09 01:17:57', '2022-06-09 01:17:56');
INSERT INTO "public"."permission" VALUES ('1529403932886044782', '1346358560427216896', '1534585531108565005', '2022-06-09 01:17:57', '2022-06-09 01:17:56');
INSERT INTO "public"."permission" VALUES ('1529403932886044783', '1346358560427216896', '1534585531108565006', '2022-06-09 01:17:57', '2022-06-09 01:17:56');
INSERT INTO "public"."permission" VALUES ('1529403932886044784', '1346358560427216896', '1534585531108565007', '2022-06-09 01:17:57', '2022-06-09 01:17:56');
INSERT INTO "public"."permission" VALUES ('1529403932886044785', '1346358560427216896', '1534585531108565008', '2022-06-09 01:17:57', '2022-06-09 01:17:56');
INSERT INTO "public"."permission" VALUES ('1529403932886044786', '1346358560427216896', '1534585531108565009', '2022-06-09 01:17:57', '2022-06-09 01:17:56');
INSERT INTO "public"."permission" VALUES ('1529403932886044787', '1346358560427216896', '1534585531108565010', '2022-06-09 01:17:57', '2022-06-09 01:17:56');
INSERT INTO "public"."permission" VALUES ('1529403932886044788', '1346358560427216896', '1534585531108565011', '2022-06-09 01:17:57', '2022-06-09 01:17:56');
INSERT INTO "public"."permission" VALUES ('1529403932886044789', '1346358560427216896', '1534585531108565012', '2022-06-09 01:17:57', '2022-06-09 01:17:56');

INSERT INTO "public"."permission" VALUES ('1529403932886044790', '1346358560427216896', '1534585531108565013', '2022-06-09 01:17:57', '2022-06-09 01:17:56');
INSERT INTO "public"."permission" VALUES ('1529403932886044791', '1346358560427216896', '1534585531108565014', '2022-06-09 01:17:57', '2022-06-09 01:17:56');
INSERT INTO "public"."permission" VALUES ('1529403932886044792', '1346358560427216896', '1534585531108565015', '2022-06-09 01:17:57', '2022-06-09 01:17:56');
INSERT INTO "public"."permission" VALUES ('1529403932886044793', '1346358560427216896', '1534585531108565016', '2022-06-09 01:17:57', '2022-06-09 01:17:56');
INSERT INTO "public"."permission" VALUES ('1529403932886044794', '1346358560427216896', '1534585531108565017', '2022-06-09 01:17:57', '2022-06-09 01:17:56');
INSERT INTO "public"."permission" VALUES ('1529403932886044795', '1346358560427216896', '1534585531108565018', '2022-06-09 01:17:57', '2022-06-09 01:17:56');
INSERT INTO "public"."permission" VALUES ('1529403932886044796', '1346358560427216896', '1534585531108565019', '2022-06-09 01:17:57', '2022-06-09 01:17:56');
INSERT INTO "public"."permission" VALUES ('1529403932886044797', '1346358560427216896', '1534585531108565020', '2022-06-09 01:17:57', '2022-06-09 01:17:56');
INSERT INTO "public"."permission" VALUES ('1529403932886044798', '1346358560427216896', '1534585531108565021', '2022-06-09 01:17:57', '2022-06-09 01:17:56');
INSERT INTO "public"."permission" VALUES ('1529403932886044799', '1346358560427216896', '1534585531108565022', '2022-06-09 01:17:57', '2022-06-09 01:17:56');

INSERT INTO "public"."permission" VALUES ('1529403932886044800', '1346358560427216896', '1534585531108565023', '2022-06-09 01:17:57', '2022-06-09 01:17:56');
INSERT INTO "public"."permission" VALUES ('1529403932886044801', '1346358560427216896', '1534585531108565024', '2022-06-09 01:17:57', '2022-06-09 01:17:56');
INSERT INTO "public"."permission" VALUES ('1529403932886044802', '1346358560427216896', '1534585531108565025', '2022-06-09 01:17:57', '2022-06-09 01:17:56');
INSERT INTO "public"."permission" VALUES ('1529403932886044803', '1346358560427216896', '1534585531108565026', '2022-06-09 01:17:57', '2022-06-09 01:17:56');
INSERT INTO "public"."permission" VALUES ('1529403932886044804', '1346358560427216896', '1534585531108565027', '2022-06-09 01:17:57', '2022-06-09 01:17:56');
INSERT INTO "public"."permission" VALUES ('1529403932886044805', '1346358560427216896', '1534585531108565028', '2022-06-09 01:17:57', '2022-06-09 01:17:56');
INSERT INTO "public"."permission" VALUES ('1529403932886044806', '1346358560427216896', '1534585531108565029', '2022-06-09 01:17:57', '2022-06-09 01:17:56');
INSERT INTO "public"."permission" VALUES ('1529403932886044807', '1346358560427216896', '1534585531108565030', '2022-06-09 01:17:57', '2022-06-09 01:17:56');
INSERT INTO "public"."permission" VALUES ('1529403932886044808', '1346358560427216896', '1534585531108565031', '2022-06-09 01:17:57', '2022-06-09 01:17:56');
INSERT INTO "public"."permission" VALUES ('1529403932886044809', '1346358560427216896', '1534585531108565032', '2022-06-09 01:17:57', '2022-06-09 01:17:56');

INSERT INTO "public"."permission" VALUES ('1529403932886044810', '1346358560427216896', '1534585531108565033', '2022-06-09 01:17:57', '2022-06-09 01:17:56');
INSERT INTO "public"."permission" VALUES ('1529403932886044811', '1346358560427216896', '1534585531108565034', '2022-06-09 01:17:57', '2022-06-09 01:17:56');
INSERT INTO "public"."permission" VALUES ('1529403932886044812', '1346358560427216896', '1534585531108565035', '2022-06-09 01:17:57', '2022-06-09 01:17:56');
INSERT INTO "public"."permission" VALUES ('1529403932886044813', '1346358560427216896', '1534585531108565036', '2022-06-09 01:17:57', '2022-06-09 01:17:56');
INSERT INTO "public"."permission" VALUES ('1529403932886044814', '1346358560427216896', '1534585531108565037', '2022-06-09 01:17:57', '2022-06-09 01:17:56');
INSERT INTO "public"."permission" VALUES ('1529403932886044815', '1346358560427216896', '1534585531108565038', '2022-06-09 01:17:57', '2022-06-09 01:17:56');
INSERT INTO "public"."permission" VALUES ('1529403932886044816', '1346358560427216896', '1534585531108565039', '2022-06-09 01:17:57', '2022-06-09 01:17:56');
INSERT INTO "public"."permission" VALUES ('1529403932886044817', '1346358560427216896', '1534585531108565040', '2022-06-09 01:17:57', '2022-06-09 01:17:56');
INSERT INTO "public"."permission" VALUES ('1529403932886044818', '1346358560427216896', '1534585531108565041', '2022-06-09 01:17:57', '2022-06-09 01:17:56');
INSERT INTO "public"."permission" VALUES ('1529403932886044819', '1346358560427216896', '1534585531108565042', '2022-06-09 01:17:57', '2022-06-09 01:17:56');

INSERT INTO "public"."permission" VALUES ('1529403932886044820', '1346358560427216896', '1534585531108565043', '2022-06-09 01:17:57', '2022-06-09 01:17:56');
INSERT INTO "public"."permission" VALUES ('1529403932886044821', '1346358560427216896', '1534585531108565044', '2022-06-09 01:17:57', '2022-06-09 01:17:56');
INSERT INTO "public"."permission" VALUES ('1529403932886044822', '1346358560427216896', '1534585531108565045', '2022-06-09 01:17:57', '2022-06-09 01:17:56');
INSERT INTO "public"."permission" VALUES ('1529403932886044823', '1346358560427216896', '1534585531108565046', '2022-06-09 01:17:57', '2022-06-09 01:17:56');
INSERT INTO "public"."permission" VALUES ('1529403932886044824', '1346358560427216896', '1534585531108565047', '2022-06-09 01:17:57', '2022-06-09 01:17:56');
INSERT INTO "public"."permission" VALUES ('1529403932886044825', '1346358560427216896', '1534585531108565048', '2022-06-09 01:17:57', '2022-06-09 01:17:56');
INSERT INTO "public"."permission" VALUES ('1529403932886044826', '1346358560427216896', '1534585531108565049', '2022-06-09 01:17:57', '2022-06-09 01:17:56');
INSERT INTO "public"."permission" VALUES ('1529403932886044827', '1346358560427216896', '1534585531108565050', '2022-06-09 01:17:57', '2022-06-09 01:17:56');
INSERT INTO "public"."permission" VALUES ('1529403932886044828', '1346358560427216896', '1534585531108565051', '2022-06-09 01:17:57', '2022-06-09 01:17:56');
INSERT INTO "public"."permission" VALUES ('1529403932886044829', '1346358560427216896', '1534585531108565052', '2022-06-09 01:17:57', '2022-06-09 01:17:56');

INSERT INTO "public"."permission" VALUES ('1572525965658820609', '1346358560427216896', '1572525965625266177', '2023-07-07 23:20:04.962', '2023-07-07 23:20:14.170');
INSERT INTO "public"."permission" VALUES ('1572525965658820610', '1346358560427216896', '1572525965625266178', '2023-07-07 23:21:23.648', '2023-07-07 23:21:23.648');
INSERT INTO "public"."permission" VALUES ('1572525965658820611', '1346358560427216896', '1572525965625266179', '2023-07-07 23:23:40.409', '2023-07-07 23:23:40.409');
INSERT INTO "public"."permission" VALUES ('1572525965658820612', '1346358560427216896', '1572525965625266180', '2023-07-07 23:24:03.398', '2023-07-07 23:24:03.398');
INSERT INTO "public"."permission" VALUES ('1572525965658820613', '1346358560427216896', '1572525965625266181', '2023-07-07 23:24:19.165', '2023-07-07 23:24:19.165');
INSERT INTO "public"."permission" VALUES ('1572525965658820614', '1346358560427216896', '1572525965625266182', '2023-07-07 23:24:52.339', '2023-07-07 23:24:52.339');
INSERT INTO "public"."permission" VALUES ('1572525965658820615', '1346358560427216896', '1572525965625266183', '2023-07-07 23:25:30.528', '2023-07-07 23:25:30.528');
INSERT INTO "public"."permission" VALUES ('1572525965658820616', '1346358560427216896', '1572525965625266184', '2023-07-07 23:25:50.772', '2023-07-07 23:25:50.772');
INSERT INTO "public"."permission" VALUES ('1572525965658820617', '1346358560427216896', '1572525965625266185', '2023-07-07 23:26:11.518', '2023-07-07 23:26:11.518');
INSERT INTO "public"."permission" VALUES ('1572525965658820618', '1346358560427216896', '1572525965625266186', '2023-07-07 23:26:37.388', '2023-07-07 23:26:37.388');

INSERT INTO "public"."permission" VALUES ('1572525965658820608', '1346358560427216896', '1572525965625266176', '2022-09-28 11:50:58', '2022-09-28 11:50:58');
INSERT INTO "public"."permission" VALUES ('1697141926281318400', '1346358560427216896', '1697141926247763968', '2023-08-31 14:59:01', '2023-08-31 06:59:01');
INSERT INTO "public"."permission" VALUES ('1697145808239693824', '1346358560427216896', '1697145808210333696', '2023-08-31 15:14:26', '2023-08-31 07:14:26');
INSERT INTO "public"."permission" VALUES ('1697146375754190848', '1346358560427216896', '1697146375729025024', '2023-08-31 15:16:42', '2023-08-31 07:16:42');
INSERT INTO "public"."permission" VALUES ('1697146617543233536', '1346358560427216896', '1697146617513873408', '2023-08-31 15:17:39', '2023-08-31 07:17:39');
INSERT INTO "public"."permission" VALUES ('1697146860569595904', '1346358560427216896', '1697146860540235776', '2023-08-31 15:18:37', '2023-08-31 07:18:37');

INSERT INTO "public"."permission" VALUES ('1792793304205819904', '1346358560427216896','1792749362361954340', '2022-05-25 18:02:58', '2022-05-25 18:02:58');
INSERT INTO "public"."permission" VALUES ('1792793304205819905', '1346358560427216896','1792749362445840411',  '2022-05-25 18:02:58', '2022-05-25 18:02:58');
INSERT INTO "public"."permission" VALUES ('1792793304205819906', '1346358560427216896','1792749362445840412',  '2022-05-25 18:02:58', '2022-05-25 18:02:58');
INSERT INTO "public"."permission" VALUES ('1792793304210014208', '1346358560427216896','1792749362445840413',  '2022-05-25 18:02:58', '2022-05-25 18:02:58');
INSERT INTO "public"."permission" VALUES ('1792793304210014209', '1346358560427216896','1792749362445840414',  '2022-05-25 18:02:58', '2022-05-25 18:02:58');
INSERT INTO "public"."permission" VALUES ('1792793304210014210', '1346358560427216896','1792749362445840415',  '2022-05-25 18:02:58', '2022-05-25 18:02:58');
INSERT INTO "public"."permission" VALUES ('1792793304210014211', '1346358560427216896','1792749362445840416',  '2022-05-25 18:02:58', '2022-05-25 18:02:58');
INSERT INTO "public"."permission" VALUES ('1792793304210014212', '1346358560427216896','1792749362445840417',  '2022-05-25 18:02:58', '2022-05-25 18:02:58');
INSERT INTO "public"."permission" VALUES ('1792793304210014213', '1346358560427216896','1792749362445840418',  '2022-05-25 18:02:58', '2022-05-25 18:02:58');
INSERT INTO "public"."permission" VALUES ('1792793304210014214', '1346358560427216896','1792749362445840419', '2022-05-25 18:02:58', '2022-05-25 18:02:58');
INSERT INTO "public"."permission" VALUES ('1792793304210014215', '1346358560427216896','1792749362361954341',  '2022-05-25 18:02:58', '2022-05-25 18:02:58');
INSERT INTO "public"."permission" VALUES ('1792793304210014216', '1346358560427216896','1792749362445840420',  '2022-05-25 18:02:58', '2022-05-25 18:02:58');
INSERT INTO "public"."permission" VALUES ('1792793304210014217', '1346358560427216896','1792749362445840421',  '2022-05-25 18:02:58', '2022-05-25 18:02:58');
INSERT INTO "public"."permission" VALUES ('1792793304210014218', '1346358560427216896','1792749362445840422',  '2022-05-25 18:02:58', '2022-05-25 18:02:58');
INSERT INTO "public"."permission" VALUES ('1792793304210014219', '1346358560427216896','1792749362445840423',  '2022-05-25 18:02:58', '2022-05-25 18:02:58');
INSERT INTO "public"."permission" VALUES ('1792793304210014220', '1346358560427216896','1792749362445840424',  '2022-05-25 18:02:58', '2022-05-25 18:02:58');
INSERT INTO "public"."permission" VALUES ('1792793304210014221', '1346358560427216896','1792749362445840425',  '2022-05-25 18:02:58', '2022-05-25 18:02:58');
INSERT INTO "public"."permission" VALUES ('1792793304210014222', '1346358560427216896','1792749362445840426',  '2022-05-25 18:02:58', '2022-05-25 18:02:58');
INSERT INTO "public"."permission" VALUES ('1792793304210014223', '1346358560427216896','1792749362445840427',  '2022-05-25 18:02:58', '2022-05-25 18:02:58');
INSERT INTO "public"."permission" VALUES ('1792793304210014224', '1346358560427216896','1792749362445840428', '2022-05-25 18:02:58', '2022-05-25 18:02:58');
INSERT INTO "public"."permission" VALUES ('1792793304210014225', '1346358560427216896','1792749362361954342',  '2022-05-25 18:02:58', '2022-05-25 18:02:58');
INSERT INTO "public"."permission" VALUES ('1792793304210014226', '1346358560427216896','1792749362445840429',  '2022-05-25 18:02:58', '2022-05-25 18:02:58');
INSERT INTO "public"."permission" VALUES ('1792793304210014227', '1346358560427216896','1792749362445840430',  '2022-05-25 18:02:58', '2022-05-25 18:02:58');
INSERT INTO "public"."permission" VALUES ('1792793304210014228', '1346358560427216896','1792749362445840431',  '2022-05-25 18:02:58', '2022-05-25 18:02:58');
INSERT INTO "public"."permission" VALUES ('1792793304210014229', '1346358560427216896','1792749362445840432',  '2022-05-25 18:02:58', '2022-05-25 18:02:58');
INSERT INTO "public"."permission" VALUES ('1792793304210014230', '1346358560427216896','1792749362445840433',  '2022-05-25 18:02:58', '2022-05-25 18:02:58');
INSERT INTO "public"."permission" VALUES ('1792793304210014231', '1346358560427216896','1792749362445840434',  '2022-05-25 18:02:58', '2022-05-25 18:02:58');
INSERT INTO "public"."permission" VALUES ('1792793304210014232', '1346358560427216896','1792749362445840435',  '2022-05-25 18:02:58', '2022-05-25 18:02:58');
INSERT INTO "public"."permission" VALUES ('1792793304210014233', '1346358560427216896','1792749362445840436',  '2022-05-25 18:02:58', '2022-05-25 18:02:58');
INSERT INTO "public"."permission" VALUES ('1792793304210014234', '1346358560427216896','1792749362445840437', '2022-05-25 18:02:58', '2022-05-25 18:02:58');
INSERT INTO "public"."permission" VALUES ('1792793304210014235', '1346358560427216896','1792749362361954344', '2022-05-25 18:02:58', '2022-05-25 18:02:58');
INSERT INTO "public"."permission" VALUES ('1792793304210014236', '1346358560427216896','1792749362445840447',  '2022-05-25 18:02:58', '2022-05-25 18:02:58');
INSERT INTO "public"."permission" VALUES ('1792793304210014237', '1346358560427216896','1792749362445840448',  '2022-05-25 18:02:58', '2022-05-25 18:02:58');
INSERT INTO "public"."permission" VALUES ('1792793304210014238', '1346358560427216896','1792749362445840449',  '2022-05-25 18:02:58', '2022-05-25 18:02:58');
INSERT INTO "public"."permission" VALUES ('1792793304210014239', '1346358560427216896','1792749362445840450',  '2022-05-25 18:02:58', '2022-05-25 18:02:58');
INSERT INTO "public"."permission" VALUES ('1792793304210014240', '1346358560427216896','1792749362445840451',  '2022-05-25 18:02:58', '2022-05-25 18:02:58');
INSERT INTO "public"."permission" VALUES ('1792793304210014241', '1346358560427216896','1792749362445840452',  '2022-05-25 18:02:58', '2022-05-25 18:02:58');
INSERT INTO "public"."permission" VALUES ('1792793304210014242', '1346358560427216896','1792749362445840453',  '2022-05-25 18:02:58', '2022-05-25 18:02:58');
INSERT INTO "public"."permission" VALUES ('1792793304210014243', '1346358560427216896','1792749362445840454',  '2022-05-25 18:02:58', '2022-05-25 18:02:58');
INSERT INTO "public"."permission" VALUES ('1792793304210014244', '1346358560427216896','1792749362445840455', '2022-05-25 18:02:58', '2022-05-25 18:02:58');
INSERT INTO "public"."permission" VALUES ('1792793304210014245', '1346358560427216896','1792749362361954345', '2022-05-25 18:02:58', '2022-05-25 18:02:58');
INSERT INTO "public"."permission" VALUES ('1792793304210014246', '1346358560427216896','1792749362445840456',  '2022-05-25 18:02:58', '2022-05-25 18:02:58');
INSERT INTO "public"."permission" VALUES ('1792793304210014247', '1346358560427216896','1792749362445840457',  '2022-05-25 18:02:58', '2022-05-25 18:02:58');
INSERT INTO "public"."permission" VALUES ('1792793304210014248', '1346358560427216896','1792749362445840458',  '2022-05-25 18:02:58', '2022-05-25 18:02:58');
INSERT INTO "public"."permission" VALUES ('1792793304210014249', '1346358560427216896','1792749362445840459',  '2022-05-25 18:02:58', '2022-05-25 18:02:58');
INSERT INTO "public"."permission" VALUES ('1792793304210014250', '1346358560427216896','1792749362445840460',  '2022-05-25 18:02:58', '2022-05-25 18:02:58');
INSERT INTO "public"."permission" VALUES ('1792793304210014251', '1346358560427216896','1792749362445840461',  '2022-05-25 18:02:58', '2022-05-25 18:02:58');
INSERT INTO "public"."permission" VALUES ('1792793304210014252', '1346358560427216896','1792749362445840462',  '2022-05-25 18:02:58', '2022-05-25 18:02:58');
INSERT INTO "public"."permission" VALUES ('1792793304210014253', '1346358560427216896','1792749362445840463',  '2022-05-25 18:02:58', '2022-05-25 18:02:58');
INSERT INTO "public"."permission" VALUES ('1792793304210014254', '1346358560427216896','1792749362445840464', '2022-05-25 18:02:58', '2022-05-25 18:02:58');
INSERT INTO "public"."permission" VALUES ('1792793304210014255', '1346358560427216896','1792749362361954333', '2022-05-25 18:02:58', '2022-05-25 18:02:58');
INSERT INTO "public"."permission" VALUES ('1792793304210014256', '1346358560427216896','1792749362441646341',  '2022-05-25 18:02:58', '2022-05-25 18:02:58');
INSERT INTO "public"."permission" VALUES ('1792793304210014257', '1346358560427216896','1792749362441646342',  '2022-05-25 18:02:58', '2022-05-25 18:02:58');
INSERT INTO "public"."permission" VALUES ('1792793304210014258', '1346358560427216896','1792749362441646343',  '2022-05-25 18:02:58', '2022-05-25 18:02:58');
INSERT INTO "public"."permission" VALUES ('1792793304210014259', '1346358560427216896','1792749362441646344',  '2022-05-25 18:02:58', '2022-05-25 18:02:58');
INSERT INTO "public"."permission" VALUES ('1792793304210014260', '1346358560427216896','1792749362441646345',  '2022-05-25 18:02:58', '2022-05-25 18:02:58');
INSERT INTO "public"."permission" VALUES ('1792793304210014261', '1346358560427216896','1792749362441646346',  '2022-05-25 18:02:58', '2022-05-25 18:02:58');
INSERT INTO "public"."permission" VALUES ('1792793304210014262', '1346358560427216896','1792749362441646347',  '2022-05-25 18:02:58', '2022-05-25 18:02:58');
INSERT INTO "public"."permission" VALUES ('1792793304210014263', '1346358560427216896','1792749362441646348',  '2022-05-25 18:02:58', '2022-05-25 18:02:58');
INSERT INTO "public"."permission" VALUES ('1792793304210014264', '1346358560427216896','1792749362441646349', '2022-05-25 18:02:58', '2022-05-25 18:02:58');

-- ----------------------------
-- Table structure for plugin
-- ----------------------------
DROP TABLE IF EXISTS "public"."plugin";
CREATE TABLE "public"."plugin" (
  "id" varchar(128) COLLATE "pg_catalog"."default" NOT NULL,
  "name" varchar(62) COLLATE "pg_catalog"."default" NOT NULL,
  "config" text COLLATE "pg_catalog"."default",
  "role" varchar(64) COLLATE "pg_catalog"."default" NOT NULL,
  "sort" int4,
  "enabled" int2 NOT NULL,
  "date_created" timestamp(6) NOT NULL DEFAULT timezone('UTC-8'::text, (now())::timestamp(0) without time zone),
  "date_updated" timestamp(6) NOT NULL DEFAULT timezone('UTC-8'::text, (now())::timestamp(0) without time zone),
  "plugin_jar" bytea
);
COMMENT ON COLUMN "public"."plugin"."id" IS 'primary key id';
COMMENT ON COLUMN "public"."plugin"."name" IS 'plugin name';
COMMENT ON COLUMN "public"."plugin"."config" IS 'plugin configuration';
COMMENT ON COLUMN "public"."plugin"."role" IS 'plug-in role';
COMMENT ON COLUMN "public"."plugin"."sort" IS 'sort';
COMMENT ON COLUMN "public"."plugin"."enabled" IS 'whether to open (0, not open, 1 open)';
COMMENT ON COLUMN "public"."plugin"."date_created" IS 'create time';
COMMENT ON COLUMN "public"."plugin"."date_updated" IS 'update time';
COMMENT ON COLUMN "public"."plugin"."plugin_jar" IS 'plugin jar';

-- ----------------------------
-- Records of plugin
-- ----------------------------
INSERT INTO "public"."plugin" VALUES ('1', 'sign', NULL, 'Authentication', 20, 0, '2022-05-25 18:08:01', '2022-05-25 18:08:01', null);
INSERT INTO "public"."plugin" VALUES ('10', 'sentinel', NULL, 'FaultTolerance', 140, 0, '2022-05-25 18:08:01', '2022-05-25 18:08:01', null);
INSERT INTO "public"."plugin" VALUES ('11', 'sofa', '{"protocol":"zookeeper","register":"127.0.0.1:2181","threadpool":"shared"}', 'Proxy', 310, 0, '2022-05-25 18:08:01', '2022-05-25 18:08:01', null);
INSERT INTO "public"."plugin" VALUES ('12', 'resilience4j', NULL, 'FaultTolerance', 310, 0, '2022-05-25 18:08:01', '2022-05-25 18:08:01', null);
INSERT INTO "public"."plugin" VALUES ('13', 'tars', '{"multiSelectorHandle":"1","multiRuleHandle":"0","threadpool":"shared"}', 'Proxy', 310, 0, '2022-05-25 18:08:01', '2022-05-25 18:08:01', null);
INSERT INTO "public"."plugin" VALUES ('14', 'contextPath', NULL, 'HttpProcess', 80, 1, '2022-05-25 18:08:01', '2022-05-25 18:08:01', null);
INSERT INTO "public"."plugin" VALUES ('15', 'grpc', '{"multiSelectorHandle":"1","multiRuleHandle":"0","threadpool":"shared"}', 'Proxy', 310, 0, '2022-05-25 18:08:01', '2022-05-25 18:08:01', null);
INSERT INTO "public"."plugin" VALUES ('16', 'redirect', NULL, 'HttpProcess', 110, 0, '2022-05-25 18:08:01', '2022-05-25 18:08:01', null);
INSERT INTO "public"."plugin" VALUES ('17', 'motan', '{"registerProtocol":"direct","registerAddress":"127.0.0.1:2181","corethreads":0,"threads":2147483647,"queues":0,"threadpool":"shared"}', 'Proxy', 310, 0, '2022-05-25 18:08:01', '2022-05-25 18:08:01', null);
INSERT INTO "public"."plugin" VALUES ('18', 'loggingConsole', NULL, 'Logging', 160, 0, '2022-05-25 18:08:01', '2022-05-25 18:08:01', null);
INSERT INTO "public"."plugin" VALUES ('19', 'jwt', '{"secretKey":"key"}', 'Authentication', 30, 0, '2022-05-25 18:08:01', '2022-05-25 18:08:01', null);
INSERT INTO "public"."plugin" VALUES ('2', 'waf', '{"model":"black"}', 'Authentication', 50, 0, '2022-05-25 18:08:01', '2022-05-25 18:08:01', null);
INSERT INTO "public"."plugin" VALUES ('20', 'request', NULL, 'HttpProcess', 120, 0, '2022-05-25 18:08:01', '2022-05-25 18:08:01', null);
INSERT INTO "public"."plugin" VALUES ('21', 'oauth2', NULL, 'Authentication', 40, 0, '2022-05-25 18:08:01', '2022-05-25 18:08:01', null);
INSERT INTO "public"."plugin" VALUES ('22', 'paramMapping', NULL, 'HttpProcess', 70, 0, '2022-05-25 18:08:01', '2022-05-25 18:08:01', null);
INSERT INTO "public"."plugin" VALUES ('23', 'modifyResponse', NULL, 'HttpProcess', 220, 0, '2022-05-25 18:08:01', '2022-05-25 18:08:01', null);
INSERT INTO "public"."plugin" VALUES ('24', 'cryptorRequest', NULL, 'Cryptor', 100, 1, '2022-05-25 18:08:01', '2022-05-25 18:08:01', null);
INSERT INTO "public"."plugin" VALUES ('25', 'cryptorResponse', NULL, 'Cryptor', 410, 1, '2022-05-25 18:08:01', '2022-05-25 18:08:01', null);
INSERT INTO "public"."plugin" VALUES ('26', 'websocket', '{"multiSelectorHandle":"1"}', 'Proxy', 200, 1, '2022-05-25 18:08:01', '2022-05-25 18:08:01', null);
INSERT INTO "public"."plugin" VALUES ('3', 'rewrite', NULL, 'HttpProcess', 90, 0, '2022-05-25 18:08:01', '2022-05-25 18:08:01', null);
INSERT INTO "public"."plugin" VALUES ('4', 'rateLimiter', '{"master":"mymaster","mode":"standalone","url":"192.168.1.1:6379","password":"abc"}', 'FaultTolerance', 60, 0, '2022-05-25 18:08:01', '2022-05-25 18:08:01', null);
INSERT INTO "public"."plugin" VALUES ('5', 'divide', '{"multiSelectorHandle":"1","multiRuleHandle":"0"}', 'Proxy', 200, 1, '2022-05-25 18:08:01', '2022-05-25 18:08:01', null);
INSERT INTO "public"."plugin" VALUES ('6', 'dubbo', '{"register":"zookeeper://localhost:2181","multiSelectorHandle":"1","threadpool":"shared","corethreads":0,"threads":2147483647,"queues":0}', 'Proxy', 310, 0, '2022-05-25 18:08:01', '2022-05-25 18:08:01', null);
INSERT INTO "public"."plugin" VALUES ('8', 'springCloud', NULL, 'Proxy', 200, 0, '2022-05-25 18:08:01', '2022-05-25 18:08:01', null);
INSERT INTO "public"."plugin" VALUES ('9', 'hystrix', NULL, 'FaultTolerance', 130, 0, '2022-05-25 18:08:01', '2022-05-25 18:08:01', null);
INSERT INTO "public"."plugin" VALUES ('27', 'generalContext', NULL, 'Common', 125, 0, '2022-05-25 18:08:01', '2022-05-25 18:08:01', null);
INSERT INTO "public"."plugin" VALUES ('28', 'mqtt', '{"port": 9500,"bossGroupThreadCount": 1,"maxPayloadSize": 65536,"workerGroupThreadCount": 12,"userName": "shenyu","password": "shenyu","isEncryptPassword": false,"encryptMode": "","leakDetectorLevel": "DISABLED"}', 'Proxy', 125, 0, '2022-05-25 18:08:01', '2022-05-25 18:08:01', null);
INSERT INTO "public"."plugin" VALUES ('29', 'loggingRocketMQ', '{"topic":"shenyu-access-logging", "namesrvAddr": "localhost:9876","producerGroup":"shenyu-plugin-logging-rocketmq"}', 'Logging', 170, 0, '2022-05-25 18:08:01', '2022-05-25 18:08:01', null);
INSERT INTO "public"."plugin" VALUES ('30', 'cache', '{"cacheType":"memory"}', 'Cache', 10, 0, '2022-05-25 18:08:01', '2022-05-25 18:08:01', null);
INSERT INTO "public"."plugin" VALUES ('31', 'mock', null, 'Mock', 1, 0, '2022-06-16 14:40:35', '2022-06-16 14:40:55', null);
INSERT INTO "public"."plugin" VALUES ('32', 'loggingElasticSearch', '{"host":"localhost", "port": "9200"}', 'Logging', 190, 0, '2022-06-19 22:00:00', '2022-06-19 22:00:00', null);
INSERT INTO "public"."plugin" VALUES ('33', 'loggingKafka', '{"topic":"shenyu-access-logging", "namesrvAddr": "localhost:9092"}', 'Logging', 180, 0, '2022-07-04 22:00:00', '2022-07-04 22:00:00', null);
INSERT INTO "public"."plugin" VALUES ('34', 'loggingAliyunSls', '{"projectName": "shenyu", "logStoreName": "shenyu-logstore", "topic": "shenyu-topic"}', 'Logging', 175, 0, '2022-06-30 21:00:00', '2022-06-30 21:00:00', null);
INSERT INTO "public"."plugin" VALUES ('35', 'loggingPulsar', '{"topic":"shenyu-access-logging", "serviceUrl": "pulsar://localhost:6650"}', 'Logging', 185, 0, '2022-05-25 18:08:01', '2022-05-25 18:08:01', null);
INSERT INTO "public"."plugin" VALUES ('36', 'loggingTencentCls', '{"endpoint": "ap-guangzhou.cls.tencentcs.com", "topic": "shenyu-topic"}', 'Logging', 176, 0, '2022-06-30 21:00:00', '2022-06-30 21:00:00', null);
INSERT INTO "public"."plugin" VALUES ('38', 'loggingClickHouse', '{"host":"127.0.0.1","port":"8123","databse":"shenyu-gateway","username":"foo","password":"bar"}', 'Logging', 195, 0, '2022-06-30 21:00:00', '2022-06-30 21:00:00', null);
INSERT INTO "public"."plugin" VALUES ('39', 'casdoor', '{"endpoint":"http://localhost:8000"}', 'Authentication', 40, 0, '2022-09-11 12:00:00', '2022-09-11 12:00:00', null);
INSERT INTO "public"."plugin" VALUES ('40', 'keyAuth', NULL, 'Authentication', 150, 0, '2022-07-24 19:00:00', '2022-07-24 19:00:00', null);
INSERT INTO "public"."plugin" VALUES ('42', 'tcp', null, 'Proxy', 320, 1, '2022-05-25 18:08:01', '2022-05-25 18:08:01', null);
INSERT INTO "public"."plugin" VALUES ('43', 'loggingHuaweiLts', '{ "totalSizeInBytes": "104857600","maxBlockMs":"0","ioThreadCount":"1","batchSizeThresholdInBytes":"524288","batchCountThreshold":"4096","lingerMs":"2000","retries":"100","baseRetryBackoffMs":"100","maxRetryBackoffMs":"100","enableLocalTest":"true","setGiveUpExtraLongSingleLog":"false"}', 'Logging', 177, 0, '2023-07-05 14:03:53', '2023-07-06 12:42:07', null);
INSERT INTO "public"."plugin" VALUES ('44', 'basicAuth', '{"defaultHandleJson":"{\"authorization\":\"test:test123\"}"}', 'Authentication', 150, 0, '2022-07-24 19:00:00', '2022-07-24 19:00:00', null);
INSERT INTO "public"."plugin" VALUES ('45', 'loggingRabbitMQ', '{"host":"127.0.0.1","port":5672,"password":"admin","username":"admin","exchangeName":"exchange.logging.plugin","queueName":"queue.logging.plugin","routingKey":"topic.logging","virtualHost":"/","exchangeType":"direct","durable":"true","exclusive":"false","autoDelete":"false"}', 'Logging', 171, 0, '2023-11-06 15:49:56.454', '2023-11-10 10:40:58.447', NULL);
-- ----------------------------
-- Table structure for plugin_handle
-- ----------------------------
DROP TABLE IF EXISTS "public"."plugin_handle";
CREATE TABLE "public"."plugin_handle" (
  "id" varchar(128) NOT NULL DEFAULT nextval('plugin_handle_id_seq'::regclass),
  "plugin_id" varchar(128) COLLATE "pg_catalog"."default" NOT NULL,
  "field" varchar(100) COLLATE "pg_catalog"."default" NOT NULL,
  "label" varchar(100) COLLATE "pg_catalog"."default",
  "data_type" int2 NOT NULL,
  "type" int2,
  "sort" int4,
  "ext_obj" varchar(1024) COLLATE "pg_catalog"."default",
  "date_created" timestamp(6) NOT NULL DEFAULT timezone('UTC-8'::text, (now())::timestamp(0) without time zone),
  "date_updated" timestamp(6) NOT NULL DEFAULT timezone('UTC-8'::text, (now())::timestamp(0) without time zone)
)
;
COMMENT ON COLUMN "public"."plugin_handle"."plugin_id" IS 'plugin id';
COMMENT ON COLUMN "public"."plugin_handle"."field" IS 'field';
COMMENT ON COLUMN "public"."plugin_handle"."label" IS 'label';
COMMENT ON COLUMN "public"."plugin_handle"."data_type" IS 'data type 1 number 2 string';
COMMENT ON COLUMN "public"."plugin_handle"."type" IS 'type, 1 means selector, 2 means rule, 3 means plugin';
COMMENT ON COLUMN "public"."plugin_handle"."sort" IS 'sort';
COMMENT ON COLUMN "public"."plugin_handle"."ext_obj" IS 'extra configuration (json format data)';
COMMENT ON COLUMN "public"."plugin_handle"."date_created" IS 'create time';
COMMENT ON COLUMN "public"."plugin_handle"."date_updated" IS 'update time';

-- ----------------------------
-- Records of plugin_handle
-- ----------------------------
INSERT INTO "public"."plugin_handle" VALUES ('1529403902770941952', '10', 'flowRuleGrade', 'flowRuleGrade', 3, 2, 8, '{"required":"1","defaultValue":"1","rule":""}', '2022-05-25 18:08:01', '2022-05-25 18:08:01');
INSERT INTO "public"."plugin_handle" VALUES ('1529403902770941953', '10', 'flowRuleControlBehavior', 'flowRuleControlBehavior', 3, 2, 5, '{"required":"1","defaultValue":"0","rule":""}', '2022-05-25 18:08:01', '2022-05-25 18:08:01');
INSERT INTO "public"."plugin_handle" VALUES ('1529403902770941954', '10', 'flowRuleEnable', 'flowRuleEnable 1 or 0', 1, 2, 7, '{"required":"1","defaultValue":"1","rule":"/^[01]$/"}', '2022-05-25 18:08:01', '2022-05-25 18:08:01');
INSERT INTO "public"."plugin_handle" VALUES ('1529403902770941955', '10', 'flowRuleCount', 'flowRuleCount', 1, 2, 6, '{"required":"1","defaultValue":"0","rule":""}', '2022-05-25 18:08:01', '2022-05-25 18:08:01');
INSERT INTO "public"."plugin_handle" VALUES ('1529403902770941956', '10', 'degradeRuleEnable', 'degradeRuleEnable 1 or 0', 1, 2, 2, '{"required":"1","defaultValue":"1","rule":"/^[01]$/"}', '2022-05-25 18:08:01', '2022-05-25 18:08:01');
INSERT INTO "public"."plugin_handle" VALUES ('1529403902770941957', '10', 'degradeRuleGrade', 'degradeRuleGrade', 3, 2, 3, '{"required":"1","defaultValue":"0","rule":""}', '2022-05-25 18:08:01', '2022-05-25 18:08:01');
INSERT INTO "public"."plugin_handle" VALUES ('1529403902775136256', '10', 'degradeRuleCount', 'degradeRuleCount', 1, 2, 1, '{"required":"1","defaultValue":"0","rule":""}', '2022-05-25 18:08:01', '2022-05-25 18:08:01');
INSERT INTO "public"."plugin_handle" VALUES ('1529403902775136257', '10', 'degradeRuleTimeWindow', 'degradeRuleTimeWindow', 1, 2, 4, '{"required":"1","defaultValue":"0","rule":""}', '2022-05-25 18:08:01', '2022-05-25 18:08:01');
INSERT INTO "public"."plugin_handle" VALUES ('1529403902775136258', '10', 'degradeRuleMinRequestAmount', 'degradeRuleMinRequestAmount', 1, 2, 3, '{"required":"1","defaultValue":"5","rule":""}', '2022-05-25 18:08:01', '2022-05-25 18:08:01');
INSERT INTO "public"."plugin_handle" VALUES ('1529403902775136259', '10', 'degradeRuleStatIntervals', 'degradeRuleStatIntervals', 1, 2, 3, '{"required":"1","defaultValue":"1","rule":""}', '2022-05-25 18:08:01', '2022-05-25 18:08:01');
INSERT INTO "public"."plugin_handle" VALUES ('1529403902775136260', '10', 'degradeRuleSlowRatioThreshold', 'degradeRuleSlowRatioThreshold', 1, 2, 3, '{"required":"1","defaultValue":"0.5","rule":""}', '2022-05-25 18:08:01', '2022-05-25 18:08:01');
INSERT INTO "public"."plugin_handle" VALUES ('1529403902775136261', '10', 'fallbackUri', 'fallbackUri', 2, 2, 9, '{"required":"0","rule":""}', '2022-05-25 18:08:01', '2022-05-25 18:08:01');
INSERT INTO "public"."plugin_handle" VALUES ('1529403902775136262', '2', 'permission', 'permission', 3, 2, 1, NULL, '2022-05-25 18:08:01', '2022-05-25 18:08:01');
INSERT INTO "public"."plugin_handle" VALUES ('1529403902775136263', '2', 'statusCode', 'statusCode', 2, 2, 2, NULL, '2022-05-25 18:08:01', '2022-05-25 18:08:01');
INSERT INTO "public"."plugin_handle" VALUES ('1529403902775136264', '4', 'replenishRate', 'replenishRate', 2, 2, 2, '{"required":"1","defaultValue":"10","rule":""}', '2022-05-25 18:08:01', '2022-05-25 18:08:01');
INSERT INTO "public"."plugin_handle" VALUES ('1529403902775136265', '4', 'burstCapacity', 'burstCapacity', 2, 2, 3, '{"required":"1","defaultValue":"100","rule":""}', '2022-05-25 18:08:01', '2022-05-25 18:08:01');
INSERT INTO "public"."plugin_handle" VALUES ('1529403902775136266', '3', 'regex', 'regex', 2, 2, 1, NULL, '2022-05-25 18:08:01', '2022-05-25 18:08:01');
INSERT INTO "public"."plugin_handle" VALUES ('1529403902775136267', '3', 'replace', 'replace', 2, 2, 2, NULL, '2022-05-25 18:08:01', '2022-05-25 18:08:01');
INSERT INTO "public"."plugin_handle" VALUES ('1697146860569596304', '3', 'percentage', 'percentage', 1, 2, 3, NULL, '2023-09-15 20:25:53', '2023-09-15 20:25:53');
INSERT INTO "public"."plugin_handle" VALUES ('1529403902775136268', '16', 'redirectURI', 'redirectURI', 2, 2, 1, NULL, '2022-05-25 18:08:01', '2022-05-25 18:08:01');
INSERT INTO "public"."plugin_handle" VALUES ('1529403902775136269', '8', 'path', 'path', 2, 2, 1, NULL, '2022-05-25 18:08:01', '2022-05-25 18:08:01');
INSERT INTO "public"."plugin_handle" VALUES ('1529403902775136270', '8', 'timeout', 'timeout ms)', 1, 2, 2, NULL, '2022-05-25 18:08:01', '2022-05-25 18:08:01');
INSERT INTO "public"."plugin_handle" VALUES ('1529403902775136271', '8', 'serviceId', 'serviceId', 2, 1, 1, NULL, '2022-05-25 18:08:01', '2022-05-25 18:08:01');
INSERT INTO "public"."plugin_handle" VALUES ('1529403902775136272', '12', 'timeoutDurationRate', 'timeoutDurationRate ms)', 1, 2, 1, '{"required":"1","defaultValue":"5000","rule":""}', '2022-05-25 18:08:01', '2022-05-25 18:08:01');
INSERT INTO "public"."plugin_handle" VALUES ('1529403902775136273', '12', 'limitRefreshPeriod', 'limitRefreshPeriod ms)', 1, 2, 0, '{"required":"1","defaultValue":"500","rule":""}', '2022-05-25 18:08:01', '2022-05-25 18:08:01');
INSERT INTO "public"."plugin_handle" VALUES ('1529403902775136274', '12', 'limitForPeriod', 'limitForPeriod', 1, 2, 0, '{"required":"1","defaultValue":"50","rule":""}', '2022-05-25 18:08:01', '2022-05-25 18:08:01');
INSERT INTO "public"."plugin_handle" VALUES ('1529403902775136275', '12', 'circuitEnable', 'circuitEnable', 1, 2, 2, '{"required":"1","defaultValue":"0","rule":"/^[01]$/"}', '2022-05-25 18:08:01', '2022-05-25 18:08:01');
INSERT INTO "public"."plugin_handle" VALUES ('1529403902775136276', '12', 'timeoutDuration', 'timeoutDuration ms)', 1, 2, 2, '{"required":"1","defaultValue":"30000","rule":""}', '2022-05-25 18:08:01', '2022-05-25 18:08:01');
INSERT INTO "public"."plugin_handle" VALUES ('1529403902775136277', '12', 'fallbackUri', 'fallbackUri', 2, 2, 2, NULL, '2022-05-25 18:08:01', '2022-05-25 18:08:01');
INSERT INTO "public"."plugin_handle" VALUES ('1529403902775136278', '12', 'slidingWindowSize', 'slidingWindowSize', 1, 2, 2, '{"required":"1","defaultValue":"100","rule":""}', '2022-05-25 18:08:01', '2022-05-25 18:08:01');
INSERT INTO "public"."plugin_handle" VALUES ('1529403902775136279', '12', 'slidingWindowType', 'slidingWindowType', 1, 2, 2, '{"required":"1","defaultValue":"0","rule":"/^[01]$/"}', '2022-05-25 18:08:01', '2022-05-25 18:08:01');
INSERT INTO "public"."plugin_handle" VALUES ('1529403902775136280', '12', 'minimumNumberOfCalls', 'minimumNumberOfCalls', 1, 2, 2, '{"required":"1","defaultValue":"100","rule":""}', '2022-05-25 18:08:01', '2022-05-25 18:08:01');
INSERT INTO "public"."plugin_handle" VALUES ('1529403902775136281', '12', 'waitIntervalFunctionInOpenState', 'waitIntervalInOpen', 1, 2, 2, '{"required":"1","defaultValue":"60000","rule":""}', '2022-05-25 18:08:01', '2022-05-25 18:08:01');
INSERT INTO "public"."plugin_handle" VALUES ('1529403902775136282', '12', 'permittedNumberOfCallsInHalfOpenState', 'bufferSizeInHalfOpen', 1, 2, 2, '{"required":"1","defaultValue":"10","rule":""}', '2022-05-25 18:08:01', '2022-05-25 18:08:01');
INSERT INTO "public"."plugin_handle" VALUES ('1529403902775136283', '12', 'failureRateThreshold', 'failureRateThreshold', 1, 2, 2, '{"required":"1","defaultValue":"50","rule":""}', '2022-05-25 18:08:01', '2022-05-25 18:08:01');
INSERT INTO "public"."plugin_handle" VALUES ('1529403902775136284', '12', 'automaticTransitionFromOpenToHalfOpenEnabled', 'automaticHalfOpen', 3, 2, 1, '{"required":"1","defaultValue":"true","rule":""}', '2022-05-25 18:08:01', '2022-05-25 18:08:01');
INSERT INTO "public"."plugin_handle" VALUES ('1529403902775136285', '4', 'mode', 'mode', 3, 3, 1, NULL, '2022-05-25 18:08:01', '2022-05-25 18:08:01');
INSERT INTO "public"."plugin_handle" VALUES ('1529403902775136286', '4', 'master', 'master', 2, 3, 2, NULL, '2022-05-25 18:08:01', '2022-05-25 18:08:01');
INSERT INTO "public"."plugin_handle" VALUES ('1529403902775136287', '4', 'url', 'url', 2, 3, 3, NULL, '2022-05-25 18:08:01', '2022-05-25 18:08:01');
INSERT INTO "public"."plugin_handle" VALUES ('1529403902775136288', '4', 'password', 'password', 2, 3, 4, NULL, '2022-05-25 18:08:01', '2022-05-25 18:08:01');
INSERT INTO "public"."plugin_handle" VALUES ('1529403902775136289', '11', 'protocol', 'protocol', 2, 3, 1, NULL, '2022-05-25 18:08:01', '2022-05-25 18:08:01');
INSERT INTO "public"."plugin_handle" VALUES ('1529403902775136290', '11', 'register', 'register', 2, 3, 2, NULL, '2022-05-25 18:08:01', '2022-05-25 18:08:01');
INSERT INTO "public"."plugin_handle" VALUES ('1529403902775136291', '2', 'model', 'model', 2, 3, 1, NULL, '2022-05-25 18:08:01', '2022-05-25 18:08:01');
INSERT INTO "public"."plugin_handle" VALUES ('1529403902775136292', '6', 'register', 'register', 2, 3, 1, NULL, '2022-05-25 18:08:01', '2022-05-25 18:08:01');
INSERT INTO "public"."plugin_handle" VALUES ('1529403902775136293', '4', 'algorithmName', 'algorithmName', 3, 2, 1, '{"required":"1","defaultValue":"slidingWindow","rule":""}', '2022-05-25 18:08:01', '2022-05-25 18:08:01');
INSERT INTO "public"."plugin_handle" VALUES ('1529403902775136294', '4', 'keyResolverName', 'keyResolverName', 3, 2, 4, '{"required":"1","defaultValue":"WHOLE_KEY_RESOLVER","rule":""}', '2022-05-25 18:08:01', '2022-05-25 18:08:01');
INSERT INTO "public"."plugin_handle" VALUES ('1529403902775136295', '5', 'upstreamHost', 'host', 2, 1, 0, NULL, '2022-05-25 18:08:01', '2022-05-25 18:08:01');
INSERT INTO "public"."plugin_handle" VALUES ('1529403902775136296', '5', 'protocol', 'protocol', 2, 1, 2, '{"required":"0","defaultValue":"","placeholder":"http://","rule":""}', '2022-05-25 18:08:01', '2022-05-25 18:08:01');
INSERT INTO "public"."plugin_handle" VALUES ('1529403902775136297', '5', 'upstreamUrl', 'ip:port', 2, 1, 1, '{"required":"1","placeholder":"","rule":""}', '2022-05-25 18:08:01', '2022-05-25 18:08:01');
INSERT INTO "public"."plugin_handle" VALUES ('1529403902775136298', '5', 'weight', 'weight', 1, 1, 3, '{"defaultValue":"50","rule":""}', '2022-05-25 18:08:01', '2022-05-25 18:08:01');
INSERT INTO "public"."plugin_handle" VALUES ('1529403902775136299', '5', 'timestamp', 'startupTime', 1, 1, 3, '{"defaultValue":"0","placeholder":"startup timestamp","rule":""}', '2022-05-25 18:08:01', '2022-05-25 18:08:01');
INSERT INTO "public"."plugin_handle" VALUES ('1529403902775136300', '5', 'warmup', 'warmupTime', 1, 1, 5, '{"defaultValue":"0","placeholder":"warmup time ms)","rule":""}', '2022-05-25 18:08:01', '2022-05-25 18:08:01');
INSERT INTO "public"."plugin_handle" VALUES ('1529403902775136301', '5', 'status', 'status', 3, 1, 6, '{"defaultValue":"true","rule":""}', '2022-05-25 18:08:01', '2022-05-25 18:08:01');
INSERT INTO "public"."plugin_handle" VALUES ('1529403902779330560', '5', 'loadBalance', 'loadStrategy', 3, 2, 0, NULL, '2022-05-25 18:08:01', '2022-05-25 18:08:01');
INSERT INTO "public"."plugin_handle" VALUES ('1529403902779330561', '5', 'retry', 'retryCount', 1, 2, 1, NULL, '2022-05-25 18:08:01', '2022-05-25 18:08:01');
INSERT INTO "public"."plugin_handle" VALUES ('1529403902779330562', '5', 'timeout', 'timeout', 1, 2, 2, '{"defaultValue":"3000","rule":""}', '2022-05-25 18:08:01', '2022-05-25 18:08:01');
INSERT INTO "public"."plugin_handle" VALUES ('1529403902779330563', '5', 'multiSelectorHandle', 'multiSelectorHandle', 3, 3, 0, NULL, '2022-05-25 18:08:01', '2022-05-25 18:08:01');
INSERT INTO "public"."plugin_handle" VALUES ('1529403902779330564', '5', 'multiRuleHandle', 'multiRuleHandle', 3, 3, 1, NULL, '2022-05-25 18:08:01', '2022-05-25 18:08:01');
INSERT INTO "public"."plugin_handle" VALUES ('1529403902779330565', '5', 'headerMaxSize', 'headerMaxSize', 1, 2, 3, '{"defaultValue":"10240","rule":""}', '2022-05-25 18:08:01', '2022-05-25 18:08:01');
INSERT INTO "public"."plugin_handle" VALUES ('1529403902779330566', '5', 'requestMaxSize', 'requestMaxSize', 1, 2, 4, '{"defaultValue":"102400","rule":""}', '2022-05-25 18:08:01', '2022-05-25 18:08:01');
INSERT INTO "public"."plugin_handle" VALUES ('1529403902779330567', '5', 'retryStrategy', 'retryStrategy', 3, 2, 0, '{"required":"0","defaultValue":"current","placeholder":"retryStrategy","rule":""}', '2022-05-25 18:08:01', '2022-05-25 18:08:01');
INSERT INTO "public"."plugin_handle" VALUES ('1529403902779330568', '13', 'upstreamHost', 'host', 2, 1, 0, NULL, '2022-05-25 18:08:01', '2022-05-25 18:08:01');
INSERT INTO "public"."plugin_handle" VALUES ('1529403902779330569', '13', 'protocol', 'protocol', 2, 1, 2, '{"defaultValue":"","rule":""}', '2022-05-25 18:08:01', '2022-05-25 18:08:01');
INSERT INTO "public"."plugin_handle" VALUES ('1529403902779330570', '13', 'upstreamUrl', 'ip:port', 2, 1, 1, '{"required":"1","placeholder":"","rule":""}', '2022-05-25 18:08:01', '2022-05-25 18:08:01');
INSERT INTO "public"."plugin_handle" VALUES ('1529403902779330571', '13', 'weight', 'weight', 1, 1, 3, '{"defaultValue":"50","rule":""}', '2022-05-25 18:08:01', '2022-05-25 18:08:01');
INSERT INTO "public"."plugin_handle" VALUES ('1529403902779330572', '13', 'timestamp', 'startupTime', 1, 1, 3, '{"defaultValue":"0","placeholder":"startup timestamp","rule":""}', '2022-05-25 18:08:01', '2022-05-25 18:08:01');
INSERT INTO "public"."plugin_handle" VALUES ('1529403902779330573', '13', 'warmup', 'warmupTime', 1, 1, 5, '{"defaultValue":"0","placeholder":"warmup time ms)","rule":""}', '2022-05-25 18:08:01', '2022-05-25 18:08:01');
INSERT INTO "public"."plugin_handle" VALUES ('1529403902779330574', '13', 'status', 'status', 3, 1, 6, '{"defaultValue":"true","rule":""}', '2022-05-25 18:08:01', '2022-05-25 18:08:01');
INSERT INTO "public"."plugin_handle" VALUES ('1529403902779330575', '13', 'loadBalance', 'loadStrategy', 3, 2, 0, NULL, '2022-05-25 18:08:01', '2022-05-25 18:08:01');
INSERT INTO "public"."plugin_handle" VALUES ('1529403902779330576', '13', 'retry', 'retryCount', 1, 2, 1, NULL, '2022-05-25 18:08:01', '2022-05-25 18:08:01');
INSERT INTO "public"."plugin_handle" VALUES ('1529403902779330577', '13', 'timeout', 'timeout', 1, 2, 2, '{"defaultValue":"3000","rule":""}', '2022-05-25 18:08:01', '2022-05-25 18:08:01');
INSERT INTO "public"."plugin_handle" VALUES ('1529403902779330578', '13', 'multiSelectorHandle', 'multiSelectorHandle', 3, 3, 0, NULL, '2022-05-25 18:08:01', '2022-05-25 18:08:01');
INSERT INTO "public"."plugin_handle" VALUES ('1529403902779330579', '13', 'multiRuleHandle', 'multiRuleHandle', 3, 3, 1, NULL, '2022-05-25 18:08:01', '2022-05-25 18:08:01');
INSERT INTO "public"."plugin_handle" VALUES ('1529403902779330580', '15', 'upstreamUrl', 'ip:port', 2, 1, 1, '{"required":"1","placeholder":"","rule":""}', '2022-05-25 18:08:01', '2022-05-25 18:08:01');
INSERT INTO "public"."plugin_handle" VALUES ('1529403902779330581', '15', 'weight', 'weight', 1, 1, 3, '{"defaultValue":"50","rule":""}', '2022-05-25 18:08:01', '2022-05-25 18:08:01');
INSERT INTO "public"."plugin_handle" VALUES ('1529403902779330582', '15', 'status', 'status', 3, 1, 6, '{"defaultValue":"true","rule":""}', '2022-05-25 18:08:01', '2022-05-25 18:08:01');
INSERT INTO "public"."plugin_handle" VALUES ('1529403902779330583', '15', 'multiSelectorHandle', 'multiSelectorHandle', 3, 3, 0, NULL, '2022-05-25 18:08:01', '2022-05-25 18:08:01');
INSERT INTO "public"."plugin_handle" VALUES ('1529403902779330584', '15', 'multiRuleHandle', 'multiRuleHandle', 3, 3, 1, NULL, '2022-05-25 18:08:01', '2022-05-25 18:08:01');
INSERT INTO "public"."plugin_handle" VALUES ('1529403902779330585', '15', 'threadpool', 'threadpool', 3, 3, 0, '{"required":"0","defaultValue":"cached","placeholder":"threadpool","rule":""}', '2022-05-25 18:08:01', '2022-05-25 18:08:01');
INSERT INTO "public"."plugin_handle" VALUES ('1529403902779330586', '14', 'contextPath', 'contextPath', 2, 2, 0, NULL, '2022-05-25 18:08:01', '2022-05-25 18:08:01');
INSERT INTO "public"."plugin_handle" VALUES ('1529403902779330587', '14', 'addPrefix', 'addPrefix', 2, 2, 0, NULL, '2022-05-25 18:08:01', '2022-05-25 18:08:01');
INSERT INTO "public"."plugin_handle" VALUES ('1529403902779330589', '19', 'secretKey', 'secretKey', 2, 3, 0, NULL, '2022-05-25 18:08:01', '2022-05-25 18:08:01');
INSERT INTO "public"."plugin_handle" VALUES ('1529403902779330590', '24', 'strategyName', 'strategyName', 3, 2, 1, NULL, '2022-05-25 18:08:01', '2022-05-25 18:08:01');
INSERT INTO "public"."plugin_handle" VALUES ('1529403902779330591', '24', 'fieldNames', 'fieldNames', 2, 2, 3, NULL, '2022-05-25 18:08:01', '2022-05-25 18:08:01');
INSERT INTO "public"."plugin_handle" VALUES ('1529403902779330592', '24', 'decryptKey', 'decryptKey', 2, 2, 3, NULL, '2022-05-25 18:08:01', '2022-05-25 18:08:01');
INSERT INTO "public"."plugin_handle" VALUES ('1529403902779330593', '24', 'encryptKey', 'encryptKey', 2, 2, 3, NULL, '2022-05-25 18:08:01', '2022-05-25 18:08:01');
INSERT INTO "public"."plugin_handle" VALUES ('1529403902779330594', '24', 'way', 'way', 3, 2, 3, NULL, '2022-05-25 18:08:01', '2022-05-25 18:08:01');
INSERT INTO "public"."plugin_handle" VALUES ('1630760188111376384', '24', 'mapType', 'mapType', 3, 2, 3, '{"required":"0","defaultValue":"all","rule":""}', '2023-03-01 10:41:41', '2023-03-01 10:42:21');
INSERT INTO "public"."plugin_handle" VALUES ('1529403902779330595', '25', 'strategyName', 'strategyName', 3, 2, 2, NULL, '2022-05-25 18:08:01', '2022-05-25 18:08:01');
INSERT INTO "public"."plugin_handle" VALUES ('1529403902779330596', '25', 'decryptKey', 'decryptKey', 2, 2, 3, NULL, '2022-05-25 18:08:01', '2022-05-25 18:08:01');
INSERT INTO "public"."plugin_handle" VALUES ('1529403902779330597', '25', 'encryptKey', 'encryptKey', 2, 2, 3, NULL, '2022-05-25 18:08:01', '2022-05-25 18:08:01');
INSERT INTO "public"."plugin_handle" VALUES ('1529403902779330598', '25', 'fieldNames', 'fieldNames', 2, 2, 4, NULL, '2022-05-25 18:08:01', '2022-05-25 18:08:01');
INSERT INTO "public"."plugin_handle" VALUES ('1529403902779330599', '25', 'way', 'way', 3, 2, 3, NULL, '2022-05-25 18:08:01', '2022-05-25 18:08:01');
INSERT INTO "public"."plugin_handle" VALUES ('1630768384280514560', '25', 'mapType', 'mapType', 3, 2, 4, '{"required":"0","defaultValue":"all","rule":""}', '2023-03-01 11:14:15', '2023-03-01 11:15:14');
INSERT INTO "public"."plugin_handle" VALUES ('1529403902779330600', '6', 'gray', 'gray', 3, 1, 9, '{"required":"0","defaultValue":"false","placeholder":"gray","rule":""}', '2022-05-25 18:08:01', '2022-05-25 18:08:01');
INSERT INTO "public"."plugin_handle" VALUES ('1529403902779330601', '6', 'group', 'group', 2, 1, 3, '{"required":"0","placeholder":"group","rule":""}', '2022-05-25 18:08:01', '2022-05-25 18:08:01');
INSERT INTO "public"."plugin_handle" VALUES ('1529403902779330602', '6', 'loadbalance', 'loadbalance', 3, 2, 0, '{"required":"0","placeholder":"loadbalance","rule":""}', '2022-05-25 18:08:01', '2022-05-25 18:08:01');
INSERT INTO "public"."plugin_handle" VALUES ('1529403902779330603', '6', 'multiSelectorHandle', 'multiSelectorHandle', 3, 3, 0, NULL, '2022-05-25 18:08:01', '2022-05-25 18:08:01');
INSERT INTO "public"."plugin_handle" VALUES ('1529403902779330604', '6', 'protocol', 'protocol', 2, 1, 2, '{"required":"0","defaultValue":"","placeholder":"http://","rule":""}', '2022-05-25 18:08:01', '2022-05-25 18:08:01');
INSERT INTO "public"."plugin_handle" VALUES ('1529403902779330605', '6', 'status', 'status', 3, 1, 8, '{"defaultValue":"true","rule":""}', '2022-05-25 18:08:01', '2022-05-25 18:08:01');
INSERT INTO "public"."plugin_handle" VALUES ('1529403902779330606', '6', 'timestamp', 'startupTime', 1, 1, 7, '{"defaultValue":"0","placeholder":"startup timestamp","rule":""}', '2022-05-25 18:08:01', '2022-05-25 18:08:01');
INSERT INTO "public"."plugin_handle" VALUES ('1529403902779330607', '6', 'upstreamHost', 'host', 2, 1, 0, NULL, '2022-05-25 18:08:01', '2022-05-25 18:08:01');
INSERT INTO "public"."plugin_handle" VALUES ('1529403902779330608', '6', 'upstreamUrl', 'ip:port', 2, 1, 1, '{"required":"1","placeholder":"","rule":""}', '2022-05-25 18:08:01', '2022-05-25 18:08:01');
INSERT INTO "public"."plugin_handle" VALUES ('1529403902779330609', '6', 'version', 'version', 2, 1, 4, '{"required":"0","placeholder":"version","rule":""}', '2022-05-25 18:08:01', '2022-05-25 18:08:01');
INSERT INTO "public"."plugin_handle" VALUES ('1529403902779330610', '6', 'warmup', 'warmupTime', 1, 1, 6, '{"defaultValue":"0","placeholder":"warmup time ms)","rule":""}', '2022-05-25 18:08:01', '2022-05-25 18:08:01');
INSERT INTO "public"."plugin_handle" VALUES ('1529403902779330611', '6', 'weight', 'weight', 1, 1, 5, '{"defaultValue":"50","rule":""}', '2022-05-25 18:08:01', '2022-05-25 18:08:01');
INSERT INTO "public"."plugin_handle" VALUES ('1529403902783524864', '6', 'threadpool', 'threadpool', 3, 3, 0, '{"required":"0","defaultValue":"cached","placeholder":"threadpool","rule":""}', '2022-05-25 18:08:01', '2022-05-25 18:08:01');
INSERT INTO "public"."plugin_handle" VALUES ('1529403902783524865', '6', 'corethreads', 'corethreads', 1, 3, 0, '{"required":"0","defaultValue":"0","placeholder":"corethreads","rule":""}', '2022-05-25 18:08:01', '2022-05-25 18:08:01');
INSERT INTO "public"."plugin_handle" VALUES ('1529403902783524866', '6', 'threads', 'threads', 1, 3, 0, '{"required":"0","defaultValue":"2147483647","placeholder":"threads","rule":""}', '2022-05-25 18:08:01', '2022-05-25 18:08:01');
INSERT INTO "public"."plugin_handle" VALUES ('1529403902783524867', '6', 'queues', 'queues', 1, 3, 0, '{"required":"0","defaultValue":"0","placeholder":"queues","rule":""}', '2022-05-25 18:08:01', '2022-05-25 18:08:01');
INSERT INTO "public"."plugin_handle" VALUES ('1529402613204173923', '6', 'retries', 'retries', 3, 2, 0, NULL, '2022-05-25 18:08:01', '2022-05-25 18:08:01');
INSERT INTO "public"."plugin_handle" VALUES ('1529402613204173924', '6', 'timeout', 'timeout', 3, 2, 0, NULL, '2022-05-25 18:08:01', '2022-05-25 18:08:01');
INSERT INTO "public"."plugin_handle" VALUES ('1529403902783524868', '26', 'host', 'host', 2, 1, 0, NULL, '2022-05-25 18:08:01', '2022-05-25 18:08:01');
INSERT INTO "public"."plugin_handle" VALUES ('1529403902783524869', '26', 'protocol', 'protocol', 2, 1, 2, '{"required":"0","defaultValue":"","placeholder":"ws://","rule":""}', '2022-05-25 18:08:01', '2022-05-25 18:08:01');
INSERT INTO "public"."plugin_handle" VALUES ('1529403902783524870', '26', 'url', 'ip:port', 2, 1, 1, '{"required":"1","placeholder":"","rule":""}', '2022-05-25 18:08:01', '2022-05-25 18:08:01');
INSERT INTO "public"."plugin_handle" VALUES ('1529403902783524871', '26', 'weight', 'weight', 1, 1, 3, '{"defaultValue":"50","rule":""}', '2022-05-25 18:08:01', '2022-05-25 18:08:01');
INSERT INTO "public"."plugin_handle" VALUES ('1529403902783524872', '26', 'timestamp', 'startupTime', 1, 1, 3, '{"defaultValue":"0","placeholder":"startup timestamp","rule":""}', '2022-05-25 18:08:01', '2022-05-25 18:08:01');
INSERT INTO "public"."plugin_handle" VALUES ('1529403902783524873', '26', 'warmup', 'warmupTime', 1, 1, 5, '{"defaultValue":"0","placeholder":"warmup time ms)","rule":""}', '2022-05-25 18:08:01', '2022-05-25 18:08:01');
INSERT INTO "public"."plugin_handle" VALUES ('1529403902783524874', '26', 'status', 'status', 3, 1, 6, '{"defaultValue":"true","rule":""}', '2022-05-25 18:08:01', '2022-05-25 18:08:01');
INSERT INTO "public"."plugin_handle" VALUES ('1529403902783524875', '26', 'loadBalance', 'loadStrategy', 3, 2, 0, NULL, '2022-05-25 18:08:01', '2022-05-25 18:08:01');
INSERT INTO "public"."plugin_handle" VALUES ('1529403902783524876', '26', 'retry', 'retryCount', 1, 2, 1, NULL, '2022-05-25 18:08:01', '2022-05-25 18:08:01');
INSERT INTO "public"."plugin_handle" VALUES ('1529403902783524877', '26', 'timeout', 'timeout', 1, 2, 2, '{"defaultValue":"3000","rule":""}', '2022-05-25 18:08:01', '2022-05-25 18:08:01');
INSERT INTO "public"."plugin_handle" VALUES ('1529403902783524878', '26', 'multiSelectorHandle', 'multiSelectorHandle', 3, 3, 0, NULL, '2022-05-25 18:08:01', '2022-05-25 18:08:01');
INSERT INTO "public"."plugin_handle" VALUES ('1529403902783524879', '17', 'registerProtocol', 'registerProtocol', 2, 3, 0, '{"required":"0","defaultValue":"zk","placeholder":"registerProtocol","rule":""}', '2022-05-25 18:08:01', '2022-05-25 18:08:01');
INSERT INTO "public"."plugin_handle" VALUES ('1678997557628272641', '17', 'registerAddress', 'registerAddress', 2, 3, 1, '{"required":"0","defaultValue":"127.0.0.1:2181","placeholder":"registerAddress","rule":""}', '2022-05-25 18:08:01', '2022-05-25 18:08:01');
INSERT INTO "public"."plugin_handle" VALUES ('1529403902783524880', '17', 'corethreads', 'corethreads', 1, 3, 2, '{"required":"0","defaultValue":"0","placeholder":"corethreads","rule":""}', '2022-05-25 18:08:01', '2022-05-25 18:08:01');
INSERT INTO "public"."plugin_handle" VALUES ('1529403902783524881', '17', 'threads', 'threads', 1, 3, 3, '{"required":"0","defaultValue":"2147483647","placeholder":"threads","rule":""}', '2022-05-25 18:08:01', '2022-05-25 18:08:01');
INSERT INTO "public"."plugin_handle" VALUES ('1529403902783524882', '17', 'queues', 'queues', 1, 3, 4, '{"required":"0","defaultValue":"0","placeholder":"queues","rule":""}', '2022-05-25 18:08:01', '2022-05-25 18:08:01');
INSERT INTO "public"."plugin_handle" VALUES ('1529403902783524883', '17', 'threadpool', 'threadpool', 3, 3, 5, '{"required":"0","defaultValue":"cached","placeholder":"threadpool","rule":""}', '2022-05-25 18:08:01', '2022-05-25 18:08:01');
INSERT INTO "public"."plugin_handle" VALUES ('1529403902783524884', '28', 'port', 'port', 1, 3, 1, NULL, '2022-05-25 18:08:01', '2022-05-25 18:08:01');
INSERT INTO "public"."plugin_handle" VALUES ('1529403902783524885', '28', 'bossGroupThreadCount', 'bossGroupThreadCount', 1, 3, 1, NULL, '2022-05-25 18:08:01', '2022-05-25 18:08:01');
INSERT INTO "public"."plugin_handle" VALUES ('1529403902783524886', '28', 'maxPayloadSize', 'maxPayloadSize', 1, 3, 1, NULL, '2022-05-25 18:08:01', '2022-05-25 18:08:01');
INSERT INTO "public"."plugin_handle" VALUES ('1529403902783524887', '28', 'workerGroupThreadCount', 'workerGroupThreadCount', 1, 3, 1, NULL, '2022-05-25 18:08:01', '2022-05-25 18:08:01');
INSERT INTO "public"."plugin_handle" VALUES ('1529403902783524888', '28', 'userName', 'userName', 2, 3, 1, NULL, '2022-05-25 18:08:01', '2022-05-25 18:08:01');
INSERT INTO "public"."plugin_handle" VALUES ('1529403902783524889', '28', 'password', 'password', 2, 3, 1, NULL, '2022-05-25 18:08:01', '2022-05-25 18:08:01');
INSERT INTO "public"."plugin_handle" VALUES ('1529403902783524890', '28', 'isEncryptPassword', 'isEncryptPassword', 2, 3, 1, NULL, '2022-05-25 18:08:01', '2022-05-25 18:08:01');
INSERT INTO "public"."plugin_handle" VALUES ('1529403902783524891', '28', 'encryptMode', 'encryptMode', 2, 3, 1, NULL, '2022-05-25 18:08:01', '2022-05-25 18:08:01');
INSERT INTO "public"."plugin_handle" VALUES ('1529403902783524892', '28', 'leakDetectorLevel', 'leakDetectorLevel', 2, 3, 1, NULL, '2022-05-25 18:08:01', '2022-05-25 18:08:01');
INSERT INTO "public"."plugin_handle" VALUES ('1529403902783524893', '29', 'topic', 'topic', 2, 3, 1, '{"required":"1","defaultValue":"shenyu-access-logging"}', '2022-05-25 18:08:01', '2022-05-25 18:08:01');
INSERT INTO "public"."plugin_handle" VALUES ('1529403902783524894', '29', 'namesrvAddr', 'namesrvAddr', 2, 3, 2, '{"required":"1","defaultValue":"localhost:9876"}', '2022-05-25 18:08:01', '2022-05-25 18:08:01');
INSERT INTO "public"."plugin_handle" VALUES ('1529403902783524895', '29', 'producerGroup', 'producerGroup', 2, 3, 3, '{"required":"1","defaultValue":"shenyu-plugin-logging-rocketmq"}', '2022-05-25 18:08:01', '2022-05-25 18:08:01');
INSERT INTO "public"."plugin_handle" VALUES ('1529403902770941947', '29', 'accessKey', 'accessKey', 2, 3, 4, '{"required":"0","defaultValue":"","placeholder":"accessKey"}', '2022-08-20 21:00:00', '2022-08-20 21:00:00');
INSERT INTO "public"."plugin_handle" VALUES ('1529403902770941948', '29', 'secretKey', 'secretKey', 2, 3, 5, '{"required":"0","defaultValue":"","placeholder":"secretKey"}', '2022-08-20 21:00:00', '2022-08-20 21:00:00');
INSERT INTO "public"."plugin_handle" VALUES ('1529403902783524896', '29', 'sampleRate', 'sampleRate', 2, 3, 6, '{"required":"0","defaultValue":"1","placeholder":"optional,0,0.01~1"}', '2022-05-25 18:08:01', '2022-05-25 18:08:01');
INSERT INTO "public"."plugin_handle" VALUES ('1529403902783524897', '29', 'maxResponseBody', 'maxResponseBody', 1, 3, 7, '{"required":"0","defaultValue":524288}', '2022-05-25 18:08:01', '2022-05-25 18:08:01');
INSERT INTO "public"."plugin_handle" VALUES ('1529403902783524898', '29', 'maxRequestBody', 'maxRequestBody', 1, 3, 8, '{"required":"0","defaultValue":524288}', '2022-05-25 18:08:01', '2022-05-25 18:08:01');
INSERT INTO "public"."plugin_handle" VALUES ('1529403902783524899', '29', 'compressAlg', 'compressAlg', 3, 3, 9, '{"required":"0","defaultValue":"none"}', '2022-05-25 18:08:01', '2022-05-25 18:08:01');
INSERT INTO "public"."plugin_handle" VALUES ('1529403902783524900', '29', 'topic', 'topic', 2, 1, 1, '{"required":"0","defaultValue":"","placeholder":"optional"}', '2022-05-25 18:08:01', '2022-05-25 18:08:01');
INSERT INTO "public"."plugin_handle" VALUES ('1529403902783524901', '29', 'sampleRate', 'sampleRate', 2, 1, 2, '{"required":"0","defaultValue":"","placeholder":"optional,0,0.01~1"}', '2022-05-25 18:08:01', '2022-05-25 18:08:01');
INSERT INTO "public"."plugin_handle" VALUES ('1529403902783524902', '30', 'cacheType', 'cacheType', 3, 3, 1, '{"required":"1","defaultValue":"memory","rule":""}', '2022-05-25 18:08:01', '2022-05-25 18:08:01');
INSERT INTO "public"."plugin_handle" VALUES ('1529403902783524903', '30', 'database', 'database', 1, 3, 2, '{"required":"0","defaultValue":"0","rule":""}', '2022-05-25 18:08:01', '2022-05-25 18:08:01');
INSERT INTO "public"."plugin_handle" VALUES ('1529403902783524904', '30', 'master', 'master', 2, 3, 3, '{"required":"0","rule":""}', '2022-05-25 18:08:01', '2022-05-25 18:08:01');
INSERT INTO "public"."plugin_handle" VALUES ('1529403902783524905', '30', 'mode', 'mode', 2, 3, 4, '{"required":"0","defaultValue":"standalone","rule":""}', '2022-05-25 18:08:01', '2022-05-25 18:08:01');
INSERT INTO "public"."plugin_handle" VALUES ('1529403902783524906', '30', 'url', 'url', 2, 3, 5, '{"required":"0","rule":""}', '2022-05-25 18:08:01', '2022-05-25 18:08:01');
INSERT INTO "public"."plugin_handle" VALUES ('1529403902783524907', '30', 'password', 'password', 2, 3, 6, '{"required":"0","rule":""}', '2022-05-25 18:08:01', '2022-05-25 18:08:01');
INSERT INTO "public"."plugin_handle" VALUES ('1529403902783524908', '30', 'maxIdle', 'maxIdle', 1, 3, 7, '{"required":"0","defaultValue":"8","rule":""}', '2022-05-25 18:08:01', '2022-05-25 18:08:01');
INSERT INTO "public"."plugin_handle" VALUES ('1529403902783524909', '30', 'minIdle', 'minIdle', 1, 3, 8, '{"required":"0","defaultValue":"0","rule":""}', '2022-05-25 18:08:01', '2022-05-25 18:08:01');
INSERT INTO "public"."plugin_handle" VALUES ('1529403902783524910', '30', 'maxActive', 'maxActive', 1, 3, 9, '{"required":"0","defaultValue":"8","rule":""}', '2022-05-25 18:08:01', '2022-05-25 18:08:01');
INSERT INTO "public"."plugin_handle" VALUES ('1529403902783524911', '30', 'maxWait', 'maxWait', 3, 3, 10, '{"required":"0","defaultValue":"-1","rule":""}', '2022-05-25 18:08:01', '2022-05-25 18:08:01');
INSERT INTO "public"."plugin_handle" VALUES ('1529403902783524912', '30', 'timeoutSeconds', 'timeoutSeconds', 1, 2, 0, '{"required":"0","defaultValue":"60","rule":""}', '2022-05-25 18:08:01', '2022-05-25 18:08:01');
INSERT INTO "public"."plugin_handle" VALUES ('1529403902783524913', '13', 'corethreads', 'corethreads', 1, 3, 3, '{"required":"0","defaultValue":"0","placeholder":"corethreads","rule":""}', '2022-05-25 18:08:01', '2022-05-25 18:08:01');
INSERT INTO "public"."plugin_handle" VALUES ('1529403902783524914', '13', 'threads', 'threads', 1, 3, 4, '{"required":"0","defaultValue":"2147483647","placeholder":"threads","rule":""}', '2022-05-25 18:08:01', '2022-05-25 18:08:01');
INSERT INTO "public"."plugin_handle" VALUES ('1529403902783524915', '13', 'queues', 'queues', 1, 3, 5, '{"required":"0","defaultValue":"0","placeholder":"queues","rule":""}', '2022-05-25 18:08:01', '2022-05-25 18:08:01');
INSERT INTO "public"."plugin_handle" VALUES ('1529403902783524916', '13', 'threadpool', 'threadpool', 3, 3, 2, '{"required":"0","defaultValue":"default","placeholder":"threadpool","rule":""}', '2022-05-25 18:08:01', '2022-05-25 18:08:01');
INSERT INTO "public"."plugin_handle" VALUES ('1529403902783524917', '11', 'corethreads', 'corethreads', 1, 3, 4, '{"required":"0","defaultValue":"0","placeholder":"corethreads","rule":""}', '2022-05-25 18:08:01', '2022-05-25 18:08:01');
INSERT INTO "public"."plugin_handle" VALUES ('1529403902783524918', '11', 'threads', 'threads', 1, 3, 5, '{"required":"0","defaultValue":"2147483647","placeholder":"threads","rule":""}', '2022-05-25 18:08:01', '2022-05-25 18:08:01');
INSERT INTO "public"."plugin_handle" VALUES ('1529403902783524919', '11', 'queues', 'queues', 1, 3, 6, '{"required":"0","defaultValue":"0","placeholder":"queues","rule":""}', '2022-05-25 18:08:01', '2022-05-25 18:08:01');
INSERT INTO "public"."plugin_handle" VALUES ('1529403902783524920', '11', 'threadpool', 'threadpool', 3, 3, 3, '{"required":"0","defaultValue":"default","placeholder":"threadpool","rule":""}', '2022-05-25 18:08:01', '2022-05-25 18:08:01');
INSERT INTO "public"."plugin_handle" VALUES ('1537326008606343168', '31', 'responseContent', 'responseContent', 2, 2, 0, '{"required":"0","rule":""}', '2022-06-16 14:47:37', '2022-06-16 14:50:39');
INSERT INTO "public"."plugin_handle" VALUES ('1537325892176658432', '31', 'httpStatusCode', 'httpStatusCode', 1, 2, 0, '{"required":"0","defaultValue":"200","rule":""}', '2022-06-16 14:47:09', '2022-06-16 14:50:39');
INSERT INTO "public"."plugin_handle" VALUES ('1529403902783524921', '32', 'host', 'host', 2, 3, 2, '{"required":"1","defaultValue":"localhost"}', '2022-06-19 22:00:00', '2022-06-19 22:00:00');
INSERT INTO "public"."plugin_handle" VALUES ('1529403902783524922', '32', 'port', 'port', 2, 3, 3, '{"required":"1","defaultValue":"9200"}', '2022-06-19 22:00:00', '2022-06-19 22:00:00');
INSERT INTO "public"."plugin_handle" VALUES ('1529403902770941949', '32', 'username', 'username', 2, 3, 4, '{"required":"0","defaultValue":"","placeholder":"username"}', '2022-08-20 21:00:00', '2022-08-20 21:00:00');
INSERT INTO "public"."plugin_handle" VALUES ('1529403902770941950', '32', 'password', 'password', 2, 3, 5, '{"required":"0","defaultValue":"","placeholder":"username"}', '2022-08-20 21:00:00', '2022-08-20 21:00:00');
INSERT INTO "public"."plugin_handle" VALUES ('1529403902770941951', '32', 'authCache', 'authCache', 2, 3, 6, '{"required":"0","defaultValue":"","placeholder":"true|false"}', '2022-08-20 21:00:00', '2022-08-20 21:00:00');
INSERT INTO "public"."plugin_handle" VALUES ('1529403902783524923', '32', 'sampleRate', 'sampleRate', 2, 3, 7, '{"required":"0","defaultValue":"1","placeholder":"optional,0,0.01~1"}', '2022-06-19 22:00:00', '2022-06-19 22:00:00');
INSERT INTO "public"."plugin_handle" VALUES ('1529403902783524924', '32', 'maxResponseBody', 'maxResponseBody', 1, 3, 8, '{"required":"0","defaultValue":524288}', '2022-06-19 22:00:00', '2022-06-19 22:00:00');
INSERT INTO "public"."plugin_handle" VALUES ('1529403902783524925', '32', 'maxRequestBody', 'maxRequestBody', 1, 3, 9, '{"required":"0","defaultValue":524288}', '2022-06-19 22:00:00', '2022-06-19 22:00:00');
INSERT INTO "public"."plugin_handle" VALUES ('1529403902783524926', '32', 'compressAlg', 'compressAlg', 3, 3, 10, '{"required":"0","defaultValue":"none"}', '2022-06-19 22:00:00', '2022-06-19 22:00:00');
INSERT INTO "public"."plugin_handle" VALUES ('1529403902783524927', '32', 'indexName', 'indexName', 2, 3, 10, '{"required":"1","defaultValue":"shenyu-access-logging"}', '2022-06-19 22:00:00', '2022-06-19 22:00:00');
INSERT INTO "public"."plugin_handle" VALUES ('1529403902783524928', '32', 'sampleRate', 'sampleRate', 2, 1, 2, '{"required":"0","defaultValue":"","placeholder":"optional,0,0.01~1"}', '2022-06-19 22:00:00', '2022-06-19 22:00:00');
INSERT INTO "public"."plugin_handle" VALUES ('1529403902783524929', '1', 'signRequestBody', 'signRequestBody', 3, 2, 9, '{"required":"0","defaultValue":"false","placeholder":"signRequestBody","rule":""}', '2022-06-29 10:08:02', '2022-06-29 10:08:02');
INSERT INTO "public"."plugin_handle" VALUES ('1529403902783524950', '33', 'topic', 'topic', 2, 3, 1, '{"required":"1","defaultValue":"shenyu-access-logging"}', '2022-07-04 22:00:00', '2022-07-04 22:00:00');
INSERT INTO "public"."plugin_handle" VALUES ('1529403902783524951', '33', 'namesrvAddr', 'namesrvAddr', 2, 3, 2, '{"required":"1","defaultValue":"localhost:9092"}', '2022-07-04 22:00:00', '2022-07-04 22:00:00');
INSERT INTO "public"."plugin_handle" VALUES ('1529403902783524952', '33', 'sampleRate', 'sampleRate', 2, 3, 4, '{"required":"0","defaultValue":"1","placeholder":"optional,0,0.01~1"}', '2022-07-04 22:00:00', '2022-07-04 22:00:00');
INSERT INTO "public"."plugin_handle" VALUES ('1529403902783524953', '33', 'maxResponseBody', 'maxResponseBody', 1, 3, 5, '{"required":"0","defaultValue":524288}', '2022-07-04 22:00:00', '2022-07-04 22:00:00');
INSERT INTO "public"."plugin_handle" VALUES ('1529403902783524954', '33', 'maxRequestBody', 'maxRequestBody', 1, 3, 6, '{"required":"0","defaultValue":524288}', '2022-07-04 22:00:00', '2022-07-04 22:00:00');
INSERT INTO "public"."plugin_handle" VALUES ('1529403902783524955', '33', 'compressAlg', 'compressAlg', 3, 3, 7, '{"required":"0","defaultValue":"none"}', '2022-07-04 22:00:00', '2022-07-04 22:00:00');
INSERT INTO "public"."plugin_handle" VALUES ('1529403902783524956', '33', 'topic', 'topic', 2, 1, 1, '{"required":"0","defaultValue":"","placeholder":"optional"}', '2022-07-04 22:00:00', '2022-07-04 22:00:00');
INSERT INTO "public"."plugin_handle" VALUES ('1529403902783524957', '33', 'sampleRate', 'sampleRate', 2, 1, 2, '{"required":"0","defaultValue":"","placeholder":"optional,0,0.01~1"}', '2022-07-04 22:00:00', '2022-07-04 22:00:00');
INSERT INTO "public"."plugin_handle" VALUES ('1529402613204172858', '33', 'securityProtocol', 'securityProtocol', 3, 3, 8, '{"required":"0","defaultValue":""}', '2022-09-01 22:00:00', '2022-09-01 22:00:00');
INSERT INTO "public"."plugin_handle" VALUES ('1529402613204172859', '33', 'saslMechanism', 'saslMechanism', 3, 3, 9, '{"required":"0","defaultValue":""}', '2022-09-01 22:00:00', '2022-09-01 22:00:00');
INSERT INTO "public"."plugin_handle" VALUES ('1529402613204172860', '33', 'userName', 'userName', 2, 3, 10, '{"required":"0","defaultValue":""}', '2022-09-01 22:00:00', '2022-09-01 22:00:00');
INSERT INTO "public"."plugin_handle" VALUES ('1529402613204172861', '33', 'passWord', 'passWord', 2, 3, 11, '{"required":"0","defaultValue":""}', '2022-09-01 22:00:00', '2022-09-01 22:00:00');


INSERT INTO "public"."plugin_handle" VALUES ('1529403902783524962', '34', 'accessId', 'accessId', 2, 3, 0, '{"required":"1","defaultValue":"","placeholder":""}', '2022-06-30 21:00:00', '2022-06-30 21:00:00');
INSERT INTO "public"."plugin_handle" VALUES ('1529403902783524963', '34', 'accessKey', 'accessKey', 2, 3, 1, '{"required":"1","defaultValue":"","placeholder":""}', '2022-06-30 21:00:00', '2022-06-30 21:00:00');
INSERT INTO "public"."plugin_handle" VALUES ('1529403902783524964', '34', 'host', 'host', 2, 3, 2, '{"required":"1","defaultValue":"","placeholder":""}', '2022-06-30 21:00:00', '2022-06-30 21:00:00');
INSERT INTO "public"."plugin_handle" VALUES ('1529403902783524965', '34', 'projectName', 'projectName', 2, 3, 3, '{"required":"0","defaultValue":"shenyu","placeholder":""}', '2022-06-30 21:00:00', '2022-06-30 21:00:00');
INSERT INTO "public"."plugin_handle" VALUES ('1529403902783524966', '34', 'logStoreName', 'logStoreName', 2, 3, 4, '{"required":"0","defaultValue":"shenyu-logstore","placeholder":""}', '2022-06-30 21:00:00', '2022-06-30 21:00:00');
INSERT INTO "public"."plugin_handle" VALUES ('1529403902783524967', '34', 'topic', 'topic', 2, 3, 5, '{"required":"0","defaultValue":"shenyu-topic","placeholder":""}', '2022-06-30 21:00:00', '2022-06-30 21:00:00');
INSERT INTO "public"."plugin_handle" VALUES ('1529403902783524968', '34', 'ttlInDay', 'ttlInDay', 1, 3, 6, '{"required":"0","defaultValue":3,"placeholder":""}', '2022-06-30 21:00:00', '2022-06-30 21:00:00');
INSERT INTO "public"."plugin_handle" VALUES ('1529403902783524969', '34', 'shardCount', 'shardCount', 1, 3, 7, '{"required":"0","defaultValue":10,"placeholder":""}', '2022-06-30 21:00:00', '2022-06-30 21:00:00');
INSERT INTO "public"."plugin_handle" VALUES ('1529403902783524970', '34', 'sendThreadCount', 'sendThreadCount', 1, 3, 8, '{"required":"0","defaultValue":1,"placeholder":"1-500"}', '2022-06-30 21:00:00', '2022-06-30 21:00:00');
INSERT INTO "public"."plugin_handle" VALUES ('1529403902783524971', '34', 'ioThreadCount', 'ioThreadCount', 1, 3, 9, '{"required":"0","defaultValue":1,"placeholder":"1-500"}', '2022-06-30 21:00:00', '2022-06-30 21:00:00');
INSERT INTO "public"."plugin_handle" VALUES ('1529403902783524972', '34', 'sampleRate', 'sampleRate', 2, 3, 10, '{"required":"0","defaultValue":"1","placeholder":"optional,0,0.01~1"}', '2022-06-30 21:00:00', '2022-06-30 21:00:00');
INSERT INTO "public"."plugin_handle" VALUES ('1529403902783524973', '34', 'maxRequestBody', 'maxRequestBody', 1, 3, 11, '{"required":"0","defaultValue":524288,"placeholder":""}', '2022-06-30 21:00:00', '2022-06-30 21:00:00');
INSERT INTO "public"."plugin_handle" VALUES ('1529403902783524974', '34', 'maxResponseBody', 'maxResponseBody', 1, 3, 12, '{"required":"0","defaultValue":524288,"placeholder":""}', '2022-06-30 21:00:00', '2022-06-30 21:00:00');
INSERT INTO "public"."plugin_handle" VALUES ('1529403902783524975', '34', 'bufferQueueSize', 'bufferQueueSize', 1, 3, 13, '{"required":"0","defaultValue":50000,"placeholder":""}', '2022-06-30 21:00:00', '2022-06-30 21:00:00');
INSERT INTO "public"."plugin_handle" VALUES ('1529403902783524976', '35', 'topic', 'topic', 2, 3, 1, '{"required":"1","defaultValue":"shenyu-access-logging"}', '2022-06-30 21:00:00', '2022-06-30 21:00:00');
INSERT INTO "public"."plugin_handle" VALUES ('1529403902783524977', '35', 'serviceUrl', 'serviceUrl', 2, 3, 2, '{"required":"1","defaultValue":"pulsar://localhost:6650"}', '2022-06-30 21:00:00', '2022-06-30 21:00:00');
INSERT INTO "public"."plugin_handle" VALUES ('1529403902783524978', '35', 'sampleRate', 'sampleRate', 2, 3, 4, '{"required":"0","defaultValue":"1","placeholder":"optional,0,0.01~1"}', '2022-06-30 21:00:00', '2022-06-30 21:00:00');
INSERT INTO "public"."plugin_handle" VALUES ('1529403902783524979', '35', 'maxResponseBody', 'maxResponseBody', 1, 3, 5, '{"required":"0","defaultValue":524288}', '2022-06-30 21:00:00', '2022-06-30 21:00:00');
INSERT INTO "public"."plugin_handle" VALUES ('1529403902783524980', '35', 'maxRequestBody', 'maxRequestBody', 1, 3, 6, '{"required":"0","defaultValue":524288}', '2022-06-30 21:00:00', '2022-06-30 21:00:00');
INSERT INTO "public"."plugin_handle" VALUES ('1529403902783524981', '35', 'compressAlg', 'compressAlg', 3, 3, 7, '{"required":"0","defaultValue":"none"}', '2022-06-30 21:00:00', '2022-06-30 21:00:00');
INSERT INTO "public"."plugin_handle" VALUES ('1529403902783524982', '36', 'secretId', 'secretId', 2, 3, 1, '{"required":"1","defaultValue":"","placeholder":""}', '2022-06-30 21:00:00', '2022-06-30 21:00:00');
INSERT INTO "public"."plugin_handle" VALUES ('1529403902783524983', '36', 'secretKey', 'secretKey', 2, 3, 2, '{"required":"1","defaultValue":"","placeholder":""}', '2022-06-30 21:00:00', '2022-06-30 21:00:00');
INSERT INTO "public"."plugin_handle" VALUES ('1529403902783524984', '36', 'endpoint', 'endpoint', 2, 3, 3, '{"required":"1","defaultValue":"","placeholder":""}', '2022-06-30 21:00:00', '2022-06-30 21:00:00');
INSERT INTO "public"."plugin_handle" VALUES ('1529403902783524985', '36', 'topic', 'topic', 2, 3, 4, '{"required":"1","defaultValue":"","placeholder":""}', '2022-06-30 21:00:00', '2022-06-30 21:00:00');
INSERT INTO "public"."plugin_handle" VALUES ('1529403902783524986', '36', 'sendThreadCount', 'sendThreadCount', 1, 3, 5, '{"required":"0","defaultValue":1,"placeholder":"1-500"}', '2022-06-30 21:00:00', '2022-06-30 21:00:00');
INSERT INTO "public"."plugin_handle" VALUES ('1529403902783524987', '36', 'totalSizeInBytes', 'totalSizeInBytes', 1, 3, 6, '{"required":"0","defaultValue":104857600}', '2022-06-30 21:00:00', '2022-06-30 21:00:00');
INSERT INTO "public"."plugin_handle" VALUES ('1529403902783524988', '36', 'maxSendThreadCount', 'maxSendThreadCount', 1, 3, 7, '{"required":"0","defaultValue":1,"placeholder":"availableProcessors + 1"}', '2022-06-30 21:00:00', '2022-06-30 21:00:00');
INSERT INTO "public"."plugin_handle" VALUES ('1529403902783524989', '36', 'maxBlockSec', 'maxBlockSec', 1, 3, 8, '{"required":"0","defaultValue":60000}', '2022-06-30 21:00:00', '2022-06-30 21:00:00');
INSERT INTO "public"."plugin_handle" VALUES ('1529403902783524990', '36', 'maxBatchSize', 'maxBatchSize', 1, 3, 9, '{"required":"0","defaultValue":524288}', '2022-06-30 21:00:00', '2022-06-30 21:00:00');
INSERT INTO "public"."plugin_handle" VALUES ('1529403902783524991', '36', 'maxBatchCount', 'maxBatchCount', 1, 3, 10, '{"required":"0","defaultValue":4096}', '2022-06-30 21:00:00', '2022-06-30 21:00:00');
INSERT INTO "public"."plugin_handle" VALUES ('1529403902783524992', '36', 'lingerMs', 'lingerMs', 1, 3, 11, '{"required":"0","defaultValue":2000}', '2022-06-30 21:00:00', '2022-06-30 21:00:00');
INSERT INTO "public"."plugin_handle" VALUES ('1529403902783524993', '36', 'retries', 'retries', 1, 3, 12, '{"required":"0","defaultValue":10}', '2022-06-30 21:00:00', '2022-06-30 21:00:00');
INSERT INTO "public"."plugin_handle" VALUES ('1529403902783524994', '36', 'maxReservedAttempts', 'maxReservedAttempts', 1, 3, 13, '{"required":"0","defaultValue":11}', '2022-06-30 21:00:00', '2022-06-30 21:00:00');
INSERT INTO "public"."plugin_handle" VALUES ('1529403902783524995', '36', 'baseRetryBackoffMs', 'baseRetryBackoffMs', 1, 3, 14, '{"required":"0","defaultValue":100}', '2022-06-30 21:00:00', '2022-06-30 21:00:00');
INSERT INTO "public"."plugin_handle" VALUES ('1529403902783524996', '36', 'maxRetryBackoffMs', 'maxRetryBackoffMs', 1, 3, 15, '{"required":"0","defaultValue":50000}', '2022-06-30 21:00:00', '2022-06-30 21:00:00');
INSERT INTO "public"."plugin_handle" VALUES ('1529403902783524997', '38', 'host', 'host', 2, 3, 1, '{"required":"0","defaultValue":"127.0.0.1"}', '2022-06-30 21:00:00', '2022-06-30 21:00:00');
INSERT INTO "public"."plugin_handle" VALUES ('1529403902783524998', '38', 'port', 'port', 2, 3, 2, '{"required":"0","defaultValue":"8123"}', '2022-06-30 21:00:00', '2022-06-30 21:00:00');
INSERT INTO "public"."plugin_handle" VALUES ('1529403902783524999', '38', 'database', 'database', 2, 2, 0, '{"required":"0","defaultValue":"shenyu-gateway","placeholder":"database"}', '2022-06-30 21:00:00', '2022-06-30 21:00:00');
INSERT INTO "public"."plugin_handle" VALUES ('1529402613204172800', '38', 'username', 'username', 2, 2, 0, '{"required":"0","defaultValue":"foo","placeholder":"username"}', '2022-06-30 21:00:00', '2022-06-30 21:00:00');
INSERT INTO "public"."plugin_handle" VALUES ('1529402613204172801', '38', 'password', 'password', 2, 2, 0, '{"required":"0","defaultValue":"bar","placeholder":"password"}', '2022-06-30 21:00:00', '2022-06-30 21:00:00');
INSERT INTO "public"."plugin_handle" VALUES ('1529402613204172802', '8', 'loadBalance', 'loadStrategy', 3, 2, 3, '{"defaultValue":"roundRobin","rule":""}', '2022-06-30 21:00:00', '2022-06-30 21:00:00');
INSERT INTO "public"."plugin_handle" VALUES ('1529402613204172803', '10', 'flowRuleMaxQueueingTimeMs', 'flowRuleMaxQueueingTimeMs', 1, 2, 6, '{"required":"0","defaultValue":"500"}', '2022-06-30 21:00:00', '2022-06-30 21:00:00');
INSERT INTO "public"."plugin_handle" VALUES ('1529402613204172804', '10', 'flowRuleWarmUpPeriodSec', 'flowRuleWarmUpPeriodSec', 1, 2, 6, '{"required":"0","defaultValue":"10"}', '2022-06-30 21:00:00', '2022-06-30 21:00:00');
INSERT INTO "public"."plugin_handle" VALUES ('1529402613204172805', '14', 'addPrefixed', 'addPrefixed', 3, 2, 3, '{"required":"1","defaultValue":"false"}', '2022-09-27 12:00:00', '2022-09-27 12:00:00');
INSERT INTO "public"."plugin_handle" VALUES ('1529402613204172806', '18', 'keyword', 'keyword', 2, 2, 0, '{"required":"0","placeholder":"please use ‘;’ to split keyword","rule":""}', '2022-09-22 00:15:56.158', '2022-09-22 00:23:36.169');
INSERT INTO "public"."plugin_handle" VALUES ('1529402613204172807', '18', 'maskType', 'maskType', 3, 2, 1, '{"required":"0","defaultValue":"dataMaskByMD5","rule":""}', '2022-09-22 00:16:27.342', '2022-09-22 00:16:27.342');
INSERT INTO "public"."plugin_handle" VALUES ('1529402613204172808', '18', 'maskStatus', 'maskStatus', 3, 2, 2, '{"required":"0","defaultValue":"false","rule":""}', '2022-09-22 00:17:21.150', '2022-09-22 00:17:21.150');
INSERT INTO "public"."plugin_handle" VALUES ('1529402613204172809', '29', 'keyword', 'keyword', 2, 2, 0, '{"required":"0","placeholder":"please use ‘;’ to split keyword","rule":""}', '2022-09-22 00:15:56.158', '2022-09-22 00:23:36.169');
INSERT INTO "public"."plugin_handle" VALUES ('1529402613204172810', '29', 'maskType', 'maskType', 3, 2, 1, '{"required":"0","defaultValue":"dataMaskByMD5","rule":""}', '2022-09-22 00:16:27.342', '2022-09-22 00:16:27.342');
INSERT INTO "public"."plugin_handle" VALUES ('1529402613204172811', '29', 'maskStatus', 'maskStatus', 3, 2, 2, '{"required":"0","defaultValue":"false","rule":""}', '2022-09-22 00:17:21.150', '2022-09-22 00:17:21.150');
INSERT INTO "public"."plugin_handle" VALUES ('1529402613204172812', '32', 'keyword', 'keyword', 2, 2, 0, '{"required":"0","placeholder":"please use ‘;’ to split keyword","rule":""}', '2022-09-22 00:15:56.158', '2022-09-22 00:23:36.169');
INSERT INTO "public"."plugin_handle" VALUES ('1529402613204172813', '32', 'maskType', 'maskType', 3, 2, 1, '{"required":"0","defaultValue":"dataMaskByMD5","rule":""}', '2022-09-22 00:16:27.342', '2022-09-22 00:16:27.342');
INSERT INTO "public"."plugin_handle" VALUES ('1529402613204172814', '32', 'maskStatus', 'maskStatus', 3, 2, 2, '{"required":"0","defaultValue":"false","rule":""}', '2022-09-22 00:17:21.150', '2022-09-22 00:17:21.150');
INSERT INTO "public"."plugin_handle" VALUES ('1529402613204172815', '33', 'keyword', 'keyword', 2, 2, 0, '{"required":"0","placeholder":"please use ‘;’ to split keyword","rule":""}', '2022-09-22 00:15:56.158', '2022-09-22 00:23:36.169');
INSERT INTO "public"."plugin_handle" VALUES ('1529402613204172816', '33', 'maskType', 'maskType', 3, 2, 1, '{"required":"0","defaultValue":"dataMaskByMD5","rule":""}', '2022-09-22 00:16:27.342', '2022-09-22 00:16:27.342');
INSERT INTO "public"."plugin_handle" VALUES ('1529402613204172817', '33', 'maskStatus', 'maskStatus', 3, 2, 2, '{"required":"0","defaultValue":"false","rule":""}', '2022-09-22 00:17:21.150', '2022-09-22 00:17:21.150');
INSERT INTO "public"."plugin_handle" VALUES ('1529402613204172818', '34', 'keyword', 'keyword', 2, 2, 0, '{"required":"0","placeholder":"please use ‘;’ to split keyword","rule":""}', '2022-09-22 00:15:56.158', '2022-09-22 00:23:36.169');
INSERT INTO "public"."plugin_handle" VALUES ('1529402613204172819', '34', 'maskType', 'maskType', 3, 2, 1, '{"required":"0","defaultValue":"dataMaskByMD5","rule":""}', '2022-09-22 00:16:27.342', '2022-09-22 00:16:27.342');
INSERT INTO "public"."plugin_handle" VALUES ('1529402613204172820', '34', 'maskStatus', 'maskStatus', 3, 2, 2, '{"required":"0","defaultValue":"false","rule":""}', '2022-09-22 00:17:21.150', '2022-09-22 00:17:21.150');
INSERT INTO "public"."plugin_handle" VALUES ('1529402613204172821', '35', 'keyword', 'keyword', 2, 2, 0, '{"required":"0","placeholder":"please use ‘;’ to split keyword","rule":""}', '2022-09-22 00:15:56.158', '2022-09-22 00:23:36.169');
INSERT INTO "public"."plugin_handle" VALUES ('1529402613204172822', '35', 'maskType', 'maskType', 3, 2, 1, '{"required":"0","defaultValue":"dataMaskByMD5","rule":""}', '2022-09-22 00:16:27.342', '2022-09-22 00:16:27.342');
INSERT INTO "public"."plugin_handle" VALUES ('1529402613204172823', '35', 'maskStatus', 'maskStatus', 3, 2, 2, '{"required":"0","defaultValue":"false","rule":""}', '2022-09-22 00:17:21.150', '2022-09-22 00:17:21.150');
INSERT INTO "public"."plugin_handle" VALUES ('1529402613204172824', '36', 'keyword', 'keyword', 2, 2, 0, '{"required":"0","placeholder":"please use ‘;’ to split keyword","rule":""}', '2022-09-22 00:15:56.158', '2022-09-22 00:23:36.169');
INSERT INTO "public"."plugin_handle" VALUES ('1529402613204172825', '36', 'maskType', 'maskType', 3, 2, 1, '{"required":"0","defaultValue":"dataMaskByMD5","rule":""}', '2022-09-22 00:16:27.342', '2022-09-22 00:16:27.342');
INSERT INTO "public"."plugin_handle" VALUES ('1529402613204172826', '36', 'maskStatus', 'maskStatus', 3, 2, 2, '{"required":"0","defaultValue":"false","rule":""}', '2022-09-22 00:17:21.150', '2022-09-22 00:17:21.150');
INSERT INTO "public"."plugin_handle" VALUES ('1529402613204172827', '38', 'keyword', 'keyword', 2, 2, 0, '{"required":"0","placeholder":"please use ‘;’ to split keyword","rule":""}', '2022-09-22 00:15:56.158', '2022-09-22 00:23:36.169');
INSERT INTO "public"."plugin_handle" VALUES ('1529402613204172829', '38', 'maskType', 'maskType', 3, 2, 1, '{"required":"0","defaultValue":"dataMaskByMD5","rule":""}', '2022-09-22 00:16:27.342', '2022-09-22 00:16:27.342');
INSERT INTO "public"."plugin_handle" VALUES ('1529402613204172830', '38', 'host', 'host', 2, 3, 3, '{"required":"1","defaultValue":"127.0.0.1"}', '2023-01-02 00:17:21.150', '2023-01-02 00:17:21.150');
INSERT INTO "public"."plugin_handle" VALUES ('1529402613204172831', '38', 'port', 'port', 2, 3, 4, '{"required":"1","defaultValue":"8123"}', '2023-01-02 00:17:21.150', '2023-01-02 00:17:21.150');
INSERT INTO "public"."plugin_handle" VALUES ('1529402613204172832', '38', 'database', 'database', 2, 3, 5, '{"required":"0","defaultValue":"shenyu-gateway"}', '2023-01-02 00:17:21.150', '2023-01-02 00:17:21.150');
INSERT INTO "public"."plugin_handle" VALUES ('1529402613204172833', '38', 'username', 'username', 2, 3, 6, '{"required":"1","defaultValue":""}', '2023-01-02 00:17:21.150', '2023-01-02 00:17:21.150');
INSERT INTO "public"."plugin_handle" VALUES ('1529402613204172834', '38', 'password', 'password', 2, 3, 7, '{"required":"1","defaultValue":""}', '2023-01-02 00:17:21.150', '2023-01-02 00:17:21.150');
INSERT INTO "public"."plugin_handle" VALUES ('1529402613204172835', '38', 'engine', 'engine', 3, 3, 8, '{"required":"0","defaultValue":"MergeTree"}', '2023-01-02 00:17:21.150', '2023-01-02 00:17:21.150');
INSERT INTO "public"."plugin_handle" VALUES ('1529402613204172836', '38', 'clusterName', 'clusterName', 3, 3, 9, '{"required":"1","defaultValue":"cluster"}', '2023-01-02 00:17:21.150', '2023-01-02 00:17:21.150');
INSERT INTO "public"."plugin_handle" VALUES ('1529402613204172737', '38', 'ttl', 'ttl', 3, 3, 10,  '{"required":"0","defaultValue":"30"}', '2023-03-01 11:14:15', '2023-08-16 11:15:14');


INSERT INTO "public"."plugin_handle" VALUES ('1570590990341775360', '39', 'endpoint', 'casdoor endpoint', 2, 3, 0, '{"required":"1","rule":""}', '2022-09-16 09:50:46', '2022-09-16 09:50:46');
INSERT INTO "public"."plugin_handle" VALUES ('1570591047635968000', '39', 'client_id', 'client_id', 2, 3, 0, '{"required":"1","rule":""}', '2022-09-16 09:50:46', '2022-09-16 09:50:46');
INSERT INTO "public"."plugin_handle" VALUES ('1570591109623586816', '39', 'client_secrect', 'client_secrect', 2, 3, 0, '{"required":"1","rule":""}', '2022-09-16 09:50:46', '2022-09-16 09:50:46');
INSERT INTO "public"."plugin_handle" VALUES ('1570591165374275584', '39', 'certificate', 'certificate', 2, 3, 0, '{"required":"1","rule":""}', '2022-09-16 09:50:46', '2022-09-16 09:50:46');
INSERT INTO "public"."plugin_handle" VALUES ('1570591215131303936', '39', 'organization-name', 'organization-name', 2, 3, 0, '{"required":"1","rule":""}', '2022-09-16 09:50:46', '2022-09-16 09:50:46');
INSERT INTO "public"."plugin_handle" VALUES ('1570591265492312064', '39', 'application-name', 'application-name', 2, 3, 0, '{"required":"1","rule":""}', '2022-09-16 09:50:46', '2022-09-16 09:50:46');

INSERT INTO "public"."plugin_handle" VALUES ('1570591265492312065', '43', 'projectId', 'projectId', 2, 3, 0, '{"required":"1","rule":""}', '2023-07-05 14:06:00.893', '2023-07-07 22:50:00.597');
INSERT INTO "public"."plugin_handle" VALUES ('1570591265492312066', '43', 'logGroupId', 'logGroupId', 2, 3, 1, '{"required":"1","rule":""}', '2023-07-05 14:09:19.928', '2023-07-07 22:50:00.606');
INSERT INTO "public"."plugin_handle" VALUES ('1570591265492312067', '43', 'logStreamId', 'logStreamId', 2, 3, 2, '{"required":"1","rule":""}', '2023-07-05 14:09:53.224', '2023-07-07 22:50:00.607');
INSERT INTO "public"."plugin_handle" VALUES ('1570591265492312068', '43', 'accessKeyId', 'AccessKey', 2, 3, 4, '{"required":"1","rule":""}', '2023-07-05 14:10:41.897', '2023-07-07 22:50:00.608');
INSERT INTO "public"."plugin_handle" VALUES ('1570591265492312069', '43', 'accessKeySecret', 'accessKey', 2, 3, 5, '{"required":"1","rule":""}', '2023-07-05 14:12:16.828', '2023-07-07 22:50:00.609');
INSERT INTO "public"."plugin_handle" VALUES ('1570591265492312070', '43', 'regionName', 'regionName', 2, 3, 6, '{"required":"1","rule":""}', '2023-07-05 14:13:24.703', '2023-07-07 22:50:00.610');
INSERT INTO "public"."plugin_handle" VALUES ('1570591265492312071', '43', 'totalSizeInBytes', 'totalSizeInBytes', 1, 3, 8, '{"required":"0","defaultValue":"104857600","rule":""}', '2023-07-05 14:15:16.913', '2023-07-07 22:50:00.611');
INSERT INTO "public"."plugin_handle" VALUES ('1570591265492312072', '43', 'maxBlockMs', 'maxBlockMs', 1, 3, 9, '{"required":"0","defaultValue":"0","rule":""}', '2023-07-05 14:16:14.236', '2023-07-07 22:50:00.612');
INSERT INTO "public"."plugin_handle" VALUES ('1570591265492312073', '43', 'ioThreadCount', 'ioThreadCount', 1, 3, 10, '{"required":"0","defaultValue":"1","rule":""}', '2023-07-05 14:17:12.065', '2023-07-07 22:50:00.612');
INSERT INTO "public"."plugin_handle" VALUES ('1570591265492312074', '43', 'batchSizeThresholdInBytes', 'batchSizeThresholdInBytes', 1, 3, 11, '{"required":"0","defaultValue":"524288","rule":""}', '2023-07-05 14:18:27.915', '2023-07-07 22:50:00.614');
INSERT INTO "public"."plugin_handle" VALUES ('1570591265492312075', '43', 'batchCountThreshold', 'batchCountThreshold', 1, 3, 12, '{"required":"0","defaultValue":"4096","rule":""}', '2023-07-05 14:19:27.704', '2023-07-07 22:50:00.615');
INSERT INTO "public"."plugin_handle" VALUES ('1570591265492312076', '43', 'lingerMs', 'lingerMs', 1, 3, 12, '{"required":"0","defaultValue":"2000","rule":""}', '2023-07-05 14:20:11.908', '2023-07-07 22:50:00.616');
INSERT INTO "public"."plugin_handle" VALUES ('1570591265492312077', '43', 'retries', 'retries', 1, 3, 13, '{"required":"0","defaultValue":"100","rule":""}', '2023-07-05 14:20:50.052', '2023-07-07 22:50:00.617');
INSERT INTO "public"."plugin_handle" VALUES ('1570591265492312078', '43', 'baseRetryBackoffMs', 'baseRetryBackoffMs', 1, 3, 14, '{"required":"0","defaultValue":"100","rule":""}', '2023-07-05 14:22:03.347', '2023-07-07 22:50:00.618');
INSERT INTO "public"."plugin_handle" VALUES ('1570591265492312079', '43', 'maxRetryBackoffMs', 'maxRetryBackoffMs', 1, 3, 15, '{"required":"0","defaultValue":"100","rule":""}', '2023-07-05 14:22:33.010', '2023-07-07 22:50:00.619');
INSERT INTO "public"."plugin_handle" VALUES ('1570591265492312080', '43', 'enableLocalTest', 'enableLocalTest', 2, 3, 15, '{"required":"0","defaultValue":"false","rule":""}', '2023-07-05 14:25:13.500', '2023-07-07 22:50:00.619');
INSERT INTO "public"."plugin_handle" VALUES ('1570591265492312081', '43', 'setGiveUpExtraLongSingleLog', 'setGiveUpExtraLongSingleLog', 2, 3, 16, '{"required":"0","defaultValue":"false","rule":""}', '2023-07-05 14:26:20.600', '2023-07-07 22:50:00.620');
INSERT INTO "public"."plugin_handle" VALUES ('1570591265492312082', '43', 'keyword', 'keyword', 2, 2, 0, '{"required":"0","placeholder":"please use ‘;’ to split keyword","rule":""}', '2023-07-05 14:26:20.600', '2023-07-07 22:50:00.620');
INSERT INTO "public"."plugin_handle" VALUES ('1570591265492312083', '43', 'maskType', 'maskType', 3, 2, 1, '{"required":"0","defaultValue":"dataMaskByMD5","rule":""}', '2023-07-05 14:26:20.600', '2023-07-07 22:50:00.620');
INSERT INTO "public"."plugin_handle" VALUES ('1570591265492312084', '43', 'maskStatus', 'maskStatus', 3, 2, 2, '{"required":"0","defaultValue":"false","rule":""}','2023-07-05 14:26:20.600', '2023-07-07 22:50:00.620');

INSERT INTO "public"."plugin_handle" VALUES ('1678293333363167232', '42', 'discoveryHandler', 'discoveryHandler', 2, 1, 0, '{"required":"0","defaultValue":"url,protocol,status,weight","rule":""}');
INSERT INTO "public"."plugin_handle" VALUES ('1678997037438107648', '42', 'bossGroupThreadCount', 'bossGroupThreadCount', 2, 1, 1, '{"required":"0","defaultValue":"1","rule":""}');
INSERT INTO "public"."plugin_handle" VALUES ('1678997142656417792', '42', 'workerGroupThreadCount', 'workerGroupThreadCount', 2, 1, 2, '{"required":"0","defaultValue":"12","rule":""}');
INSERT INTO "public"."plugin_handle" VALUES ('1678997399104552960', '42', 'clientMaxIdleTimeMs', 'clientMaxIdleTimeMs', 2, 1, 7, '{"required":"0","defaultValue":"30000","rule":""}');
INSERT INTO "public"."plugin_handle" VALUES ('1678997479614218240', '42', 'clientPendingAcquireMaxCount', 'clientPendingAcquireMaxCount', 2, 1, 4, '{"required":"0","defaultValue":"5","rule":""}');
INSERT INTO "public"."plugin_handle" VALUES ('1678996921914392576', '42', 'loadBalance', 'loadBalance', 3, 1, 3, '{"required":"0","defaultValue":"random","rule":""}');
INSERT INTO "public"."plugin_handle" VALUES ('1678997769998467072', '42', 'clientMaxLifeTimeMs', 'clientMaxLifeTimeMs', 2, 1, 8, '{"required":"0","defaultValue":"60000","rule":""}');
INSERT INTO "public"."plugin_handle" VALUES ('1678997277012557824', '42', 'clientMaxConnections', 'clientMaxConnections', 2, 1, 6, '{"required":"0","defaultValue":"20","rule":""}');
INSERT INTO "public"."plugin_handle" VALUES ('1678997557628272640', '42', 'clientPendingAcquireTimeout', 'clientPendingAcquireTimeout', 2, 1, 5, '{"required":"0","defaultValue":"5","rule":""}');

INSERT INTO "public"."plugin_handle" VALUES ('1570591265492312085', '6', 'loadBalance', 'loadStrategy', 3, 2, 0, NULL, '2022-05-25 18:08:01', '2022-05-25 18:08:01');
INSERT INTO "public"."plugin_handle" VALUES ('1570591265492312086', '44', 'defaultHandleJson', 'defaultHandleJson', 2, 3, 2, '{"required":"0","defaultValue":"{\"authorization\":\"test:test123\"}","placeholder":""}', '2022-05-25 18:02:53', '2022-05-25 18:02:53');

INSERT INTO "public"."plugin_handle" VALUES ('1721435546642157568', '45', 'host', 'host', 2, 3, 0, '{"required":"1","defaultValue":"127.0.0.1","rule":""}', '2023-11-06 15:53:11.704', '2023-11-07 13:31:41.010');
INSERT INTO "public"."plugin_handle" VALUES ('1721435708743618560', '45', 'port', 'port', 1, 3, 0, '{"required":"1","defaultValue":"15672","rule":""}', '2023-11-06 15:53:50.352', '2023-11-07 13:31:41.016');
INSERT INTO "public"."plugin_handle" VALUES ('1721436368046264320', '45', 'password', 'password', 2, 3, 0, '{"required":"0","defaultValue":"admin","rule":""}', '2023-11-06 15:56:27.541', '2023-11-07 13:31:41.021');
INSERT INTO "public"."plugin_handle" VALUES ('1721436500343001088', '45', 'username', 'username', 2, 3, 0, '{"required":"0","defaultValue":"admin","rule":""}', '2023-11-06 15:56:59.084', '2023-11-07 13:31:41.025');
INSERT INTO "public"."plugin_handle" VALUES ('1721436639635836928', '45', 'exchangeName', 'exchangeName', 2, 3, 0, '{"required":"1","defaultValue":"","rule":""}', '2023-11-06 15:57:32.295', '2023-11-07 13:31:41.030');
INSERT INTO "public"."plugin_handle" VALUES ('1721436745583955968', '45', 'queueName', 'queueName', 2, 3, 0, '{"required":"1","defaultValue":"","rule":""}', '2023-11-06 15:57:57.553', '2023-11-07 13:31:41.035');
INSERT INTO "public"."plugin_handle" VALUES ('1721509996347617280', '45', 'routingKey', 'routingKey', 2, 3, 0, '{"required":"1","defaultValue":"","rule":""}', '2023-11-06 20:49:01.897', '2023-11-07 13:31:41.039');
INSERT INTO "public"."plugin_handle" VALUES ('1721725585461706752', '45', 'virtualHost', 'virtualHost', 2, 3, 0, '{"required":"1","defaultValue":"/","rule":""}', '2023-11-07 11:05:42.350', '2023-11-07 13:31:41.044');
INSERT INTO "public"."plugin_handle" VALUES ('1721725662875975680', '45', 'exchangeType', 'exchangeType', 2, 3, 0, '{"required":"1","defaultValue":"direct","rule":""}', '2023-11-07 11:06:00.803', '2023-11-07 13:31:41.048');
INSERT INTO "public"."plugin_handle" VALUES ('1722804180904927232', '45', 'durable', 'durable', 2, 3, 0, '{"required":"1","defaultValue":"true","placeholder":"true / false","rule":"/^(true|false)$/"}', '2023-11-07 11:06:00.803', '2023-11-07 13:31:41.048');
INSERT INTO "public"."plugin_handle" VALUES ('1722804370575548416', '45', 'exclusive', 'exclusive', 2, 3, 0, '{"required":"1","defaultValue":"false","placeholder":"true / false","rule":"/^(true|false)$/"}', '2023-11-07 11:06:00.803', '2023-11-07 13:31:41.048');
INSERT INTO "public"."plugin_handle" VALUES ('1722804461256400896', '45', 'autoDelete', 'autoDelete', 2, 3, 0, '{"required":"1","defaultValue":"false","placeholder":"true / false","rule":"/^(true|false)$/"}', '2023-11-07 11:06:00.803', '2023-11-07 13:31:41.048');
INSERT INTO "public"."plugin_handle" VALUES ('1722804548510507008', '45', 'args', 'args', 2, 3, 0, '{"required":"0","defaultValue":"","placeholder":"args json","rule":""}', '2023-11-07 11:06:00.803', '2023-11-07 13:31:41.048');

INSERT INTO "public"."plugin_handle" VALUES ('1722804548510507009', '45', 'sampleRate', 'sampleRate', 2, 3, 4, '{"required":"0","defaultValue":"1","placeholder":"optional,0,0.01~1"}', '2022-07-04 22:00:00', '2022-07-04 22:00:00');
INSERT INTO "public"."plugin_handle" VALUES ('1722804548510507010', '45', 'sampleRate', 'sampleRate', 2, 1, 2, '{"required":"0","defaultValue":"","placeholder":"optional,0,0.01~1"}', '2022-07-04 22:00:00', '2022-07-04 22:00:00');

INSERT INTO "public"."plugin_handle" VALUES ('1722804548510507011', '43', 'sampleRate', 'sampleRate', 2, 3, 17, '{"required":"0","defaultValue":"1","placeholder":"optional,0,0.01~1"}', '2022-07-04 22:00:00', '2022-07-04 22:00:00');
INSERT INTO "public"."plugin_handle" VALUES ('1722804548510507012', '43', 'sampleRate', 'sampleRate', 2, 1, 2, '{"required":"0","defaultValue":"","placeholder":"optional,0,0.01~1"}', '2022-07-04 22:00:00', '2022-07-04 22:00:00');

INSERT INTO "public"."plugin_handle" VALUES ('1722804548510507013', '36', 'sampleRate', 'sampleRate', 2, 3, 16, '{"required":"0","defaultValue":"1","placeholder":"optional,0,0.01~1"}', '2022-07-04 22:00:00', '2022-07-04 22:00:00');
INSERT INTO "public"."plugin_handle" VALUES ('1722804548510507014', '36', 'sampleRate', 'sampleRate', 2, 1, 2, '{"required":"0","defaultValue":"","placeholder":"optional,0,0.01~1"}', '2022-07-04 22:00:00', '2022-07-04 22:00:00');

INSERT INTO "public"."plugin_handle" VALUES ('1722804548510507015', '34', 'sampleRate', 'sampleRate', 2, 1, 2, '{"required":"0","defaultValue":"","placeholder":"optional,0,0.01~1"}', '2022-07-04 22:00:00', '2022-07-04 22:00:00');

INSERT INTO "public"."plugin_handle" VALUES ('1722804548510507016', '35', 'sampleRate', 'sampleRate', 2, 1, 2, '{"required":"0","defaultValue":"","placeholder":"optional,0,0.01~1"}', '2022-07-04 22:00:00', '2022-07-04 22:00:00');

INSERT INTO "public"."plugin_handle" VALUES ('1722804548510507017', '38', 'sampleRate', 'sampleRate', 2, 1, 2, '{"required":"0","defaultValue":"","placeholder":"optional,0,0.01~1"}', '2022-07-04 22:00:00', '2022-07-04 22:00:00');
INSERT INTO "public"."plugin_handle" VALUES ('1722804548510507018', '38', 'sampleRate', 'sampleRate', 2, 3, 11, '{"required":"0","defaultValue":"1","placeholder":"optional,0,0.01~1"}', '2022-07-04 22:00:00', '2022-07-04 22:00:00');

INSERT INTO "public"."plugin_handle" VALUES ('1722804548510507021', '14', 'rewriteContextPath', 'rewriteContextPath', 2, 2, 2, '{"required":"0","defaultValue":""}', '2024-02-07 14:31:49', '2024-02-07 14:31:49');
INSERT INTO "public"."plugin_handle" VALUES ('1722804548510507022', '14', 'percentage', 'percentage', 1, 2, 3, '{"required":"1","defaultValue":"100"}', '2024-02-07 14:31:49', '2024-02-07 14:31:49');
INSERT INTO "public"."plugin_handle" VALUES ('1722804548510507023', '3', 'rewriteMetaData', 'rewriteMetaData', 3, 2, 3, '{"required":"1","defaultValue":"false"}', '2024-02-07 14:31:49', '2024-02-07 14:31:49');

-- ----------------------------
-- Table structure for resource
-- ----------------------------
DROP TABLE IF EXISTS "public"."resource";
CREATE TABLE "public"."resource" (
  "id" varchar(128) COLLATE "pg_catalog"."default" NOT NULL,
  "parent_id" varchar(128) COLLATE "pg_catalog"."default" NULL,
  "title" varchar(128) COLLATE "pg_catalog"."default" NOT NULL,
  "name" varchar(32) COLLATE "pg_catalog"."default" NULL,
  "url" varchar(32) COLLATE "pg_catalog"."default" NULL,
  "component" varchar(32) COLLATE "pg_catalog"."default" NULL,
  "resource_type" int4 NOT NULL,
  "sort" int4 NOT NULL,
  "icon" varchar(32) COLLATE "pg_catalog"."default" NULL,
  "is_leaf" int2 NOT NULL,
  "is_route" int4 NOT NULL,
  "perms" varchar(64) COLLATE "pg_catalog"."default" NULL,
  "status" int4 NOT NULL,
  "date_created" timestamp(6) NOT NULL DEFAULT timezone('UTC-8'::text, (now())::timestamp(0) without time zone),
  "date_updated" timestamp(6) NOT NULL DEFAULT timezone('UTC-8'::text, (now())::timestamp(0) without time zone)
)
;
COMMENT ON COLUMN "public"."resource"."id" IS 'primary key id';
COMMENT ON COLUMN "public"."resource"."parent_id" IS 'resource parent primary key id';
COMMENT ON COLUMN "public"."resource"."title" IS 'title';
COMMENT ON COLUMN "public"."resource"."name" IS 'route name';
COMMENT ON COLUMN "public"."resource"."url" IS 'route url';
COMMENT ON COLUMN "public"."resource"."component" IS 'component';
COMMENT ON COLUMN "public"."resource"."resource_type" IS 'resource type eg 0:main menu 1:child menu 2:function button';
COMMENT ON COLUMN "public"."resource"."sort" IS 'sort';
COMMENT ON COLUMN "public"."resource"."icon" IS 'icon';
COMMENT ON COLUMN "public"."resource"."is_leaf" IS 'leaf node 0:no 1:yes';
COMMENT ON COLUMN "public"."resource"."is_route" IS 'route 1:yes 0:no';
COMMENT ON COLUMN "public"."resource"."perms" IS 'button permission description sys:user:add(add)/sys:user:edit(edit)';
COMMENT ON COLUMN "public"."resource"."status" IS 'status 1:enable 0:disable';
COMMENT ON COLUMN "public"."resource"."date_created" IS 'create time';
COMMENT ON COLUMN "public"."resource"."date_updated" IS 'update time';
COMMENT ON TABLE "public"."resource" IS 'resource table';

-- ----------------------------
-- Records of resource
-- ----------------------------
INSERT INTO "public"."resource" VALUES ('1346775491550474240', '', 'SHENYU.MENU.PLUGIN.LIST', 'plug', '/plug', 'PluginList', 0, 0, 'dashboard', 0, 0, '', 1, '2022-05-25 18:08:01', '2022-05-25 18:08:01');
INSERT INTO "public"."resource" VALUES ('1346776175553376256', '', 'SHENYU.MENU.SYSTEM.MANAGMENT', 'system', '/system', 'system', 0, 2, 'setting', 0, 0, '', 1, '2022-05-25 18:08:01', '2022-05-25 18:08:01');
INSERT INTO "public"."resource" VALUES ('1346777157943259136', '1346776175553376256', 'SHENYU.MENU.SYSTEM.MANAGMENT.USER', 'manage', '/system/manage', 'manage', 1, 1, 'user', 0, 0, '', 1, '2022-05-25 18:08:01', '2022-05-25 18:08:01');
INSERT INTO "public"."resource" VALUES ('1346777449787125760', '1357956838021890048', 'SHENYU.MENU.SYSTEM.MANAGMENT.PLUGIN', 'plugin', '/config/plugin', 'plugin', 1, 2, 'book', 0, 0, '', 1, '2022-05-25 18:08:01', '2022-05-25 18:08:01');
INSERT INTO "public"."resource" VALUES ('1346777623011880960', '1357956838021890048', 'SHENYU.PLUGIN.PLUGINHANDLE', 'pluginhandle', '/config/pluginhandle', 'pluginhandle', 1, 3, 'down-square', 0, 0, '', 1, '2022-05-25 18:08:01', '2022-05-25 18:08:01');
INSERT INTO "public"."resource" VALUES ('1346777766301888512', '1357956838021890048', 'SHENYU.MENU.SYSTEM.MANAGMENT.AUTHEN', 'auth', '/config/auth', 'auth', 1, 4, 'audit', 0, 0, '', 1, '2022-05-25 18:08:01', '2022-05-25 18:08:01');
INSERT INTO "public"."resource" VALUES ('1346777907096285184', '1357956838021890048', 'SHENYU.MENU.SYSTEM.MANAGMENT.METADATA', 'metadata', '/config/metadata', 'metadata', 1, 5, 'snippets', 0, 0, '', 1, '2022-05-25 18:08:01', '2022-05-25 18:08:01');
INSERT INTO "public"."resource" VALUES ('1346778036402483200', '1357956838021890048', 'SHENYU.MENU.SYSTEM.MANAGMENT.DICTIONARY', 'dict', '/config/dict', 'dict', 1, 6, 'ordered-list', 0, 0, '', 1, '2022-05-25 18:08:01', '2022-05-25 18:08:01');
INSERT INTO "public"."resource" VALUES ('1347032308726902784', '1346777157943259136', 'SHENYU.BUTTON.SYSTEM.ADD', '', '', '', 2, 0, '', 1, 0, 'system:manager:add', 1, '2022-05-25 18:08:01', '2022-05-25 18:08:01');
INSERT INTO "public"."resource" VALUES ('1347032395901317120', '1346777157943259136', 'SHENYU.BUTTON.SYSTEM.LIST', '', '', '', 2, 1, '', 1, 0, 'system:manager:list', 1, '2022-05-25 18:08:01', '2022-05-25 18:08:01');
INSERT INTO "public"."resource" VALUES ('1347032453707214848', '1346777157943259136', 'SHENYU.BUTTON.SYSTEM.DELETE', '', '', '', 2, 2, '', 1, 0, 'system:manager:delete', 1, '2022-05-25 18:08:01', '2022-05-25 18:08:01');
INSERT INTO "public"."resource" VALUES ('1347032509051056128', '1346777157943259136', 'SHENYU.BUTTON.SYSTEM.EDIT', '', '', '', 2, 3, '', 1, 0, 'system:manager:edit', 1, '2022-05-25 18:08:01', '2022-05-25 18:08:01');
INSERT INTO "public"."resource" VALUES ('1347034027070337024', '1346777449787125760', 'SHENYU.BUTTON.SYSTEM.LIST', '', '', '', 2, 0, '', 1, 0, 'system:plugin:list', 1, '2022-05-25 18:08:01', '2022-05-25 18:08:01');
INSERT INTO "public"."resource" VALUES ('1347039054925148160', '1346777449787125760', 'SHENYU.BUTTON.SYSTEM.DELETE', '', '', '', 2, 1, '', 1, 0, 'system:plugin:delete', 1, '2022-05-25 18:08:01', '2022-05-25 18:08:01');
INSERT INTO "public"."resource" VALUES ('1347041326749691904', '1346777449787125760', 'SHENYU.BUTTON.SYSTEM.ADD', '', '', '', 2, 2, '', 1, 0, 'system:plugin:add', 1, '2022-05-25 18:08:01', '2022-05-25 18:08:01');
INSERT INTO "public"."resource" VALUES ('1347046566244003840', '1346777449787125760', 'SHENYU.BUTTON.SYSTEM.SYNCHRONIZE', '', '', '', 2, 3, '', 1, 0, 'system:plugin:modify', 1, '2022-05-25 18:08:01', '2022-05-25 18:08:01');
INSERT INTO "public"."resource" VALUES ('1347047143350874112', '1346777449787125760', 'SHENYU.BUTTON.SYSTEM.ENABLE', '', '', '', 2, 4, '', 1, 0, 'system:plugin:disable', 1, '2022-05-25 18:08:01', '2022-05-25 18:08:01');
INSERT INTO "public"."resource" VALUES ('1347047203220369408', '1346777449787125760', 'SHENYU.BUTTON.SYSTEM.EDIT', '', '', '', 2, 5, '', 1, 0, 'system:plugin:edit', 1, '2022-05-25 18:08:01', '2022-05-25 18:08:01');
INSERT INTO "public"."resource" VALUES ('1347047555588042752', '1346777623011880960', 'SHENYU.BUTTON.SYSTEM.LIST', '', '', '', 2, 0, '', 1, 0, 'system:pluginHandler:list', 1, '2022-05-25 18:08:01', '2022-05-25 18:08:01');
INSERT INTO "public"."resource" VALUES ('1347047640145211392', '1346777623011880960', 'SHENYU.BUTTON.SYSTEM.DELETE', '', '', '', 2, 1, '', 1, 0, 'system:pluginHandler:delete', 1, '2022-05-25 18:08:01', '2022-05-25 18:08:01');
INSERT INTO "public"."resource" VALUES ('1347047695002513408', '1346777623011880960', 'SHENYU.BUTTON.SYSTEM.ADD', '', '', '', 2, 2, '', 1, 0, 'system:pluginHandler:add', 1, '2022-05-25 18:08:01', '2022-05-25 18:08:01');
INSERT INTO "public"."resource" VALUES ('1347047747305484288', '1346777623011880960', 'SHENYU.BUTTON.SYSTEM.EDIT', '', '', '', 2, 3, '', 1, 0, 'system:pluginHandler:edit', 1, '2022-05-25 18:08:01', '2022-05-25 18:08:01');
INSERT INTO "public"."resource" VALUES ('1347048004105940992', '1346777766301888512', 'SHENYU.BUTTON.SYSTEM.LIST', '', '', '', 2, 0, '', 1, 0, 'system:authen:list', 1, '2022-05-25 18:08:01', '2022-05-25 18:08:01');
INSERT INTO "public"."resource" VALUES ('1347048101875167232', '1346777766301888512', 'SHENYU.BUTTON.SYSTEM.DELETE', '', '', '', 2, 1, '', 1, 0, 'system:authen:delete', 1, '2022-05-25 18:08:01', '2022-05-25 18:08:01');
INSERT INTO "public"."resource" VALUES ('1347048145877610496', '1346777766301888512', 'SHENYU.BUTTON.SYSTEM.ADD', '', '', '', 2, 2, '', 1, 0, 'system:authen:add', 1, '2022-05-25 18:08:01', '2022-05-25 18:08:01');
INSERT INTO "public"."resource" VALUES ('1347048240677269503', '1346777766301888512', 'SHENYU.PLUGIN.BATCH.OPENED', '', '', '', 2, 3, '', 1, 0, 'system:authen:open', 1, '2022-05-25 18:08:01', '2022-05-25 18:08:01');
INSERT INTO "public"."resource" VALUES ('1347048240677269504', '1346777766301888512', 'SHENYU.BUTTON.SYSTEM.ENABLE', '', '', '', 2, 3, '', 1, 0, 'system:authen:disable', 1, '2022-05-25 18:08:01', '2022-05-25 18:08:01');
INSERT INTO "public"."resource" VALUES ('1347048316216684544', '1346777766301888512', 'SHENYU.BUTTON.SYSTEM.SYNCHRONIZE', '', '', '', 2, 4, '', 1, 0, 'system:authen:modify', 1, '2022-05-25 18:08:01', '2022-05-25 18:08:01');
INSERT INTO "public"."resource" VALUES ('1347048776029843456', '1346777766301888512', 'SHENYU.BUTTON.SYSTEM.EDIT', '', '', '', 2, 5, '', 1, 0, 'system:authen:edit', 1, '2022-05-25 18:08:01', '2022-05-25 18:08:01');
INSERT INTO "public"."resource" VALUES ('1347048968414179328', '1346777907096285184', 'SHENYU.BUTTON.SYSTEM.LIST', '', '', '', 2, 0, '', 1, 0, 'system:meta:list', 1, '2022-05-25 18:08:01', '2022-05-25 18:08:01');
INSERT INTO "public"."resource" VALUES ('1347049029323862016', '1346777907096285184', 'SHENYU.BUTTON.SYSTEM.DELETE', '', '', '', 2, 1, '', 1, 0, 'system:meta:delete', 1, '2022-05-25 18:08:01', '2022-05-25 18:08:01');
INSERT INTO "public"."resource" VALUES ('1347049092552994816', '1346777907096285184', 'SHENYU.BUTTON.SYSTEM.ADD', '', '', '', 2, 2, '', 1, 0, 'system:meta:add', 1, '2022-05-25 18:08:01', '2022-05-25 18:08:01');
INSERT INTO "public"."resource" VALUES ('1347049251395481600', '1346777907096285184', 'SHENYU.BUTTON.SYSTEM.ENABLE', '', '', '', 2, 3, '', 1, 0, 'system:meta:disable', 1, '2022-05-25 18:08:01', '2022-05-25 18:08:01');
INSERT INTO "public"."resource" VALUES ('1347049317178945536', '1346777907096285184', 'SHENYU.BUTTON.SYSTEM.SYNCHRONIZE', '', '', '', 2, 4, '', 1, 0, 'system:meta:modify', 1, '2022-05-25 18:08:01', '2022-05-25 18:08:01');
INSERT INTO "public"."resource" VALUES ('1347049370014593024', '1346777907096285184', 'SHENYU.BUTTON.SYSTEM.EDIT', '', '', '', 2, 5, '', 1, 0, 'system:meta:edit', 1, '2022-05-25 18:08:01', '2022-05-25 18:08:01');
INSERT INTO "public"."resource" VALUES ('1347049542417264640', '1346778036402483200', 'SHENYU.BUTTON.SYSTEM.LIST', '', '', '', 2, 0, '', 1, 0, 'system:dict:list', 1, '2022-05-25 18:08:01', '2022-05-25 18:08:01');
INSERT INTO "public"."resource" VALUES ('1347049598155370496', '1346778036402483200', 'SHENYU.BUTTON.SYSTEM.DELETE', '', '', '', 2, 1, '', 1, 0, 'system:dict:delete', 1, '2022-05-25 18:08:01', '2022-05-25 18:08:01');
INSERT INTO "public"."resource" VALUES ('1347049659023110144', '1346778036402483200', 'SHENYU.BUTTON.SYSTEM.ADD', '', '', '', 2, 2, '', 1, 0, 'system:dict:add', 1, '2022-05-25 18:08:01', '2022-05-25 18:08:01');
INSERT INTO "public"."resource" VALUES ('1347049731047698432', '1346778036402483200', 'SHENYU.BUTTON.SYSTEM.ENABLE', '', '', '', 2, 3, '', 1, 0, 'system:dict:disable', 1, '2022-05-25 18:08:01', '2022-05-25 18:08:01');
INSERT INTO "public"."resource" VALUES ('1347049794008395776', '1346778036402483200', 'SHENYU.BUTTON.SYSTEM.EDIT', '', '', '', 2, 4, '', 1, 0, 'system:dict:edit', 1, '2022-05-25 18:08:01', '2022-05-25 18:08:01');
INSERT INTO "public"."resource" VALUES ('1350106119681622016', '1346776175553376256', 'SHENYU.MENU.SYSTEM.MANAGMENT.ROLE', 'role', '/system/role', 'role', 1, 0, 'usergroup-add', 0, 0, '', 1, '2022-05-25 18:08:01', '2022-05-25 18:08:01');
INSERT INTO "public"."resource" VALUES ('1350107709494804480', '1350106119681622016', 'SHENYU.BUTTON.SYSTEM.ADD', '', '', '', 2, 0, '', 1, 0, 'system:role:add', 1, '2022-05-25 18:08:01', '2022-05-25 18:08:01');
INSERT INTO "public"."resource" VALUES ('1350107842236137472', '1350106119681622016', 'SHENYU.BUTTON.SYSTEM.LIST', '', '', '', 2, 1, '', 1, 0, 'system:role:list', 1, '2022-05-25 18:08:01', '2022-05-25 18:08:01');
INSERT INTO "public"."resource" VALUES ('1350112406754766848', '1350106119681622016', 'SHENYU.BUTTON.SYSTEM.DELETE', '', '', '', 2, 2, '', 1, 0, 'system:role:delete', 1, '2022-05-25 18:08:01', '2022-05-25 18:08:01');
INSERT INTO "public"."resource" VALUES ('1350112481253994496', '1350106119681622016', 'SHENYU.BUTTON.SYSTEM.EDIT', '', '', '', 2, 3, '', 1, 0, 'system:role:edit', 1, '2022-05-25 18:08:01', '2022-05-25 18:08:01');
INSERT INTO "public"."resource" VALUES ('1350804501819195392', '1346777766301888512', 'SHENYU.BUTTON.SYSTEM.EDITRESOURCEDETAILS', '', '', '', 2, 6, '', 1, 0, 'system:authen:editResourceDetails', 1, '2022-05-25 18:08:01', '2022-05-25 18:08:01');
INSERT INTO "public"."resource" VALUES ('1355163372527050752', '1346776175553376256', 'SHENYU.MENU.SYSTEM.MANAGMENT.RESOURCE', 'resource', '/system/resource', 'resource', 1, 2, 'menu', 0, 0, '', 1, '2022-05-25 18:08:01', '2022-05-25 18:08:01');
INSERT INTO "public"."resource" VALUES ('1355165158419750912', '1355163372527050752', 'SHENYU.BUTTON.RESOURCE.MENU.ADD', '', '', '', 2, 1, '', 1, 0, 'system:resource:addMenu', 1, '2022-05-25 18:08:01', '2022-05-25 18:08:01');
INSERT INTO "public"."resource" VALUES ('1355165353534578688', '1355163372527050752', 'SHENYU.BUTTON.SYSTEM.LIST', '', '', '', 2, 0, '', 1, 0, 'system:resource:list', 1, '2022-05-25 18:08:01', '2022-05-25 18:08:01');
INSERT INTO "public"."resource" VALUES ('1355165475785957376', '1355163372527050752', 'SHENYU.BUTTON.RESOURCE.MENU.DELETE', '', '', '', 2, 2, '', 1, 0, 'system:resource:deleteMenu', 1, '2022-05-25 18:08:01', '2022-05-25 18:08:01');
INSERT INTO "public"."resource" VALUES ('1355165608565039104', '1355163372527050752', 'SHENYU.BUTTON.RESOURCE.MENU.EDIT', '', '', '', 2, 3, '', 1, 0, 'system:resource:editMenu', 1, '2022-05-25 18:08:01', '2022-05-25 18:08:01');
INSERT INTO "public"."resource" VALUES ('1357956838021890048', '', 'SHENYU.MENU.CONFIG.MANAGMENT', 'config', '/config', 'config', 0, 1, 'api', 0, 0, '', 1, '2022-05-25 18:08:01', '2022-05-25 18:08:01');
INSERT INTO "public"."resource" VALUES ('1357977745889132544', '1355163372527050752', 'SHENYU.BUTTON.RESOURCE.BUTTON.ADD', '', '', '', 2, 4, '', 1, 0, 'system:resource:addButton', 1, '2022-05-25 18:08:01', '2022-05-25 18:08:01');
INSERT INTO "public"."resource" VALUES ('1357977912126177280', '1355163372527050752', 'SHENYU.SYSTEM.EDITOR', '', '', '', 2, 5, '', 1, 0, 'system:resource:editButton', 1, '2022-05-25 18:08:01', '2022-05-25 18:08:01');
INSERT INTO "public"."resource" VALUES ('1357977971827900416', '1355163372527050752', 'SHENYU.SYSTEM.DELETEDATA', '', '', '', 2, 6, '', 1, 0, 'system:resource:deleteButton', 1, '2022-05-25 18:08:01', '2022-05-25 18:08:01');
INSERT INTO "public"."resource" VALUES ('1386680049203195904', '1346777157943259136', 'SHENYU.BUTTON.DATA.PERMISSION.CONFIG', '', '', '', 2, 0, '', 1, 0, 'system:manager:configureDataPermission', 1, '2022-05-25 18:08:01', '2022-05-25 18:08:01');
INSERT INTO "public"."resource" VALUES ('1386680049203195915', '1346777157943259136', 'SHENYU.COMMON.EXPORT', '', '', '', 2, 0, '', 1, 0, 'system:manager:exportConfig', 1, '2022-05-25 18:08:01', '2022-05-25 18:08:01');
INSERT INTO "public"."resource" VALUES ('1386680049203195916', '1346777157943259136', 'SHENYU.COMMON.IMPORT', '', '', '', 2, 0, '', 1, 0, 'system:manager:importConfig', 1, '2022-05-25 18:08:01', '2022-05-25 18:08:01');
INSERT INTO "public"."resource" VALUES ('1529403932772798464', '1346775491550474240', 'sign', 'sign', '/plug/sign', 'sign', 1, 0, 'pic-center', 0, 0, '', 1, '2022-05-25 18:08:07', '2022-05-25 18:08:07');
INSERT INTO "public"."resource" VALUES ('1529403932781187072', '1346775491550474240', 'sentinel', 'sentinel', '/plug/sentinel', 'sentinel', 1, 0, 'database', 0, 0, '', 1, '2022-05-25 18:08:07', '2022-05-25 18:08:07');
INSERT INTO "public"."resource" VALUES ('1529403932781187073', '1346775491550474240', 'sofa', 'sofa', '/plug/sofa', 'sofa', 1, 0, 'key', 0, 0, '', 1, '2022-05-25 18:08:07', '2022-05-25 18:08:07');
INSERT INTO "public"."resource" VALUES ('1529403932781187074', '1346775491550474240', 'resilience4j', 'resilience4j', '/plug/resilience4j', 'resilience4j', 1, 0, 'align-left', 0, 0, '', 1, '2022-05-25 18:08:07', '2022-05-25 18:08:07');
INSERT INTO "public"."resource" VALUES ('1529403932781187075', '1346775491550474240', 'tars', 'tars', '/plug/tars', 'tars', 1, 0, 'align-left', 0, 0, '', 1, '2022-05-25 18:08:07', '2022-05-25 18:08:07');
INSERT INTO "public"."resource" VALUES ('1529403932781187076', '1346775491550474240', 'contextPath', 'contextPath', '/plug/contextPath', 'contextPath', 1, 0, 'thunderbolt', 0, 0, '', 1, '2022-05-25 18:08:07', '2022-05-25 18:08:07');
INSERT INTO "public"."resource" VALUES ('1529403932781187077', '1346775491550474240', 'grpc', 'grpc', '/plug/grpc', 'grpc', 1, 0, 'highlight', 0, 0, '', 1, '2022-05-25 18:08:07', '2022-05-25 18:08:07');
INSERT INTO "public"."resource" VALUES ('1529403932781187078', '1346775491550474240', 'redirect', 'redirect', '/plug/redirect', 'redirect', 1, 0, 'align-left', 0, 0, '', 1, '2022-05-25 18:08:07', '2022-05-25 18:08:07');
INSERT INTO "public"."resource" VALUES ('1529403932781187079', '1346775491550474240', 'motan', 'motan', '/plug/motan', 'motan', 1, 0, 'highlight', 0, 0, '', 1, '2022-05-25 18:08:07', '2022-05-25 18:08:07');
INSERT INTO "public"."resource" VALUES ('1529403932781187080', '1346775491550474240', 'loggingConsole', 'loggingConsole', '/plug/loggingConsole', 'loggingConsole', 1, 0, 'block', 0, 0, '', 1, '2022-05-25 18:08:07', '2022-05-25 18:08:07');
INSERT INTO "public"."resource" VALUES ('1529403932781187081', '1346775491550474240', 'jwt', 'jwt', '/plug/jwt', 'jwt', 1, 0, 'pic-left', 0, 0, '', 1, '2022-05-25 18:08:07', '2022-05-25 18:08:07');
INSERT INTO "public"."resource" VALUES ('1529403932781187082', '1346775491550474240', 'waf', 'waf', '/plug/waf', 'waf', 1, 0, 'border-bottom', 0, 0, '', 1, '2022-05-25 18:08:07', '2022-05-25 18:08:07');
INSERT INTO "public"."resource" VALUES ('1529403932781187083', '1346775491550474240', 'request', 'request', '/plug/request', 'request', 1, 0, 'camera', 0, 0, '', 1, '2022-05-25 18:08:07', '2022-05-25 18:08:07');
INSERT INTO "public"."resource" VALUES ('1529403932781187084', '1346775491550474240', 'oauth2', 'oauth2', '/plug/oauth2', 'oauth2', 1, 0, 'retweet', 0, 0, '', 1, '2022-05-25 18:08:07', '2022-05-25 18:08:07');
INSERT INTO "public"."resource" VALUES ('1529403932781187085', '1346775491550474240', 'paramMapping', 'paramMapping', '/plug/paramMapping', 'paramMapping', 1, 0, 'pic-left', 0, 0, '', 1, '2022-05-25 18:08:07', '2022-05-25 18:08:07');
INSERT INTO "public"."resource" VALUES ('1529403932781187086', '1346775491550474240', 'modifyResponse', 'modifyResponse', '/plug/modifyResponse', 'modifyResponse', 1, 0, 'border-bottom', 0, 0, '', 1, '2022-05-25 18:08:07', '2022-05-25 18:08:07');
INSERT INTO "public"."resource" VALUES ('1529403932781187087', '1346775491550474240', 'cryptorRequest', 'cryptorRequest', '/plug/cryptorRequest', 'cryptorRequest', 1, 0, 'safety', 0, 0, '', 1, '2022-05-25 18:08:07', '2022-05-25 18:08:07');
INSERT INTO "public"."resource" VALUES ('1529403932781187088', '1346775491550474240', 'cryptorResponse', 'cryptorResponse', '/plug/cryptorResponse', 'cryptorResponse', 1, 0, 'database', 0, 0, '', 1, '2022-05-25 18:08:07', '2022-05-25 18:08:07');
INSERT INTO "public"."resource" VALUES ('1529403932781187089', '1346775491550474240', 'websocket', 'websocket', '/plug/websocket', 'websocket', 1, 0, 'border-bottom', 0, 0, '', 1, '2022-05-25 18:08:07', '2022-05-25 18:08:07');
INSERT INTO "public"."resource" VALUES ('1529403932781187090', '1346775491550474240', 'rewrite', 'rewrite', '/plug/rewrite', 'rewrite', 1, 0, 'redo', 0, 0, '', 1, '2022-05-25 18:08:07', '2022-05-25 18:08:07');
INSERT INTO "public"."resource" VALUES ('1529403932781187091', '1346775491550474240', 'rateLimiter', 'rateLimiter', '/plug/rateLimiter', 'rateLimiter', 1, 0, 'pic-center', 0, 0, '', 1, '2022-05-25 18:08:07', '2022-05-25 18:08:07');
INSERT INTO "public"."resource" VALUES ('1529403932781187092', '1346775491550474240', 'divide', 'divide', '/plug/divide', 'divide', 1, 0, 'block', 0, 0, '', 1, '2022-05-25 18:08:07', '2022-05-25 18:08:07');
INSERT INTO "public"."resource" VALUES ('1529403932781187093', '1346775491550474240', 'dubbo', 'dubbo', '/plug/dubbo', 'dubbo', 1, 0, 'align-left', 0, 0, '', 1, '2022-05-25 18:08:07', '2022-05-25 18:08:07');
INSERT INTO "public"."resource" VALUES ('1529403932781187094', '1346775491550474240', 'springCloud', 'springCloud', '/plug/springCloud', 'springCloud', 1, 0, 'stop', 0, 0, '', 1, '2022-05-25 18:08:07', '2022-05-25 18:08:07');
INSERT INTO "public"."resource" VALUES ('1529403932781187095', '1346775491550474240', 'hystrix', 'hystrix', '/plug/hystrix', 'hystrix', 1, 0, 'fire', 0, 0, '', 1, '2022-05-25 18:08:07', '2022-05-25 18:08:07');
INSERT INTO "public"."resource" VALUES ('1529403932781187096', '1346775491550474240', 'generalContext', 'generalContext', '/plug/generalContext', 'generalContext', 1, 0, 'highlight', 0, 0, '', 1, '2022-05-25 18:08:07', '2022-05-25 18:08:07');
INSERT INTO "public"."resource" VALUES ('1529403932781187097', '1346775491550474240', 'mqtt', 'mqtt', '/plug/mqtt', 'mqtt', 1, 0, 'database', 0, 0, '', 1, '2022-05-25 18:08:07', '2022-05-25 18:08:07');
INSERT INTO "public"."resource" VALUES ('1529403932781187098', '1346775491550474240', 'loggingRocketMQ', 'loggingRocketMQ', '/plug/loggingRocketMQ', 'loggingRocketMQ', 1, 0, 'stop', 0, 0, '', 1, '2022-05-25 18:08:07', '2022-05-25 18:08:07');
INSERT INTO "public"."resource" VALUES ('1529403932781187099', '1346775491550474240', 'cache', 'cache', '/plug/cache', 'cache', 1, 0, 'stop', 0, 0, '', 1, '2022-05-25 18:08:07', '2022-05-25 18:08:07');
INSERT INTO "public"."resource" VALUES ('1529403932877656064', '1529403932772798464', 'SHENYU.BUTTON.PLUGIN.SELECTOR.ADD', '', '', '', 2, 0, '', 1, 0, 'plugin:signSelector:add', 1, '2022-05-25 18:08:07', '2022-05-25 18:08:07');
INSERT INTO "public"."resource" VALUES ('1529403932877656065', '1529403932772798464', 'SHENYU.BUTTON.PLUGIN.SELECTOR.QUERY', '', '', '', 2, 0, '', 1, 0, 'plugin:signSelector:query', 1, '2022-05-25 18:08:07', '2022-05-25 18:08:07');
INSERT INTO "public"."resource" VALUES ('1529403932877656066', '1529403932772798464', 'SHENYU.BUTTON.PLUGIN.SELECTOR.EDIT', '', '', '', 2, 0, '', 1, 0, 'plugin:signSelector:edit', 1, '2022-05-25 18:08:07', '2022-05-25 18:08:07');
INSERT INTO "public"."resource" VALUES ('1529403932877656067', '1529403932772798464', 'SHENYU.BUTTON.PLUGIN.SELECTOR.DELETE', '', '', '', 2, 0, '', 1, 0, 'plugin:signSelector:delete', 1, '2022-05-25 18:08:07', '2022-05-25 18:08:07');
INSERT INTO "public"."resource" VALUES ('1529403932877656068', '1529403932772798464', 'SHENYU.BUTTON.PLUGIN.RULE.ADD', '', '', '', 2, 0, '', 1, 0, 'plugin:signRule:add', 1, '2022-05-25 18:08:07', '2022-05-25 18:08:07');
INSERT INTO "public"."resource" VALUES ('1529403932877656069', '1529403932772798464', 'SHENYU.BUTTON.PLUGIN.RULE.QUERY', '', '', '', 2, 0, '', 1, 0, 'plugin:signRule:query', 1, '2022-05-25 18:08:07', '2022-05-25 18:08:07');
INSERT INTO "public"."resource" VALUES ('1529403932877656070', '1529403932772798464', 'SHENYU.BUTTON.PLUGIN.RULE.EDIT', '', '', '', 2, 0, '', 1, 0, 'plugin:signRule:edit', 1, '2022-05-25 18:08:07', '2022-05-25 18:08:07');
INSERT INTO "public"."resource" VALUES ('1529403932877656071', '1529403932772798464', 'SHENYU.BUTTON.PLUGIN.RULE.DELETE', '', '', '', 2, 0, '', 1, 0, 'plugin:signRule:delete', 1, '2022-05-25 18:08:07', '2022-05-25 18:08:07');
INSERT INTO "public"."resource" VALUES ('1529403932877656072', '1529403932772798464', 'SHENYU.BUTTON.PLUGIN.SYNCHRONIZE', '', '', '', 2, 0, '', 1, 0, 'plugin:sign:modify', 1, '2022-05-25 18:08:07', '2022-05-25 18:08:07');
INSERT INTO "public"."resource" VALUES ('1529403932877656073', '1529403932781187072', 'SHENYU.BUTTON.PLUGIN.SELECTOR.ADD', '', '', '', 2, 0, '', 1, 0, 'plugin:sentinelSelector:add', 1, '2022-05-25 18:08:07', '2022-05-25 18:08:07');
INSERT INTO "public"."resource" VALUES ('1529403932877656074', '1529403932781187072', 'SHENYU.BUTTON.PLUGIN.SELECTOR.QUERY', '', '', '', 2, 0, '', 1, 0, 'plugin:sentinelSelector:query', 1, '2022-05-25 18:08:07', '2022-05-25 18:08:07');
INSERT INTO "public"."resource" VALUES ('1529403932877656075', '1529403932781187072', 'SHENYU.BUTTON.PLUGIN.SELECTOR.EDIT', '', '', '', 2, 0, '', 1, 0, 'plugin:sentinelSelector:edit', 1, '2022-05-25 18:08:07', '2022-05-25 18:08:07');
INSERT INTO "public"."resource" VALUES ('1529403932877656076', '1529403932781187072', 'SHENYU.BUTTON.PLUGIN.SELECTOR.DELETE', '', '', '', 2, 0, '', 1, 0, 'plugin:sentinelSelector:delete', 1, '2022-05-25 18:08:07', '2022-05-25 18:08:07');
INSERT INTO "public"."resource" VALUES ('1529403932877656077', '1529403932781187072', 'SHENYU.BUTTON.PLUGIN.RULE.ADD', '', '', '', 2, 0, '', 1, 0, 'plugin:sentinelRule:add', 1, '2022-05-25 18:08:07', '2022-05-25 18:08:07');
INSERT INTO "public"."resource" VALUES ('1529403932877656078', '1529403932781187072', 'SHENYU.BUTTON.PLUGIN.RULE.QUERY', '', '', '', 2, 0, '', 1, 0, 'plugin:sentinelRule:query', 1, '2022-05-25 18:08:07', '2022-05-25 18:08:07');
INSERT INTO "public"."resource" VALUES ('1529403932877656079', '1529403932781187072', 'SHENYU.BUTTON.PLUGIN.RULE.EDIT', '', '', '', 2, 0, '', 1, 0, 'plugin:sentinelRule:edit', 1, '2022-05-25 18:08:07', '2022-05-25 18:08:07');
INSERT INTO "public"."resource" VALUES ('1529403932877656080', '1529403932781187072', 'SHENYU.BUTTON.PLUGIN.RULE.DELETE', '', '', '', 2, 0, '', 1, 0, 'plugin:sentinelRule:delete', 1, '2022-05-25 18:08:07', '2022-05-25 18:08:07');
INSERT INTO "public"."resource" VALUES ('1529403932877656081', '1529403932781187072', 'SHENYU.BUTTON.PLUGIN.SYNCHRONIZE', '', '', '', 2, 0, '', 1, 0, 'plugin:sentinel:modify', 1, '2022-05-25 18:08:07', '2022-05-25 18:08:07');
INSERT INTO "public"."resource" VALUES ('1529403932877656082', '1529403932781187073', 'SHENYU.BUTTON.PLUGIN.SELECTOR.ADD', '', '', '', 2, 0, '', 1, 0, 'plugin:sofaSelector:add', 1, '2022-05-25 18:08:07', '2022-05-25 18:08:07');
INSERT INTO "public"."resource" VALUES ('1529403932877656083', '1529403932781187073', 'SHENYU.BUTTON.PLUGIN.SELECTOR.QUERY', '', '', '', 2, 0, '', 1, 0, 'plugin:sofaSelector:query', 1, '2022-05-25 18:08:07', '2022-05-25 18:08:07');
INSERT INTO "public"."resource" VALUES ('1529403932877656084', '1529403932781187073', 'SHENYU.BUTTON.PLUGIN.SELECTOR.EDIT', '', '', '', 2, 0, '', 1, 0, 'plugin:sofaSelector:edit', 1, '2022-05-25 18:08:07', '2022-05-25 18:08:07');
INSERT INTO "public"."resource" VALUES ('1529403932877656085', '1529403932781187073', 'SHENYU.BUTTON.PLUGIN.SELECTOR.DELETE', '', '', '', 2, 0, '', 1, 0, 'plugin:sofaSelector:delete', 1, '2022-05-25 18:08:07', '2022-05-25 18:08:07');
INSERT INTO "public"."resource" VALUES ('1529403932877656086', '1529403932781187073', 'SHENYU.BUTTON.PLUGIN.RULE.ADD', '', '', '', 2, 0, '', 1, 0, 'plugin:sofaRule:add', 1, '2022-05-25 18:08:07', '2022-05-25 18:08:07');
INSERT INTO "public"."resource" VALUES ('1529403932877656087', '1529403932781187073', 'SHENYU.BUTTON.PLUGIN.RULE.QUERY', '', '', '', 2, 0, '', 1, 0, 'plugin:sofaRule:query', 1, '2022-05-25 18:08:07', '2022-05-25 18:08:07');
INSERT INTO "public"."resource" VALUES ('1529403932877656088', '1529403932781187073', 'SHENYU.BUTTON.PLUGIN.RULE.EDIT', '', '', '', 2, 0, '', 1, 0, 'plugin:sofaRule:edit', 1, '2022-05-25 18:08:07', '2022-05-25 18:08:07');
INSERT INTO "public"."resource" VALUES ('1529403932877656089', '1529403932781187073', 'SHENYU.BUTTON.PLUGIN.RULE.DELETE', '', '', '', 2, 0, '', 1, 0, 'plugin:sofaRule:delete', 1, '2022-05-25 18:08:07', '2022-05-25 18:08:07');
INSERT INTO "public"."resource" VALUES ('1529403932877656090', '1529403932781187073', 'SHENYU.BUTTON.PLUGIN.SYNCHRONIZE', '', '', '', 2, 0, '', 1, 0, 'plugin:sofa:modify', 1, '2022-05-25 18:08:07', '2022-05-25 18:08:07');
INSERT INTO "public"."resource" VALUES ('1529403932877656091', '1529403932781187074', 'SHENYU.BUTTON.PLUGIN.SELECTOR.ADD', '', '', '', 2, 0, '', 1, 0, 'plugin:resilience4jSelector:add', 1, '2022-05-25 18:08:07', '2022-05-25 18:08:07');
INSERT INTO "public"."resource" VALUES ('1529403932877656092', '1529403932781187074', 'SHENYU.BUTTON.PLUGIN.SELECTOR.QUERY', '', '', '', 2, 0, '', 1, 0, 'plugin:resilience4jSelector:query', 1, '2022-05-25 18:08:07', '2022-05-25 18:08:07');
INSERT INTO "public"."resource" VALUES ('1529403932877656093', '1529403932781187074', 'SHENYU.BUTTON.PLUGIN.SELECTOR.EDIT', '', '', '', 2, 0, '', 1, 0, 'plugin:resilience4jSelector:edit', 1, '2022-05-25 18:08:07', '2022-05-25 18:08:07');
INSERT INTO "public"."resource" VALUES ('1529403932877656094', '1529403932781187074', 'SHENYU.BUTTON.PLUGIN.SELECTOR.DELETE', '', '', '', 2, 0, '', 1, 0, 'plugin:resilience4jSelector:delete', 1, '2022-05-25 18:08:07', '2022-05-25 18:08:07');
INSERT INTO "public"."resource" VALUES ('1529403932877656095', '1529403932781187074', 'SHENYU.BUTTON.PLUGIN.RULE.ADD', '', '', '', 2, 0, '', 1, 0, 'plugin:resilience4jRule:add', 1, '2022-05-25 18:08:07', '2022-05-25 18:08:07');
INSERT INTO "public"."resource" VALUES ('1529403932877656096', '1529403932781187074', 'SHENYU.BUTTON.PLUGIN.RULE.QUERY', '', '', '', 2, 0, '', 1, 0, 'plugin:resilience4jRule:query', 1, '2022-05-25 18:08:07', '2022-05-25 18:08:07');
INSERT INTO "public"."resource" VALUES ('1529403932877656097', '1529403932781187074', 'SHENYU.BUTTON.PLUGIN.RULE.EDIT', '', '', '', 2, 0, '', 1, 0, 'plugin:resilience4jRule:edit', 1, '2022-05-25 18:08:07', '2022-05-25 18:08:07');
INSERT INTO "public"."resource" VALUES ('1529403932877656098', '1529403932781187074', 'SHENYU.BUTTON.PLUGIN.RULE.DELETE', '', '', '', 2, 0, '', 1, 0, 'plugin:resilience4jRule:delete', 1, '2022-05-25 18:08:07', '2022-05-25 18:08:07');
INSERT INTO "public"."resource" VALUES ('1529403932877656099', '1529403932781187074', 'SHENYU.BUTTON.PLUGIN.SYNCHRONIZE', '', '', '', 2, 0, '', 1, 0, 'plugin:resilience4j:modify', 1, '2022-05-25 18:08:07', '2022-05-25 18:08:07');
INSERT INTO "public"."resource" VALUES ('1529403932877656100', '1529403932781187075', 'SHENYU.BUTTON.PLUGIN.SELECTOR.ADD', '', '', '', 2, 0, '', 1, 0, 'plugin:tarsSelector:add', 1, '2022-05-25 18:08:07', '2022-05-25 18:08:07');
INSERT INTO "public"."resource" VALUES ('1529403932877656101', '1529403932781187075', 'SHENYU.BUTTON.PLUGIN.SELECTOR.QUERY', '', '', '', 2, 0, '', 1, 0, 'plugin:tarsSelector:query', 1, '2022-05-25 18:08:07', '2022-05-25 18:08:07');
INSERT INTO "public"."resource" VALUES ('1529403932877656102', '1529403932781187075', 'SHENYU.BUTTON.PLUGIN.SELECTOR.EDIT', '', '', '', 2, 0, '', 1, 0, 'plugin:tarsSelector:edit', 1, '2022-05-25 18:08:07', '2022-05-25 18:08:07');
INSERT INTO "public"."resource" VALUES ('1529403932877656103', '1529403932781187075', 'SHENYU.BUTTON.PLUGIN.SELECTOR.DELETE', '', '', '', 2, 0, '', 1, 0, 'plugin:tarsSelector:delete', 1, '2022-05-25 18:08:07', '2022-05-25 18:08:07');
INSERT INTO "public"."resource" VALUES ('1529403932877656104', '1529403932781187075', 'SHENYU.BUTTON.PLUGIN.RULE.ADD', '', '', '', 2, 0, '', 1, 0, 'plugin:tarsRule:add', 1, '2022-05-25 18:08:07', '2022-05-25 18:08:07');
INSERT INTO "public"."resource" VALUES ('1529403932877656105', '1529403932781187075', 'SHENYU.BUTTON.PLUGIN.RULE.QUERY', '', '', '', 2, 0, '', 1, 0, 'plugin:tarsRule:query', 1, '2022-05-25 18:08:07', '2022-05-25 18:08:07');
INSERT INTO "public"."resource" VALUES ('1529403932877656106', '1529403932781187075', 'SHENYU.BUTTON.PLUGIN.RULE.EDIT', '', '', '', 2, 0, '', 1, 0, 'plugin:tarsRule:edit', 1, '2022-05-25 18:08:07', '2022-05-25 18:08:07');
INSERT INTO "public"."resource" VALUES ('1529403932877656107', '1529403932781187075', 'SHENYU.BUTTON.PLUGIN.RULE.DELETE', '', '', '', 2, 0, '', 1, 0, 'plugin:tarsRule:delete', 1, '2022-05-25 18:08:07', '2022-05-25 18:08:07');
INSERT INTO "public"."resource" VALUES ('1529403932877656108', '1529403932781187075', 'SHENYU.BUTTON.PLUGIN.SYNCHRONIZE', '', '', '', 2, 0, '', 1, 0, 'plugin:tars:modify', 1, '2022-05-25 18:08:07', '2022-05-25 18:08:07');
INSERT INTO "public"."resource" VALUES ('1529403932877656109', '1529403932781187076', 'SHENYU.BUTTON.PLUGIN.SELECTOR.ADD', '', '', '', 2, 0, '', 1, 0, 'plugin:contextPathSelector:add', 1, '2022-05-25 18:08:07', '2022-05-25 18:08:07');
INSERT INTO "public"."resource" VALUES ('1529403932877656110', '1529403932781187076', 'SHENYU.BUTTON.PLUGIN.SELECTOR.QUERY', '', '', '', 2, 0, '', 1, 0, 'plugin:contextPathSelector:query', 1, '2022-05-25 18:08:07', '2022-05-25 18:08:07');
INSERT INTO "public"."resource" VALUES ('1529403932877656111', '1529403932781187076', 'SHENYU.BUTTON.PLUGIN.SELECTOR.EDIT', '', '', '', 2, 0, '', 1, 0, 'plugin:contextPathSelector:edit', 1, '2022-05-25 18:08:07', '2022-05-25 18:08:07');
INSERT INTO "public"."resource" VALUES ('1529403932877656112', '1529403932781187076', 'SHENYU.BUTTON.PLUGIN.SELECTOR.DELETE', '', '', '', 2, 0, '', 1, 0, 'plugin:contextPathSelector:delete', 1, '2022-05-25 18:08:07', '2022-05-25 18:08:07');
INSERT INTO "public"."resource" VALUES ('1529403932877656113', '1529403932781187076', 'SHENYU.BUTTON.PLUGIN.RULE.ADD', '', '', '', 2, 0, '', 1, 0, 'plugin:contextPathRule:add', 1, '2022-05-25 18:08:07', '2022-05-25 18:08:07');
INSERT INTO "public"."resource" VALUES ('1529403932877656114', '1529403932781187076', 'SHENYU.BUTTON.PLUGIN.RULE.QUERY', '', '', '', 2, 0, '', 1, 0, 'plugin:contextPathRule:query', 1, '2022-05-25 18:08:07', '2022-05-25 18:08:07');
INSERT INTO "public"."resource" VALUES ('1529403932877656115', '1529403932781187076', 'SHENYU.BUTTON.PLUGIN.RULE.EDIT', '', '', '', 2, 0, '', 1, 0, 'plugin:contextPathRule:edit', 1, '2022-05-25 18:08:07', '2022-05-25 18:08:07');
INSERT INTO "public"."resource" VALUES ('1529403932877656116', '1529403932781187076', 'SHENYU.BUTTON.PLUGIN.RULE.DELETE', '', '', '', 2, 0, '', 1, 0, 'plugin:contextPathRule:delete', 1, '2022-05-25 18:08:07', '2022-05-25 18:08:07');
INSERT INTO "public"."resource" VALUES ('1529403932877656117', '1529403932781187076', 'SHENYU.BUTTON.PLUGIN.SYNCHRONIZE', '', '', '', 2, 0, '', 1, 0, 'plugin:contextPath:modify', 1, '2022-05-25 18:08:07', '2022-05-25 18:08:07');
INSERT INTO "public"."resource" VALUES ('1529403932877656118', '1529403932781187077', 'SHENYU.BUTTON.PLUGIN.SELECTOR.ADD', '', '', '', 2, 0, '', 1, 0, 'plugin:grpcSelector:add', 1, '2022-05-25 18:08:07', '2022-05-25 18:08:07');
INSERT INTO "public"."resource" VALUES ('1529403932877656119', '1529403932781187077', 'SHENYU.BUTTON.PLUGIN.SELECTOR.QUERY', '', '', '', 2, 0, '', 1, 0, 'plugin:grpcSelector:query', 1, '2022-05-25 18:08:07', '2022-05-25 18:08:07');
INSERT INTO "public"."resource" VALUES ('1529403932877656120', '1529403932781187077', 'SHENYU.BUTTON.PLUGIN.SELECTOR.EDIT', '', '', '', 2, 0, '', 1, 0, 'plugin:grpcSelector:edit', 1, '2022-05-25 18:08:07', '2022-05-25 18:08:07');
INSERT INTO "public"."resource" VALUES ('1529403932877656121', '1529403932781187077', 'SHENYU.BUTTON.PLUGIN.SELECTOR.DELETE', '', '', '', 2, 0, '', 1, 0, 'plugin:grpcSelector:delete', 1, '2022-05-25 18:08:07', '2022-05-25 18:08:07');
INSERT INTO "public"."resource" VALUES ('1529403932877656122', '1529403932781187077', 'SHENYU.BUTTON.PLUGIN.RULE.ADD', '', '', '', 2, 0, '', 1, 0, 'plugin:grpcRule:add', 1, '2022-05-25 18:08:07', '2022-05-25 18:08:07');
INSERT INTO "public"."resource" VALUES ('1529403932877656123', '1529403932781187077', 'SHENYU.BUTTON.PLUGIN.RULE.QUERY', '', '', '', 2, 0, '', 1, 0, 'plugin:grpcRule:query', 1, '2022-05-25 18:08:07', '2022-05-25 18:08:07');
INSERT INTO "public"."resource" VALUES ('1529403932877656124', '1529403932781187077', 'SHENYU.BUTTON.PLUGIN.RULE.EDIT', '', '', '', 2, 0, '', 1, 0, 'plugin:grpcRule:edit', 1, '2022-05-25 18:08:07', '2022-05-25 18:08:07');
INSERT INTO "public"."resource" VALUES ('1529403932877656125', '1529403932781187077', 'SHENYU.BUTTON.PLUGIN.RULE.DELETE', '', '', '', 2, 0, '', 1, 0, 'plugin:grpcRule:delete', 1, '2022-05-25 18:08:07', '2022-05-25 18:08:07');
INSERT INTO "public"."resource" VALUES ('1529403932877656126', '1529403932781187077', 'SHENYU.BUTTON.PLUGIN.SYNCHRONIZE', '', '', '', 2, 0, '', 1, 0, 'plugin:grpc:modify', 1, '2022-05-25 18:08:07', '2022-05-25 18:08:07');
INSERT INTO "public"."resource" VALUES ('1529403932877656127', '1529403932781187078', 'SHENYU.BUTTON.PLUGIN.SELECTOR.ADD', '', '', '', 2, 0, '', 1, 0, 'plugin:redirectSelector:add', 1, '2022-05-25 18:08:07', '2022-05-25 18:08:07');
INSERT INTO "public"."resource" VALUES ('1529403932877656128', '1529403932781187078', 'SHENYU.BUTTON.PLUGIN.SELECTOR.QUERY', '', '', '', 2, 0, '', 1, 0, 'plugin:redirectSelector:query', 1, '2022-05-25 18:08:07', '2022-05-25 18:08:07');
INSERT INTO "public"."resource" VALUES ('1529403932877656129', '1529403932781187078', 'SHENYU.BUTTON.PLUGIN.SELECTOR.EDIT', '', '', '', 2, 0, '', 1, 0, 'plugin:redirectSelector:edit', 1, '2022-05-25 18:08:07', '2022-05-25 18:08:07');
INSERT INTO "public"."resource" VALUES ('1529403932877656130', '1529403932781187078', 'SHENYU.BUTTON.PLUGIN.SELECTOR.DELETE', '', '', '', 2, 0, '', 1, 0, 'plugin:redirectSelector:delete', 1, '2022-05-25 18:08:07', '2022-05-25 18:08:07');
INSERT INTO "public"."resource" VALUES ('1529403932877656131', '1529403932781187078', 'SHENYU.BUTTON.PLUGIN.RULE.ADD', '', '', '', 2, 0, '', 1, 0, 'plugin:redirectRule:add', 1, '2022-05-25 18:08:07', '2022-05-25 18:08:07');
INSERT INTO "public"."resource" VALUES ('1529403932877656132', '1529403932781187078', 'SHENYU.BUTTON.PLUGIN.RULE.QUERY', '', '', '', 2, 0, '', 1, 0, 'plugin:redirectRule:query', 1, '2022-05-25 18:08:07', '2022-05-25 18:08:07');
INSERT INTO "public"."resource" VALUES ('1529403932877656133', '1529403932781187078', 'SHENYU.BUTTON.PLUGIN.RULE.EDIT', '', '', '', 2, 0, '', 1, 0, 'plugin:redirectRule:edit', 1, '2022-05-25 18:08:07', '2022-05-25 18:08:07');
INSERT INTO "public"."resource" VALUES ('1529403932877656134', '1529403932781187078', 'SHENYU.BUTTON.PLUGIN.RULE.DELETE', '', '', '', 2, 0, '', 1, 0, 'plugin:redirectRule:delete', 1, '2022-05-25 18:08:07', '2022-05-25 18:08:07');
INSERT INTO "public"."resource" VALUES ('1529403932877656135', '1529403932781187078', 'SHENYU.BUTTON.PLUGIN.SYNCHRONIZE', '', '', '', 2, 0, '', 1, 0, 'plugin:redirect:modify', 1, '2022-05-25 18:08:07', '2022-05-25 18:08:07');
INSERT INTO "public"."resource" VALUES ('1529403932877656136', '1529403932781187079', 'SHENYU.BUTTON.PLUGIN.SELECTOR.ADD', '', '', '', 2, 0, '', 1, 0, 'plugin:motanSelector:add', 1, '2022-05-25 18:08:07', '2022-05-25 18:08:07');
INSERT INTO "public"."resource" VALUES ('1529403932877656137', '1529403932781187079', 'SHENYU.BUTTON.PLUGIN.SELECTOR.QUERY', '', '', '', 2, 0, '', 1, 0, 'plugin:motanSelector:query', 1, '2022-05-25 18:08:07', '2022-05-25 18:08:07');
INSERT INTO "public"."resource" VALUES ('1529403932877656138', '1529403932781187079', 'SHENYU.BUTTON.PLUGIN.SELECTOR.EDIT', '', '', '', 2, 0, '', 1, 0, 'plugin:motanSelector:edit', 1, '2022-05-25 18:08:07', '2022-05-25 18:08:07');
INSERT INTO "public"."resource" VALUES ('1529403932877656139', '1529403932781187079', 'SHENYU.BUTTON.PLUGIN.SELECTOR.DELETE', '', '', '', 2, 0, '', 1, 0, 'plugin:motanSelector:delete', 1, '2022-05-25 18:08:07', '2022-05-25 18:08:07');
INSERT INTO "public"."resource" VALUES ('1529403932877656140', '1529403932781187079', 'SHENYU.BUTTON.PLUGIN.RULE.ADD', '', '', '', 2, 0, '', 1, 0, 'plugin:motanRule:add', 1, '2022-05-25 18:08:07', '2022-05-25 18:08:07');
INSERT INTO "public"."resource" VALUES ('1529403932877656141', '1529403932781187079', 'SHENYU.BUTTON.PLUGIN.RULE.QUERY', '', '', '', 2, 0, '', 1, 0, 'plugin:motanRule:query', 1, '2022-05-25 18:08:07', '2022-05-25 18:08:07');
INSERT INTO "public"."resource" VALUES ('1529403932877656142', '1529403932781187079', 'SHENYU.BUTTON.PLUGIN.RULE.EDIT', '', '', '', 2, 0, '', 1, 0, 'plugin:motanRule:edit', 1, '2022-05-25 18:08:07', '2022-05-25 18:08:07');
INSERT INTO "public"."resource" VALUES ('1529403932877656143', '1529403932781187079', 'SHENYU.BUTTON.PLUGIN.RULE.DELETE', '', '', '', 2, 0, '', 1, 0, 'plugin:motanRule:delete', 1, '2022-05-25 18:08:07', '2022-05-25 18:08:07');
INSERT INTO "public"."resource" VALUES ('1529403932877656144', '1529403932781187079', 'SHENYU.BUTTON.PLUGIN.SYNCHRONIZE', '', '', '', 2, 0, '', 1, 0, 'plugin:motan:modify', 1, '2022-05-25 18:08:07', '2022-05-25 18:08:07');
INSERT INTO "public"."resource" VALUES ('1529403932877656145', '1529403932781187080', 'SHENYU.BUTTON.PLUGIN.SELECTOR.ADD', '', '', '', 2, 0, '', 1, 0, 'plugin:loggingConsoleSelector:add', 1, '2022-05-25 18:08:07', '2022-05-25 18:08:07');
INSERT INTO "public"."resource" VALUES ('1529403932877656146', '1529403932781187080', 'SHENYU.BUTTON.PLUGIN.SELECTOR.QUERY', '', '', '', 2, 0, '', 1, 0, 'plugin:loggingConsoleSelector:query', 1, '2022-05-25 18:08:07', '2022-05-25 18:08:07');
INSERT INTO "public"."resource" VALUES ('1529403932877656147', '1529403932781187080', 'SHENYU.BUTTON.PLUGIN.SELECTOR.EDIT', '', '', '', 2, 0, '', 1, 0, 'plugin:loggingConsoleSelector:edit', 1, '2022-05-25 18:08:07', '2022-05-25 18:08:07');
INSERT INTO "public"."resource" VALUES ('1529403932877656148', '1529403932781187080', 'SHENYU.BUTTON.PLUGIN.SELECTOR.DELETE', '', '', '', 2, 0, '', 1, 0, 'plugin:loggingConsoleSelector:delete', 1, '2022-05-25 18:08:07', '2022-05-25 18:08:07');
INSERT INTO "public"."resource" VALUES ('1529403932877656149', '1529403932781187080', 'SHENYU.BUTTON.PLUGIN.RULE.ADD', '', '', '', 2, 0, '', 1, 0, 'plugin:loggingConsoleRule:add', 1, '2022-05-25 18:08:07', '2022-05-25 18:08:07');
INSERT INTO "public"."resource" VALUES ('1529403932877656150', '1529403932781187080', 'SHENYU.BUTTON.PLUGIN.RULE.QUERY', '', '', '', 2, 0, '', 1, 0, 'plugin:loggingConsoleRule:query', 1, '2022-05-25 18:08:07', '2022-05-25 18:08:07');
INSERT INTO "public"."resource" VALUES ('1529403932877656151', '1529403932781187080', 'SHENYU.BUTTON.PLUGIN.RULE.EDIT', '', '', '', 2, 0, '', 1, 0, 'plugin:loggingConsoleRule:edit', 1, '2022-05-25 18:08:07', '2022-05-25 18:08:07');
INSERT INTO "public"."resource" VALUES ('1529403932877656152', '1529403932781187080', 'SHENYU.BUTTON.PLUGIN.RULE.DELETE', '', '', '', 2, 0, '', 1, 0, 'plugin:loggingConsoleRule:delete', 1, '2022-05-25 18:08:07', '2022-05-25 18:08:07');
INSERT INTO "public"."resource" VALUES ('1529403932877656153', '1529403932781187080', 'SHENYU.BUTTON.PLUGIN.SYNCHRONIZE', '', '', '', 2, 0, '', 1, 0, 'plugin:loggingConsole:modify', 1, '2022-05-25 18:08:07', '2022-05-25 18:08:07');
INSERT INTO "public"."resource" VALUES ('1529403932877656154', '1529403932781187081', 'SHENYU.BUTTON.PLUGIN.SELECTOR.ADD', '', '', '', 2, 0, '', 1, 0, 'plugin:jwtSelector:add', 1, '2022-05-25 18:08:07', '2022-05-25 18:08:07');
INSERT INTO "public"."resource" VALUES ('1529403932877656155', '1529403932781187081', 'SHENYU.BUTTON.PLUGIN.SELECTOR.QUERY', '', '', '', 2, 0, '', 1, 0, 'plugin:jwtSelector:query', 1, '2022-05-25 18:08:07', '2022-05-25 18:08:07');
INSERT INTO "public"."resource" VALUES ('1529403932877656156', '1529403932781187081', 'SHENYU.BUTTON.PLUGIN.SELECTOR.EDIT', '', '', '', 2, 0, '', 1, 0, 'plugin:jwtSelector:edit', 1, '2022-05-25 18:08:07', '2022-05-25 18:08:07');
INSERT INTO "public"."resource" VALUES ('1529403932877656157', '1529403932781187081', 'SHENYU.BUTTON.PLUGIN.SELECTOR.DELETE', '', '', '', 2, 0, '', 1, 0, 'plugin:jwtSelector:delete', 1, '2022-05-25 18:08:07', '2022-05-25 18:08:07');
INSERT INTO "public"."resource" VALUES ('1529403932877656158', '1529403932781187081', 'SHENYU.BUTTON.PLUGIN.RULE.ADD', '', '', '', 2, 0, '', 1, 0, 'plugin:jwtRule:add', 1, '2022-05-25 18:08:07', '2022-05-25 18:08:07');
INSERT INTO "public"."resource" VALUES ('1529403932877656159', '1529403932781187081', 'SHENYU.BUTTON.PLUGIN.RULE.QUERY', '', '', '', 2, 0, '', 1, 0, 'plugin:jwtRule:query', 1, '2022-05-25 18:08:07', '2022-05-25 18:08:07');
INSERT INTO "public"."resource" VALUES ('1529403932877656160', '1529403932781187081', 'SHENYU.BUTTON.PLUGIN.RULE.EDIT', '', '', '', 2, 0, '', 1, 0, 'plugin:jwtRule:edit', 1, '2022-05-25 18:08:07', '2022-05-25 18:08:07');
INSERT INTO "public"."resource" VALUES ('1529403932877656161', '1529403932781187081', 'SHENYU.BUTTON.PLUGIN.RULE.DELETE', '', '', '', 2, 0, '', 1, 0, 'plugin:jwtRule:delete', 1, '2022-05-25 18:08:07', '2022-05-25 18:08:07');
INSERT INTO "public"."resource" VALUES ('1529403932877656162', '1529403932781187081', 'SHENYU.BUTTON.PLUGIN.SYNCHRONIZE', '', '', '', 2, 0, '', 1, 0, 'plugin:jwt:modify', 1, '2022-05-25 18:08:07', '2022-05-25 18:08:07');
INSERT INTO "public"."resource" VALUES ('1529403932877656163', '1529403932781187082', 'SHENYU.BUTTON.PLUGIN.SELECTOR.ADD', '', '', '', 2, 0, '', 1, 0, 'plugin:wafSelector:add', 1, '2022-05-25 18:08:07', '2022-05-25 18:08:07');
INSERT INTO "public"."resource" VALUES ('1529403932877656164', '1529403932781187082', 'SHENYU.BUTTON.PLUGIN.SELECTOR.QUERY', '', '', '', 2, 0, '', 1, 0, 'plugin:wafSelector:query', 1, '2022-05-25 18:08:07', '2022-05-25 18:08:07');
INSERT INTO "public"."resource" VALUES ('1529403932877656165', '1529403932781187082', 'SHENYU.BUTTON.PLUGIN.SELECTOR.EDIT', '', '', '', 2, 0, '', 1, 0, 'plugin:wafSelector:edit', 1, '2022-05-25 18:08:07', '2022-05-25 18:08:07');
INSERT INTO "public"."resource" VALUES ('1529403932877656166', '1529403932781187082', 'SHENYU.BUTTON.PLUGIN.SELECTOR.DELETE', '', '', '', 2, 0, '', 1, 0, 'plugin:wafSelector:delete', 1, '2022-05-25 18:08:07', '2022-05-25 18:08:07');
INSERT INTO "public"."resource" VALUES ('1529403932877656167', '1529403932781187082', 'SHENYU.BUTTON.PLUGIN.RULE.ADD', '', '', '', 2, 0, '', 1, 0, 'plugin:wafRule:add', 1, '2022-05-25 18:08:07', '2022-05-25 18:08:07');
INSERT INTO "public"."resource" VALUES ('1529403932877656168', '1529403932781187082', 'SHENYU.BUTTON.PLUGIN.RULE.QUERY', '', '', '', 2, 0, '', 1, 0, 'plugin:wafRule:query', 1, '2022-05-25 18:08:07', '2022-05-25 18:08:07');
INSERT INTO "public"."resource" VALUES ('1529403932877656169', '1529403932781187082', 'SHENYU.BUTTON.PLUGIN.RULE.EDIT', '', '', '', 2, 0, '', 1, 0, 'plugin:wafRule:edit', 1, '2022-05-25 18:08:07', '2022-05-25 18:08:07');
INSERT INTO "public"."resource" VALUES ('1529403932877656170', '1529403932781187082', 'SHENYU.BUTTON.PLUGIN.RULE.DELETE', '', '', '', 2, 0, '', 1, 0, 'plugin:wafRule:delete', 1, '2022-05-25 18:08:07', '2022-05-25 18:08:07');
INSERT INTO "public"."resource" VALUES ('1529403932877656171', '1529403932781187082', 'SHENYU.BUTTON.PLUGIN.SYNCHRONIZE', '', '', '', 2, 0, '', 1, 0, 'plugin:waf:modify', 1, '2022-05-25 18:08:07', '2022-05-25 18:08:07');
INSERT INTO "public"."resource" VALUES ('1529403932877656172', '1529403932781187083', 'SHENYU.BUTTON.PLUGIN.SELECTOR.ADD', '', '', '', 2, 0, '', 1, 0, 'plugin:requestSelector:add', 1, '2022-05-25 18:08:07', '2022-05-25 18:08:07');
INSERT INTO "public"."resource" VALUES ('1529403932877656173', '1529403932781187083', 'SHENYU.BUTTON.PLUGIN.SELECTOR.QUERY', '', '', '', 2, 0, '', 1, 0, 'plugin:requestSelector:query', 1, '2022-05-25 18:08:07', '2022-05-25 18:08:07');
INSERT INTO "public"."resource" VALUES ('1529403932877656174', '1529403932781187083', 'SHENYU.BUTTON.PLUGIN.SELECTOR.EDIT', '', '', '', 2, 0, '', 1, 0, 'plugin:requestSelector:edit', 1, '2022-05-25 18:08:07', '2022-05-25 18:08:07');
INSERT INTO "public"."resource" VALUES ('1529403932877656175', '1529403932781187083', 'SHENYU.BUTTON.PLUGIN.SELECTOR.DELETE', '', '', '', 2, 0, '', 1, 0, 'plugin:requestSelector:delete', 1, '2022-05-25 18:08:07', '2022-05-25 18:08:07');
INSERT INTO "public"."resource" VALUES ('1529403932877656176', '1529403932781187083', 'SHENYU.BUTTON.PLUGIN.RULE.ADD', '', '', '', 2, 0, '', 1, 0, 'plugin:requestRule:add', 1, '2022-05-25 18:08:07', '2022-05-25 18:08:07');
INSERT INTO "public"."resource" VALUES ('1529403932877656177', '1529403932781187083', 'SHENYU.BUTTON.PLUGIN.RULE.QUERY', '', '', '', 2, 0, '', 1, 0, 'plugin:requestRule:query', 1, '2022-05-25 18:08:07', '2022-05-25 18:08:07');
INSERT INTO "public"."resource" VALUES ('1529403932877656178', '1529403932781187083', 'SHENYU.BUTTON.PLUGIN.RULE.EDIT', '', '', '', 2, 0, '', 1, 0, 'plugin:requestRule:edit', 1, '2022-05-25 18:08:07', '2022-05-25 18:08:07');
INSERT INTO "public"."resource" VALUES ('1529403932877656179', '1529403932781187083', 'SHENYU.BUTTON.PLUGIN.RULE.DELETE', '', '', '', 2, 0, '', 1, 0, 'plugin:requestRule:delete', 1, '2022-05-25 18:08:07', '2022-05-25 18:08:07');
INSERT INTO "public"."resource" VALUES ('1529403932877656180', '1529403932781187083', 'SHENYU.BUTTON.PLUGIN.SYNCHRONIZE', '', '', '', 2, 0, '', 1, 0, 'plugin:request:modify', 1, '2022-05-25 18:08:07', '2022-05-25 18:08:07');
INSERT INTO "public"."resource" VALUES ('1529403932881850368', '1529403932781187084', 'SHENYU.BUTTON.PLUGIN.SELECTOR.ADD', '', '', '', 2, 0, '', 1, 0, 'plugin:oauth2Selector:add', 1, '2022-05-25 18:08:07', '2022-05-25 18:08:07');
INSERT INTO "public"."resource" VALUES ('1529403932881850369', '1529403932781187084', 'SHENYU.BUTTON.PLUGIN.SELECTOR.QUERY', '', '', '', 2, 0, '', 1, 0, 'plugin:oauth2Selector:query', 1, '2022-05-25 18:08:07', '2022-05-25 18:08:07');
INSERT INTO "public"."resource" VALUES ('1529403932881850370', '1529403932781187084', 'SHENYU.BUTTON.PLUGIN.SELECTOR.EDIT', '', '', '', 2, 0, '', 1, 0, 'plugin:oauth2Selector:edit', 1, '2022-05-25 18:08:07', '2022-05-25 18:08:07');
INSERT INTO "public"."resource" VALUES ('1529403932881850371', '1529403932781187084', 'SHENYU.BUTTON.PLUGIN.SELECTOR.DELETE', '', '', '', 2, 0, '', 1, 0, 'plugin:oauth2Selector:delete', 1, '2022-05-25 18:08:07', '2022-05-25 18:08:07');
INSERT INTO "public"."resource" VALUES ('1529403932881850372', '1529403932781187084', 'SHENYU.BUTTON.PLUGIN.RULE.ADD', '', '', '', 2, 0, '', 1, 0, 'plugin:oauth2Rule:add', 1, '2022-05-25 18:08:07', '2022-05-25 18:08:07');
INSERT INTO "public"."resource" VALUES ('1529403932881850373', '1529403932781187084', 'SHENYU.BUTTON.PLUGIN.RULE.QUERY', '', '', '', 2, 0, '', 1, 0, 'plugin:oauth2Rule:query', 1, '2022-05-25 18:08:07', '2022-05-25 18:08:07');
INSERT INTO "public"."resource" VALUES ('1529403932881850374', '1529403932781187084', 'SHENYU.BUTTON.PLUGIN.RULE.EDIT', '', '', '', 2, 0, '', 1, 0, 'plugin:oauth2Rule:edit', 1, '2022-05-25 18:08:07', '2022-05-25 18:08:07');
INSERT INTO "public"."resource" VALUES ('1529403932881850375', '1529403932781187084', 'SHENYU.BUTTON.PLUGIN.RULE.DELETE', '', '', '', 2, 0, '', 1, 0, 'plugin:oauth2Rule:delete', 1, '2022-05-25 18:08:07', '2022-05-25 18:08:07');
INSERT INTO "public"."resource" VALUES ('1529403932881850376', '1529403932781187084', 'SHENYU.BUTTON.PLUGIN.SYNCHRONIZE', '', '', '', 2, 0, '', 1, 0, 'plugin:oauth2:modify', 1, '2022-05-25 18:08:07', '2022-05-25 18:08:07');
INSERT INTO "public"."resource" VALUES ('1529403932881850377', '1529403932781187085', 'SHENYU.BUTTON.PLUGIN.SELECTOR.ADD', '', '', '', 2, 0, '', 1, 0, 'plugin:paramMappingSelector:add', 1, '2022-05-25 18:08:07', '2022-05-25 18:08:07');
INSERT INTO "public"."resource" VALUES ('1529403932881850378', '1529403932781187085', 'SHENYU.BUTTON.PLUGIN.SELECTOR.QUERY', '', '', '', 2, 0, '', 1, 0, 'plugin:paramMappingSelector:query', 1, '2022-05-25 18:08:07', '2022-05-25 18:08:07');
INSERT INTO "public"."resource" VALUES ('1529403932881850379', '1529403932781187085', 'SHENYU.BUTTON.PLUGIN.SELECTOR.EDIT', '', '', '', 2, 0, '', 1, 0, 'plugin:paramMappingSelector:edit', 1, '2022-05-25 18:08:07', '2022-05-25 18:08:07');
INSERT INTO "public"."resource" VALUES ('1529403932881850380', '1529403932781187085', 'SHENYU.BUTTON.PLUGIN.SELECTOR.DELETE', '', '', '', 2, 0, '', 1, 0, 'plugin:paramMappingSelector:delete', 1, '2022-05-25 18:08:07', '2022-05-25 18:08:07');
INSERT INTO "public"."resource" VALUES ('1529403932881850381', '1529403932781187085', 'SHENYU.BUTTON.PLUGIN.RULE.ADD', '', '', '', 2, 0, '', 1, 0, 'plugin:paramMappingRule:add', 1, '2022-05-25 18:08:07', '2022-05-25 18:08:07');
INSERT INTO "public"."resource" VALUES ('1529403932881850382', '1529403932781187085', 'SHENYU.BUTTON.PLUGIN.RULE.QUERY', '', '', '', 2, 0, '', 1, 0, 'plugin:paramMappingRule:query', 1, '2022-05-25 18:08:07', '2022-05-25 18:08:07');
INSERT INTO "public"."resource" VALUES ('1529403932881850383', '1529403932781187085', 'SHENYU.BUTTON.PLUGIN.RULE.EDIT', '', '', '', 2, 0, '', 1, 0, 'plugin:paramMappingRule:edit', 1, '2022-05-25 18:08:07', '2022-05-25 18:08:07');
INSERT INTO "public"."resource" VALUES ('1529403932881850384', '1529403932781187085', 'SHENYU.BUTTON.PLUGIN.RULE.DELETE', '', '', '', 2, 0, '', 1, 0, 'plugin:paramMappingRule:delete', 1, '2022-05-25 18:08:07', '2022-05-25 18:08:07');
INSERT INTO "public"."resource" VALUES ('1529403932881850385', '1529403932781187085', 'SHENYU.BUTTON.PLUGIN.SYNCHRONIZE', '', '', '', 2, 0, '', 1, 0, 'plugin:paramMapping:modify', 1, '2022-05-25 18:08:07', '2022-05-25 18:08:07');
INSERT INTO "public"."resource" VALUES ('1529403932881850386', '1529403932781187086', 'SHENYU.BUTTON.PLUGIN.SELECTOR.ADD', '', '', '', 2, 0, '', 1, 0, 'plugin:modifyResponseSelector:add', 1, '2022-05-25 18:08:07', '2022-05-25 18:08:07');
INSERT INTO "public"."resource" VALUES ('1529403932881850387', '1529403932781187086', 'SHENYU.BUTTON.PLUGIN.SELECTOR.QUERY', '', '', '', 2, 0, '', 1, 0, 'plugin:modifyResponseSelector:query', 1, '2022-05-25 18:08:07', '2022-05-25 18:08:07');
INSERT INTO "public"."resource" VALUES ('1529403932881850388', '1529403932781187086', 'SHENYU.BUTTON.PLUGIN.SELECTOR.EDIT', '', '', '', 2, 0, '', 1, 0, 'plugin:modifyResponseSelector:edit', 1, '2022-05-25 18:08:07', '2022-05-25 18:08:07');
INSERT INTO "public"."resource" VALUES ('1529403932881850389', '1529403932781187086', 'SHENYU.BUTTON.PLUGIN.SELECTOR.DELETE', '', '', '', 2, 0, '', 1, 0, 'plugin:modifyResponseSelector:delete', 1, '2022-05-25 18:08:07', '2022-05-25 18:08:07');
INSERT INTO "public"."resource" VALUES ('1529403932881850390', '1529403932781187086', 'SHENYU.BUTTON.PLUGIN.RULE.ADD', '', '', '', 2, 0, '', 1, 0, 'plugin:modifyResponseRule:add', 1, '2022-05-25 18:08:07', '2022-05-25 18:08:07');
INSERT INTO "public"."resource" VALUES ('1529403932881850391', '1529403932781187086', 'SHENYU.BUTTON.PLUGIN.RULE.QUERY', '', '', '', 2, 0, '', 1, 0, 'plugin:modifyResponseRule:query', 1, '2022-05-25 18:08:07', '2022-05-25 18:08:07');
INSERT INTO "public"."resource" VALUES ('1529403932881850392', '1529403932781187086', 'SHENYU.BUTTON.PLUGIN.RULE.EDIT', '', '', '', 2, 0, '', 1, 0, 'plugin:modifyResponseRule:edit', 1, '2022-05-25 18:08:07', '2022-05-25 18:08:07');
INSERT INTO "public"."resource" VALUES ('1529403932881850393', '1529403932781187086', 'SHENYU.BUTTON.PLUGIN.RULE.DELETE', '', '', '', 2, 0, '', 1, 0, 'plugin:modifyResponseRule:delete', 1, '2022-05-25 18:08:07', '2022-05-25 18:08:07');
INSERT INTO "public"."resource" VALUES ('1529403932881850394', '1529403932781187086', 'SHENYU.BUTTON.PLUGIN.SYNCHRONIZE', '', '', '', 2, 0, '', 1, 0, 'plugin:modifyResponse:modify', 1, '2022-05-25 18:08:07', '2022-05-25 18:08:07');
INSERT INTO "public"."resource" VALUES ('1529403932881850395', '1529403932781187087', 'SHENYU.BUTTON.PLUGIN.SELECTOR.ADD', '', '', '', 2, 0, '', 1, 0, 'plugin:cryptorRequestSelector:add', 1, '2022-05-25 18:08:07', '2022-05-25 18:08:07');
INSERT INTO "public"."resource" VALUES ('1529403932881850396', '1529403932781187087', 'SHENYU.BUTTON.PLUGIN.SELECTOR.QUERY', '', '', '', 2, 0, '', 1, 0, 'plugin:cryptorRequestSelector:query', 1, '2022-05-25 18:08:07', '2022-05-25 18:08:07');
INSERT INTO "public"."resource" VALUES ('1529403932881850397', '1529403932781187087', 'SHENYU.BUTTON.PLUGIN.SELECTOR.EDIT', '', '', '', 2, 0, '', 1, 0, 'plugin:cryptorRequestSelector:edit', 1, '2022-05-25 18:08:07', '2022-05-25 18:08:07');
INSERT INTO "public"."resource" VALUES ('1529403932881850398', '1529403932781187087', 'SHENYU.BUTTON.PLUGIN.SELECTOR.DELETE', '', '', '', 2, 0, '', 1, 0, 'plugin:cryptorRequestSelector:delete', 1, '2022-05-25 18:08:07', '2022-05-25 18:08:07');
INSERT INTO "public"."resource" VALUES ('1529403932881850399', '1529403932781187087', 'SHENYU.BUTTON.PLUGIN.RULE.ADD', '', '', '', 2, 0, '', 1, 0, 'plugin:cryptorRequestRule:add', 1, '2022-05-25 18:08:07', '2022-05-25 18:08:07');
INSERT INTO "public"."resource" VALUES ('1529403932881850400', '1529403932781187087', 'SHENYU.BUTTON.PLUGIN.RULE.QUERY', '', '', '', 2, 0, '', 1, 0, 'plugin:cryptorRequestRule:query', 1, '2022-05-25 18:08:07', '2022-05-25 18:08:07');
INSERT INTO "public"."resource" VALUES ('1529403932881850401', '1529403932781187087', 'SHENYU.BUTTON.PLUGIN.RULE.EDIT', '', '', '', 2, 0, '', 1, 0, 'plugin:cryptorRequestRule:edit', 1, '2022-05-25 18:08:07', '2022-05-25 18:08:07');
INSERT INTO "public"."resource" VALUES ('1529403932881850402', '1529403932781187087', 'SHENYU.BUTTON.PLUGIN.RULE.DELETE', '', '', '', 2, 0, '', 1, 0, 'plugin:cryptorRequestRule:delete', 1, '2022-05-25 18:08:07', '2022-05-25 18:08:07');
INSERT INTO "public"."resource" VALUES ('1529403932881850403', '1529403932781187087', 'SHENYU.BUTTON.PLUGIN.SYNCHRONIZE', '', '', '', 2, 0, '', 1, 0, 'plugin:cryptorRequest:modify', 1, '2022-05-25 18:08:07', '2022-05-25 18:08:07');
INSERT INTO "public"."resource" VALUES ('1529403932881850404', '1529403932781187088', 'SHENYU.BUTTON.PLUGIN.SELECTOR.ADD', '', '', '', 2, 0, '', 1, 0, 'plugin:cryptorResponseSelector:add', 1, '2022-05-25 18:08:07', '2022-05-25 18:08:07');
INSERT INTO "public"."resource" VALUES ('1529403932881850405', '1529403932781187088', 'SHENYU.BUTTON.PLUGIN.SELECTOR.QUERY', '', '', '', 2, 0, '', 1, 0, 'plugin:cryptorResponseSelector:query', 1, '2022-05-25 18:08:07', '2022-05-25 18:08:07');
INSERT INTO "public"."resource" VALUES ('1529403932881850406', '1529403932781187088', 'SHENYU.BUTTON.PLUGIN.SELECTOR.EDIT', '', '', '', 2, 0, '', 1, 0, 'plugin:cryptorResponseSelector:edit', 1, '2022-05-25 18:08:07', '2022-05-25 18:08:07');
INSERT INTO "public"."resource" VALUES ('1529403932881850407', '1529403932781187088', 'SHENYU.BUTTON.PLUGIN.SELECTOR.DELETE', '', '', '', 2, 0, '', 1, 0, 'plugin:cryptorResponseSelector:delete', 1, '2022-05-25 18:08:07', '2022-05-25 18:08:07');
INSERT INTO "public"."resource" VALUES ('1529403932881850408', '1529403932781187088', 'SHENYU.BUTTON.PLUGIN.RULE.ADD', '', '', '', 2, 0, '', 1, 0, 'plugin:cryptorResponseRule:add', 1, '2022-05-25 18:08:07', '2022-05-25 18:08:07');
INSERT INTO "public"."resource" VALUES ('1529403932881850409', '1529403932781187088', 'SHENYU.BUTTON.PLUGIN.RULE.QUERY', '', '', '', 2, 0, '', 1, 0, 'plugin:cryptorResponseRule:query', 1, '2022-05-25 18:08:07', '2022-05-25 18:08:07');
INSERT INTO "public"."resource" VALUES ('1529403932881850410', '1529403932781187088', 'SHENYU.BUTTON.PLUGIN.RULE.EDIT', '', '', '', 2, 0, '', 1, 0, 'plugin:cryptorResponseRule:edit', 1, '2022-05-25 18:08:07', '2022-05-25 18:08:07');
INSERT INTO "public"."resource" VALUES ('1529403932881850411', '1529403932781187088', 'SHENYU.BUTTON.PLUGIN.RULE.DELETE', '', '', '', 2, 0, '', 1, 0, 'plugin:cryptorResponseRule:delete', 1, '2022-05-25 18:08:07', '2022-05-25 18:08:07');
INSERT INTO "public"."resource" VALUES ('1529403932881850412', '1529403932781187088', 'SHENYU.BUTTON.PLUGIN.SYNCHRONIZE', '', '', '', 2, 0, '', 1, 0, 'plugin:cryptorResponse:modify', 1, '2022-05-25 18:08:07', '2022-05-25 18:08:07');
INSERT INTO "public"."resource" VALUES ('1529403932881850413', '1529403932781187089', 'SHENYU.BUTTON.PLUGIN.SELECTOR.ADD', '', '', '', 2, 0, '', 1, 0, 'plugin:websocketSelector:add', 1, '2022-05-25 18:08:07', '2022-05-25 18:08:07');
INSERT INTO "public"."resource" VALUES ('1529403932881850414', '1529403932781187089', 'SHENYU.BUTTON.PLUGIN.SELECTOR.QUERY', '', '', '', 2, 0, '', 1, 0, 'plugin:websocketSelector:query', 1, '2022-05-25 18:08:07', '2022-05-25 18:08:07');
INSERT INTO "public"."resource" VALUES ('1529403932881850415', '1529403932781187089', 'SHENYU.BUTTON.PLUGIN.SELECTOR.EDIT', '', '', '', 2, 0, '', 1, 0, 'plugin:websocketSelector:edit', 1, '2022-05-25 18:08:07', '2022-05-25 18:08:07');
INSERT INTO "public"."resource" VALUES ('1529403932881850416', '1529403932781187089', 'SHENYU.BUTTON.PLUGIN.SELECTOR.DELETE', '', '', '', 2, 0, '', 1, 0, 'plugin:websocketSelector:delete', 1, '2022-05-25 18:08:07', '2022-05-25 18:08:07');
INSERT INTO "public"."resource" VALUES ('1529403932881850417', '1529403932781187089', 'SHENYU.BUTTON.PLUGIN.RULE.ADD', '', '', '', 2, 0, '', 1, 0, 'plugin:websocketRule:add', 1, '2022-05-25 18:08:07', '2022-05-25 18:08:07');
INSERT INTO "public"."resource" VALUES ('1529403932881850418', '1529403932781187089', 'SHENYU.BUTTON.PLUGIN.RULE.QUERY', '', '', '', 2, 0, '', 1, 0, 'plugin:websocketRule:query', 1, '2022-05-25 18:08:07', '2022-05-25 18:08:07');
INSERT INTO "public"."resource" VALUES ('1529403932881850419', '1529403932781187089', 'SHENYU.BUTTON.PLUGIN.RULE.EDIT', '', '', '', 2, 0, '', 1, 0, 'plugin:websocketRule:edit', 1, '2022-05-25 18:08:07', '2022-05-25 18:08:07');
INSERT INTO "public"."resource" VALUES ('1529403932881850420', '1529403932781187089', 'SHENYU.BUTTON.PLUGIN.RULE.DELETE', '', '', '', 2, 0, '', 1, 0, 'plugin:websocketRule:delete', 1, '2022-05-25 18:08:07', '2022-05-25 18:08:07');
INSERT INTO "public"."resource" VALUES ('1529403932881850421', '1529403932781187089', 'SHENYU.BUTTON.PLUGIN.SYNCHRONIZE', '', '', '', 2, 0, '', 1, 0, 'plugin:websocket:modify', 1, '2022-05-25 18:08:07', '2022-05-25 18:08:07');
INSERT INTO "public"."resource" VALUES ('1529403932881850422', '1529403932781187090', 'SHENYU.BUTTON.PLUGIN.SELECTOR.ADD', '', '', '', 2, 0, '', 1, 0, 'plugin:rewriteSelector:add', 1, '2022-05-25 18:08:07', '2022-05-25 18:08:07');
INSERT INTO "public"."resource" VALUES ('1529403932881850423', '1529403932781187090', 'SHENYU.BUTTON.PLUGIN.SELECTOR.QUERY', '', '', '', 2, 0, '', 1, 0, 'plugin:rewriteSelector:query', 1, '2022-05-25 18:08:07', '2022-05-25 18:08:07');
INSERT INTO "public"."resource" VALUES ('1529403932881850424', '1529403932781187090', 'SHENYU.BUTTON.PLUGIN.SELECTOR.EDIT', '', '', '', 2, 0, '', 1, 0, 'plugin:rewriteSelector:edit', 1, '2022-05-25 18:08:07', '2022-05-25 18:08:07');
INSERT INTO "public"."resource" VALUES ('1529403932881850425', '1529403932781187090', 'SHENYU.BUTTON.PLUGIN.SELECTOR.DELETE', '', '', '', 2, 0, '', 1, 0, 'plugin:rewriteSelector:delete', 1, '2022-05-25 18:08:07', '2022-05-25 18:08:07');
INSERT INTO "public"."resource" VALUES ('1529403932881850426', '1529403932781187090', 'SHENYU.BUTTON.PLUGIN.RULE.ADD', '', '', '', 2, 0, '', 1, 0, 'plugin:rewriteRule:add', 1, '2022-05-25 18:08:07', '2022-05-25 18:08:07');
INSERT INTO "public"."resource" VALUES ('1529403932881850427', '1529403932781187090', 'SHENYU.BUTTON.PLUGIN.RULE.QUERY', '', '', '', 2, 0, '', 1, 0, 'plugin:rewriteRule:query', 1, '2022-05-25 18:08:07', '2022-05-25 18:08:07');
INSERT INTO "public"."resource" VALUES ('1529403932881850428', '1529403932781187090', 'SHENYU.BUTTON.PLUGIN.RULE.EDIT', '', '', '', 2, 0, '', 1, 0, 'plugin:rewriteRule:edit', 1, '2022-05-25 18:08:07', '2022-05-25 18:08:07');
INSERT INTO "public"."resource" VALUES ('1529403932881850429', '1529403932781187090', 'SHENYU.BUTTON.PLUGIN.RULE.DELETE', '', '', '', 2, 0, '', 1, 0, 'plugin:rewriteRule:delete', 1, '2022-05-25 18:08:07', '2022-05-25 18:08:07');
INSERT INTO "public"."resource" VALUES ('1529403932881850430', '1529403932781187090', 'SHENYU.BUTTON.PLUGIN.SYNCHRONIZE', '', '', '', 2, 0, '', 1, 0, 'plugin:rewrite:modify', 1, '2022-05-25 18:08:07', '2022-05-25 18:08:07');
INSERT INTO "public"."resource" VALUES ('1529403932881850431', '1529403932781187091', 'SHENYU.BUTTON.PLUGIN.SELECTOR.ADD', '', '', '', 2, 0, '', 1, 0, 'plugin:rateLimiterSelector:add', 1, '2022-05-25 18:08:07', '2022-05-25 18:08:07');
INSERT INTO "public"."resource" VALUES ('1529403932881850432', '1529403932781187091', 'SHENYU.BUTTON.PLUGIN.SELECTOR.QUERY', '', '', '', 2, 0, '', 1, 0, 'plugin:rateLimiterSelector:query', 1, '2022-05-25 18:08:07', '2022-05-25 18:08:07');
INSERT INTO "public"."resource" VALUES ('1529403932881850433', '1529403932781187091', 'SHENYU.BUTTON.PLUGIN.SELECTOR.EDIT', '', '', '', 2, 0, '', 1, 0, 'plugin:rateLimiterSelector:edit', 1, '2022-05-25 18:08:07', '2022-05-25 18:08:07');
INSERT INTO "public"."resource" VALUES ('1529403932881850434', '1529403932781187091', 'SHENYU.BUTTON.PLUGIN.SELECTOR.DELETE', '', '', '', 2, 0, '', 1, 0, 'plugin:rateLimiterSelector:delete', 1, '2022-05-25 18:08:07', '2022-05-25 18:08:07');
INSERT INTO "public"."resource" VALUES ('1529403932881850435', '1529403932781187091', 'SHENYU.BUTTON.PLUGIN.RULE.ADD', '', '', '', 2, 0, '', 1, 0, 'plugin:rateLimiterRule:add', 1, '2022-05-25 18:08:07', '2022-05-25 18:08:07');
INSERT INTO "public"."resource" VALUES ('1529403932881850436', '1529403932781187091', 'SHENYU.BUTTON.PLUGIN.RULE.QUERY', '', '', '', 2, 0, '', 1, 0, 'plugin:rateLimiterRule:query', 1, '2022-05-25 18:08:07', '2022-05-25 18:08:07');
INSERT INTO "public"."resource" VALUES ('1529403932881850437', '1529403932781187091', 'SHENYU.BUTTON.PLUGIN.RULE.EDIT', '', '', '', 2, 0, '', 1, 0, 'plugin:rateLimiterRule:edit', 1, '2022-05-25 18:08:07', '2022-05-25 18:08:07');
INSERT INTO "public"."resource" VALUES ('1529403932881850438', '1529403932781187091', 'SHENYU.BUTTON.PLUGIN.RULE.DELETE', '', '', '', 2, 0, '', 1, 0, 'plugin:rateLimiterRule:delete', 1, '2022-05-25 18:08:07', '2022-05-25 18:08:07');
INSERT INTO "public"."resource" VALUES ('1529403932881850439', '1529403932781187091', 'SHENYU.BUTTON.PLUGIN.SYNCHRONIZE', '', '', '', 2, 0, '', 1, 0, 'plugin:rateLimiter:modify', 1, '2022-05-25 18:08:07', '2022-05-25 18:08:07');
INSERT INTO "public"."resource" VALUES ('1529403932881850440', '1529403932781187092', 'SHENYU.BUTTON.PLUGIN.SELECTOR.ADD', '', '', '', 2, 0, '', 1, 0, 'plugin:divideSelector:add', 1, '2022-05-25 18:08:07', '2022-05-25 18:08:07');
INSERT INTO "public"."resource" VALUES ('1529403932881850441', '1529403932781187092', 'SHENYU.BUTTON.PLUGIN.SELECTOR.QUERY', '', '', '', 2, 0, '', 1, 0, 'plugin:divideSelector:query', 1, '2022-05-25 18:08:07', '2022-05-25 18:08:07');
INSERT INTO "public"."resource" VALUES ('1529403932881850442', '1529403932781187092', 'SHENYU.BUTTON.PLUGIN.SELECTOR.EDIT', '', '', '', 2, 0, '', 1, 0, 'plugin:divideSelector:edit', 1, '2022-05-25 18:08:07', '2022-05-25 18:08:07');
INSERT INTO "public"."resource" VALUES ('1529403932881850443', '1529403932781187092', 'SHENYU.BUTTON.PLUGIN.SELECTOR.DELETE', '', '', '', 2, 0, '', 1, 0, 'plugin:divideSelector:delete', 1, '2022-05-25 18:08:07', '2022-05-25 18:08:07');
INSERT INTO "public"."resource" VALUES ('1529403932881850444', '1529403932781187092', 'SHENYU.BUTTON.PLUGIN.RULE.ADD', '', '', '', 2, 0, '', 1, 0, 'plugin:divideRule:add', 1, '2022-05-25 18:08:07', '2022-05-25 18:08:07');
INSERT INTO "public"."resource" VALUES ('1529403932881850445', '1529403932781187092', 'SHENYU.BUTTON.PLUGIN.RULE.QUERY', '', '', '', 2, 0, '', 1, 0, 'plugin:divideRule:query', 1, '2022-05-25 18:08:07', '2022-05-25 18:08:07');
INSERT INTO "public"."resource" VALUES ('1529403932881850446', '1529403932781187092', 'SHENYU.BUTTON.PLUGIN.RULE.EDIT', '', '', '', 2, 0, '', 1, 0, 'plugin:divideRule:edit', 1, '2022-05-25 18:08:07', '2022-05-25 18:08:07');
INSERT INTO "public"."resource" VALUES ('1529403932881850447', '1529403932781187092', 'SHENYU.BUTTON.PLUGIN.RULE.DELETE', '', '', '', 2, 0, '', 1, 0, 'plugin:divideRule:delete', 1, '2022-05-25 18:08:07', '2022-05-25 18:08:07');
INSERT INTO "public"."resource" VALUES ('1529403932881850448', '1529403932781187092', 'SHENYU.BUTTON.PLUGIN.SYNCHRONIZE', '', '', '', 2, 0, '', 1, 0, 'plugin:divide:modify', 1, '2022-05-25 18:08:07', '2022-05-25 18:08:07');
INSERT INTO "public"."resource" VALUES ('1529403932881850449', '1529403932781187093', 'SHENYU.BUTTON.PLUGIN.SELECTOR.ADD', '', '', '', 2, 0, '', 1, 0, 'plugin:dubboSelector:add', 1, '2022-05-25 18:08:07', '2022-05-25 18:08:07');
INSERT INTO "public"."resource" VALUES ('1529403932881850450', '1529403932781187093', 'SHENYU.BUTTON.PLUGIN.SELECTOR.QUERY', '', '', '', 2, 0, '', 1, 0, 'plugin:dubboSelector:query', 1, '2022-05-25 18:08:07', '2022-05-25 18:08:07');
INSERT INTO "public"."resource" VALUES ('1529403932881850451', '1529403932781187093', 'SHENYU.BUTTON.PLUGIN.SELECTOR.EDIT', '', '', '', 2, 0, '', 1, 0, 'plugin:dubboSelector:edit', 1, '2022-05-25 18:08:07', '2022-05-25 18:08:07');
INSERT INTO "public"."resource" VALUES ('1529403932881850452', '1529403932781187093', 'SHENYU.BUTTON.PLUGIN.SELECTOR.DELETE', '', '', '', 2, 0, '', 1, 0, 'plugin:dubboSelector:delete', 1, '2022-05-25 18:08:07', '2022-05-25 18:08:07');
INSERT INTO "public"."resource" VALUES ('1529403932881850453', '1529403932781187093', 'SHENYU.BUTTON.PLUGIN.RULE.ADD', '', '', '', 2, 0, '', 1, 0, 'plugin:dubboRule:add', 1, '2022-05-25 18:08:07', '2022-05-25 18:08:07');
INSERT INTO "public"."resource" VALUES ('1529403932881850454', '1529403932781187093', 'SHENYU.BUTTON.PLUGIN.RULE.QUERY', '', '', '', 2, 0, '', 1, 0, 'plugin:dubboRule:query', 1, '2022-05-25 18:08:07', '2022-05-25 18:08:07');
INSERT INTO "public"."resource" VALUES ('1529403932881850455', '1529403932781187093', 'SHENYU.BUTTON.PLUGIN.RULE.EDIT', '', '', '', 2, 0, '', 1, 0, 'plugin:dubboRule:edit', 1, '2022-05-25 18:08:07', '2022-05-25 18:08:07');
INSERT INTO "public"."resource" VALUES ('1529403932881850456', '1529403932781187093', 'SHENYU.BUTTON.PLUGIN.RULE.DELETE', '', '', '', 2, 0, '', 1, 0, 'plugin:dubboRule:delete', 1, '2022-05-25 18:08:07', '2022-05-25 18:08:07');
INSERT INTO "public"."resource" VALUES ('1529403932881850457', '1529403932781187093', 'SHENYU.BUTTON.PLUGIN.SYNCHRONIZE', '', '', '', 2, 0, '', 1, 0, 'plugin:dubbo:modify', 1, '2022-05-25 18:08:07', '2022-05-25 18:08:07');
INSERT INTO "public"."resource" VALUES ('1529403932881850458', '1529403932781187094', 'SHENYU.BUTTON.PLUGIN.SELECTOR.ADD', '', '', '', 2, 0, '', 1, 0, 'plugin:springCloudSelector:add', 1, '2022-05-25 18:08:07', '2022-05-25 18:08:07');
INSERT INTO "public"."resource" VALUES ('1529403932881850459', '1529403932781187094', 'SHENYU.BUTTON.PLUGIN.SELECTOR.QUERY', '', '', '', 2, 0, '', 1, 0, 'plugin:springCloudSelector:query', 1, '2022-05-25 18:08:07', '2022-05-25 18:08:07');
INSERT INTO "public"."resource" VALUES ('1529403932881850460', '1529403932781187094', 'SHENYU.BUTTON.PLUGIN.SELECTOR.EDIT', '', '', '', 2, 0, '', 1, 0, 'plugin:springCloudSelector:edit', 1, '2022-05-25 18:08:07', '2022-05-25 18:08:07');
INSERT INTO "public"."resource" VALUES ('1529403932881850461', '1529403932781187094', 'SHENYU.BUTTON.PLUGIN.SELECTOR.DELETE', '', '', '', 2, 0, '', 1, 0, 'plugin:springCloudSelector:delete', 1, '2022-05-25 18:08:07', '2022-05-25 18:08:07');
INSERT INTO "public"."resource" VALUES ('1529403932881850462', '1529403932781187094', 'SHENYU.BUTTON.PLUGIN.RULE.ADD', '', '', '', 2, 0, '', 1, 0, 'plugin:springCloudRule:add', 1, '2022-05-25 18:08:07', '2022-05-25 18:08:07');
INSERT INTO "public"."resource" VALUES ('1529403932881850463', '1529403932781187094', 'SHENYU.BUTTON.PLUGIN.RULE.QUERY', '', '', '', 2, 0, '', 1, 0, 'plugin:springCloudRule:query', 1, '2022-05-25 18:08:07', '2022-05-25 18:08:07');
INSERT INTO "public"."resource" VALUES ('1529403932881850464', '1529403932781187094', 'SHENYU.BUTTON.PLUGIN.RULE.EDIT', '', '', '', 2, 0, '', 1, 0, 'plugin:springCloudRule:edit', 1, '2022-05-25 18:08:07', '2022-05-25 18:08:07');
INSERT INTO "public"."resource" VALUES ('1529403932881850465', '1529403932781187094', 'SHENYU.BUTTON.PLUGIN.RULE.DELETE', '', '', '', 2, 0, '', 1, 0, 'plugin:springCloudRule:delete', 1, '2022-05-25 18:08:07', '2022-05-25 18:08:07');
INSERT INTO "public"."resource" VALUES ('1529403932881850466', '1529403932781187094', 'SHENYU.BUTTON.PLUGIN.SYNCHRONIZE', '', '', '', 2, 0, '', 1, 0, 'plugin:springCloud:modify', 1, '2022-05-25 18:08:07', '2022-05-25 18:08:07');
INSERT INTO "public"."resource" VALUES ('1529403932881850467', '1529403932781187095', 'SHENYU.BUTTON.PLUGIN.SELECTOR.ADD', '', '', '', 2, 0, '', 1, 0, 'plugin:hystrixSelector:add', 1, '2022-05-25 18:08:07', '2022-05-25 18:08:07');
INSERT INTO "public"."resource" VALUES ('1529403932881850468', '1529403932781187095', 'SHENYU.BUTTON.PLUGIN.SELECTOR.QUERY', '', '', '', 2, 0, '', 1, 0, 'plugin:hystrixSelector:query', 1, '2022-05-25 18:08:07', '2022-05-25 18:08:07');
INSERT INTO "public"."resource" VALUES ('1529403932881850469', '1529403932781187095', 'SHENYU.BUTTON.PLUGIN.SELECTOR.EDIT', '', '', '', 2, 0, '', 1, 0, 'plugin:hystrixSelector:edit', 1, '2022-05-25 18:08:07', '2022-05-25 18:08:07');
INSERT INTO "public"."resource" VALUES ('1529403932881850470', '1529403932781187095', 'SHENYU.BUTTON.PLUGIN.SELECTOR.DELETE', '', '', '', 2, 0, '', 1, 0, 'plugin:hystrixSelector:delete', 1, '2022-05-25 18:08:07', '2022-05-25 18:08:07');
INSERT INTO "public"."resource" VALUES ('1529403932881850471', '1529403932781187095', 'SHENYU.BUTTON.PLUGIN.RULE.ADD', '', '', '', 2, 0, '', 1, 0, 'plugin:hystrixRule:add', 1, '2022-05-25 18:08:07', '2022-05-25 18:08:07');
INSERT INTO "public"."resource" VALUES ('1529403932881850472', '1529403932781187095', 'SHENYU.BUTTON.PLUGIN.RULE.QUERY', '', '', '', 2, 0, '', 1, 0, 'plugin:hystrixRule:query', 1, '2022-05-25 18:08:07', '2022-05-25 18:08:07');
INSERT INTO "public"."resource" VALUES ('1529403932881850473', '1529403932781187095', 'SHENYU.BUTTON.PLUGIN.RULE.EDIT', '', '', '', 2, 0, '', 1, 0, 'plugin:hystrixRule:edit', 1, '2022-05-25 18:08:07', '2022-05-25 18:08:07');
INSERT INTO "public"."resource" VALUES ('1529403932881850474', '1529403932781187095', 'SHENYU.BUTTON.PLUGIN.RULE.DELETE', '', '', '', 2, 0, '', 1, 0, 'plugin:hystrixRule:delete', 1, '2022-05-25 18:08:07', '2022-05-25 18:08:07');
INSERT INTO "public"."resource" VALUES ('1529403932881850475', '1529403932781187095', 'SHENYU.BUTTON.PLUGIN.SYNCHRONIZE', '', '', '', 2, 0, '', 1, 0, 'plugin:hystrix:modify', 1, '2022-05-25 18:08:07', '2022-05-25 18:08:07');
INSERT INTO "public"."resource" VALUES ('1529403932881850476', '1529403932781187096', 'SHENYU.BUTTON.PLUGIN.SELECTOR.ADD', '', '', '', 2, 0, '', 1, 0, 'plugin:generalContextSelector:add', 1, '2022-05-25 18:08:07', '2022-05-25 18:08:07');
INSERT INTO "public"."resource" VALUES ('1529403932881850477', '1529403932781187096', 'SHENYU.BUTTON.PLUGIN.SELECTOR.QUERY', '', '', '', 2, 0, '', 1, 0, 'plugin:generalContextSelector:query', 1, '2022-05-25 18:08:07', '2022-05-25 18:08:07');
INSERT INTO "public"."resource" VALUES ('1529403932881850478', '1529403932781187096', 'SHENYU.BUTTON.PLUGIN.SELECTOR.EDIT', '', '', '', 2, 0, '', 1, 0, 'plugin:generalContextSelector:edit', 1, '2022-05-25 18:08:07', '2022-05-25 18:08:07');
INSERT INTO "public"."resource" VALUES ('1529403932881850479', '1529403932781187096', 'SHENYU.BUTTON.PLUGIN.SELECTOR.DELETE', '', '', '', 2, 0, '', 1, 0, 'plugin:generalContextSelector:delete', 1, '2022-05-25 18:08:07', '2022-05-25 18:08:07');
INSERT INTO "public"."resource" VALUES ('1529403932881850480', '1529403932781187096', 'SHENYU.BUTTON.PLUGIN.RULE.ADD', '', '', '', 2, 0, '', 1, 0, 'plugin:generalContextRule:add', 1, '2022-05-25 18:08:07', '2022-05-25 18:08:07');
INSERT INTO "public"."resource" VALUES ('1529403932881850481', '1529403932781187096', 'SHENYU.BUTTON.PLUGIN.RULE.QUERY', '', '', '', 2, 0, '', 1, 0, 'plugin:generalContextRule:query', 1, '2022-05-25 18:08:07', '2022-05-25 18:08:07');
INSERT INTO "public"."resource" VALUES ('1529403932881850482', '1529403932781187096', 'SHENYU.BUTTON.PLUGIN.RULE.EDIT', '', '', '', 2, 0, '', 1, 0, 'plugin:generalContextRule:edit', 1, '2022-05-25 18:08:07', '2022-05-25 18:08:07');
INSERT INTO "public"."resource" VALUES ('1529403932881850483', '1529403932781187096', 'SHENYU.BUTTON.PLUGIN.RULE.DELETE', '', '', '', 2, 0, '', 1, 0, 'plugin:generalContextRule:delete', 1, '2022-05-25 18:08:07', '2022-05-25 18:08:07');
INSERT INTO "public"."resource" VALUES ('1529403932881850484', '1529403932781187096', 'SHENYU.BUTTON.PLUGIN.SYNCHRONIZE', '', '', '', 2, 0, '', 1, 0, 'plugin:generalContext:modify', 1, '2022-05-25 18:08:07', '2022-05-25 18:08:07');
INSERT INTO "public"."resource" VALUES ('1529403932881850485', '1529403932781187097', 'SHENYU.BUTTON.PLUGIN.SELECTOR.ADD', '', '', '', 2, 0, '', 1, 0, 'plugin:mqttSelector:add', 1, '2022-05-25 18:08:07', '2022-05-25 18:08:07');
INSERT INTO "public"."resource" VALUES ('1529403932881850486', '1529403932781187097', 'SHENYU.BUTTON.PLUGIN.SELECTOR.QUERY', '', '', '', 2, 0, '', 1, 0, 'plugin:mqttSelector:query', 1, '2022-05-25 18:08:07', '2022-05-25 18:08:07');
INSERT INTO "public"."resource" VALUES ('1529403932881850487', '1529403932781187097', 'SHENYU.BUTTON.PLUGIN.SELECTOR.EDIT', '', '', '', 2, 0, '', 1, 0, 'plugin:mqttSelector:edit', 1, '2022-05-25 18:08:07', '2022-05-25 18:08:07');
INSERT INTO "public"."resource" VALUES ('1529403932881850488', '1529403932781187097', 'SHENYU.BUTTON.PLUGIN.SELECTOR.DELETE', '', '', '', 2, 0, '', 1, 0, 'plugin:mqttSelector:delete', 1, '2022-05-25 18:08:07', '2022-05-25 18:08:07');
INSERT INTO "public"."resource" VALUES ('1529403932881850489', '1529403932781187097', 'SHENYU.BUTTON.PLUGIN.RULE.ADD', '', '', '', 2, 0, '', 1, 0, 'plugin:mqttRule:add', 1, '2022-05-25 18:08:07', '2022-05-25 18:08:07');
INSERT INTO "public"."resource" VALUES ('1529403932881850490', '1529403932781187097', 'SHENYU.BUTTON.PLUGIN.RULE.QUERY', '', '', '', 2, 0, '', 1, 0, 'plugin:mqttRule:query', 1, '2022-05-25 18:08:07', '2022-05-25 18:08:07');
INSERT INTO "public"."resource" VALUES ('1529403932881850491', '1529403932781187097', 'SHENYU.BUTTON.PLUGIN.RULE.EDIT', '', '', '', 2, 0, '', 1, 0, 'plugin:mqttRule:edit', 1, '2022-05-25 18:08:07', '2022-05-25 18:08:07');
INSERT INTO "public"."resource" VALUES ('1529403932881850492', '1529403932781187097', 'SHENYU.BUTTON.PLUGIN.RULE.DELETE', '', '', '', 2, 0, '', 1, 0, 'plugin:mqttRule:delete', 1, '2022-05-25 18:08:07', '2022-05-25 18:08:07');
INSERT INTO "public"."resource" VALUES ('1529403932881850493', '1529403932781187097', 'SHENYU.BUTTON.PLUGIN.SYNCHRONIZE', '', '', '', 2, 0, '', 1, 0, 'plugin:mqtt:modify', 1, '2022-05-25 18:08:07', '2022-05-25 18:08:07');
INSERT INTO "public"."resource" VALUES ('1529403932881850494', '1529403932781187098', 'SHENYU.BUTTON.PLUGIN.SELECTOR.ADD', '', '', '', 2, 0, '', 1, 0, 'plugin:loggingRocketMQSelector:add', 1, '2022-05-25 18:08:07', '2022-05-25 18:08:07');
INSERT INTO "public"."resource" VALUES ('1529403932881850495', '1529403932781187098', 'SHENYU.BUTTON.PLUGIN.SELECTOR.QUERY', '', '', '', 2, 0, '', 1, 0, 'plugin:loggingRocketMQSelector:query', 1, '2022-05-25 18:08:07', '2022-05-25 18:08:07');
INSERT INTO "public"."resource" VALUES ('1529403932881850496', '1529403932781187098', 'SHENYU.BUTTON.PLUGIN.SELECTOR.EDIT', '', '', '', 2, 0, '', 1, 0, 'plugin:loggingRocketMQSelector:edit', 1, '2022-05-25 18:08:07', '2022-05-25 18:08:07');
INSERT INTO "public"."resource" VALUES ('1529403932881850497', '1529403932781187098', 'SHENYU.BUTTON.PLUGIN.SELECTOR.DELETE', '', '', '', 2, 0, '', 1, 0, 'plugin:loggingRocketMQSelector:delete', 1, '2022-05-25 18:08:07', '2022-05-25 18:08:07');
INSERT INTO "public"."resource" VALUES ('1529403932881850498', '1529403932781187098', 'SHENYU.BUTTON.PLUGIN.RULE.ADD', '', '', '', 2, 0, '', 1, 0, 'plugin:loggingRocketMQRule:add', 1, '2022-05-25 18:08:07', '2022-05-25 18:08:07');
INSERT INTO "public"."resource" VALUES ('1529403932881850499', '1529403932781187098', 'SHENYU.BUTTON.PLUGIN.RULE.QUERY', '', '', '', 2, 0, '', 1, 0, 'plugin:loggingRocketMQRule:query', 1, '2022-05-25 18:08:07', '2022-05-25 18:08:07');
INSERT INTO "public"."resource" VALUES ('1529403932881850500', '1529403932781187098', 'SHENYU.BUTTON.PLUGIN.RULE.EDIT', '', '', '', 2, 0, '', 1, 0, 'plugin:loggingRocketMQRule:edit', 1, '2022-05-25 18:08:07', '2022-05-25 18:08:07');
INSERT INTO "public"."resource" VALUES ('1529403932881850501', '1529403932781187098', 'SHENYU.BUTTON.PLUGIN.RULE.DELETE', '', '', '', 2, 0, '', 1, 0, 'plugin:loggingRocketMQRule:delete', 1, '2022-05-25 18:08:07', '2022-05-25 18:08:07');
INSERT INTO "public"."resource" VALUES ('1529403932881850502', '1529403932781187098', 'SHENYU.BUTTON.PLUGIN.SYNCHRONIZE', '', '', '', 2, 0, '', 1, 0, 'plugin:loggingRocketMQ:modify', 1, '2022-05-25 18:08:07', '2022-05-25 18:08:07');
INSERT INTO "public"."resource" VALUES ('1529403932881850503', '1529403932781187099', 'SHENYU.BUTTON.PLUGIN.SELECTOR.ADD', '', '', '', 2, 0, '', 1, 0, 'plugin:cacheSelector:add', 1, '2022-05-25 18:08:07', '2022-05-25 18:08:07');
INSERT INTO "public"."resource" VALUES ('1529403932881850504', '1529403932781187099', 'SHENYU.BUTTON.PLUGIN.SELECTOR.QUERY', '', '', '', 2, 0, '', 1, 0, 'plugin:cacheSelector:query', 1, '2022-05-25 18:08:07', '2022-05-25 18:08:07');
INSERT INTO "public"."resource" VALUES ('1529403932881850505', '1529403932781187099', 'SHENYU.BUTTON.PLUGIN.SELECTOR.EDIT', '', '', '', 2, 0, '', 1, 0, 'plugin:cacheSelector:edit', 1, '2022-05-25 18:08:07', '2022-05-25 18:08:07');
INSERT INTO "public"."resource" VALUES ('1529403932881850506', '1529403932781187099', 'SHENYU.BUTTON.PLUGIN.SELECTOR.DELETE', '', '', '', 2, 0, '', 1, 0, 'plugin:cacheSelector:delete', 1, '2022-05-25 18:08:07', '2022-05-25 18:08:07');
INSERT INTO "public"."resource" VALUES ('1529403932881850507', '1529403932781187099', 'SHENYU.BUTTON.PLUGIN.RULE.ADD', '', '', '', 2, 0, '', 1, 0, 'plugin:cacheRule:add', 1, '2022-05-25 18:08:07', '2022-05-25 18:08:07');
INSERT INTO "public"."resource" VALUES ('1529403932881850508', '1529403932781187099', 'SHENYU.BUTTON.PLUGIN.RULE.QUERY', '', '', '', 2, 0, '', 1, 0, 'plugin:cacheRule:query', 1, '2022-05-25 18:08:07', '2022-05-25 18:08:07');
INSERT INTO "public"."resource" VALUES ('1529403932881850509', '1529403932781187099', 'SHENYU.BUTTON.PLUGIN.RULE.EDIT', '', '', '', 2, 0, '', 1, 0, 'plugin:cacheRule:edit', 1, '2022-05-25 18:08:07', '2022-05-25 18:08:07');
INSERT INTO "public"."resource" VALUES ('1529403932881850510', '1529403932781187099', 'SHENYU.BUTTON.PLUGIN.RULE.DELETE', '', '', '', 2, 0, '', 1, 0, 'plugin:cacheRule:delete', 1, '2022-05-25 18:08:07', '2022-05-25 18:08:07');
INSERT INTO "public"."resource" VALUES ('1529403932881850511', '1529403932781187099', 'SHENYU.BUTTON.PLUGIN.SYNCHRONIZE', '', '', '', 2, 0, '', 1, 0, 'plugin:cache:modify', 1, '2022-05-25 18:08:07', '2022-05-25 18:08:07');
INSERT INTO "public"."resource" VALUES ('1534577121923309568', '', 'SHENYU.MENU.DOCUMENT', '', '/document', '', 0, 3, 'file-text', 0, 0, '', 1, '2022-06-09 00:44:32', '2022-06-09 01:06:45');
INSERT INTO "public"."resource" VALUES ('1534585430311051264', '1534577121923309568', 'SHENYU.MENU.DOCUMENT.APIDOC', '', '/document/apidoc', '', 1, 0, 'api', 0, 0, '', 1, '2022-06-09 01:17:32', '2022-06-09 01:17:32');
INSERT INTO "public"."resource" VALUES ('1534585531108564992', '1534585430311051264', 'send', '', '', '', 2, 0, '', 1, 0, 'document:apirun:send', 1, '2022-06-09 01:17:56', '2022-06-09 01:17:56');

INSERT INTO "public"."resource" VALUES ('1534585531108564993', '1346775491550474240', 'loggingAliyunSls', 'loggingAliyunSls', '/plug/loggingAliyunSls', 'loggingAliyunSls', 1, 0, 'block', 0, 0, '', 1, '2022-05-25 18:08:07', '2022-05-25 18:08:07');
INSERT INTO "public"."resource" VALUES ('1534585531108564994', '1534585531108564993', 'SHENYU.BUTTON.PLUGIN.SELECTOR.ADD', '', '', '', 2, 0, '', 1, 0, 'plugin:loggingAliyunSlsSelector:add', 1, '2022-05-25 18:08:07', '2022-05-25 18:08:07');
INSERT INTO "public"."resource" VALUES ('1534585531108564995', '1534585531108564993', 'SHENYU.BUTTON.PLUGIN.SELECTOR.QUERY', '', '', '', 2, 0, '', 1, 0, 'plugin:loggingAliyunSlsSelector:query', 1, '2022-05-25 18:08:07', '2022-05-25 18:08:07');
INSERT INTO "public"."resource" VALUES ('1534585531108564996', '1534585531108564993', 'SHENYU.BUTTON.PLUGIN.SELECTOR.EDIT', '', '', '', 2, 0, '', 1, 0, 'plugin:loggingAliyunSlsSelector:edit', 1, '2022-05-25 18:08:07', '2022-05-25 18:08:07');
INSERT INTO "public"."resource" VALUES ('1534585531108564997', '1534585531108564993', 'SHENYU.BUTTON.PLUGIN.SELECTOR.DELETE', '', '', '', 2, 0, '', 1, 0, 'plugin:loggingAliyunSlsSelector:delete', 1, '2022-05-25 18:08:07', '2022-05-25 18:08:07');
INSERT INTO "public"."resource" VALUES ('1534585531108564998', '1534585531108564993', 'SHENYU.BUTTON.PLUGIN.RULE.ADD', '', '', '', 2, 0, '', 1, 0, 'plugin:loggingAliyunSlsRule:add', 1, '2022-05-25 18:08:07', '2022-05-25 18:08:07');
INSERT INTO "public"."resource" VALUES ('1534585531108564999', '1534585531108564993', 'SHENYU.BUTTON.PLUGIN.RULE.QUERY', '', '', '', 2, 0, '', 1, 0, 'plugin:loggingAliyunSlsRule:query', 1, '2022-05-25 18:08:07', '2022-05-25 18:08:07');
INSERT INTO "public"."resource" VALUES ('1534585531108565000', '1534585531108564993', 'SHENYU.BUTTON.PLUGIN.RULE.EDIT', '', '', '', 2, 0, '', 1, 0, 'plugin:loggingAliyunSlsRule:edit', 1, '2022-05-25 18:08:07', '2022-05-25 18:08:07');
INSERT INTO "public"."resource" VALUES ('1534585531108565001', '1534585531108564993', 'SHENYU.BUTTON.PLUGIN.RULE.DELETE', '', '', '', 2, 0, '', 1, 0, 'plugin:loggingAliyunSlsRule:delete', 1, '2022-05-25 18:08:07', '2022-05-25 18:08:07');
INSERT INTO "public"."resource" VALUES ('1534585531108565002', '1534585531108564993', 'SHENYU.BUTTON.PLUGIN.SYNCHRONIZE', '', '', '', 2, 0, '', 1, 0, 'plugin:loggingAliyunSls:modify', 1, '2022-05-25 18:08:07', '2022-05-25 18:08:07');

INSERT INTO "public"."resource" VALUES ('1534585531108565003', '1346775491550474240', 'loggingTencentCls', 'loggingTencentCls', '/plug/loggingTencentCls', 'loggingTencentCls', 1, 0, 'block', 0, 0, '', 1, '2022-05-25 18:08:07', '2022-05-25 18:08:07');
INSERT INTO "public"."resource" VALUES ('1534585531108565004', '1534585531108565003', 'SHENYU.BUTTON.PLUGIN.SELECTOR.ADD', '', '', '', 2, 0, '', 1, 0, 'plugin:loggingTencentClsSelector:add', 1, '2022-05-25 18:08:07', '2022-05-25 18:08:07');
INSERT INTO "public"."resource" VALUES ('1534585531108565005', '1534585531108565003', 'SHENYU.BUTTON.PLUGIN.SELECTOR.QUERY', '', '', '', 2, 0, '', 1, 0, 'plugin:loggingTencentClsSelector:query', 1, '2022-05-25 18:08:07', '2022-05-25 18:08:07');
INSERT INTO "public"."resource" VALUES ('1534585531108565006', '1534585531108565003', 'SHENYU.BUTTON.PLUGIN.SELECTOR.EDIT', '', '', '', 2, 0, '', 1, 0, 'plugin:loggingTencentClsSelector:edit', 1, '2022-05-25 18:08:07', '2022-05-25 18:08:07');
INSERT INTO "public"."resource" VALUES ('1534585531108565007', '1534585531108565003', 'SHENYU.BUTTON.PLUGIN.SELECTOR.DELETE', '', '', '', 2, 0, '', 1, 0, 'plugin:loggingTencentClsSelector:delete', 1, '2022-05-25 18:08:07', '2022-05-25 18:08:07');
INSERT INTO "public"."resource" VALUES ('1534585531108565008', '1534585531108565003', 'SHENYU.BUTTON.PLUGIN.RULE.ADD', '', '', '', 2, 0, '', 1, 0, 'plugin:loggingTencentClsRule:add', 1, '2022-05-25 18:08:07', '2022-05-25 18:08:07');
INSERT INTO "public"."resource" VALUES ('1534585531108565009', '1534585531108565003', 'SHENYU.BUTTON.PLUGIN.RULE.QUERY', '', '', '', 2, 0, '', 1, 0, 'plugin:loggingTencentClsRule:query', 1, '2022-05-25 18:08:07', '2022-05-25 18:08:07');
INSERT INTO "public"."resource" VALUES ('1534585531108565010', '1534585531108565003', 'SHENYU.BUTTON.PLUGIN.RULE.EDIT', '', '', '', 2, 0, '', 1, 0, 'plugin:loggingTencentClsRule:edit', 1, '2022-05-25 18:08:07', '2022-05-25 18:08:07');
INSERT INTO "public"."resource" VALUES ('1534585531108565011', '1534585531108565003', 'SHENYU.BUTTON.PLUGIN.RULE.DELETE', '', '', '', 2, 0, '', 1, 0, 'plugin:loggingTencentClsRule:delete', 1, '2022-05-25 18:08:07', '2022-05-25 18:08:07');
INSERT INTO "public"."resource" VALUES ('1534585531108565012', '1534585531108565003', 'SHENYU.BUTTON.PLUGIN.SYNCHRONIZE', '', '', '', 2, 0, '', 1, 0, 'plugin:loggingTencentCls:modify', 1, '2022-05-25 18:08:07', '2022-05-25 18:08:07');

INSERT INTO "public"."resource" VALUES ('1534585531108565013', '1346775491550474240', 'loggingKafka', 'loggingKafka', '/plug/loggingKafka', 'loggingKafka', 1, 0, 'block', 0, 0, '', 1, '2022-05-25 18:08:07', '2022-05-25 18:08:07');
INSERT INTO "public"."resource" VALUES ('1534585531108565014', '1534585531108565013', 'SHENYU.BUTTON.PLUGIN.SELECTOR.ADD', '', '', '', 2, 0, '', 1, 0, 'plugin:loggingKafkaSelector:add', 1, '2022-05-25 18:08:07', '2022-05-25 18:08:07');
INSERT INTO "public"."resource" VALUES ('1534585531108565015', '1534585531108565013', 'SHENYU.BUTTON.PLUGIN.SELECTOR.QUERY', '', '', '', 2, 0, '', 1, 0, 'plugin:loggingKafkaSelector:query', 1, '2022-05-25 18:08:07', '2022-05-25 18:08:07');
INSERT INTO "public"."resource" VALUES ('1534585531108565016', '1534585531108565013', 'SHENYU.BUTTON.PLUGIN.SELECTOR.EDIT', '', '', '', 2, 0, '', 1, 0, 'plugin:loggingKafkaSelector:edit', 1, '2022-05-25 18:08:07', '2022-05-25 18:08:07');
INSERT INTO "public"."resource" VALUES ('1534585531108565017', '1534585531108565013', 'SHENYU.BUTTON.PLUGIN.SELECTOR.DELETE', '', '', '', 2, 0, '', 1, 0, 'plugin:loggingKafkaSelector:delete', 1, '2022-05-25 18:08:07', '2022-05-25 18:08:07');
INSERT INTO "public"."resource" VALUES ('1534585531108565018', '1534585531108565013', 'SHENYU.BUTTON.PLUGIN.RULE.ADD', '', '', '', 2, 0, '', 1, 0, 'plugin:loggingKafkaRule:add', 1, '2022-05-25 18:08:07', '2022-05-25 18:08:07');
INSERT INTO "public"."resource" VALUES ('1534585531108565019', '1534585531108565013', 'SHENYU.BUTTON.PLUGIN.RULE.QUERY', '', '', '', 2, 0, '', 1, 0, 'plugin:loggingKafkaRule:query', 1, '2022-05-25 18:08:07', '2022-05-25 18:08:07');
INSERT INTO "public"."resource" VALUES ('1534585531108565020', '1534585531108565013', 'SHENYU.BUTTON.PLUGIN.RULE.EDIT', '', '', '', 2, 0, '', 1, 0, 'plugin:loggingKafkaRule:edit', 1, '2022-05-25 18:08:07', '2022-05-25 18:08:07');
INSERT INTO "public"."resource" VALUES ('1534585531108565021', '1534585531108565013', 'SHENYU.BUTTON.PLUGIN.RULE.DELETE', '', '', '', 2, 0, '', 1, 0, 'plugin:loggingKafkaRule:delete', 1, '2022-05-25 18:08:07', '2022-05-25 18:08:07');
INSERT INTO "public"."resource" VALUES ('1534585531108565022', '1534585531108565013', 'SHENYU.BUTTON.PLUGIN.SYNCHRONIZE', '', '', '', 2, 0, '', 1, 0, 'plugin:loggingKafka:modify', 1, '2022-05-25 18:08:07', '2022-05-25 18:08:07');

INSERT INTO "public"."resource" VALUES ('1534585531108565023', '1346775491550474240', 'loggingPulsar', 'loggingPulsar', '/plug/loggingPulsar', 'loggingPulsar', 1, 0, 'block', 0, 0, '', 1, '2022-05-25 18:08:07', '2022-05-25 18:08:07');
INSERT INTO "public"."resource" VALUES ('1534585531108565024', '1534585531108565023', 'SHENYU.BUTTON.PLUGIN.SELECTOR.ADD', '', '', '', 2, 0, '', 1, 0, 'plugin:loggingPulsarSelector:add', 1, '2022-05-25 18:08:07', '2022-05-25 18:08:07');
INSERT INTO "public"."resource" VALUES ('1534585531108565025', '1534585531108565023', 'SHENYU.BUTTON.PLUGIN.SELECTOR.QUERY', '', '', '', 2, 0, '', 1, 0, 'plugin:loggingPulsarSelector:query', 1, '2022-05-25 18:08:07', '2022-05-25 18:08:07');
INSERT INTO "public"."resource" VALUES ('1534585531108565026', '1534585531108565023', 'SHENYU.BUTTON.PLUGIN.SELECTOR.EDIT', '', '', '', 2, 0, '', 1, 0, 'plugin:loggingPulsarSelector:edit', 1, '2022-05-25 18:08:07', '2022-05-25 18:08:07');
INSERT INTO "public"."resource" VALUES ('1534585531108565027', '1534585531108565023', 'SHENYU.BUTTON.PLUGIN.SELECTOR.DELETE', '', '', '', 2, 0, '', 1, 0, 'plugin:loggingPulsarSelector:delete', 1, '2022-05-25 18:08:07', '2022-05-25 18:08:07');
INSERT INTO "public"."resource" VALUES ('1534585531108565028', '1534585531108565023', 'SHENYU.BUTTON.PLUGIN.RULE.ADD', '', '', '', 2, 0, '', 1, 0, 'plugin:loggingPulsarRule:add', 1, '2022-05-25 18:08:07', '2022-05-25 18:08:07');
INSERT INTO "public"."resource" VALUES ('1534585531108565029', '1534585531108565023', 'SHENYU.BUTTON.PLUGIN.RULE.QUERY', '', '', '', 2, 0, '', 1, 0, 'plugin:loggingPulsarRule:query', 1, '2022-05-25 18:08:07', '2022-05-25 18:08:07');
INSERT INTO "public"."resource" VALUES ('1534585531108565030', '1534585531108565023', 'SHENYU.BUTTON.PLUGIN.RULE.EDIT', '', '', '', 2, 0, '', 1, 0, 'plugin:loggingPulsarRule:edit', 1, '2022-05-25 18:08:07', '2022-05-25 18:08:07');
INSERT INTO "public"."resource" VALUES ('1534585531108565031', '1534585531108565023', 'SHENYU.BUTTON.PLUGIN.RULE.DELETE', '', '', '', 2, 0, '', 1, 0, 'plugin:loggingPulsarRule:delete', 1, '2022-05-25 18:08:07', '2022-05-25 18:08:07');
INSERT INTO "public"."resource" VALUES ('1534585531108565032', '1534585531108565023', 'SHENYU.BUTTON.PLUGIN.SYNCHRONIZE', '', '', '', 2, 0, '', 1, 0, 'plugin:loggingPulsar:modify', 1, '2022-05-25 18:08:07', '2022-05-25 18:08:07');

INSERT INTO "public"."resource" VALUES ('1534585531108565033', '1346775491550474240', 'loggingElasticSearch', 'loggingElasticSearch', '/plug/loggingElasticSearch', 'loggingElasticSearch', 1, 0, 'block', 0, 0, '', 1, '2022-05-25 18:08:07', '2022-05-25 18:08:07');
INSERT INTO "public"."resource" VALUES ('1534585531108565034', '1534585531108565033', 'SHENYU.BUTTON.PLUGIN.SELECTOR.ADD', '', '', '', 2, 0, '', 1, 0, 'plugin:loggingElasticSearchSelector:add', 1, '2022-05-25 18:08:07', '2022-05-25 18:08:07');
INSERT INTO "public"."resource" VALUES ('1534585531108565035', '1534585531108565033', 'SHENYU.BUTTON.PLUGIN.SELECTOR.QUERY', '', '', '', 2, 0, '', 1, 0, 'plugin:loggingElasticSearchSelector:query', 1, '2022-05-25 18:08:07', '2022-05-25 18:08:07');
INSERT INTO "public"."resource" VALUES ('1534585531108565036', '1534585531108565033', 'SHENYU.BUTTON.PLUGIN.SELECTOR.EDIT', '', '', '', 2, 0, '', 1, 0, 'plugin:loggingElasticSearchSelector:edit', 1, '2022-05-25 18:08:07', '2022-05-25 18:08:07');
INSERT INTO "public"."resource" VALUES ('1534585531108565037', '1534585531108565033', 'SHENYU.BUTTON.PLUGIN.SELECTOR.DELETE', '', '', '', 2, 0, '', 1, 0, 'plugin:loggingElasticSearchSelector:delete', 1, '2022-05-25 18:08:07', '2022-05-25 18:08:07');
INSERT INTO "public"."resource" VALUES ('1534585531108565038', '1534585531108565033', 'SHENYU.BUTTON.PLUGIN.RULE.ADD', '', '', '', 2, 0, '', 1, 0, 'plugin:loggingElasticSearchRule:add', 1, '2022-05-25 18:08:07', '2022-05-25 18:08:07');
INSERT INTO "public"."resource" VALUES ('1534585531108565039', '1534585531108565033', 'SHENYU.BUTTON.PLUGIN.RULE.QUERY', '', '', '', 2, 0, '', 1, 0, 'plugin:loggingElasticSearchRule:query', 1, '2022-05-25 18:08:07', '2022-05-25 18:08:07');
INSERT INTO "public"."resource" VALUES ('1534585531108565040', '1534585531108565033', 'SHENYU.BUTTON.PLUGIN.RULE.EDIT', '', '', '', 2, 0, '', 1, 0, 'plugin:loggingElasticSearchRule:edit', 1, '2022-05-25 18:08:07', '2022-05-25 18:08:07');
INSERT INTO "public"."resource" VALUES ('1534585531108565041', '1534585531108565033', 'SHENYU.BUTTON.PLUGIN.RULE.DELETE', '', '', '', 2, 0, '', 1, 0, 'plugin:loggingElasticSearchRule:delete', 1, '2022-05-25 18:08:07', '2022-05-25 18:08:07');
INSERT INTO "public"."resource" VALUES ('1534585531108565042', '1534585531108565033', 'SHENYU.BUTTON.PLUGIN.SYNCHRONIZE', '', '', '', 2, 0, '', 1, 0, 'plugin:loggingElasticSearch:modify', 1, '2022-05-25 18:08:07', '2022-05-25 18:08:07');

INSERT INTO "public"."resource" VALUES ('1534585531108565043', '1346775491550474240', 'loggingClickHouse', 'loggingClickHouse', '/plug/loggingClickHouse', 'loggingClickHouse', 1, 0, 'block', 0, 0, '', 1, '2022-05-25 18:08:07', '2022-05-25 18:08:07');
INSERT INTO "public"."resource" VALUES ('1534585531108565044', '1534585531108565043', 'SHENYU.BUTTON.PLUGIN.SELECTOR.ADD', '', '', '', 2, 0, '', 1, 0, 'plugin:loggingClickHouseSelector:add', 1, '2022-05-25 18:08:07', '2022-05-25 18:08:07');
INSERT INTO "public"."resource" VALUES ('1534585531108565045', '1534585531108565043', 'SHENYU.BUTTON.PLUGIN.SELECTOR.QUERY', '', '', '', 2, 0, '', 1, 0, 'plugin:loggingClickHouseSelector:query', 1, '2022-05-25 18:08:07', '2022-05-25 18:08:07');
INSERT INTO "public"."resource" VALUES ('1534585531108565046', '1534585531108565043', 'SHENYU.BUTTON.PLUGIN.SELECTOR.EDIT', '', '', '', 2, 0, '', 1, 0, 'plugin:loggingClickHouseSelector:edit', 1, '2022-05-25 18:08:07', '2022-05-25 18:08:07');
INSERT INTO "public"."resource" VALUES ('1534585531108565047', '1534585531108565043', 'SHENYU.BUTTON.PLUGIN.SELECTOR.DELETE', '', '', '', 2, 0, '', 1, 0, 'plugin:loggingClickHouseSelector:delete', 1, '2022-05-25 18:08:07', '2022-05-25 18:08:07');
INSERT INTO "public"."resource" VALUES ('1534585531108565048', '1534585531108565043', 'SHENYU.BUTTON.PLUGIN.RULE.ADD', '', '', '', 2, 0, '', 1, 0, 'plugin:loggingClickHouseRule:add', 1, '2022-05-25 18:08:07', '2022-05-25 18:08:07');
INSERT INTO "public"."resource" VALUES ('1534585531108565049', '1534585531108565043', 'SHENYU.BUTTON.PLUGIN.RULE.QUERY', '', '', '', 2, 0, '', 1, 0, 'plugin:loggingClickHouseRule:query', 1, '2022-05-25 18:08:07', '2022-05-25 18:08:07');
INSERT INTO "public"."resource" VALUES ('1534585531108565050', '1534585531108565043', 'SHENYU.BUTTON.PLUGIN.RULE.EDIT', '', '', '', 2, 0, '', 1, 0, 'plugin:loggingClickHouseRule:edit', 1, '2022-05-25 18:08:07', '2022-05-25 18:08:07');
INSERT INTO "public"."resource" VALUES ('1534585531108565051', '1534585531108565043', 'SHENYU.BUTTON.PLUGIN.RULE.DELETE', '', '', '', 2, 0, '', 1, 0, 'plugin:loggingClickHouseRule:delete', 1, '2022-05-25 18:08:07', '2022-05-25 18:08:07');
INSERT INTO "public"."resource" VALUES ('1534585531108565052', '1534585531108565043', 'SHENYU.BUTTON.PLUGIN.SYNCHRONIZE', '', '', '', 2, 0, '', 1, 0, 'plugin:loggingClickHouse:modify', 1, '2022-05-25 18:08:07', '2022-05-25 18:08:07');

INSERT INTO "public"."resource" VALUES ('1572525965625266177', '1346775491550474240', 'loggingHuaweiLts', 'loggingHuaweiLts', '/plug/loggingHuaweiLts', 'loggingHuaweiLts', 1, 0, 'block', 0, 0, '', 1, '2023-07-05 14:03:53.699', '2023-07-05 14:03:53.709');
INSERT INTO "public"."resource" VALUES ('1572525965625266178', '1572525965625266177', 'SHENYU.BUTTON.PLUGIN.SELECTOR.ADD', '', '', '', 2, 0, '', 1, 0, 'plugin:loggingHuaweiLtsSelector:add', 1, '2023-07-05 14:03:53.721', '2023-07-05 14:03:53.721');
INSERT INTO "public"."resource" VALUES ('1572525965625266179', '1572525965625266177', 'SHENYU.BUTTON.PLUGIN.SELECTOR.DELETE', '', '', '', 2, 0, '', 1, 0, 'plugin:loggingHuaweiLtsSelector:delete', 1, '2023-07-05 14:03:53.721', '2023-07-05 14:03:53.721');
INSERT INTO "public"."resource" VALUES ('1572525965625266180', '1572525965625266177', 'SHENYU.BUTTON.PLUGIN.SELECTOR.EDIT', '', '', '', 2, 0, '', 1, 0, 'plugin:loggingHuaweiLtsSelector:edit', 1, '2023-07-05 14:03:53.721', '2023-07-05 14:03:53.721');
INSERT INTO "public"."resource" VALUES ('1572525965625266181', '1572525965625266177', 'SHENYU.BUTTON.PLUGIN.SELECTOR.QUERY', '', '', '', 2, 0, '', 1, 0, 'plugin:loggingHuaweiLtsSelector:query', 1, '2023-07-05 14:03:53.721', '2023-07-05 14:03:53.721');
INSERT INTO "public"."resource" VALUES ('1572525965625266182', '1572525965625266177', 'SHENYU.BUTTON.PLUGIN.RULE.ADD', '', '', '', 2, 0, '', 1, 0, 'plugin:loggingHuaweiLtsRule:add', 1, '2023-07-05 14:03:53.721', '2023-07-05 14:03:53.721');
INSERT INTO "public"."resource" VALUES ('1572525965625266183', '1572525965625266177', 'SHENYU.BUTTON.PLUGIN.RULE.DELETE', '', '', '', 2, 0, '', 1, 0, 'plugin:loggingHuaweiLtsRule:delete', 1, '2023-07-05 14:03:53.721', '2023-07-05 14:03:53.721');
INSERT INTO "public"."resource" VALUES ('1572525965625266184', '1572525965625266177', 'SHENYU.BUTTON.PLUGIN.RULE.EDIT', '', '', '', 2, 0, '', 1, 0, 'plugin:loggingHuaweiLtsRule:edit', 1, '2023-07-05 14:03:53.721', '2023-07-05 14:03:53.721');
INSERT INTO "public"."resource" VALUES ('1572525965625266185', '1572525965625266177', 'SHENYU.BUTTON.PLUGIN.RULE.QUERY', '', '', '', 2, 0, '', 1, 0, 'plugin:loggingHuaweiLtsRule:query', 1, '2023-07-05 14:03:53.721', '2023-07-05 14:03:53.721');
INSERT INTO "public"."resource" VALUES ('1572525965625266186', '1572525965625266177', 'SHENYU.BUTTON.PLUGIN.SYNCHRONIZE', '', '', '', 2, 0, '', 1, 0, 'plugin:loggingHuaweiLts:modify', 1, '2023-07-05 14:03:53.721', '2023-07-05 14:03:53.721');

INSERT INTO "public"."resource" VALUES ('1572525965625266176', '1346777449787125760', 'SHENYU.BUTTON.SYSTEM.RESOURCE', '', '', '', 2, 6, '', 1, 0, 'system:plugin:resource', 1, '2022-09-28 11:50:58', '2022-09-28 11:50:58');
INSERT INTO "public"."resource" VALUES ('1697141926247763968','1346776175553376256','SHENYU.MENU.SYSTEM.MANAGMENT.ALERT','','/system/alert','',1,3,'alert',0,0,'',1,'2023-08-31 14:59:01','2023-08-31 06:59:01');
INSERT INTO "public"."resource" VALUES ('1697146375729025024', '1697141926247763968', 'SHENYU.BUTTON.SYSTEM.LIST', '', '', '', 2, 0, 'unordered-list', 1, 0, 'system:alert:list', 1, '2023-08-31 15:16:42', '2023-08-31 07:22:07');
INSERT INTO "public"."resource" VALUES ('1697145808210333696','1697141926247763968','SHENYU.BUTTON.SYSTEM.ADD','','','',2,0,'plus',1,0,'system:alert:add',1,'2023-08-31 15:14:26','2023-08-31 07:14:26');
INSERT INTO "public"."resource" VALUES ('1697146617513873408','1697141926247763968','SHENYU.BUTTON.SYSTEM.DELETE','','','',2,0,'delete',1,0,'system:alert:delete',1,'2023-08-31 15:17:39','2023-08-31 07:22:07');
INSERT INTO "public"."resource" VALUES ('1697146860540235776','1697141926247763968','SHENYU.BUTTON.SYSTEM.EDIT','','','',2,0,'edit',1,0,'system:alert:edit',1,'2023-08-31 15:18:37','2023-08-31 07:18:37');

INSERT INTO "public"."resource" VALUES ('1792749362361954340', '1346775491550474240', 'casdoor', 'casdoor', '/plug/casdoor', 'casdoor', 1, 0, 'safety', 0, 0, '', 1, '2022-05-25 18:02:58', '2022-05-25 18:02:58');
INSERT INTO "public"."resource" VALUES ('1792749362445840411', '1792749362361954340', 'SHENYU.BUTTON.PLUGIN.SELECTOR.ADD', '', '', '', 2, 0, '', 1, 0, 'plugin:casdoorSelector:add', 1, '2022-05-25 18:02:58', '2022-05-25 18:02:58');
INSERT INTO "public"."resource" VALUES ('1792749362445840412', '1792749362361954340', 'SHENYU.BUTTON.PLUGIN.SELECTOR.QUERY', '', '', '', 2, 0, '', 1, 0, 'plugin:casdoorSelector:query', 1, '2022-05-25 18:02:58', '2022-05-25 18:02:58');
INSERT INTO "public"."resource" VALUES ('1792749362445840413', '1792749362361954340', 'SHENYU.BUTTON.PLUGIN.SELECTOR.EDIT', '', '', '', 2, 0, '', 1, 0, 'plugin:casdoorSelector:edit', 1, '2022-05-25 18:02:58', '2022-05-25 18:02:58');
INSERT INTO "public"."resource" VALUES ('1792749362445840414', '1792749362361954340', 'SHENYU.BUTTON.PLUGIN.SELECTOR.DELETE', '', '', '', 2, 0, '', 1, 0, 'plugin:casdoorSelector:delete', 1, '2022-05-25 18:02:58', '2022-05-25 18:02:58');
INSERT INTO "public"."resource" VALUES ('1792749362445840415', '1792749362361954340', 'SHENYU.BUTTON.PLUGIN.RULE.ADD', '', '', '', 2, 0, '', 1, 0, 'plugin:casdoorRule:add', 1, '2022-05-25 18:02:58', '2022-05-25 18:02:58');
INSERT INTO "public"."resource" VALUES ('1792749362445840416', '1792749362361954340', 'SHENYU.BUTTON.PLUGIN.RULE.QUERY', '', '', '', 2, 0, '', 1, 0, 'plugin:casdoorRule:query', 1, '2022-05-25 18:02:58', '2022-05-25 18:02:58');
INSERT INTO "public"."resource" VALUES ('1792749362445840417', '1792749362361954340', 'SHENYU.BUTTON.PLUGIN.RULE.EDIT', '', '', '', 2, 0, '', 1, 0, 'plugin:casdoorRule:edit', 1, '2022-05-25 18:02:58', '2022-05-25 18:02:58');
INSERT INTO "public"."resource" VALUES ('1792749362445840418', '1792749362361954340', 'SHENYU.BUTTON.PLUGIN.RULE.DELETE', '', '', '', 2, 0, '', 1, 0, 'plugin:casdoorRule:delete', 1, '2022-05-25 18:02:58', '2022-05-25 18:02:58');
INSERT INTO "public"."resource" VALUES ('1792749362445840419', '1792749362361954340', 'SHENYU.BUTTON.PLUGIN.SYNCHRONIZE', '', '', '', 2, 0, '', 1, 0, 'plugin:casdoor:modify', 1, '2022-05-25 18:02:58', '2022-05-25 18:02:58');

INSERT INTO "public"."resource" VALUES ('1792749362361954341', '1346775491550474240', 'keyAuth', 'keyAuth', '/plug/keyAuth', 'keyAuth', 1, 0, 'border-bottom', 0, 0, '', 1, '2022-05-25 18:02:58', '2022-05-25 18:02:58');
INSERT INTO "public"."resource" VALUES ('1792749362445840420', '1792749362361954341', 'SHENYU.BUTTON.PLUGIN.SELECTOR.ADD', '', '', '', 2, 0, '', 1, 0, 'plugin:keyAuthSelector:add', 1, '2022-05-25 18:02:58', '2022-05-25 18:02:58');
INSERT INTO "public"."resource" VALUES ('1792749362445840421', '1792749362361954341', 'SHENYU.BUTTON.PLUGIN.SELECTOR.QUERY', '', '', '', 2, 0, '', 1, 0, 'plugin:keyAuthSelector:query', 1, '2022-05-25 18:02:58', '2022-05-25 18:02:58');
INSERT INTO "public"."resource" VALUES ('1792749362445840422', '1792749362361954341', 'SHENYU.BUTTON.PLUGIN.SELECTOR.EDIT', '', '', '', 2, 0, '', 1, 0, 'plugin:keyAuthSelector:edit', 1, '2022-05-25 18:02:58', '2022-05-25 18:02:58');
INSERT INTO "public"."resource" VALUES ('1792749362445840423', '1792749362361954341', 'SHENYU.BUTTON.PLUGIN.SELECTOR.DELETE', '', '', '', 2, 0, '', 1, 0, 'plugin:keyAuthSelector:delete', 1, '2022-05-25 18:02:58', '2022-05-25 18:02:58');
INSERT INTO "public"."resource" VALUES ('1792749362445840424', '1792749362361954341', 'SHENYU.BUTTON.PLUGIN.RULE.ADD', '', '', '', 2, 0, '', 1, 0, 'plugin:keyAuthRule:add', 1, '2022-05-25 18:02:58', '2022-05-25 18:02:58');
INSERT INTO "public"."resource" VALUES ('1792749362445840425', '1792749362361954341', 'SHENYU.BUTTON.PLUGIN.RULE.QUERY', '', '', '', 2, 0, '', 1, 0, 'plugin:keyAuthRule:query', 1, '2022-05-25 18:02:58', '2022-05-25 18:02:58');
INSERT INTO "public"."resource" VALUES ('1792749362445840426', '1792749362361954341', 'SHENYU.BUTTON.PLUGIN.RULE.EDIT', '', '', '', 2, 0, '', 1, 0, 'plugin:keyAuthRule:edit', 1, '2022-05-25 18:02:58', '2022-05-25 18:02:58');
INSERT INTO "public"."resource" VALUES ('1792749362445840427', '1792749362361954341', 'SHENYU.BUTTON.PLUGIN.RULE.DELETE', '', '', '', 2, 0, '', 1, 0, 'plugin:keyAuthRule:delete', 1, '2022-05-25 18:02:58', '2022-05-25 18:02:58');
INSERT INTO "public"."resource" VALUES ('1792749362445840428', '1792749362361954341', 'SHENYU.BUTTON.PLUGIN.SYNCHRONIZE', '', '', '', 2, 0, '', 1, 0, 'plugin:keyAuth:modify', 1, '2022-05-25 18:02:58', '2022-05-25 18:02:58');

INSERT INTO "public"."resource" VALUES ('1792749362361954342', '1346775491550474240', 'tcp', 'tcp', '/plug/tcp', 'tcp', 1, 0, 'border-bottom', 0, 0, '', 1, '2022-05-25 18:02:58', '2022-05-25 18:02:58');
INSERT INTO "public"."resource" VALUES ('1792749362445840429', '1792749362361954342', 'SHENYU.BUTTON.PLUGIN.SELECTOR.ADD', '', '', '', 2, 0, '', 1, 0, 'plugin:tcpSelector:add', 1, '2022-05-25 18:02:58', '2022-05-25 18:02:58');
INSERT INTO "public"."resource" VALUES ('1792749362445840430', '1792749362361954342', 'SHENYU.BUTTON.PLUGIN.SELECTOR.QUERY', '', '', '', 2, 0, '', 1, 0, 'plugin:tcpSelector:query', 1, '2022-05-25 18:02:58', '2022-05-25 18:02:58');
INSERT INTO "public"."resource" VALUES ('1792749362445840431', '1792749362361954342', 'SHENYU.BUTTON.PLUGIN.SELECTOR.EDIT', '', '', '', 2, 0, '', 1, 0, 'plugin:tcpSelector:edit', 1, '2022-05-25 18:02:58', '2022-05-25 18:02:58');
INSERT INTO "public"."resource" VALUES ('1792749362445840432', '1792749362361954342', 'SHENYU.BUTTON.PLUGIN.SELECTOR.DELETE', '', '', '', 2, 0, '', 1, 0, 'plugin:tcpSelector:delete', 1, '2022-05-25 18:02:58', '2022-05-25 18:02:58');
INSERT INTO "public"."resource" VALUES ('1792749362445840433', '1792749362361954342', 'SHENYU.BUTTON.PLUGIN.RULE.ADD', '', '', '', 2, 0, '', 1, 0, 'plugin:tcpRule:add', 1, '2022-05-25 18:02:58', '2022-05-25 18:02:58');
INSERT INTO "public"."resource" VALUES ('1792749362445840434', '1792749362361954342', 'SHENYU.BUTTON.PLUGIN.RULE.QUERY', '', '', '', 2, 0, '', 1, 0, 'plugin:tcpRule:query', 1, '2022-05-25 18:02:58', '2022-05-25 18:02:58');
INSERT INTO "public"."resource" VALUES ('1792749362445840435', '1792749362361954342', 'SHENYU.BUTTON.PLUGIN.RULE.EDIT', '', '', '', 2, 0, '', 1, 0, 'plugin:tcpRule:edit', 1, '2022-05-25 18:02:58', '2022-05-25 18:02:58');
INSERT INTO "public"."resource" VALUES ('1792749362445840436', '1792749362361954342', 'SHENYU.BUTTON.PLUGIN.RULE.DELETE', '', '', '', 2, 0, '', 1, 0, 'plugin:tcpRule:delete', 1, '2022-05-25 18:02:58', '2022-05-25 18:02:58');
INSERT INTO "public"."resource" VALUES ('1792749362445840437', '1792749362361954342', 'SHENYU.BUTTON.PLUGIN.SYNCHRONIZE', '', '', '', 2, 0, '', 1, 0, 'plugin:tcp:modify', 1, '2022-05-25 18:02:58', '2022-05-25 18:02:58');

INSERT INTO "public"."resource" VALUES ('1792749362361954344', '1346775491550474240', 'basicAuth', 'basicAuth', '/plug/basicAuth', 'basicAuth', 1, 0, 'database', 0, 0, '', 1, '2022-05-25 18:02:58', '2022-05-25 18:02:58');
INSERT INTO "public"."resource" VALUES ('1792749362445840447', '1792749362361954344', 'SHENYU.BUTTON.PLUGIN.SELECTOR.ADD', '', '', '', 2, 0, '', 1, 0, 'plugin:basicAuthSelector:add', 1, '2022-05-25 18:02:58', '2022-05-25 18:02:58');
INSERT INTO "public"."resource" VALUES ('1792749362445840448', '1792749362361954344', 'SHENYU.BUTTON.PLUGIN.SELECTOR.QUERY', '', '', '', 2, 0, '', 1, 0, 'plugin:basicAuthSelector:query', 1, '2022-05-25 18:02:58', '2022-05-25 18:02:58');
INSERT INTO "public"."resource" VALUES ('1792749362445840449', '1792749362361954344', 'SHENYU.BUTTON.PLUGIN.SELECTOR.EDIT', '', '', '', 2, 0, '', 1, 0, 'plugin:basicAuthSelector:edit', 1, '2022-05-25 18:02:58', '2022-05-25 18:02:58');
INSERT INTO "public"."resource" VALUES ('1792749362445840450', '1792749362361954344', 'SHENYU.BUTTON.PLUGIN.SELECTOR.DELETE', '', '', '', 2, 0, '', 1, 0, 'plugin:basicAuthSelector:delete', 1, '2022-05-25 18:02:58', '2022-05-25 18:02:58');
INSERT INTO "public"."resource" VALUES ('1792749362445840451', '1792749362361954344', 'SHENYU.BUTTON.PLUGIN.RULE.ADD', '', '', '', 2, 0, '', 1, 0, 'plugin:basicAuthRule:add', 1, '2022-05-25 18:02:58', '2022-05-25 18:02:58');
INSERT INTO "public"."resource" VALUES ('1792749362445840452', '1792749362361954344', 'SHENYU.BUTTON.PLUGIN.RULE.QUERY', '', '', '', 2, 0, '', 1, 0, 'plugin:basicAuthRule:query', 1, '2022-05-25 18:02:58', '2022-05-25 18:02:58');
INSERT INTO "public"."resource" VALUES ('1792749362445840453', '1792749362361954344', 'SHENYU.BUTTON.PLUGIN.RULE.EDIT', '', '', '', 2, 0, '', 1, 0, 'plugin:basicAuthRule:edit', 1, '2022-05-25 18:02:58', '2022-05-25 18:02:58');
INSERT INTO "public"."resource" VALUES ('1792749362445840454', '1792749362361954344', 'SHENYU.BUTTON.PLUGIN.RULE.DELETE', '', '', '', 2, 0, '', 1, 0, 'plugin:basicAuthRule:delete', 1, '2022-05-25 18:02:58', '2022-05-25 18:02:58');
INSERT INTO "public"."resource" VALUES ('1792749362445840455', '1792749362361954344', 'SHENYU.BUTTON.PLUGIN.SYNCHRONIZE', '', '', '', 2, 0, '', 1, 0, 'plugin:basicAuth:modify', 1, '2022-05-25 18:02:58', '2022-05-25 18:02:58');

INSERT INTO "public"."resource" VALUES ('1792749362361954345', '1346775491550474240', 'loggingRabbitMQ', 'loggingRabbitMQ', '/plug/loggingRabbitMQ', 'loggingRabbitMQ', 1, 0, 'highlight', 0, 0, '', 1, '2022-05-25 18:02:58', '2022-05-25 18:02:58');
INSERT INTO "public"."resource" VALUES ('1792749362445840456', '1792749362361954345', 'SHENYU.BUTTON.PLUGIN.SELECTOR.ADD', '', '', '', 2, 0, '', 1, 0, 'plugin:loggingRabbitMQSelector:add', 1, '2022-05-25 18:02:58', '2022-05-25 18:02:58');
INSERT INTO "public"."resource" VALUES ('1792749362445840457', '1792749362361954345', 'SHENYU.BUTTON.PLUGIN.SELECTOR.QUERY', '', '', '', 2, 0, '', 1, 0, 'plugin:loggingRabbitMQSelector:query', 1, '2022-05-25 18:02:58', '2022-05-25 18:02:58');
INSERT INTO "public"."resource" VALUES ('1792749362445840458', '1792749362361954345', 'SHENYU.BUTTON.PLUGIN.SELECTOR.EDIT', '', '', '', 2, 0, '', 1, 0, 'plugin:loggingRabbitMQSelector:edit', 1, '2022-05-25 18:02:58', '2022-05-25 18:02:58');
INSERT INTO "public"."resource" VALUES ('1792749362445840459', '1792749362361954345', 'SHENYU.BUTTON.PLUGIN.SELECTOR.DELETE', '', '', '', 2, 0, '', 1, 0, 'plugin:loggingRabbitMQSelector:delete', 1, '2022-05-25 18:02:58', '2022-05-25 18:02:58');
INSERT INTO "public"."resource" VALUES ('1792749362445840460', '1792749362361954345', 'SHENYU.BUTTON.PLUGIN.RULE.ADD', '', '', '', 2, 0, '', 1, 0, 'plugin:loggingRabbitMQRule:add', 1, '2022-05-25 18:02:58', '2022-05-25 18:02:58');
INSERT INTO "public"."resource" VALUES ('1792749362445840461', '1792749362361954345', 'SHENYU.BUTTON.PLUGIN.RULE.QUERY', '', '', '', 2, 0, '', 1, 0, 'plugin:loggingRabbitMQRule:query', 1, '2022-05-25 18:02:58', '2022-05-25 18:02:58');
INSERT INTO "public"."resource" VALUES ('1792749362445840462', '1792749362361954345', 'SHENYU.BUTTON.PLUGIN.RULE.EDIT', '', '', '', 2, 0, '', 1, 0, 'plugin:loggingRabbitMQRule:edit', 1, '2022-05-25 18:02:58', '2022-05-25 18:02:58');
INSERT INTO "public"."resource" VALUES ('1792749362445840463', '1792749362361954345', 'SHENYU.BUTTON.PLUGIN.RULE.DELETE', '', '', '', 2, 0, '', 1, 0, 'plugin:loggingRabbitMQRule:delete', 1, '2022-05-25 18:02:58', '2022-05-25 18:02:58');
INSERT INTO "public"."resource" VALUES ('1792749362445840464', '1792749362361954345', 'SHENYU.BUTTON.PLUGIN.SYNCHRONIZE', '', '', '', 2, 0, '', 1, 0, 'plugin:loggingRabbitMQ:modify', 1, '2022-05-25 18:02:58', '2022-05-25 18:02:58');

INSERT INTO "public"."resource" VALUES ('1792749362361954333', '1346775491550474240', 'mock', 'mock', '/plug/mock', 'mock', 1, 0, 'block', 0, 0, '', 1, '2022-05-25 18:02:58', '2022-05-25 18:02:58');
INSERT INTO "public"."resource" VALUES ('1792749362441646341', '1792749362361954333', 'SHENYU.BUTTON.PLUGIN.SELECTOR.ADD', '', '', '', 2, 0, '', 1, 0, 'plugin:mockSelector:add', 1, '2022-05-25 18:02:58', '2022-05-25 18:02:58');
INSERT INTO "public"."resource" VALUES ('1792749362441646342', '1792749362361954333', 'SHENYU.BUTTON.PLUGIN.SELECTOR.QUERY', '', '', '', 2, 0, '', 1, 0, 'plugin:mockSelector:query', 1, '2022-05-25 18:02:58', '2022-05-25 18:02:58');
INSERT INTO "public"."resource" VALUES ('1792749362441646343', '1792749362361954333', 'SHENYU.BUTTON.PLUGIN.SELECTOR.EDIT', '', '', '', 2, 0, '', 1, 0, 'plugin:mockSelector:edit', 1, '2022-05-25 18:02:58', '2022-05-25 18:02:58');
INSERT INTO "public"."resource" VALUES ('1792749362441646344', '1792749362361954333', 'SHENYU.BUTTON.PLUGIN.SELECTOR.DELETE', '', '', '', 2, 0, '', 1, 0, 'plugin:mockSelector:delete', 1, '2022-05-25 18:02:58', '2022-05-25 18:02:58');
INSERT INTO "public"."resource" VALUES ('1792749362441646345', '1792749362361954333', 'SHENYU.BUTTON.PLUGIN.RULE.ADD', '', '', '', 2, 0, '', 1, 0, 'plugin:mockRule:add', 1, '2022-05-25 18:02:58', '2022-05-25 18:02:58');
INSERT INTO "public"."resource" VALUES ('1792749362441646346', '1792749362361954333', 'SHENYU.BUTTON.PLUGIN.RULE.QUERY', '', '', '', 2, 0, '', 1, 0, 'plugin:mockRule:query', 1, '2022-05-25 18:02:58', '2022-05-25 18:02:58');
INSERT INTO "public"."resource" VALUES ('1792749362441646347', '1792749362361954333', 'SHENYU.BUTTON.PLUGIN.RULE.EDIT', '', '', '', 2, 0, '', 1, 0, 'plugin:mockRule:edit', 1, '2022-05-25 18:02:58', '2022-05-25 18:02:58');
INSERT INTO "public"."resource" VALUES ('1792749362441646348', '1792749362361954333', 'SHENYU.BUTTON.PLUGIN.RULE.DELETE', '', '', '', 2, 0, '', 1, 0, 'plugin:mockRule:delete', 1, '2022-05-25 18:02:58', '2022-05-25 18:02:58');
INSERT INTO "public"."resource" VALUES ('1792749362441646349', '1792749362361954333', 'SHENYU.BUTTON.PLUGIN.SYNCHRONIZE', '', '', '', 2, 0, '', 1, 0, 'plugin:mock:modify', 1, '2022-05-25 18:02:58', '2022-05-25 18:02:58');


-- ----------------------------
-- Table structure for role
-- ----------------------------
DROP TABLE IF EXISTS "public"."role";
CREATE TABLE "public"."role" (
  "id" varchar(128) COLLATE "pg_catalog"."default" NOT NULL,
  "role_name" varchar(32) COLLATE "pg_catalog"."default" NOT NULL,
  "description" varchar(255) COLLATE "pg_catalog"."default",
  "date_created" timestamp(6) NOT NULL DEFAULT timezone('UTC-8'::text, (now())::timestamp(0) without time zone),
  "date_updated" timestamp(6) NOT NULL DEFAULT timezone('UTC-8'::text, (now())::timestamp(0) without time zone)
)
;
COMMENT ON COLUMN "public"."role"."id" IS 'primary key id';
COMMENT ON COLUMN "public"."role"."role_name" IS 'role name';
COMMENT ON COLUMN "public"."role"."description" IS 'role describe';
COMMENT ON COLUMN "public"."role"."date_created" IS 'create time';
COMMENT ON COLUMN "public"."role"."date_updated" IS 'update time';
COMMENT ON TABLE "public"."role" IS 'role table';

-- ----------------------------
-- Records of role
-- ----------------------------
INSERT INTO "public"."role" VALUES ('1346358560427216896', 'super', 'Administrator', '2022-05-25 18:08:02', '2022-05-25 18:08:02');
INSERT INTO "public"."role" VALUES ('1385482862971723776', 'default', 'Standard', '2022-05-25 18:08:02', '2022-05-25 18:08:02');

-- ----------------------------
-- Table structure for rule
-- ----------------------------
DROP TABLE IF EXISTS "public"."rule";
CREATE TABLE "public"."rule" (
  "id" varchar(128) COLLATE "pg_catalog"."default" NOT NULL,
  "selector_id" varchar(128) COLLATE "pg_catalog"."default" NOT NULL,
  "match_mode" int4 NOT NULL,
  "name" varchar(128) COLLATE "pg_catalog"."default" NOT NULL,
  "enabled" int2 NOT NULL,
  "loged" int2 NOT NULL,
  "match_restful" int2 NOT NULL,
  "sort" int4 NOT NULL,
  "handle" varchar(1024) COLLATE "pg_catalog"."default",
  "date_created" timestamp(6) NOT NULL DEFAULT timezone('UTC-8'::text, (now())::timestamp(0) without time zone),
  "date_updated" timestamp(6) NOT NULL DEFAULT timezone('UTC-8'::text, (now())::timestamp(0) without time zone)
)
;
COMMENT ON COLUMN "public"."rule"."id" IS 'primary key id';
COMMENT ON COLUMN "public"."rule"."selector_id" IS 'selector id';
COMMENT ON COLUMN "public"."rule"."match_mode" IS 'matching mode (0 and 1 or)';
COMMENT ON COLUMN "public"."rule"."name" IS 'rule name';
COMMENT ON COLUMN "public"."rule"."enabled" IS 'whether to open (0 close, 1 open) ';
COMMENT ON COLUMN "public"."rule"."loged" IS 'whether to log or not (0 no print, 1 print) ';
COMMENT ON COLUMN "public"."rule"."match_restful" IS 'whether to match restful(0 cache, 1 not cache)';
COMMENT ON COLUMN "public"."rule"."sort" IS 'sort';
COMMENT ON COLUMN "public"."rule"."handle" IS 'processing logic (here for different plug-ins, there will be different fields to identify different processes, all data in JSON format is stored)';
COMMENT ON COLUMN "public"."rule"."date_created" IS 'create time';
COMMENT ON COLUMN "public"."rule"."date_updated" IS 'update time';

-- ----------------------------
-- Records of rule
-- ----------------------------

-- ----------------------------
-- Table structure for rule_condition
-- ----------------------------
DROP TABLE IF EXISTS "public"."rule_condition";
CREATE TABLE "public"."rule_condition" (
  "id" varchar(128) COLLATE "pg_catalog"."default" NOT NULL,
  "rule_id" varchar(128) COLLATE "pg_catalog"."default" NOT NULL,
  "param_type" varchar(64) COLLATE "pg_catalog"."default" NOT NULL,
  "operator" varchar(64) COLLATE "pg_catalog"."default" NOT NULL,
  "param_name" varchar(64) COLLATE "pg_catalog"."default" NOT NULL,
  "param_value" varchar(64) COLLATE "pg_catalog"."default" NOT NULL,
  "date_created" timestamp(6) NOT NULL DEFAULT timezone('UTC-8'::text, (now())::timestamp(0) without time zone),
  "date_updated" timestamp(6) NOT NULL DEFAULT timezone('UTC-8'::text, (now())::timestamp(0) without time zone)
)
;
COMMENT ON COLUMN "public"."rule_condition"."id" IS 'primary key id';
COMMENT ON COLUMN "public"."rule_condition"."rule_id" IS 'rule id';
COMMENT ON COLUMN "public"."rule_condition"."param_type" IS 'parameter type (post query uri, etc.)';
COMMENT ON COLUMN "public"."rule_condition"."operator" IS 'matching character (=> <like match)';
COMMENT ON COLUMN "public"."rule_condition"."param_name" IS 'parameter name';
COMMENT ON COLUMN "public"."rule_condition"."param_value" IS 'parameter value';
COMMENT ON COLUMN "public"."rule_condition"."date_created" IS 'create time';
COMMENT ON COLUMN "public"."rule_condition"."date_updated" IS 'update time';

-- ----------------------------
-- Records of rule_condition
-- ----------------------------

-- ----------------------------
-- Table structure for selector
-- ----------------------------
DROP TABLE IF EXISTS "public"."selector";
CREATE TABLE "public"."selector" (
  "id" varchar(128) COLLATE "pg_catalog"."default" NOT NULL,
  "plugin_id" varchar(128) COLLATE "pg_catalog"."default" NOT NULL,
  "name" varchar(64) COLLATE "pg_catalog"."default" NOT NULL,
  "match_mode" int4 NOT NULL,
  "type" int4 NOT NULL,
  "sort" int4 NOT NULL,
  "handle" varchar(1024) COLLATE "pg_catalog"."default",
  "enabled" int2 NOT NULL,
  "loged" int2 NOT NULL,
  "continued" int2 NOT NULL,
  "match_restful" int2 NOT NULL,
  "date_created" timestamp(6) NOT NULL DEFAULT timezone('UTC-8'::text, (now())::timestamp(0) without time zone),
  "date_updated" timestamp(6) NOT NULL DEFAULT timezone('UTC-8'::text, (now())::timestamp(0) without time zone)
)
;
COMMENT ON COLUMN "public"."selector"."id" IS 'primary key id varchar';
COMMENT ON COLUMN "public"."selector"."plugin_id" IS 'plugin id';
COMMENT ON COLUMN "public"."selector"."name" IS 'selector name';
COMMENT ON COLUMN "public"."selector"."match_mode" IS 'matching mode (0 and 1 or)';
COMMENT ON COLUMN "public"."selector"."type" IS 'type (0, full flow, 1 custom flow)';
COMMENT ON COLUMN "public"."selector"."sort" IS 'sort';
COMMENT ON COLUMN "public"."selector"."handle" IS 'processing logic (here for different plug-ins, there will be different fields to identify different processes, all data in JSON format is stored)';
COMMENT ON COLUMN "public"."selector"."enabled" IS 'whether to open (0 close, 1 open) ';
COMMENT ON COLUMN "public"."selector"."loged" IS 'whether to print the log (0 no print, 1 print) ';
COMMENT ON COLUMN "public"."selector"."continued" IS 'whether to continue execution';
COMMENT ON COLUMN "public"."selector"."match_restful" IS 'whether to match restful(0 cache, 1 not cache)';
COMMENT ON COLUMN "public"."selector"."date_created" IS 'create time';
COMMENT ON COLUMN "public"."selector"."date_updated" IS 'update time';

-- ----------------------------
-- Records of selector
-- ----------------------------

-- ----------------------------
-- Table structure for selector_condition
-- ----------------------------
DROP TABLE IF EXISTS "public"."selector_condition";
CREATE TABLE "public"."selector_condition" (
  "id" varchar(128) COLLATE "pg_catalog"."default" NOT NULL,
  "selector_id" varchar(128) COLLATE "pg_catalog"."default" NOT NULL,
  "param_type" varchar(64) COLLATE "pg_catalog"."default" NOT NULL,
  "operator" varchar(64) COLLATE "pg_catalog"."default" NOT NULL,
  "param_name" varchar(64) COLLATE "pg_catalog"."default" NOT NULL,
  "param_value" varchar(64) COLLATE "pg_catalog"."default" NOT NULL,
  "date_created" timestamp(6) NOT NULL DEFAULT timezone('UTC-8'::text, (now())::timestamp(0) without time zone),
  "date_updated" timestamp(6) NOT NULL DEFAULT timezone('UTC-8'::text, (now())::timestamp(0) without time zone)
)
;
COMMENT ON COLUMN "public"."selector_condition"."id" IS 'primary key id';
COMMENT ON COLUMN "public"."selector_condition"."selector_id" IS 'selector id';
COMMENT ON COLUMN "public"."selector_condition"."param_type" IS 'parameter type (to query uri, etc.)';
COMMENT ON COLUMN "public"."selector_condition"."operator" IS 'matching character (=> <like matching)';
COMMENT ON COLUMN "public"."selector_condition"."param_name" IS 'parameter name';
COMMENT ON COLUMN "public"."selector_condition"."param_value" IS 'parameter value';
COMMENT ON COLUMN "public"."selector_condition"."date_created" IS 'create time';
COMMENT ON COLUMN "public"."selector_condition"."date_updated" IS 'update time';

-- ----------------------------
-- Records of selector_condition
-- ----------------------------

-- ----------------------------
-- Table structure for shenyu_dict
-- ----------------------------
DROP TABLE IF EXISTS "public"."shenyu_dict";
CREATE TABLE "public"."shenyu_dict" (
  "id" varchar(128) NOT NULL DEFAULT nextval('shenyu_dict_id_seq'::regclass),
  "type" varchar(100) COLLATE "pg_catalog"."default" NOT NULL,
  "dict_code" varchar(100) COLLATE "pg_catalog"."default" NOT NULL,
  "dict_name" varchar(100) COLLATE "pg_catalog"."default" NOT NULL,
  "dict_value" varchar(2048) COLLATE "pg_catalog"."default",
  "desc" varchar(255) COLLATE "pg_catalog"."default",
  "sort" int4 NOT NULL,
  "enabled" int2,
  "date_created" timestamp(6) NOT NULL DEFAULT timezone('UTC-8'::text, (now())::timestamp(0) without time zone),
  "date_updated" timestamp(6) NOT NULL DEFAULT timezone('UTC-8'::text, (now())::timestamp(0) without time zone)
)
;
COMMENT ON COLUMN "public"."shenyu_dict"."id" IS 'primary key id';
COMMENT ON COLUMN "public"."shenyu_dict"."type" IS 'type';
COMMENT ON COLUMN "public"."shenyu_dict"."dict_code" IS 'dictionary encoding';
COMMENT ON COLUMN "public"."shenyu_dict"."dict_name" IS 'dictionary name';
COMMENT ON COLUMN "public"."shenyu_dict"."dict_value" IS 'dictionary value';
COMMENT ON COLUMN "public"."shenyu_dict"."desc" IS 'dictionary description or remarks';
COMMENT ON COLUMN "public"."shenyu_dict"."sort" IS 'sort';
COMMENT ON COLUMN "public"."shenyu_dict"."enabled" IS 'whether it is enabled (0 close, 1 open) ';
COMMENT ON COLUMN "public"."shenyu_dict"."date_created" IS 'create time';
COMMENT ON COLUMN "public"."shenyu_dict"."date_updated" IS 'update time';

-- ----------------------------
-- Records of shenyu_dict
-- ----------------------------
INSERT INTO "public"."shenyu_dict" VALUES ('1529403902796107776', 'degradeRuleGrade', 'DEGRADE_GRADE_RT', 'slow call ratio', '0', 'degrade type-slow call ratio', 1, 1, '2022-05-25 18:08:02', '2022-05-25 18:08:02');
INSERT INTO "public"."shenyu_dict" VALUES ('1529403902796107777', 'degradeRuleGrade', 'DEGRADE_GRADE_EXCEPTION_RATIO', 'exception ratio', '1', 'degrade type-abnormal ratio', 0, 1, '2022-05-25 18:08:02', '2022-05-25 18:08:02');
INSERT INTO "public"."shenyu_dict" VALUES ('1529403902796107778', 'degradeRuleGrade', 'DEGRADE_GRADE_EXCEPTION_COUNT', 'exception number strategy', '2', 'degrade type-abnormal number strategy', 2, 1, '2022-05-25 18:08:02', '2022-05-25 18:08:02');
INSERT INTO "public"."shenyu_dict" VALUES ('1529403902796107779', 'flowRuleGrade', 'FLOW_GRADE_QPS', 'QPS', '1', 'grade type-QPS', 0, 1, '2022-05-25 18:08:02', '2022-05-25 18:08:02');
INSERT INTO "public"."shenyu_dict" VALUES ('1529403902796107780', 'flowRuleGrade', 'FLOW_GRADE_THREAD', 'number of concurrent threads', '0', 'degrade type-number of concurrent threads', 1, 1, '2022-05-25 18:08:02', '2022-05-25 18:08:02');
INSERT INTO "public"."shenyu_dict" VALUES ('1529403902796107781', 'flowRuleControlBehavior', 'CONTROL_BEHAVIOR_DEFAULT', 'direct rejection by default', '0', 'control behavior-direct rejection by default', 0, 1, '2022-05-25 18:08:02', '2022-05-25 18:08:02');
INSERT INTO "public"."shenyu_dict" VALUES ('1529403902796107782', 'flowRuleControlBehavior', 'CONTROL_BEHAVIOR_WARM_UP', 'warm up', '1', 'control behavior-warm up', 1, 1, '2022-05-25 18:08:02', '2022-05-25 18:08:02');
INSERT INTO "public"."shenyu_dict" VALUES ('1529403902796107783', 'flowRuleControlBehavior', 'CONTROL_BEHAVIOR_RATE_LIMITER', 'constant speed queuing', '2', 'control behavior-uniform speed queuing', 2, 1, '2022-05-25 18:08:02', '2022-05-25 18:08:02');
INSERT INTO "public"."shenyu_dict" VALUES ('1529403902796107784', 'flowRuleControlBehavior', 'CONTROL_BEHAVIOR_WARM_UP_RATE_LIMITER', 'preheating uniformly queued', '3', 'control behavior-preheating uniformly queued', 3, 1, '2022-05-25 18:08:02', '2022-05-25 18:08:02');
INSERT INTO "public"."shenyu_dict" VALUES ('1529403902796107785', 'permission', 'REJECT', 'reject', 'reject', 'reject', 0, 1, '2022-05-25 18:08:02', '2022-05-25 18:08:02');
INSERT INTO "public"."shenyu_dict" VALUES ('1529403902796107786', 'permission', 'ALLOW', 'allow', 'allow', 'allow', 1, 1, '2022-05-25 18:08:02', '2022-05-25 18:08:02');
INSERT INTO "public"."shenyu_dict" VALUES ('1529403902796107787', 'algorithmName', 'ALGORITHM_SLIDINGWINDOW', 'slidingWindow', 'slidingWindow', 'Sliding window algorithm', 0, 1, '2022-05-25 18:08:02', '2022-05-25 18:08:02');
INSERT INTO "public"."shenyu_dict" VALUES ('1529403902796107788', 'algorithmName', 'ALGORITHM_LEAKYBUCKET', 'leakyBucket', 'leakyBucket', 'Leaky bucket algorithm', 1, 1, '2022-05-25 18:08:02', '2022-05-25 18:08:02');
INSERT INTO "public"."shenyu_dict" VALUES ('1529403902796107789', 'algorithmName', 'ALGORITHM_CONCURRENT', 'concurrent', 'concurrent', 'Concurrent algorithm', 2, 1, '2022-05-25 18:08:02', '2022-05-25 18:08:02');
INSERT INTO "public"."shenyu_dict" VALUES ('1529403902796107790', 'algorithmName', 'ALGORITHM_TOKENBUCKET', 'tokenBucket', 'tokenBucket', 'Token bucket algorithm', 3, 1, '2022-05-25 18:08:02', '2022-05-25 18:08:02');
INSERT INTO "public"."shenyu_dict" VALUES ('1529403902796107791', 'loadBalance', 'LOAD_BALANCE', 'roundRobin', 'roundRobin', 'roundRobin', 2, 1, '2022-05-25 18:08:02', '2022-05-25 18:08:02');
INSERT INTO "public"."shenyu_dict" VALUES ('1529403902796107792', 'loadBalance', 'LOAD_BALANCE', 'random', 'random', 'random', 1, 1, '2022-05-25 18:08:02', '2022-05-25 18:08:02');
INSERT INTO "public"."shenyu_dict" VALUES ('1529403902796107793', 'loadBalance', 'LOAD_BALANCE', 'hash', 'hash', 'hash', 0, 1, '2022-05-25 18:08:02', '2022-05-25 18:08:02');
INSERT INTO "public"."shenyu_dict" VALUES ('1529403902796107794', 'status', 'DIVIDE_STATUS', 'close', 'false', 'close', 1, 1, '2022-05-25 18:08:02', '2022-05-25 18:08:02');
INSERT INTO "public"."shenyu_dict" VALUES ('1529403902796107795', 'status', 'DIVIDE_STATUS', 'open', 'true', 'open', 0, 1, '2022-05-25 18:08:02', '2022-05-25 18:08:02');
INSERT INTO "public"."shenyu_dict" VALUES ('1529403902796107796', 'multiRuleHandle', 'MULTI_RULE_HANDLE', 'multiple rule', '1', 'multiple rule', 1, 1, '2022-05-25 18:08:02', '2022-05-25 18:08:02');
INSERT INTO "public"."shenyu_dict" VALUES ('1529403902796107797', 'multiRuleHandle', 'MULTI_RULE_HANDLE', 'single rule', '0', 'single rule', 0, 1, '2022-05-25 18:08:02', '2022-05-25 18:08:02');
INSERT INTO "public"."shenyu_dict" VALUES ('1529403902796107798', 'multiSelectorHandle', 'MULTI_SELECTOR_HANDLE', 'multiple handle', '1', 'multiple handle', 1, 1, '2022-05-25 18:08:02', '2022-05-25 18:08:02');
INSERT INTO "public"."shenyu_dict" VALUES ('1529403902796107799', 'multiSelectorHandle', 'MULTI_SELECTOR_HANDLE', 'single handle', '0', 'single handle', 0, 1, '2022-05-25 18:08:02', '2022-05-25 18:08:02');
INSERT INTO "public"."shenyu_dict" VALUES ('1529403902796107800', 'matchMode', 'MATCH_MODE', 'and', '0', 'and', 0, 1, '2022-05-25 18:08:02', '2022-05-25 18:08:02');
INSERT INTO "public"."shenyu_dict" VALUES ('1529403902796107801', 'matchMode', 'MATCH_MODE', 'or', '1', 'or', 1, 1, '2022-05-25 18:08:02', '2022-05-25 18:08:02');
INSERT INTO "public"."shenyu_dict" VALUES ('1529403902796107802', 'operator', 'OPERATOR', 'match', 'match', 'match', 0, 1, '2022-05-25 18:08:02', '2022-05-25 18:08:02');
INSERT INTO "public"."shenyu_dict" VALUES ('1529403902796107803', 'operator', 'OPERATOR', '=', '=', '=', 1, 1, '2022-05-25 18:08:02', '2022-05-25 18:08:02');
INSERT INTO "public"."shenyu_dict" VALUES ('1529403902796107804', 'operator', 'OPERATOR', 'regex', 'regex', 'regex', 2, 1, '2022-05-25 18:08:02', '2022-05-25 18:08:02');
INSERT INTO "public"."shenyu_dict" VALUES ('1529403902796107805', 'operator', 'OPERATOR', 'contains', 'contains', 'contains', 3, 1, '2022-05-25 18:08:02', '2022-05-25 18:08:02');
INSERT INTO "public"."shenyu_dict" VALUES ('1529403902796107806', 'operator', 'OPERATOR', 'TimeBefore', 'TimeBefore', 'TimeBefore', 4, 1, '2022-05-25 18:08:02', '2022-05-25 18:08:02');
INSERT INTO "public"."shenyu_dict" VALUES ('1529403902796107807', 'operator', 'OPERATOR', 'TimeAfter', 'TimeAfter', 'TimeAfter', 5, 1, '2022-05-25 18:08:02', '2022-05-25 18:08:02');
INSERT INTO "public"."shenyu_dict" VALUES ('1529403902796107808', 'operator', 'OPERATOR', 'exclude', 'exclude', 'exclude', 6, 1, '2022-05-25 18:08:02', '2022-05-25 18:08:02');
INSERT INTO "public"."shenyu_dict" VALUES ('1529403902796107809', 'operator', 'OPERATOR', 'startsWith', 'startsWith', 'startsWith', 7, 1, '2022-05-25 18:08:02', '2022-05-25 18:08:02');
INSERT INTO "public"."shenyu_dict" VALUES ('1529403902796107810', 'operator', 'OPERATOR', 'endsWith', 'endsWith', 'endWiths', 8, 1, '2022-05-25 18:08:02', '2022-05-25 18:08:02');
INSERT INTO "public"."shenyu_dict" VALUES ('1629403902796107810', 'operator', 'OPERATOR', 'pathPattern', 'pathPattern', 'pathPattern', 9, 1, '2022-07-19 18:08:02', '2022-07-19 18:08:02');
INSERT INTO "public"."shenyu_dict" VALUES ('1629403902796107811', 'operator', 'OPERATOR', 'isBlank', 'isBlank', 'isBlank', 10, 1, '2023-08-10 11:11:18', '2023-08-10 11:11:18');
INSERT INTO "public"."shenyu_dict" VALUES ('1529403902796107811', 'paramType', 'PARAM_TYPE', 'post', 'post', 'post', 0, 1, '2022-05-25 18:08:02', '2022-05-25 18:08:02');
INSERT INTO "public"."shenyu_dict" VALUES ('1529403902796107812', 'paramType', 'PARAM_TYPE', 'uri', 'uri', 'uri', 1, 1, '2022-05-25 18:08:02', '2022-05-25 18:08:02');
INSERT INTO "public"."shenyu_dict" VALUES ('1529403902796107813', 'paramType', 'PARAM_TYPE', 'query', 'query', 'query', 2, 1, '2022-05-25 18:08:02', '2022-05-25 18:08:02');
INSERT INTO "public"."shenyu_dict" VALUES ('1529403902796107814', 'paramType', 'PARAM_TYPE', 'host', 'host', 'host', 3, 1, '2022-05-25 18:08:02', '2022-05-25 18:08:02');
INSERT INTO "public"."shenyu_dict" VALUES ('1529403902796107815', 'paramType', 'PARAM_TYPE', 'ip', 'ip', 'ip', 4, 1, '2022-05-25 18:08:02', '2022-05-25 18:08:02');
INSERT INTO "public"."shenyu_dict" VALUES ('1529403902796107816', 'paramType', 'PARAM_TYPE', 'header', 'header', 'header', 5, 1, '2022-05-25 18:08:02', '2022-05-25 18:08:02');
INSERT INTO "public"."shenyu_dict" VALUES ('1529403902796107817', 'paramType', 'PARAM_TYPE', 'cookie', 'cookie', 'cookie', 6, 1, '2022-05-25 18:08:02', '2022-05-25 18:08:02');
INSERT INTO "public"."shenyu_dict" VALUES ('1529403902796107818', 'paramType', 'PARAM_TYPE', 'req_method', 'req_method', 'req_method', 7, 1, '2022-05-25 18:08:02', '2022-05-25 18:08:02');
INSERT INTO "public"."shenyu_dict" VALUES ('1529403902796107819', 'keyResolverName', 'WHOLE_KEY_RESOLVER', 'whole', 'WHOLE_KEY_RESOLVER', 'Rate limit by all request', 0, 1, '2022-05-25 18:08:02', '2022-05-25 18:08:02');
INSERT INTO "public"."shenyu_dict" VALUES ('1529403902796107820', 'keyResolverName', 'REMOTE_ADDRESS_KEY_RESOLVER', 'remoteAddress', 'REMOTE_ADDRESS_KEY_RESOLVER', 'Rate limit by remote address', 1, 1, '2022-05-25 18:08:02', '2022-05-25 18:08:02');
INSERT INTO "public"."shenyu_dict" VALUES ('1529403902796107821', 'automaticTransitionFromOpenToHalfOpenEnabled', 'AUTOMATIC_HALF_OPEN', 'open', 'true', '', 1, 1, '2022-05-25 18:08:02', '2022-05-25 18:08:02');
INSERT INTO "public"."shenyu_dict" VALUES ('1529403902796107822', 'automaticTransitionFromOpenToHalfOpenEnabled', 'AUTOMATIC_HALF_OPEN', 'close', 'false', '', 2, 1, '2022-05-25 18:08:02', '2022-05-25 18:08:02');
INSERT INTO "public"."shenyu_dict" VALUES ('1529403902796107823', 'paramType', 'PARAM_TYPE', 'domain', 'domain', 'domain', 8, 1, '2022-05-25 18:08:02', '2022-05-25 18:08:02');
INSERT INTO "public"."shenyu_dict" VALUES ('1529403902796107824', 'strategyName', 'STRATEGY_NAME', 'rsa', 'rsa', 'rsa strategy', 1, 1, '2022-05-25 18:08:02', '2022-05-25 18:08:02');
INSERT INTO "public"."shenyu_dict" VALUES ('1529403902796107825', 'way', 'WAY', 'encrypt', 'encrypt', 'encrypt', 1, 1, '2022-05-25 18:08:02', '2022-05-25 18:08:02');
INSERT INTO "public"."shenyu_dict" VALUES ('1529403902800302080', 'way', 'WAY', 'decrypt', 'decrypt', 'decrypt', 1, 1, '2022-05-25 18:08:02', '2022-05-25 18:08:02');
INSERT INTO "public"."shenyu_dict" VALUES ('1529403902800302081', 'mode', 'MODE', 'cluster', 'cluster', 'cluster', 0, 1, '2022-05-25 18:08:02', '2022-05-25 18:08:02');
INSERT INTO "public"."shenyu_dict" VALUES ('1529403902800302082', 'mode', 'MODE', 'sentinel', 'sentinel', 'sentinel', 1, 1, '2022-05-25 18:08:02', '2022-05-25 18:08:02');
INSERT INTO "public"."shenyu_dict" VALUES ('1529403902800302083', 'mode', 'MODE', 'standalone', 'standalone', 'standalone', 2, 1, '2022-05-25 18:08:02', '2022-05-25 18:08:02');
INSERT INTO "public"."shenyu_dict" VALUES ('1529403902800302084', 'gray', 'GRAY_STATUS', 'close', 'false', 'close', 1, 1, '2022-05-25 18:08:02', '2022-05-25 18:08:02');
INSERT INTO "public"."shenyu_dict" VALUES ('1529403902800302085', 'gray', 'GRAY_STATUS', 'open', 'true', 'open', 0, 1, '2022-05-25 18:08:02', '2022-05-25 18:08:02');
INSERT INTO "public"."shenyu_dict" VALUES ('1529403902800302086', 'threadpool', 'THREADPOOL', 'shared', 'shared', '', 4, 1, '2022-05-25 18:08:02', '2022-05-25 18:08:02');
INSERT INTO "public"."shenyu_dict" VALUES ('1529403902800302087', 'threadpool', 'THREADPOOL', 'fixed', 'fixed', '', 3, 1, '2022-05-25 18:08:02', '2022-05-25 18:08:02');
INSERT INTO "public"."shenyu_dict" VALUES ('1529403902800302088', 'threadpool', 'THREADPOOL', 'eager', 'eager', '', 2, 1, '2022-05-25 18:08:02', '2022-05-25 18:08:02');
INSERT INTO "public"."shenyu_dict" VALUES ('1529403902800302089', 'threadpool', 'THREADPOOL', 'cached', 'cached', '', 0, 1, '2022-05-25 18:08:02', '2022-05-25 18:08:02');
INSERT INTO "public"."shenyu_dict" VALUES ('1529403902800302090', 'threadpool', 'THREADPOOL', 'limited', 'limited', '', 1, 1, '2022-05-25 18:08:02', '2022-05-25 18:08:02');
INSERT INTO "public"."shenyu_dict" VALUES ('1529403902800302091', 'retryStrategy', 'RETRY_STRATEGY', 'current', 'current', 'current', 0, 1, '2022-05-25 18:08:02', '2022-05-25 18:08:02');
INSERT INTO "public"."shenyu_dict" VALUES ('1529403902800302092', 'retryStrategy', 'RETRY_STRATEGY', 'failover', 'failover', 'failover', 1, 1, '2022-05-25 18:08:02', '2022-05-25 18:08:02');
INSERT INTO "public"."shenyu_dict" VALUES ('1529403902800302094', 'compressAlg', 'COMPRESS_ALG', 'none', 'none', '', 0, 1, '2022-05-25 18:08:02', '2022-05-25 18:08:02');
INSERT INTO "public"."shenyu_dict" VALUES ('1529403902800302095', 'compressAlg', 'COMPRESS_ALG', 'LZ4', 'LZ4', '', 1, 1, '2022-05-25 18:08:02', '2022-05-25 18:08:02');
INSERT INTO "public"."shenyu_dict" VALUES ('1529403902800302096', 'cacheType', 'CACHE_TYPE_MEMORY', 'memory', 'memory', 'use memory to cache data', 0, 1, '2022-05-25 18:08:02', '2022-05-25 18:08:02');
INSERT INTO "public"."shenyu_dict" VALUES ('1529403902800302097', 'cacheType', 'CACHE_TYPE_REDIS', 'redis', 'redis', 'use redis to cache data', 1, 1, '2022-05-25 18:08:02', '2022-05-25 18:08:02');
INSERT INTO "public"."shenyu_dict" VALUES ('1529403902800302093', 'table', 'INIT_FLAG', 'status', 'true', 'table(resource,permission) init status', 0, 0, '2022-05-25 18:08:02', '2022-05-25 18:08:07.275');
INSERT INTO "public"."shenyu_dict" VALUES ('1529403902800302098', 'threadpool', 'THREADPOOL', 'default', 'default', '', 5, 1, '2022-05-25 18:08:02', '2022-05-25 18:08:02');
INSERT INTO "public"."shenyu_dict" VALUES ('1529403902800302099', 'signRequestBody', 'SIGN_REQUEST_BODY', 'close', 'false', 'close', 1, 1, '2022-06-29 10:08:02', '2022-06-29 10:08:02');
INSERT INTO "public"."shenyu_dict" VALUES ('1529403902800302100', 'signRequestBody', 'SIGN_REQUEST_BODY', 'open', 'true', 'open', 0, 1, '2022-06-29 10:08:02', '2022-06-29 10:08:02');
INSERT INTO "public"."shenyu_dict" VALUES ('1545811989312315392', 'apidoc', 'API_DOC_GLOBAL_FLAG', 'status', 'true', 'Global switching (on or off) of API documents.', 0, 1, '2022-07-10 00:47:52', '2022-07-10 00:47:52');
INSERT INTO "public"."shenyu_dict" VALUES ('1545812101056962560', 'apidocEnv', 'ENV_LABEL_OFFLINE', 'Offline', 'http://127.0.0.1:9195', 'Offline environment', 0, 1, '2022-07-10 00:48:19', '2022-07-10 00:48:19');
INSERT INTO "public"."shenyu_dict" VALUES ('1545812228228259840', 'apidocEnv', 'ENV_LABEL_ONLINE', 'Online', 'http://127.0.0.1:9196', 'Online environment', 1, 1, '2022-07-10 00:48:49', '2022-07-10 00:48:49');
INSERT INTO "public"."shenyu_dict" VALUES ('1529402613195784271', 'securityProtocol', 'SECURITY_PROTOCOL', 'default', '', '', 0, 1, '2022-09-02 00:00:00', '2022-09-02 00:00:00');
INSERT INTO "public"."shenyu_dict" VALUES ('1529402613195784272', 'securityProtocol', 'SECURITY_PROTOCOL', 'SSL', 'SSL', '', 1, 1, '2022-09-02 00:00:00', '2022-09-02 00:00:00');
INSERT INTO "public"."shenyu_dict" VALUES ('1529402613195784273', 'securityProtocol', 'SECURITY_PROTOCOL', 'PLAINTEXT', 'PLAINTEXT', '', 2, 1, '2022-09-02 00:00:00', '2022-09-02 00:00:00');
INSERT INTO "public"."shenyu_dict" VALUES ('1529402613195784274', 'securityProtocol', 'SECURITY_PROTOCOL', 'SASL_PLAINTEXT', 'SASL_PLAINTEXT', '', 3, 1, '2022-09-02 00:00:00', '2022-09-02 00:00:00');
INSERT INTO "public"."shenyu_dict" VALUES ('1529402613195784275', 'securityProtocol', 'SECURITY_PROTOCOL', 'SASL_SSL', 'SASL_SSL', '', 4, 1, '2022-09-02 00:00:00', '2022-09-02 00:00:00');
INSERT INTO "public"."shenyu_dict" VALUES ('1529402613195784276', 'saslMechanism', 'SASL_MECHANISM', 'default', '', '', 0, 1, '2022-09-02 00:00:00', '2022-09-02 00:00:00');
INSERT INTO "public"."shenyu_dict" VALUES ('1529402613195784277', 'saslMechanism', 'SASL_MECHANISM', 'GSSAPI', 'GSSAPI', '', 1, 1, '2022-09-02 00:00:00', '2022-09-02 00:00:00');
INSERT INTO "public"."shenyu_dict" VALUES ('1529402613195784278', 'saslMechanism', 'SASL_MECHANISM', 'PLAIN', 'PLAIN', '', 2, 1, '2022-09-02 00:00:00', '2022-09-02 00:00:00');
INSERT INTO "public"."shenyu_dict" VALUES ('1529402613195784279', 'saslMechanism', 'SASL_MECHANISM', 'OAUTHBEARER', 'OAUTHBEARER', '', 3, 1, '2022-09-02 00:00:00', '2022-09-02 00:00:00');
INSERT INTO "public"."shenyu_dict" VALUES ('1529402613195784280', 'saslMechanism', 'SASL_MECHANISM', 'SCRAM-SHA-256', 'SCRAM-SHA-256', '', 4, 1,'2022-09-02 00:00:00', '2022-09-02 00:00:00');
INSERT INTO "public"."shenyu_dict" VALUES ('1529402613195784281', 'saslMechanism', 'SASL_MECHANISM', 'SCRAM-SHA-512', 'SCRAM-SHA-512', '', 5, 1, '2022-09-02 00:00:00', '2022-09-02 00:00:00');
INSERT INTO "public"."shenyu_dict" VALUES ('1529402613195784282', 'addPrefixed', 'ADD_PREFIXED', 'open', 'true', '', 0, 1, '2022-09-27 12:00:00', '2022-09-27 12:00:00');
INSERT INTO "public"."shenyu_dict" VALUES ('1529402613195784283', 'addPrefixed', 'ADD_PREFIXED', 'close', 'false', '', 1, 1, '2022-09-27 12:00:00', '2022-09-27 12:00:00');
INSERT INTO "public"."shenyu_dict" VALUES ('1572621145865248768', 'keyword', 'MASK_KEYWORD', 'keyword', 'keyword', '', 0, 1, '2022-09-22 00:17:55.137', '2022-09-22 00:17:55.137');
INSERT INTO "public"."shenyu_dict" VALUES ('1572621497251454976', 'maskType', 'MASKTYPE_ENCRYPT', 'encrypt', 'dataMaskByMD5', '', 0, 1, '2022-09-22 00:19:17.595', '2022-09-22 00:19:17.595');
INSERT INTO "public"."shenyu_dict" VALUES ('1572621587282190336', 'maskType', 'MASKTYPE_REPLACE', 'replace', 'dataMaskByCharReplace', '', 0, 1, '2022-09-22 00:19:39.060', '2022-09-22 00:19:39.060');
INSERT INTO "public"."shenyu_dict" VALUES ('1572621912915369984', 'maskStatus', 'MASK_STATUS_FALSE', 'notmask', 'false', '', 0, 1, '2022-09-22 00:20:56.693', '2022-09-22 00:20:56.693');
INSERT INTO "public"."shenyu_dict" VALUES ('1572621976689762304', 'maskStatus', 'MASK_STATUS_TRUE', 'mask', 'true', '', 0, 1, '2022-09-22 00:21:11.924', '2022-09-22 00:21:11.924');
INSERT INTO "public"."shenyu_dict" VALUES ('1572621976689762305', 'engine', 'engine', 'ReplacingMergeTree', 'ReplacingMergeTree', '', 0, 1, '2022-09-22 00:21:11.924', '2022-09-22 00:21:11.924');
INSERT INTO "public"."shenyu_dict" VALUES ('1572621976689762306', 'engine', 'engine', 'MergeTree', 'MergeTree', '', 1, 1, '2022-09-22 00:21:11.924', '2022-09-22 00:21:11.924');
INSERT INTO "public"."shenyu_dict" VALUES ('1572621976689762310', 'engine', 'engine', 'ReplicatedReplicatedMergeTree', 'ReplicatedReplicatedMergeTree', '', 2, 1, '2023-03-01 11:14:15', '2023-08-16 11:15:14');
INSERT INTO "public"."shenyu_dict" VALUES ('1572621976689762311', 'engine', 'engine', 'ReplicatedMergeTree', 'ReplicatedMergeTree', '', 3, 1, '2023-03-01 11:14:15', '2023-08-16 11:15:14');
INSERT INTO "public"."shenyu_dict" VALUES ('1572621976689762307', 'loadBalance', 'LOAD_BALANCE', 'leastActive', 'leastActive', 'leastActive', 3, 1, '2023-01-17 18:02:52.924', '2023-01-17 18:02:52.924');
INSERT INTO "public"."shenyu_dict" VALUES ('1630761573833920512', 'mapType', 'mapType', 'all', 'all', '', 1, 1, '2023-03-01 10:47:11', '2023-03-01 10:47:11');
INSERT INTO "public"."shenyu_dict" VALUES ('1630761984393367552', 'mapType', 'mapType', 'field', 'field', '', 1, 1, '2023-03-01 10:48:49', '2023-03-01 10:48:49');
INSERT INTO "public"."shenyu_dict" VALUES ('1572621976689762308', 'loadBalance', 'LOAD_BALANCE', 'p2c', 'p2c', 'p2c', 4, 1, '2023-03-07 22:15:16.846', '2023-03-07 22:15:16.846');
INSERT INTO "public"."shenyu_dict" VALUES ('1572621976689762309', 'loadBalance', 'LOAD_BALANCE', 'shortestResponse', 'shortestResponse', 'shortestResponse', 5, 1, '2023-03-17 10:15:16.846', '2023-03-07 10:15:16.846');
INSERT INTO "public"."shenyu_dict" VALUES ('1679002911061737472', 'discoveryMode', 'DISCOVERY_MODE', 'zookeeper', '{"baseSleepTimeMilliseconds":"1000","maxRetries":"3","maxSleepTimeMilliseconds":"1000","connectionTimeoutMilliseconds":"1000","sessionTimeoutMilliseconds":"1000","namespace":"","digest":null}', 'discoery mode to link zookeeper', 0, 1,'2023-03-17 10:15:16.846', '2023-03-07 10:15:16.846');
INSERT INTO "public"."shenyu_dict" VALUES ('1679002911061737473', 'discoveryMode', 'DISCOVERY_MODE', 'etcd', '{"etcdTimeout": "3000", "etcdTTL": "5"}', 'discoery mode to link etcd', 0, 1,'2023-03-17 10:15:16.846', '2023-03-07 10:15:16.846');
INSERT INTO "public"."shenyu_dict" VALUES ('1679002911061737474', 'discoveryMode', 'DISCOVERY_MODE', 'nacos', '{"groupName": "SHENYU_GROUP", "nacosNameSpace": "", "username": "", "password": "", "accessKey": "", "secretKey": ""}', 'discoery mode to link nacos', 0, 1,'2023-03-17 10:15:16.846', '2023-03-07 10:15:16.846');
INSERT INTO "public"."shenyu_dict" VALUES ('1679002911061737475', 'discoveryMode', 'DISCOVERY_MODE', 'eureka', '{"eurekaClientRefreshInterval": "10", "eurekaClientRegistryFetchIntervalSeconds": "10"}', 'discoery mode to link eureka', 0, 1,'2023-03-17 10:15:16.846', '2023-03-07 10:15:16.846');
INSERT INTO "public"."shenyu_dict" VALUES ('1679002911061737478', 'rewriteMetaData', 'REWRITE_META_DATA', 'true', 'true', '', 4, 1, '2024-02-07 14:31:49', '2024-02-07 14:31:49');
INSERT INTO "public"."shenyu_dict" VALUES ('1679002911061737479', 'rewriteMetaData', 'REWRITE_META_DATA', 'false', 'false', '', 4, 1, '2024-02-07 14:31:49', '2024-02-07 14:31:49');

-- ----------------------------
-- Table structure for user_role
-- ----------------------------
DROP TABLE IF EXISTS "public"."user_role";
CREATE TABLE "public"."user_role" (
  "id" varchar(128) COLLATE "pg_catalog"."default" NOT NULL,
  "user_id" varchar(128) COLLATE "pg_catalog"."default" NOT NULL,
  "role_id" varchar(128) COLLATE "pg_catalog"."default" NOT NULL,
  "date_created" timestamp(6) NOT NULL DEFAULT timezone('UTC-8'::text, (now())::timestamp(0) without time zone),
  "date_updated" timestamp(6) NOT NULL DEFAULT timezone('UTC-8'::text, (now())::timestamp(0) without time zone)
)
;
COMMENT ON COLUMN "public"."user_role"."id" IS 'primary key id';
COMMENT ON COLUMN "public"."user_role"."user_id" IS 'user primary key';
COMMENT ON COLUMN "public"."user_role"."role_id" IS 'role primary key';
COMMENT ON COLUMN "public"."user_role"."date_created" IS 'create time';
COMMENT ON COLUMN "public"."user_role"."date_updated" IS 'update time';
COMMENT ON TABLE "public"."user_role" IS 'user and role bind table';

-- ----------------------------
-- Records of user_role
-- ----------------------------
INSERT INTO "public"."user_role" VALUES ('1351007709096976384', '1', '1346358560427216896', '2022-05-25 18:08:02', '2022-05-25 18:08:02');

-- ----------------------------
-- Alter sequences owned by
-- ----------------------------
SELECT setval('"public"."operation_record_log_id_seq"', 2, false);

-- ----------------------------
-- Alter sequences owned by
-- ----------------------------
ALTER SEQUENCE "public"."plugin_handle_id_seq"
OWNED BY "public"."plugin_handle"."id";
SELECT setval('"public"."plugin_handle_id_seq"', 2, false);

-- ----------------------------
-- Alter sequences owned by
-- ----------------------------
ALTER SEQUENCE "public"."shenyu_dict_id_seq"
OWNED BY "public"."shenyu_dict"."id";
SELECT setval('"public"."shenyu_dict_id_seq"', 2, false);

-- ----------------------------
-- Primary Key structure for table app_auth
-- ----------------------------
ALTER TABLE "public"."app_auth" ADD CONSTRAINT "app_auth_pkey" PRIMARY KEY ("id");

-- ----------------------------
-- Primary Key structure for table auth_param
-- ----------------------------
ALTER TABLE "public"."auth_param" ADD CONSTRAINT "auth_param_pkey" PRIMARY KEY ("id");

-- ----------------------------
-- Primary Key structure for table auth_path
-- ----------------------------
ALTER TABLE "public"."auth_path" ADD CONSTRAINT "auth_path_pkey" PRIMARY KEY ("id");

-- ----------------------------
-- Indexes structure for table dashboard_user
-- ----------------------------
CREATE INDEX "unique_user_name" ON "public"."dashboard_user" USING btree (
  "user_name" COLLATE "pg_catalog"."default" "pg_catalog"."text_ops" ASC NULLS LAST
);

-- ----------------------------
-- Primary Key structure for table dashboard_user
-- ----------------------------
ALTER TABLE "public"."dashboard_user" ADD CONSTRAINT "dashboard_user_pkey" PRIMARY KEY ("id");

-- ----------------------------
-- Primary Key structure for table data_permission
-- ----------------------------
ALTER TABLE "public"."data_permission" ADD CONSTRAINT "data_permission_pkey" PRIMARY KEY ("id");

-- ----------------------------
-- Primary Key structure for table meta_data
-- ----------------------------
ALTER TABLE "public"."meta_data" ADD CONSTRAINT "meta_data_pkey" PRIMARY KEY ("id");

-- ----------------------------
-- Primary Key structure for table operation_record_log
-- ----------------------------
ALTER TABLE "public"."operation_record_log" ADD CONSTRAINT "operation_record_log_pkey" PRIMARY KEY ("id");

-- ----------------------------
-- Primary Key structure for table permission
-- ----------------------------
ALTER TABLE "public"."permission" ADD CONSTRAINT "permission_pkey" PRIMARY KEY ("id");

-- ----------------------------
-- Primary Key structure for table plugin
-- ----------------------------
ALTER TABLE "public"."plugin" ADD CONSTRAINT "plugin_pkey" PRIMARY KEY ("id");

-- ----------------------------
-- Indexes structure for table plugin_handle
-- ----------------------------
CREATE INDEX "plugin_id_field_type" ON "public"."plugin_handle" USING btree (
  "plugin_id" COLLATE "pg_catalog"."default" "pg_catalog"."text_ops" ASC NULLS LAST,
  "field" COLLATE "pg_catalog"."default" "pg_catalog"."text_ops" ASC NULLS LAST,
  "type" "pg_catalog"."int2_ops" ASC NULLS LAST
);

-- ----------------------------
-- Rules structure for table plugin_handle
-- ----------------------------
CREATE RULE "plugin_handle_insert_ignore" AS ON INSERT TO "public"."plugin_handle" WHERE (EXISTS ( SELECT 1
           FROM plugin_handle
          WHERE ((plugin_handle.id)::text = (new.id)::text))) DO INSTEAD NOTHING;;

-- ----------------------------
-- Primary Key structure for table plugin_handle
-- ----------------------------
ALTER TABLE "public"."plugin_handle" ADD CONSTRAINT "plugin_handle_pkey" PRIMARY KEY ("id");

-- ----------------------------
-- Primary Key structure for table resource
-- ----------------------------
ALTER TABLE "public"."resource" ADD CONSTRAINT "resource_pkey" PRIMARY KEY ("id");

-- ----------------------------
-- Primary Key structure for table role
-- ----------------------------
ALTER TABLE "public"."role" ADD CONSTRAINT "role_pkey" PRIMARY KEY ("id", "role_name");

-- ----------------------------
-- Primary Key structure for table rule
-- ----------------------------
ALTER TABLE "public"."rule" ADD CONSTRAINT "rule_pkey" PRIMARY KEY ("id");

-- ----------------------------
-- Primary Key structure for table rule_condition
-- ----------------------------
ALTER TABLE "public"."rule_condition" ADD CONSTRAINT "rule_condition_pkey" PRIMARY KEY ("id");

-- ----------------------------
-- Primary Key structure for table selector
-- ----------------------------
ALTER TABLE "public"."selector" ADD CONSTRAINT "selector_pkey" PRIMARY KEY ("id");

-- ----------------------------
-- Rules structure for table shenyu_dict
-- ----------------------------
CREATE RULE "shenyu_dict_insert_ignore" AS ON INSERT TO "public"."shenyu_dict" WHERE (EXISTS ( SELECT 1
           FROM shenyu_dict
          WHERE ((shenyu_dict.id)::text = (new.id)::text))) DO INSTEAD NOTHING;;

-- ----------------------------
-- Primary Key structure for table shenyu_dict
-- ----------------------------
ALTER TABLE "public"."shenyu_dict" ADD CONSTRAINT "shenyu_dict_pkey" PRIMARY KEY ("id");


-- ----------------------------
-- Table structure for tag
-- ----------------------------
DROP TABLE IF EXISTS "public"."tag";
CREATE TABLE "public"."tag" (
    "id" varchar(128) COLLATE "pg_catalog"."default" NOT NULL,
    "name" varchar(255) COLLATE "pg_catalog"."default" NOT NULL,
    "tag_desc" varchar(255) COLLATE "pg_catalog"."default" NOT NULL,
    "parent_tag_id" varchar(255) COLLATE "pg_catalog"."default" NOT NULL,
    "ext" varchar(1024) COLLATE "pg_catalog"."default" NOT NULL,
    "date_created" timestamp(6) NOT NULL DEFAULT timezone('UTC-8'::text, (now())::timestamp(0) without time zone),
    "date_updated" timestamp(6) NOT NULL DEFAULT timezone('UTC-8'::text, (now())::timestamp(0) without time zone)
)
;
COMMENT ON COLUMN "public"."tag"."id" IS 'primary key id';
COMMENT ON COLUMN "public"."tag"."name" IS 'tag name';
COMMENT ON COLUMN "public"."tag"."tag_desc" IS 'tag desc';
COMMENT ON COLUMN "public"."tag"."parent_tag_id" IS 'parent tag id';
COMMENT ON COLUMN "public"."tag"."ext" IS 'extension';
COMMENT ON COLUMN "public"."tag"."date_created" IS 'create time';
COMMENT ON COLUMN "public"."tag"."date_updated" IS 'update time';

-- ----------------------------
-- Table structure for tag_relation
-- ----------------------------
DROP TABLE IF EXISTS "public"."tag_relation";
CREATE TABLE "public"."tag_relation" (
    "id"           varchar(128) COLLATE "pg_catalog"."default" NOT NULL,
    "api_id"       varchar(128) COLLATE "pg_catalog"."default" NOT NULL,
    "tag_id"      varchar(128) COLLATE "pg_catalog"."default" NOT NULL,
    "date_created" timestamp(6) NOT NULL DEFAULT timezone('UTC-8'::text, (now())::timestamp(0) without time zone),
    "date_updated" timestamp(6) NOT NULL DEFAULT timezone('UTC-8'::text, (now())::timestamp(0) without time zone)
)
;
COMMENT ON COLUMN "public"."tag_relation"."id" IS 'primary key id';
COMMENT ON COLUMN "public"."tag_relation"."api_id" IS 'the table api primary key id';
COMMENT ON COLUMN "public"."tag_relation"."tag_id" IS 'tag id';
COMMENT ON COLUMN "public"."tag_relation"."date_created" IS 'create time';
COMMENT ON COLUMN "public"."tag_relation"."date_updated" IS 'update time';

-- ----------------------------
-- Table structure for discovery
-- ----------------------------
DROP TABLE IF EXISTS "public"."discovery";
CREATE TABLE "public"."discovery" (
    "id" varchar(128) COLLATE "pg_catalog"."default" NOT NULL,
    "name" varchar(255) COLLATE "pg_catalog"."default" NOT NULL,
    "level" varchar(64) COLLATE "pg_catalog"."default" NOT NULL,
    "plugin_name" varchar(255) COLLATE "pg_catalog"."default",
    "type" varchar(64) COLLATE "pg_catalog"."default" NOT NULL,
    "server_list" varchar(255) COLLATE "pg_catalog"."default",
    "props" text COLLATE "pg_catalog"."default",
    "date_created" timestamp(6) NOT NULL DEFAULT timezone('UTC-8'::text, (now())::timestamp(0) without time zone),
    "date_updated" timestamp(6) NOT NULL DEFAULT timezone('UTC-8'::text, (now())::timestamp(0) without time zone)
)
;
COMMENT ON COLUMN "public"."discovery"."id" IS 'primary key id';
COMMENT ON COLUMN "public"."discovery"."name" IS 'the discovery name';
COMMENT ON COLUMN "public"."discovery"."level" IS '0 selector,1 plugin  2 global';
COMMENT ON COLUMN "public"."discovery"."plugin_name" IS 'the plugin name';
COMMENT ON COLUMN "public"."discovery"."type" IS 'local,zookeeper,etcd,consul,nacos';
COMMENT ON COLUMN "public"."discovery"."server_list" IS 'register server url (,)';
COMMENT ON COLUMN "public"."discovery"."props" IS 'the discovery pops (json) ';
COMMENT ON COLUMN "public"."discovery"."date_created" IS 'create time';
COMMENT ON COLUMN "public"."discovery"."date_updated" IS 'update time';

-- ----------------------------
-- Table structure for discovery_handler
-- ----------------------------
DROP TABLE IF EXISTS "public"."discovery_handler";
CREATE TABLE "public"."discovery_handler" (
    "id" varchar(128) COLLATE "pg_catalog"."default" NOT NULL,
    "discovery_id" varchar(128) COLLATE "pg_catalog"."default" NOT NULL,
    "handler" varchar(255) COLLATE "pg_catalog"."default" NOT NULL,
    "listener_node" varchar(255) COLLATE "pg_catalog"."default",
    "props" text COLLATE "pg_catalog"."default",
    "date_created" timestamp(6) NOT NULL DEFAULT timezone('UTC-8'::text, (now())::timestamp(0) without time zone),
    "date_updated" timestamp(6) NOT NULL DEFAULT timezone('UTC-8'::text, (now())::timestamp(0) without time zone)
)
;
COMMENT ON COLUMN "public"."discovery_handler"."id" IS 'primary key id';
COMMENT ON COLUMN "public"."discovery_handler"."discovery_id" IS 'the discovery id';
COMMENT ON COLUMN "public"."discovery_handler"."handler" IS 'the handler';
COMMENT ON COLUMN "public"."discovery_handler"."listener_node" IS 'register server listener to node';
COMMENT ON COLUMN "public"."discovery_handler"."props" IS 'the discovery pops (json) ';
COMMENT ON COLUMN "public"."discovery_handler"."date_created" IS 'create time';
COMMENT ON COLUMN "public"."discovery_handler"."date_updated" IS 'update time';

-- ----------------------------
-- Table structure for discovery_rel
-- ----------------------------
DROP TABLE IF EXISTS "public"."discovery_rel";
CREATE TABLE "public"."discovery_rel" (
    "id" varchar(128) COLLATE "pg_catalog"."default" NOT NULL,
    "plugin_name" varchar(255) COLLATE "pg_catalog"."default" NOT NULL,
    "discovery_handler_id" varchar(128) COLLATE "pg_catalog"."default" NOT NULL,
    "selector_id" varchar(128) COLLATE "pg_catalog"."default",
    "proxy_selector_id" varchar(128) COLLATE "pg_catalog"."default",
    "date_created" timestamp(6) NOT NULL DEFAULT timezone('UTC-8'::text, (now())::timestamp(0) without time zone),
    "date_updated" timestamp(6) NOT NULL DEFAULT timezone('UTC-8'::text, (now())::timestamp(0) without time zone)
)
;
COMMENT ON COLUMN "public"."discovery_rel"."id" IS 'primary key id';
COMMENT ON COLUMN "public"."discovery_rel"."plugin_name" IS 'the plugin name';
COMMENT ON COLUMN "public"."discovery_rel"."discovery_handler_id" IS 'the discovery handler id';
COMMENT ON COLUMN "public"."discovery_rel"."selector_id" IS 'the selector id';
COMMENT ON COLUMN "public"."discovery_rel"."proxy_selector_id" IS 'the proxy selector id';
COMMENT ON COLUMN "public"."discovery_rel"."date_created" IS 'create time';
COMMENT ON COLUMN "public"."discovery_rel"."date_updated" IS 'update time';

-- ----------------------------
-- Table structure for proxy_selector
-- ----------------------------
DROP TABLE IF EXISTS "public"."proxy_selector";
CREATE TABLE "public"."proxy_selector"
(
    "id"           varchar(128) COLLATE "pg_catalog"."default" NOT NULL,
    "name"         varchar(128) COLLATE "pg_catalog"."default",
    "plugin_name"  varchar(128) COLLATE "pg_catalog"."default",
    "type"         varchar(128) COLLATE "pg_catalog"."default",
    "forward_port" int4 NOT NULL,
    "props"        text COLLATE "pg_catalog"."default",
    "date_created" timestamp(3) NOT NULL DEFAULT CURRENT_TIMESTAMP,
    "date_updated" timestamp(3) NOT NULL DEFAULT CURRENT_TIMESTAMP
)
;
COMMENT ON COLUMN "public"."proxy_selector"."id" IS 'primary key id';
COMMENT ON COLUMN "public"."proxy_selector"."name" IS 'the proxy_selector name';
COMMENT ON COLUMN "public"."proxy_selector"."plugin_name" IS 'the plugin name';
COMMENT ON COLUMN "public"."proxy_selector"."type" IS 'the type ';
COMMENT ON COLUMN "public"."proxy_selector"."forward_port" IS 'the forward port';
COMMENT ON COLUMN "public"."proxy_selector"."date_created" IS 'create time';
COMMENT ON COLUMN "public"."proxy_selector"."date_updated" IS 'update time';

-- ----------------------------
-- Table structure for discovery_upstream
-- ----------------------------
DROP TABLE IF EXISTS "public"."discovery_upstream";
CREATE TABLE "public"."discovery_upstream"
(
    "id"           varchar(128) COLLATE "pg_catalog"."default" NOT NULL,
    "discovery_handler_id" varchar(128) COLLATE "pg_catalog"."default" NOT NULL,
    "protocol"    varchar(128) COLLATE "pg_catalog"."default" NOT NULL,
    "url"         varchar(128) COLLATE "pg_catalog"."default",
    "status"      int4  NOT NULL,
    "weight"      int4  NOT NULL,
    "props"        text COLLATE "pg_catalog"."default",
    "date_created" timestamp(3) NOT NULL DEFAULT CURRENT_TIMESTAMP,
    "date_updated" timestamp(3) NOT NULL DEFAULT CURRENT_TIMESTAMP
)
;
COMMENT ON COLUMN "public"."discovery_upstream"."id" IS 'primary key id';
COMMENT ON COLUMN "public"."discovery_upstream"."discovery_handler_id" IS 'the discovery handler id';
COMMENT ON COLUMN "public"."discovery_upstream"."protocol" IS 'for http, https, tcp, ws';
COMMENT ON COLUMN "public"."discovery_upstream"."url" IS 'ip:port';
COMMENT ON COLUMN "public"."discovery_upstream"."status" IS 'type (0, healthy, 1 unhealthy)';
COMMENT ON COLUMN "public"."discovery_upstream"."weight" IS 'the weight for lists';
COMMENT ON COLUMN "public"."discovery_upstream"."props" IS 'the other field (json)';
COMMENT ON COLUMN "public"."discovery_upstream"."date_created" IS 'create time';
COMMENT ON COLUMN "public"."discovery_upstream"."date_updated" IS 'update time';

CREATE UNIQUE INDEX discovery_upstream_discovery_handler_id_IDX ON "public"."discovery_upstream" USING btree ("discovery_handler_id","url");

-- ----------------------------
-- Table structure for alert_template
-- ----------------------------
DROP TABLE IF EXISTS "public"."alert_template";
CREATE TABLE "public"."alert_template" (
    "id"            varchar(128) COLLATE "pg_catalog"."default" NOT NULL,
    "name"          varchar(255) COLLATE "pg_catalog"."default" NOT NULL,
    "strategy_name" varchar(255) COLLATE "pg_catalog"."default" NOT NULL,
    "content"       varchar(1000) COLLATE "pg_catalog"."default" NOT NULL,
    "date_created"  timestamp(6) NOT NULL DEFAULT timezone('UTC-8'::text, (now())::timestamp(0) without time zone),
    "date_updated"  timestamp(6) NOT NULL DEFAULT timezone('UTC-8'::text, (now())::timestamp(0) without time zone)
)
;
COMMENT ON COLUMN "public"."alert_template"."id" IS 'primary key id';
COMMENT ON COLUMN "public"."alert_template"."name" IS  'alert template name';
COMMENT ON COLUMN "public"."alert_template"."strategy_name" IS 'alert template strategy name';
COMMENT ON COLUMN "public"."alert_template"."content" IS 'alert template content';
COMMENT ON COLUMN "public"."alert_template"."date_created" IS 'create time';
COMMENT ON COLUMN "public"."alert_template"."date_updated" IS 'update time';

-- ----------------------------
-- Table structure for alert_receiver
-- ----------------------------
DROP TABLE IF EXISTS "public"."alert_receiver";
CREATE TABLE "public"."alert_receiver"
(
    "id"                   varchar(128) COLLATE "pg_catalog"."default" NOT NULL,
    "name"                 varchar(255) COLLATE "pg_catalog"."default" NOT NULL,
    "enable"               int4     NOT NULL,
    "type"                 int4     NOT NULL,
    "phone"                varchar(255) COLLATE "pg_catalog"."default",
    "email"                varchar(255) COLLATE "pg_catalog"."default",
    "hook_url"             varchar(255) COLLATE "pg_catalog"."default",
    "wechat_id"            varchar(255) COLLATE "pg_catalog"."default",
    "access_token"         varchar(255) COLLATE "pg_catalog"."default",
    "tg_bot_token"         varchar(255) COLLATE "pg_catalog"."default",
    "tg_user_id"           varchar(255) COLLATE "pg_catalog"."default",
    "slack_web_hook_url"   varchar(255) COLLATE "pg_catalog"."default",
    "corp_id"              varchar(255) COLLATE "pg_catalog"."default",
    "agent_id"             varchar(255) COLLATE "pg_catalog"."default",
    "app_secret"           varchar(255) COLLATE "pg_catalog"."default",
    "discord_channel_id"   varchar(255) COLLATE "pg_catalog"."default",
    "discord_bot_token"    varchar(255) COLLATE "pg_catalog"."default",
    "smn_ak"               varchar(255) COLLATE "pg_catalog"."default",
    "smn_sk"               varchar(255) COLLATE "pg_catalog"."default",
    "smn_project_id"       varchar(255) COLLATE "pg_catalog"."default",
    "smn_region"           varchar(255) COLLATE "pg_catalog"."default",
    "smn_topic_urn"        varchar(255) COLLATE "pg_catalog"."default",
    "match_all"            int4      NOT NULL,
    "labels"               varchar(255) COLLATE "pg_catalog"."default",
    "levels"               varchar(255) COLLATE "pg_catalog"."default",
    "date_created"  timestamp(6) NOT NULL DEFAULT timezone('UTC-8'::text, (now())::timestamp(0) without time zone),
    "date_updated"  timestamp(6) NOT NULL DEFAULT timezone('UTC-8'::text, (now())::timestamp(0) without time zone)
)
;
COMMENT ON COLUMN "public"."alert_receiver"."id" IS 'primary key id';
COMMENT ON COLUMN "public"."alert_receiver"."name" IS 'alarm receiver name';
COMMENT ON COLUMN "public"."alert_receiver"."enable" IS 'enable or not';
COMMENT ON COLUMN "public"."alert_receiver"."type" IS 'notice type 0-SMS 1-Email 2-webhook 3-WeChat Official Account 4-Enterprise WeChat Robot 5-DingTalk Robot 6-FeiShu Robot 7-Telegram Bot 8-SlackWebHook 9-Discord Bot 10-Enterprise WeChat';
COMMENT ON COLUMN "public"."alert_receiver"."match_all" IS 'match all or not';
COMMENT ON COLUMN "public"."alert_receiver"."date_created" IS 'create time';
COMMENT ON COLUMN "public"."alert_receiver"."date_updated" IS 'update time';

-- ----------------------------
-- Table structure for shenyu_lock
-- ----------------------------
DROP TABLE IF EXISTS "public"."shenyu_lock";
CREATE TABLE "public"."shenyu_lock" (
    "lock_key" CHAR(36) NOT NULL,
    "region" VARCHAR(100) NOT NULL,
    "client_id" CHAR(36),
    "created_date" TIMESTAMP WITH TIME ZONE NOT NULL,
    CONSTRAINT shenyu_lock_pk PRIMARY KEY ("lock_key", "region")
);
<<<<<<< HEAD
COMMENT ON COLUMN "public"."int_lock"."lock_key" IS 'lock_key';
COMMENT ON COLUMN "public"."int_lock"."region" IS 'region';
COMMENT ON COLUMN "public"."int_lock"."client_id" IS 'client_id';
COMMENT ON COLUMN "public"."int_lock"."created_date" IS 'created_date';



INSERT INTO "public"."resource" VALUES ('1792749362445840474', '1346776175553376256', 'SHENYU.MENU.SYSTEM.MANAGMENT.NAMESPACE', 'namespace', '/system/namespace', 'namespace', 1, 0, 'appstore', 0, 0, '', 1, '2024-06-22 17:00:00.000', '2024-06-22 17:00:00.000');
INSERT INTO "public"."resource" VALUES ('1792749362445840475', '1792749362445840474', 'SHENYU.BUTTON.SYSTEM.ADD', '', '', '', 2, 0, '', 1, 0, 'system:namespace:add', 1, '2024-06-22 17:00:00.000', '2024-06-22 17:00:00.000');
INSERT INTO "public"."resource" VALUES ('1792749362445840476', '1792749362445840474', 'SHENYU.BUTTON.SYSTEM.LIST', '', '', '', 2, 1, '', 1, 0, 'system:namespace:list', 1, '2024-06-22 17:00:00.000', '2024-06-22 17:00:00.000');
INSERT INTO "public"."resource" VALUES ('1792749362445840477', '1792749362445840474', 'SHENYU.BUTTON.SYSTEM.DELETE', '', '', '', 2, 2, '', 1, 0, 'system:namespace:delete', 1,'2024-06-22 17:00:00.000', '2024-06-22 17:00:00.000');
INSERT INTO "public"."resource" VALUES ('1792749362445840478', '1792749362445840474', 'SHENYU.BUTTON.SYSTEM.EDIT', '', '', '', 2, 3, '', 1, 0, 'system:namespace:edit', 1, '2024-06-22 17:00:00.000', '2024-06-22 17:00:00.000');

INSERT INTO "public"."permission" VALUES ('1792779493541343252', '1346358560427216896', '1792749362445840474', '2024-06-22 17:00:00.000', '2024-06-22 17:00:00.000');
INSERT INTO "public"."permission" VALUES ('1792779493541343253', '1346358560427216896', '1792749362445840475', '2024-06-22 17:00:00.000', '2024-06-22 17:00:00.000');
INSERT INTO "public"."permission" VALUES ('1792779493541343254', '1346358560427216896', '1792749362445840476', '2024-06-22 17:00:00.000', '2024-06-22 17:00:00.000');
INSERT INTO "public"."permission" VALUES ('1792779493541343255', '1346358560427216896', '1792749362445840477', '2024-06-22 17:00:00.000', '2024-06-22 17:00:00.000');
INSERT INTO "public"."permission" VALUES ('1792779493541343256', '1346358560427216896', '1792749362445840478', '2024-06-22 17:00:00.000', '2024-06-22 17:00:00.000');

DROP TABLE IF EXISTS "public"."namespace";
CREATE TABLE "public"."namespace" (
    "id" varchar(128) COLLATE "pg_catalog"."default" NOT NULL,
    "namespace_id" varchar(50) COLLATE "pg_catalog"."default" NOT NULL,
    "name" varchar(255) COLLATE "pg_catalog"."default" NOT NULL,
    "description" varchar(255) COLLATE "pg_catalog"."default" NOT NULL,
    "date_created" timestamp(3) NOT NULL DEFAULT now(),
    "date_updated" timestamp(3) NOT NULL DEFAULT now(),
    PRIMARY KEY ("id")
);
COMMENT ON COLUMN "public"."namespace"."id" IS 'Namespace primary key';
COMMENT ON COLUMN "public"."namespace"."namespace_id" IS 'Namespace ID';
COMMENT ON COLUMN "public"."namespace"."name" IS 'Namespace name';
COMMENT ON COLUMN "public"."namespace"."description" IS 'Namespace description';
COMMENT ON COLUMN "public"."namespace"."date_created" IS 'Creation time';
COMMENT ON COLUMN "public"."namespace"."date_updated" IS 'Update time';


INSERT INTO "public"."namespace" VALUES ('1', '649330b6c2d74edcbe8e8a54df9eb385', 'default', 'default-namespace', '2024-06-22 20:25:14.359', '2024-06-22 23:27:40.778');

DROP TABLE IF EXISTS "public"."plugin_ns_rel";
CREATE TABLE "public"."plugin_ns_rel" (
    "id" varchar(128) COLLATE "pg_catalog"."default" NOT NULL,
    "namespace_id" varchar(50) COLLATE "pg_catalog"."default" NOT NULL,
    "plugin_id" varchar(128) COLLATE "pg_catalog"."default" NOT NULL,
    "config" text ,
    "sort" int,
    "enabled" smallint NOT NULL DEFAULT 0 CHECK (enabled IN (0, 1)),
    "date_created" timestamp(3) NOT NULL DEFAULT CURRENT_TIMESTAMP,
    "date_updated" timestamp(3) NOT NULL DEFAULT CURRENT_TIMESTAMP,
    PRIMARY KEY (id)
);

COMMENT ON COLUMN "public"."plugin_ns_rel"."id" IS 'Primary key ID';
COMMENT ON COLUMN "public"."plugin_ns_rel"."namespace_id" IS 'Namespace ID';
COMMENT ON COLUMN "public"."plugin_ns_rel"."plugin_id" IS 'Plugin ID';
COMMENT ON COLUMN "public"."plugin_ns_rel"."config" IS 'Plugin configuration';
COMMENT ON COLUMN "public"."plugin_ns_rel"."sort" IS 'Sort order';
COMMENT ON COLUMN "public"."plugin_ns_rel"."enabled" IS 'Whether the plugin is enabled (0 = not open, 1 = open)';
COMMENT ON COLUMN "public"."plugin_ns_rel"."date_created" IS 'Creation time';
COMMENT ON COLUMN "public"."plugin_ns_rel"."date_updated" IS 'Update time';

INSERT INTO "public"."plugin_ns_rel" VALUES ('1801816010882822145','649330b6c2d74edcbe8e8a54df9eb385','1', NULL, 20, 0, '2022-05-25 18:02:53.000', '2022-05-25 18:02:53.000');
INSERT INTO "public"."plugin_ns_rel" VALUES ('1801816010882822146','649330b6c2d74edcbe8e8a54df9eb385','10', NULL, 140, 0, '2022-05-25 18:02:53.000', '2022-05-25 18:02:53.000');
INSERT INTO "public"."plugin_ns_rel" VALUES ('1801816010882822147','649330b6c2d74edcbe8e8a54df9eb385','11', '{"protocol":"zookeeper","register":"127.0.0.1:2181","threadpool":"shared"}', 310, 0, '2022-05-25 18:02:53.000', '2022-05-25 18:02:53.000');
INSERT INTO "public"."plugin_ns_rel" VALUES ('1801816010882822148','649330b6c2d74edcbe8e8a54df9eb385','12', NULL, 310, 0, '2022-05-25 18:02:53.000', '2022-05-25 18:02:53.000');
INSERT INTO "public"."plugin_ns_rel" VALUES ('1801816010882822149','649330b6c2d74edcbe8e8a54df9eb385','13', '{"multiSelectorHandle":"1","multiRuleHandle":"0","threadpool":"shared"}', 310, 0, '2022-05-25 18:02:53.000', '2022-05-25 18:02:53.000');
INSERT INTO "public"."plugin_ns_rel" VALUES ('1801816010882822150','649330b6c2d74edcbe8e8a54df9eb385','14', NULL, 80, 1, '2022-05-25 18:02:53.000', '2022-05-25 18:02:53.000');
INSERT INTO "public"."plugin_ns_rel" VALUES ('1801816010882822151','649330b6c2d74edcbe8e8a54df9eb385','15', '{"multiSelectorHandle":"1","multiRuleHandle":"0","threadpool":"shared"}', 310, 0, '2022-05-25 18:02:53.000', '2022-05-25 18:02:53.000');
INSERT INTO "public"."plugin_ns_rel" VALUES ('1801816010882822152','649330b6c2d74edcbe8e8a54df9eb385','16', NULL, 110, 0, '2022-05-25 18:02:53.000', '2022-05-25 18:02:53.000');
INSERT INTO "public"."plugin_ns_rel" VALUES ('1801816010882822153','649330b6c2d74edcbe8e8a54df9eb385','17', '{"registerProtocol":"direct","registerAddress":"127.0.0.1:2181","corethreads":0,"threads":2147483647,"queues":0,"threadpool":"shared"}', 310, 0, '2022-05-25 18:02:53.000', '2022-05-25 18:02:53.000');
INSERT INTO "public"."plugin_ns_rel" VALUES ('1801816010882822154','649330b6c2d74edcbe8e8a54df9eb385','18', NULL, 160, 0, '2022-05-25 18:02:53.000', '2022-05-25 18:02:53.000');
INSERT INTO "public"."plugin_ns_rel" VALUES ('1801816010882822155','649330b6c2d74edcbe8e8a54df9eb385','19', '{"secretKey":"key"}', 30, 0, '2022-05-25 18:02:53.000', '2022-05-25 18:02:53.000');
INSERT INTO "public"."plugin_ns_rel" VALUES ('1801816010882822156','649330b6c2d74edcbe8e8a54df9eb385','2', '{"model":"black"}', 50, 0, '2022-05-25 18:02:53.000', '2022-05-25 18:02:53.000');
INSERT INTO "public"."plugin_ns_rel" VALUES ('1801816010882822157','649330b6c2d74edcbe8e8a54df9eb385','20', NULL, 120, 0, '2022-05-25 18:02:53.000', '2022-05-25 18:02:53.000');
INSERT INTO "public"."plugin_ns_rel" VALUES ('1801816010882822158','649330b6c2d74edcbe8e8a54df9eb385','21', NULL, 40, 0, '2022-05-25 18:02:53.000', '2022-05-25 18:02:53.000');
INSERT INTO "public"."plugin_ns_rel" VALUES ('1801816010882822159','649330b6c2d74edcbe8e8a54df9eb385','22', NULL, 70, 0, '2022-05-25 18:02:53.000', '2022-05-25 18:02:53.000');
INSERT INTO "public"."plugin_ns_rel" VALUES ('1801816010882822160','649330b6c2d74edcbe8e8a54df9eb385','23', NULL, 220, 0, '2022-05-25 18:02:53.000', '2022-05-25 18:02:53.000');
INSERT INTO "public"."plugin_ns_rel" VALUES ('1801816010882822161','649330b6c2d74edcbe8e8a54df9eb385','24', NULL, 100, 1, '2022-05-25 18:02:53.000', '2022-05-25 18:02:53.000');
INSERT INTO "public"."plugin_ns_rel" VALUES ('1801816010882822162','649330b6c2d74edcbe8e8a54df9eb385','25', NULL, 410, 1, '2022-05-25 18:02:53.000', '2022-05-25 18:02:53.000');
INSERT INTO "public"."plugin_ns_rel" VALUES ('1801816010882822163','649330b6c2d74edcbe8e8a54df9eb385','26', '{"multiSelectorHandle":"1"}', 200, 1, '2022-05-25 18:02:53.000', '2022-05-25 18:02:53.000');
INSERT INTO "public"."plugin_ns_rel" VALUES ('1801816010882822164','649330b6c2d74edcbe8e8a54df9eb385','27', NULL, 125, 1, '2022-05-25 18:02:53.000', '2022-05-25 18:02:53.000');
INSERT INTO "public"."plugin_ns_rel" VALUES ('1801816010882822165','649330b6c2d74edcbe8e8a54df9eb385','28', '{"port": 9500,"bossGroupThreadCount": 1,"maxPayloadSize": 65536,"workerGroupThreadCount": 12,"userName": "shenyu","password": "shenyu","isEncryptPassword": false,"encryptMode": "","leakDetectorLevel": "DISABLED"}', 125, 0, '2022-05-25 18:02:53.000', '2022-05-25 18:02:53.000');
INSERT INTO "public"."plugin_ns_rel" VALUES ('1801816010882822166','649330b6c2d74edcbe8e8a54df9eb385','29', '{"topic":"shenyu-access-logging", "namesrvAddr": "localhost:9876","producerGroup":"shenyu-plugin-logging-rocketmq"}', 170, 0, '2022-05-25 18:02:53.000', '2022-05-25 18:02:53.000');
INSERT INTO "public"."plugin_ns_rel" VALUES ('1801816010882822167','649330b6c2d74edcbe8e8a54df9eb385','3', NULL, 90, 0, '2022-05-25 18:02:53.000', '2022-05-25 18:02:53.000');
INSERT INTO "public"."plugin_ns_rel" VALUES ('1801816010882822168','649330b6c2d74edcbe8e8a54df9eb385','30', '{"cacheType":"memory"}', 10, 0, '2022-05-25 18:02:53.000', '2022-05-25 18:02:53.000');
INSERT INTO "public"."plugin_ns_rel" VALUES ('1801816010882822169','649330b6c2d74edcbe8e8a54df9eb385','31', NULL, 1, 0, '2022-06-16 14:40:35.000', '2022-06-16 14:40:55.000');
INSERT INTO "public"."plugin_ns_rel" VALUES ('1801816010882822170','649330b6c2d74edcbe8e8a54df9eb385','32', '{"host":"localhost", "port": "9200"}', 190, 0, '2022-06-19 22:00:00.000', '2022-06-19 22:00:00.000');
INSERT INTO "public"."plugin_ns_rel" VALUES ('1801816010882822171','649330b6c2d74edcbe8e8a54df9eb385','33', '{"host":"localhost", "port": "9092"}', 180, 0, '2022-07-04 22:00:00.000', '2022-07-02 22:00:00.000');
INSERT INTO "public"."plugin_ns_rel" VALUES ('1801816010882822172','649330b6c2d74edcbe8e8a54df9eb385','34', '{"projectName": "shenyu", "logStoreName": "shenyu-logstore", "topic": "shenyu-topic"}', 175, 0, '2022-06-30 21:00:00.000', '2022-06-30 21:00:00.000');
INSERT INTO "public"."plugin_ns_rel" VALUES ('1801816010882822173','649330b6c2d74edcbe8e8a54df9eb385','35', '{"topic":"shenyu-access-logging", "serviceUrl": "pulsar://localhost:6650"}', 185, 0, '2022-06-30 21:00:00.000', '2022-06-30 21:00:00.000');
INSERT INTO "public"."plugin_ns_rel" VALUES ('1801816010882822174','649330b6c2d74edcbe8e8a54df9eb385','36', '{"endpoint": "ap-guangzhou.cls.tencentcs.com", "topic": "shenyu-topic"}', 176, 0, '2022-06-30 21:00:00.000', '2022-06-30 21:00:00.000');
INSERT INTO "public"."plugin_ns_rel" VALUES ('1801816010882822175','649330b6c2d74edcbe8e8a54df9eb385','38', '{"host":"127.0.0.1","port":"8123","databse":"shenyu-gateway","username":"foo","password":"bar"}', 195, 0, '2022-06-30 21:00:00.000', '2022-06-30 21:00:00.000');
INSERT INTO "public"."plugin_ns_rel" VALUES ('1801816010882822176','649330b6c2d74edcbe8e8a54df9eb385','39', '{"endpoint":"http://localhost:8000"}', 40, 0, '2022-09-11 12:00:00.000', '2022-09-11 12:00:00.000');
INSERT INTO "public"."plugin_ns_rel" VALUES ('1801816010882822177','649330b6c2d74edcbe8e8a54df9eb385','4', '{"master":"mymaster","mode":"standalone","url":"192.168.1.1:6379","password":"abc"}', 60, 0, '2022-05-25 18:02:53.000', '2022-05-25 18:02:53.000');
INSERT INTO "public"."plugin_ns_rel" VALUES ('1801816010882822178','649330b6c2d74edcbe8e8a54df9eb385','40', NULL, 150, 0, '2022-07-24 19:00:00.000', '2022-07-24 19:00:00.000');
INSERT INTO "public"."plugin_ns_rel" VALUES ('1801816010882822179','649330b6c2d74edcbe8e8a54df9eb385','42', NULL, 320, 1, '2023-05-30 18:02:53.000', '2022-05-30 18:02:53.000');
INSERT INTO "public"."plugin_ns_rel" VALUES ('1801816010882822180','649330b6c2d74edcbe8e8a54df9eb385','43', '{"totalSizeInBytes":"104857600","maxBlockMs":"0","ioThreadCount":"1","batchSizeThresholdInBytes":"524288","batchCountThreshold":"4096","lingerMs":"2000","retries":"100","baseRetryBackoffMs":"100","maxRetryBackoffMs":"100","enableLocalTest":"true","setGiveUpExtraLongSingleLog":"false"}', 177, 0, '2023-07-05 14:03:53.686', '2023-07-06 12:42:07.234');
INSERT INTO "public"."plugin_ns_rel" VALUES ('1801816010882822181','649330b6c2d74edcbe8e8a54df9eb385','44', '{"defaultHandleJson":"{\"authorization\":\"test:test123\"}"}', 150, 0, '2022-07-24 19:00:00.000', '2022-07-24 19:00:00.000');
INSERT INTO "public"."plugin_ns_rel" VALUES ('1801816010882822182','649330b6c2d74edcbe8e8a54df9eb385','45', '{"host":"127.0.0.1","port":5672,"password":"admin","username":"admin","exchangeName":"exchange.logging.plugin","queueName":"queue.logging.plugin","routingKey":"topic.logging","virtualHost":"/","exchangeType":"direct","durable":"true","exclusive":"false","autoDelete":"false"}', 171, 0, '2023-11-06 15:49:56.454', '2023-11-10 10:40:58.447');
INSERT INTO "public"."plugin_ns_rel" VALUES ('1801816010882822183','649330b6c2d74edcbe8e8a54df9eb385','5', '{"multiSelectorHandle":"1","multiRuleHandle":"0"}', 200, 1, '2022-05-25 18:02:53.000', '2022-05-25 18:02:53.000');
INSERT INTO "public"."plugin_ns_rel" VALUES ('1801816010882822184','649330b6c2d74edcbe8e8a54df9eb385','6', '{"register":"zookeeper://localhost:2181","multiSelectorHandle":"1","threadpool":"shared","corethreads":0,"threads":2147483647,"queues":0}', 310, 0, '2022-05-25 18:02:53.000', '2022-05-25 18:02:53.000');
INSERT INTO "public"."plugin_ns_rel" VALUES ('1801816010882822185','649330b6c2d74edcbe8e8a54df9eb385','8', NULL, 200, 0, '2022-05-25 18:02:53.000', '2022-05-25 18:02:53.000');
INSERT INTO "public"."plugin_ns_rel" VALUES ('1801816010882822186','649330b6c2d74edcbe8e8a54df9eb385','9', NULL, 130, 0, '2022-05-25 18:02:53.000', '2022-05-25 18:02:53.000');


INSERT INTO "public"."resource" VALUES ('1792749362445840479', '1357956838021890048', 'SHENYU.MENU.SYSTEM.MANAGMENT.PLUGINNAMESPACE', 'pluginNamespace', '/config/pluginNamespace', 'pluginNamespace', 1, 2, 'build', 0, 0, '', 1, '2024-06-25 18:02:53.000', '2024-06-25 18:02:53.000');
INSERT INTO "public"."resource" VALUES ('1792749362445840480', '1792749362445840479', 'SHENYU.BUTTON.SYSTEM.LIST', '', '', '', 2, 0, '', 1, 0, 'system:pluginNamespace:list', 1, '2024-06-25 18:02:53.000', '2024-06-25 18:02:53.000');
INSERT INTO "public"."resource" VALUES ('1792749362445840481', '1792749362445840479', 'SHENYU.BUTTON.SYSTEM.DELETE', '', '', '', 2, 1, '', 1, 0, 'system:pluginNamespace:delete', 1, '2024-06-25 18:02:53.000', '2024-06-25 18:02:53.000');
INSERT INTO "public"."resource" VALUES ('1792749362445840482', '1792749362445840479', 'SHENYU.BUTTON.SYSTEM.ADD', '', '', '', 2, 2, '', 1, 0, 'system:pluginNamespace:add', 1, '2024-06-25 18:02:53.000', '2024-06-25 18:02:53.000');
INSERT INTO "public"."resource" VALUES ('1792749362445840483', '1792749362445840479', 'SHENYU.BUTTON.SYSTEM.SYNCHRONIZE', '', '', '', 2, 3, '', 1, 0, 'system:pluginNamespace:modify', 1, '2024-06-25 18:02:53.000', '2024-06-25 18:02:53.000');
INSERT INTO "public"."resource" VALUES ('1792749362445840484', '1792749362445840479', 'SHENYU.BUTTON.SYSTEM.ENABLE', '', '', '', 2, 4, '', 1, 0, 'system:pluginNamespace:disable', 1, '2024-06-25 18:02:53.000', '2024-06-25 18:02:53.000');
INSERT INTO "public"."resource" VALUES ('1792749362445840485', '1792749362445840479', 'SHENYU.BUTTON.SYSTEM.EDIT', '', '', '', 2, 5, '', 1, 0, 'system:pluginNamespace:edit', 1,'2024-06-25 18:02:53.000', '2024-06-25 18:02:53.000');
INSERT INTO "public"."resource" VALUES ('1792749362445840486', '1792749362445840479', 'SHENYU.BUTTON.SYSTEM.RESOURCE', '', '', '', 2, 6, '', 1, 0, 'system:pluginNamespace:resource', 1,'2024-06-25 18:02:53.000', '2024-06-25 18:02:53.000');


INSERT INTO "public"."permission" VALUES ('1792779493541343260', '1346358560427216896', '1792749362445840479', '2024-06-25 20:00:00.000', '2024-06-25 20:00:00.000');
INSERT INTO "public"."permission" VALUES ('1792779493541343261', '1346358560427216896', '1792749362445840480', '2024-06-25 20:00:00.000', '2024-06-25 20:00:00.000');
INSERT INTO "public"."permission" VALUES ('1792779493541343262', '1346358560427216896', '1792749362445840481', '2024-06-25 20:00:00.000', '2024-06-25 20:00:00.000');
INSERT INTO "public"."permission" VALUES ('1792779493541343263', '1346358560427216896', '1792749362445840482', '2024-06-25 20:00:00.000', '2024-06-25 20:00:00.000');
INSERT INTO "public"."permission" VALUES ('1792779493541343264', '1346358560427216896', '1792749362445840483', '2024-06-25 20:00:00.000', '2024-06-25 20:00:00.000');
INSERT INTO "public"."permission" VALUES ('1792779493541343265', '1346358560427216896', '1792749362445840484', '2024-06-25 20:00:00.000', '2024-06-25 20:00:00.000');
INSERT INTO "public"."permission" VALUES ('1792779493541343266', '1346358560427216896', '1792749362445840485', '2024-06-25 20:00:00.000', '2024-06-25 20:00:00.000');
INSERT INTO "public"."permission" VALUES ('1792779493541343267', '1346358560427216896', '1792749362445840486', '2024-06-25 20:00:00.000', '2024-06-25 20:00:00.000');
=======
COMMENT ON COLUMN "public"."shenyu_lock"."lock_key" IS 'lock_key';
COMMENT ON COLUMN "public"."shenyu_lock"."region" IS 'region';
COMMENT ON COLUMN "public"."shenyu_lock"."client_id" IS 'client_id';
COMMENT ON COLUMN "public"."shenyu_lock"."created_date" IS 'created_date';

-- ----------------------------
-- Table structure for cluster_master
-- ----------------------------
DROP TABLE IF EXISTS "public"."cluster_master";
CREATE TABLE "public"."cluster_master"
(
    "id"            varchar(128) COLLATE "pg_catalog"."default" NOT NULL PRIMARY KEY,
    "master_host"   varchar(255) COLLATE "pg_catalog"."default" NOT NULL,
    "master_port"   varchar(255) COLLATE "pg_catalog"."default" NOT NULL,
    "context_path"  varchar(255) COLLATE "pg_catalog"."default" NOT NULL,
    "date_created"  timestamp(6) NOT NULL DEFAULT timezone('UTC-8'::text, (now())::timestamp(0) without time zone),
    "date_updated"  timestamp(6) NOT NULL DEFAULT timezone('UTC-8'::text, (now())::timestamp(0) without time zone)
)
;
COMMENT ON COLUMN "public"."cluster_master"."id" IS 'primary key id';
COMMENT ON COLUMN "public"."cluster_master"."master_host" IS 'master host';
COMMENT ON COLUMN "public"."cluster_master"."master_port" IS 'master port';
COMMENT ON COLUMN "public"."cluster_master"."context_path" IS 'master context_path';
COMMENT ON COLUMN "public"."cluster_master"."date_created" IS 'create time';
COMMENT ON COLUMN "public"."cluster_master"."date_updated" IS 'update time';
>>>>>>> 51cc917d
<|MERGE_RESOLUTION|>--- conflicted
+++ resolved
@@ -2646,12 +2646,31 @@
     "created_date" TIMESTAMP WITH TIME ZONE NOT NULL,
     CONSTRAINT shenyu_lock_pk PRIMARY KEY ("lock_key", "region")
 );
-<<<<<<< HEAD
-COMMENT ON COLUMN "public"."int_lock"."lock_key" IS 'lock_key';
-COMMENT ON COLUMN "public"."int_lock"."region" IS 'region';
-COMMENT ON COLUMN "public"."int_lock"."client_id" IS 'client_id';
-COMMENT ON COLUMN "public"."int_lock"."created_date" IS 'created_date';
-
+COMMENT ON COLUMN "public"."shenyu_lock"."lock_key" IS 'lock_key';
+COMMENT ON COLUMN "public"."shenyu_lock"."region" IS 'region';
+COMMENT ON COLUMN "public"."shenyu_lock"."client_id" IS 'client_id';
+COMMENT ON COLUMN "public"."shenyu_lock"."created_date" IS 'created_date';
+
+-- ----------------------------
+-- Table structure for cluster_master
+-- ----------------------------
+DROP TABLE IF EXISTS "public"."cluster_master";
+CREATE TABLE "public"."cluster_master"
+(
+    "id"            varchar(128) COLLATE "pg_catalog"."default" NOT NULL PRIMARY KEY,
+    "master_host"   varchar(255) COLLATE "pg_catalog"."default" NOT NULL,
+    "master_port"   varchar(255) COLLATE "pg_catalog"."default" NOT NULL,
+    "context_path"  varchar(255) COLLATE "pg_catalog"."default" NOT NULL,
+    "date_created"  timestamp(6) NOT NULL DEFAULT timezone('UTC-8'::text, (now())::timestamp(0) without time zone),
+    "date_updated"  timestamp(6) NOT NULL DEFAULT timezone('UTC-8'::text, (now())::timestamp(0) without time zone)
+)
+;
+COMMENT ON COLUMN "public"."cluster_master"."id" IS 'primary key id';
+COMMENT ON COLUMN "public"."cluster_master"."master_host" IS 'master host';
+COMMENT ON COLUMN "public"."cluster_master"."master_port" IS 'master port';
+COMMENT ON COLUMN "public"."cluster_master"."context_path" IS 'master context_path';
+COMMENT ON COLUMN "public"."cluster_master"."date_created" IS 'create time';
+COMMENT ON COLUMN "public"."cluster_master"."date_updated" IS 'update time';
 
 
 INSERT INTO "public"."resource" VALUES ('1792749362445840474', '1346776175553376256', 'SHENYU.MENU.SYSTEM.MANAGMENT.NAMESPACE', 'namespace', '/system/namespace', 'namespace', 1, 0, 'appstore', 0, 0, '', 1, '2024-06-22 17:00:00.000', '2024-06-22 17:00:00.000');
@@ -2770,30 +2789,3 @@
 INSERT INTO "public"."permission" VALUES ('1792779493541343265', '1346358560427216896', '1792749362445840484', '2024-06-25 20:00:00.000', '2024-06-25 20:00:00.000');
 INSERT INTO "public"."permission" VALUES ('1792779493541343266', '1346358560427216896', '1792749362445840485', '2024-06-25 20:00:00.000', '2024-06-25 20:00:00.000');
 INSERT INTO "public"."permission" VALUES ('1792779493541343267', '1346358560427216896', '1792749362445840486', '2024-06-25 20:00:00.000', '2024-06-25 20:00:00.000');
-=======
-COMMENT ON COLUMN "public"."shenyu_lock"."lock_key" IS 'lock_key';
-COMMENT ON COLUMN "public"."shenyu_lock"."region" IS 'region';
-COMMENT ON COLUMN "public"."shenyu_lock"."client_id" IS 'client_id';
-COMMENT ON COLUMN "public"."shenyu_lock"."created_date" IS 'created_date';
-
--- ----------------------------
--- Table structure for cluster_master
--- ----------------------------
-DROP TABLE IF EXISTS "public"."cluster_master";
-CREATE TABLE "public"."cluster_master"
-(
-    "id"            varchar(128) COLLATE "pg_catalog"."default" NOT NULL PRIMARY KEY,
-    "master_host"   varchar(255) COLLATE "pg_catalog"."default" NOT NULL,
-    "master_port"   varchar(255) COLLATE "pg_catalog"."default" NOT NULL,
-    "context_path"  varchar(255) COLLATE "pg_catalog"."default" NOT NULL,
-    "date_created"  timestamp(6) NOT NULL DEFAULT timezone('UTC-8'::text, (now())::timestamp(0) without time zone),
-    "date_updated"  timestamp(6) NOT NULL DEFAULT timezone('UTC-8'::text, (now())::timestamp(0) without time zone)
-)
-;
-COMMENT ON COLUMN "public"."cluster_master"."id" IS 'primary key id';
-COMMENT ON COLUMN "public"."cluster_master"."master_host" IS 'master host';
-COMMENT ON COLUMN "public"."cluster_master"."master_port" IS 'master port';
-COMMENT ON COLUMN "public"."cluster_master"."context_path" IS 'master context_path';
-COMMENT ON COLUMN "public"."cluster_master"."date_created" IS 'create time';
-COMMENT ON COLUMN "public"."cluster_master"."date_updated" IS 'update time';
->>>>>>> 51cc917d
