--- conflicted
+++ resolved
@@ -2308,13 +2308,8 @@
 CREATE TABLE `discovery`
 (
     `id`           varchar(128) CHARACTER SET utf8mb4 COLLATE utf8mb4_unicode_ci NOT NULL COMMENT 'primary key id',
-<<<<<<< HEAD
     `discovery_name`         varchar(255) CHARACTER SET utf8mb4 COLLATE utf8mb4_unicode_ci NOT NULL COMMENT 'the discovery name',
-    `level`        varchar(64) CHARACTER SET utf8mb4 COLLATE utf8mb4_unicode_ci NOT NULL COMMENT '0 selector,1 plugin  2 global',
-=======
-    `name`         varchar(255) CHARACTER SET utf8mb4 COLLATE utf8mb4_unicode_ci NOT NULL COMMENT 'the discovery name',
-    `discovery_level`        varchar(64) CHARACTER SET utf8mb4 COLLATE utf8mb4_unicode_ci NOT NULL COMMENT '0 selector,1 plugin  2 global',
->>>>>>> df1389f3
+     `discovery_level`        varchar(64) CHARACTER SET utf8mb4 COLLATE utf8mb4_unicode_ci NOT NULL COMMENT '0 selector,1 plugin  2 global',
     `plugin_name`  varchar(255) CHARACTER SET utf8mb4 COLLATE utf8mb4_unicode_ci  COMMENT 'the plugin name',
     `namespace_id` varchar(50) CHARACTER SET utf8mb4 COLLATE utf8mb4_unicode_ci NOT NULL COMMENT 'namespace id',
     `discovery_type`         varchar(64) CHARACTER SET utf8mb4 COLLATE utf8mb4_unicode_ci NOT NULL COMMENT 'local,zookeeper,etcd,consul,nacos',
