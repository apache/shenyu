--- conflicted
+++ resolved
@@ -2383,12 +2383,10 @@
 
 ALTER TABLE `shenyu`.`app_auth` ADD COLUMN `namespace_id` varchar(50) NULL COMMENT 'namespaceId' AFTER `enabled`;
 
-<<<<<<< HEAD
 ALTER TABLE `shenyu`.`alert_receiver` ADD COLUMN `namespace_id` varchar(50) NULL COMMENT 'namespaceId' AFTER `levels`;
-=======
+
 ALTER TABLE `shenyu`.`discovery` ADD COLUMN `namespace_id` varchar(50) NULL COMMENT 'namespaceId' AFTER `plugin_name`;
 
 ALTER TABLE `shenyu`.`discovery_upstream` ADD COLUMN `namespace_id` varchar(50) NULL COMMENT 'namespaceId' AFTER `discovery_handler_id`;
 
-ALTER TABLE `shenyu`.`proxy_selector` ADD COLUMN `namespace_id` varchar(50) NULL COMMENT 'namespaceId' AFTER `props`;
->>>>>>> cb0373b1
+ALTER TABLE `shenyu`.`proxy_selector` ADD COLUMN `namespace_id` varchar(50) NULL COMMENT 'namespaceId' AFTER `props`;