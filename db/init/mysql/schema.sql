-- Licensed to the Apache Software Foundation (ASF) under one
-- or more contributor license agreements.  See the NOTICE file
-- distributed with this work for additional information
-- regarding copyright ownership.  The ASF licenses this file
-- to you under the Apache License, Version 2.0 (the
-- "License"); you may not use this file except in compliance
-- with the License.  You may obtain a copy of the License at
--
--     http://www.apache.org/licenses/LICENSE-2.0
--
-- Unless required by applicable law or agreed to in writing, software
-- distributed under the License is distributed on an "AS IS" BASIS,
-- WITHOUT WARRANTIES OR CONDITIONS OF ANY KIND, either express or implied.
-- See the License for the specific language governing permissions and
-- limitations under the License.

CREATE DATABASE  IF NOT EXISTS  `shenyu`  DEFAULT CHARACTER SET utf8mb4 COLLATE utf8mb4_unicode_ci ;

USE `shenyu`;

SET NAMES utf8mb4;
SET FOREIGN_KEY_CHECKS = 0;

-- ----------------------------
-- Table structure for alert_template
-- ----------------------------
DROP TABLE IF EXISTS `alert_template`;
CREATE TABLE `alert_template`  (
  `id` bigint(0) NOT NULL AUTO_INCREMENT COMMENT 'primary key id',
  `name` varchar(255) CHARACTER SET utf8mb4 COLLATE utf8mb4_unicode_ci NOT NULL COMMENT 'alert template name',
  `strategy_name` varchar(255) CHARACTER SET utf8mb4 COLLATE utf8mb4_unicode_ci NOT NULL COMMENT 'alert template strategy name',
  `content` varchar(1000) CHARACTER SET utf8mb4 COLLATE utf8mb4_unicode_ci NOT NULL COMMENT 'alert template content',
  `date_created` timestamp(3) NOT NULL DEFAULT CURRENT_TIMESTAMP(3) COMMENT 'create time',
  `date_updated` timestamp(3) NOT NULL DEFAULT CURRENT_TIMESTAMP(3) ON UPDATE CURRENT_TIMESTAMP(3) COMMENT 'update time',
  PRIMARY KEY (`id`) USING BTREE
) ENGINE = InnoDB AUTO_INCREMENT = 1 CHARACTER SET = utf8mb4 COLLATE = utf8mb4_unicode_ci ROW_FORMAT = Dynamic;

-- ----------------------------
-- Records of alert_template
-- ----------------------------

-- ----------------------------
-- Table structure for api
-- ----------------------------
DROP TABLE IF EXISTS `api`;
CREATE TABLE `api`  (
  `id`           varchar(128) CHARACTER SET utf8mb4 COLLATE utf8mb4_unicode_ci NOT NULL COMMENT 'primary key id',
  `context_path` varchar(255) CHARACTER SET utf8mb4 COLLATE utf8mb4_unicode_ci NOT NULL COMMENT 'the context_path',
  `api_path`     varchar(255) CHARACTER SET utf8mb4 COLLATE utf8mb4_unicode_ci NOT NULL COMMENT 'the api_path',
  `http_method`  int(0) NOT NULL COMMENT '0-get,1-head,2-post,3-put,4-patch,5-delete,6-options,7-trace',
  `consume`      varchar(255) CHARACTER SET utf8mb4 COLLATE utf8mb4_unicode_ci NOT NULL COMMENT 'consume content-type',
  `produce`      varchar(255) CHARACTER SET utf8mb4 COLLATE utf8mb4_unicode_ci NOT NULL COMMENT 'produce content-type',
  `version`      varchar(255) CHARACTER SET utf8mb4 COLLATE utf8mb4_unicode_ci NOT NULL COMMENT 'api version,for example V0.01',
  `rpc_type`     varchar(64) CHARACTER SET utf8mb4 COLLATE utf8mb4_unicode_ci NOT NULL COMMENT 'http,dubbo,sofa,tars,websocket,springCloud,motan,grpc',
  `state`        tinyint(4) NOT NULL COMMENT '0-unpublished,1-published,2-offline',
  `ext`          varchar(1024) CHARACTER SET utf8mb4 COLLATE utf8mb4_unicode_ci NOT NULL COMMENT 'extended fields',
  `api_owner`    varchar(255) CHARACTER SET utf8mb4 COLLATE utf8mb4_unicode_ci  NOT NULL COMMENT 'api_owner',
  `api_desc`     varchar(1024) CHARACTER SET utf8mb4 COLLATE utf8mb4_unicode_ci NOT NULL COMMENT 'the api description',
  `api_source`   int(0) NOT NULL COMMENT '0-swagger,1-annotation generation,2-create manually,3-import swagger,4-import yapi',
  `document`     text CHARACTER SET utf8mb4 COLLATE utf8mb4_unicode_ci NOT NULL COMMENT 'complete documentation of the api, including request parameters and response parameters',
  `document_md5` char(32) CHARACTER SET utf8mb4 COLLATE utf8mb4_unicode_ci NOT NULL COMMENT 'document_md5',
  `date_created` timestamp(3) NOT NULL DEFAULT CURRENT_TIMESTAMP(3) COMMENT 'create time',
  `date_updated` timestamp(3) NOT NULL DEFAULT CURRENT_TIMESTAMP(3) ON UPDATE CURRENT_TIMESTAMP(3) COMMENT 'update time',
  PRIMARY KEY (`id`) USING BTREE
) ENGINE = InnoDB CHARACTER SET = utf8mb4 COLLATE = utf8mb4_unicode_ci ROW_FORMAT = Dynamic;

-- ----------------------------
-- Records of api
-- ----------------------------

-- ----------------------------
-- Table structure for api_rule_relation
-- ----------------------------
DROP TABLE IF EXISTS `api_rule_relation`;
CREATE TABLE `api_rule_relation`  (
  `id`           varchar(128) CHARACTER SET utf8mb4 COLLATE utf8mb4_unicode_ci NOT NULL COMMENT 'primary key id',
  `api_id`       varchar(128) CHARACTER SET utf8mb4 COLLATE utf8mb4_unicode_ci NOT NULL COMMENT 'the table api primary key id',
  `rule_id`      varchar(128) CHARACTER SET utf8mb4 COLLATE utf8mb4_unicode_ci NOT NULL COMMENT 'the table rule primary key id',
  `date_created` timestamp(3) NOT NULL DEFAULT CURRENT_TIMESTAMP(3) COMMENT 'create time',
  `date_updated` timestamp(3) NOT NULL DEFAULT CURRENT_TIMESTAMP(3) ON UPDATE CURRENT_TIMESTAMP(3) COMMENT 'update time',
  PRIMARY KEY (`id`) USING BTREE
) ENGINE = InnoDB CHARACTER SET = utf8mb4 COLLATE = utf8mb4_unicode_ci ROW_FORMAT = Dynamic;

-- ----------------------------
-- Records of api_rule_relation
-- ----------------------------

-- ----------------------------
-- Table structure for app_auth
-- ----------------------------
DROP TABLE IF EXISTS `app_auth`;
CREATE TABLE `app_auth`  (
  `id` varchar(128) CHARACTER SET utf8mb4 COLLATE utf8mb4_unicode_ci NOT NULL COMMENT 'primary key id',
  `app_key` varchar(32) CHARACTER SET utf8mb4 COLLATE utf8mb4_unicode_ci NOT NULL COMMENT 'application identification key',
  `app_secret` varchar(128) CHARACTER SET utf8mb4 COLLATE utf8mb4_unicode_ci NOT NULL COMMENT 'encryption algorithm secret',
  `user_id` varchar(128) CHARACTER SET utf8mb4 COLLATE utf8mb4_unicode_ci NULL DEFAULT NULL COMMENT 'user id',
  `phone` varchar(255) CHARACTER SET utf8mb4 COLLATE utf8mb4_unicode_ci NULL DEFAULT NULL COMMENT 'phone number when the user applies',
  `ext_info` varchar(1024) CHARACTER SET utf8mb4 COLLATE utf8mb4_unicode_ci NULL DEFAULT NULL COMMENT 'extended parameter json',
  `open` tinyint(0) NOT NULL COMMENT 'open auth path or not  (0 close, 1 open) ',
  `enabled` tinyint(0) NOT NULL COMMENT 'delete or not  (0 close, 1 open) ',
  `date_created` timestamp(3) NOT NULL DEFAULT CURRENT_TIMESTAMP(3) COMMENT 'create time',
  `date_updated` timestamp(3) NOT NULL DEFAULT CURRENT_TIMESTAMP(3) ON UPDATE CURRENT_TIMESTAMP(3) COMMENT 'update time',
  PRIMARY KEY (`id`) USING BTREE
) ENGINE = InnoDB CHARACTER SET = utf8mb4 COLLATE = utf8mb4_unicode_ci ROW_FORMAT = Dynamic;

-- ----------------------------
-- Records of app_auth
-- ----------------------------

-- ----------------------------
-- Table structure for auth_param
-- ----------------------------
DROP TABLE IF EXISTS `auth_param`;
CREATE TABLE `auth_param`  (
  `id` varchar(128) CHARACTER SET utf8mb4 COLLATE utf8mb4_unicode_ci NOT NULL COMMENT 'primary key id',
  `auth_id` varchar(128) CHARACTER SET utf8mb4 COLLATE utf8mb4_unicode_ci NULL DEFAULT NULL COMMENT 'Authentication table id',
  `app_name` varchar(255) CHARACTER SET utf8mb4 COLLATE utf8mb4_unicode_ci NOT NULL COMMENT 'business Module',
  `app_param` varchar(255) CHARACTER SET utf8mb4 COLLATE utf8mb4_unicode_ci NULL DEFAULT NULL COMMENT 'service module parameters (parameters that need to be passed by the gateway) json type',
  `date_created` timestamp(3) NOT NULL DEFAULT CURRENT_TIMESTAMP(3) COMMENT 'create time',
  `date_updated` timestamp(3) NOT NULL DEFAULT CURRENT_TIMESTAMP(3) ON UPDATE CURRENT_TIMESTAMP(3) COMMENT 'update time',
  PRIMARY KEY (`id`) USING BTREE
) ENGINE = InnoDB CHARACTER SET = utf8mb4 COLLATE = utf8mb4_unicode_ci ROW_FORMAT = Dynamic;

-- ----------------------------
-- Records of auth_param
-- ----------------------------

-- ----------------------------
-- Table structure for auth_path
-- ----------------------------
DROP TABLE IF EXISTS `auth_path`;
CREATE TABLE `auth_path`  (
  `id` varchar(128) CHARACTER SET utf8mb4 COLLATE utf8mb4_unicode_ci NOT NULL COMMENT 'primary key id',
  `auth_id` varchar(128) CHARACTER SET utf8mb4 COLLATE utf8mb4_unicode_ci NOT NULL COMMENT 'auth table id',
  `app_name` varchar(255) CHARACTER SET utf8mb4 COLLATE utf8mb4_unicode_ci NOT NULL COMMENT 'module',
  `path` varchar(255) CHARACTER SET utf8mb4 COLLATE utf8mb4_unicode_ci NOT NULL COMMENT 'path',
  `enabled` tinyint(0) NOT NULL COMMENT 'whether pass 1 is  (0 close, 1 open) ',
  `date_created` timestamp(3) NOT NULL DEFAULT CURRENT_TIMESTAMP(3) COMMENT 'create time',
  `date_updated` timestamp(3) NOT NULL DEFAULT CURRENT_TIMESTAMP(3) ON UPDATE CURRENT_TIMESTAMP(3) COMMENT 'update time',
  PRIMARY KEY (`id`) USING BTREE
) ENGINE = InnoDB CHARACTER SET = utf8mb4 COLLATE = utf8mb4_unicode_ci ROW_FORMAT = Dynamic;

-- ----------------------------
-- Records of auth_path
-- ----------------------------

-- ----------------------------
-- Table structure for dashboard_user
-- ----------------------------
DROP TABLE IF EXISTS `dashboard_user`;
CREATE TABLE `dashboard_user`  (
  `id` varchar(128) CHARACTER SET utf8mb4 COLLATE utf8mb4_unicode_ci NOT NULL COMMENT 'primary key id',
  `user_name` varchar(64) CHARACTER SET utf8mb4 COLLATE utf8mb4_unicode_ci NOT NULL COMMENT 'user name',
  `password` varchar(128) CHARACTER SET utf8mb4 COLLATE utf8mb4_unicode_ci NULL DEFAULT NULL COMMENT 'user password',
  `role` int(0) NOT NULL COMMENT 'role',
  `enabled` tinyint(0) NOT NULL COMMENT 'delete or not (0 close, 1 open) ',
  `date_created` timestamp(3) NOT NULL DEFAULT CURRENT_TIMESTAMP(3) COMMENT 'create time',
  `date_updated` timestamp(3) NOT NULL DEFAULT CURRENT_TIMESTAMP(3) ON UPDATE CURRENT_TIMESTAMP(3) COMMENT 'update time',
  PRIMARY KEY (`id`) USING BTREE,
  UNIQUE INDEX `unique_user_name`(`user_name`) USING BTREE
) ENGINE = InnoDB CHARACTER SET = utf8mb4 COLLATE = utf8mb4_unicode_ci ROW_FORMAT = Dynamic;

-- ----------------------------
-- Records of dashboard_user
-- ----------------------------
INSERT INTO `dashboard_user` VALUES ('1', 'admin', 'ba3253876aed6bc22d4a6ff53d8406c6ad864195ed144ab5c87621b6c233b548baeae6956df346ec8c17f5ea10f35ee3cbc514797ed7ddd3145464e2a0bab413', 1, 1, '2022-05-25 18:02:52', '2022-05-25 18:02:52');

-- ----------------------------
-- Table structure for data_permission
-- ----------------------------
DROP TABLE IF EXISTS `data_permission`;
CREATE TABLE `data_permission`  (
  `id` varchar(128) CHARACTER SET utf8mb4 COLLATE utf8mb4_unicode_ci NOT NULL COMMENT 'primary key id',
  `user_id` varchar(128) CHARACTER SET utf8mb4 COLLATE utf8mb4_unicode_ci NOT NULL COMMENT 'user primary key id',
  `data_id` varchar(128) CHARACTER SET utf8mb4 COLLATE utf8mb4_unicode_ci NOT NULL COMMENT 'data(selector,rule) primary key id',
  `data_type` int(0) NOT NULL COMMENT '0 selector type , 1 rule type',
  `date_created` timestamp(3) NOT NULL DEFAULT CURRENT_TIMESTAMP(3) COMMENT 'create time',
  `date_updated` timestamp(3) NOT NULL DEFAULT CURRENT_TIMESTAMP(3) ON UPDATE CURRENT_TIMESTAMP(3) COMMENT 'update time',
  PRIMARY KEY (`id`) USING BTREE
) ENGINE = InnoDB CHARACTER SET = utf8mb4 COLLATE = utf8mb4_unicode_ci COMMENT = 'data permission table' ROW_FORMAT = Dynamic;

-- ----------------------------
-- Records of data_permission
-- ----------------------------

-- ----------------------------
-- Table structure for detail
-- ----------------------------
DROP TABLE IF EXISTS `detail`;
CREATE TABLE `detail`  (
  `id` varchar(128) CHARACTER SET utf8mb4 COLLATE utf8mb4_unicode_ci NOT NULL COMMENT 'primary key id',
  `field_id` varchar(128) CHARACTER SET utf8mb4 COLLATE utf8mb4_unicode_ci NOT NULL COMMENT 'the field id',
  `is_example` tinyint(0) NOT NULL COMMENT 'is example or not (0 not, 1 is)',
  `field_value` text CHARACTER SET utf8mb4 COLLATE utf8mb4_unicode_ci NOT NULL COMMENT 'the field value',
  `value_desc` varchar(1024) CHARACTER SET utf8mb4 COLLATE utf8mb4_unicode_ci NOT NULL COMMENT 'field value description',
  `date_created` timestamp(3) NOT NULL DEFAULT CURRENT_TIMESTAMP(3) COMMENT 'create time',
  `date_updated` timestamp(3) NOT NULL DEFAULT CURRENT_TIMESTAMP(3) ON UPDATE CURRENT_TIMESTAMP(3) COMMENT 'update time',
  PRIMARY KEY (`id`) USING BTREE
) ENGINE = InnoDB CHARACTER SET = utf8mb4 COLLATE = utf8mb4_unicode_ci COMMENT = 'field value detail table' ROW_FORMAT = Dynamic;

-- ----------------------------
-- Records of detail
-- ----------------------------

-- ----------------------------
-- Table structure for field
-- ----------------------------
DROP TABLE IF EXISTS `field`;
CREATE TABLE `field`  (
  `id` varchar(128) CHARACTER SET utf8mb4 COLLATE utf8mb4_unicode_ci NOT NULL COMMENT 'primary key id',
  `model_id` varchar(128) CHARACTER SET utf8mb4 COLLATE utf8mb4_unicode_ci NOT NULL COMMENT 'this field belongs to which model',
  `self_model_id` varchar(128) CHARACTER SET utf8mb4 COLLATE utf8mb4_unicode_ci NOT NULL COMMENT 'which model of this field is',
  `name` varchar(128) CHARACTER SET utf8mb4 COLLATE utf8mb4_unicode_ci NOT NULL COMMENT 'field name',
  `field_desc` varchar(1024) CHARACTER SET utf8mb4 COLLATE utf8mb4_unicode_ci NOT NULL COMMENT 'field description',
  `required`     tinyint(0) NOT NULL COMMENT 'whether to require (0 not required, 1 required)',
  `ext`          varchar(1024) CHARACTER SET utf8mb4 COLLATE utf8mb4_unicode_ci NOT NULL COMMENT 'extended fields,can store genericTypes,eg..{"genericTypes":[model_id1,model_id2]}',
  `date_created` timestamp(3) NOT NULL DEFAULT CURRENT_TIMESTAMP(3) COMMENT 'create time',
  `date_updated` timestamp(3) NOT NULL DEFAULT CURRENT_TIMESTAMP(3) ON UPDATE CURRENT_TIMESTAMP(3) COMMENT 'update time',
  PRIMARY KEY (`id`) USING BTREE
) ENGINE = InnoDB CHARACTER SET = utf8mb4 COLLATE = utf8mb4_unicode_ci COMMENT = 'field document table' ROW_FORMAT = Dynamic;

-- ----------------------------
-- Records of field
-- ----------------------------

-- ----------------------------
-- Table structure for meta_data
-- ----------------------------
DROP TABLE IF EXISTS `meta_data`;
CREATE TABLE `meta_data`  (
  `id` varchar(128) CHARACTER SET utf8mb4 COLLATE utf8mb4_unicode_ci NOT NULL COMMENT 'id',
  `app_name` varchar(255) CHARACTER SET utf8mb4 COLLATE utf8mb4_unicode_ci NOT NULL COMMENT 'application name',
  `path` varchar(255) CHARACTER SET utf8mb4 COLLATE utf8mb4_unicode_ci NOT NULL COMMENT 'path, cannot be repeated',
  `path_desc` varchar(255) CHARACTER SET utf8mb4 COLLATE utf8mb4_unicode_ci NULL DEFAULT NULL COMMENT 'path description',
  `rpc_type` varchar(64) CHARACTER SET utf8mb4 COLLATE utf8mb4_unicode_ci NOT NULL COMMENT 'rpc type',
  `service_name` varchar(255) CHARACTER SET utf8mb4 COLLATE utf8mb4_unicode_ci NULL DEFAULT NULL COMMENT 'service name',
  `method_name` varchar(255) CHARACTER SET utf8mb4 COLLATE utf8mb4_unicode_ci NULL DEFAULT NULL COMMENT 'method name',
  `parameter_types` varchar(255) CHARACTER SET utf8mb4 COLLATE utf8mb4_unicode_ci NULL DEFAULT NULL COMMENT 'parameter types are provided with multiple parameter types separated by commas',
  `rpc_ext` varchar(512) CHARACTER SET utf8mb4 COLLATE utf8mb4_unicode_ci NULL DEFAULT NULL COMMENT 'rpc extended information, json format',
  `date_created` timestamp(3) NOT NULL DEFAULT CURRENT_TIMESTAMP(3) COMMENT 'create time',
  `date_updated` timestamp(3) NOT NULL DEFAULT CURRENT_TIMESTAMP(3) ON UPDATE CURRENT_TIMESTAMP(3) COMMENT 'update time',
  `enabled` tinyint(0) NOT NULL DEFAULT 0 COMMENT 'enabled state  (0 close, 1 open) ',
  PRIMARY KEY (`id`) USING BTREE
) ENGINE = InnoDB CHARACTER SET = utf8mb4 COLLATE = utf8mb4_unicode_ci ROW_FORMAT = Dynamic;

-- ----------------------------
-- Records of meta_data
-- ----------------------------

-- ----------------------------
-- Table structure for mock_request_record
-- ----------------------------
DROP TABLE IF EXISTS `mock_request_record`;
CREATE TABLE `mock_request_record`  (
    `id` varchar(128) CHARACTER SET utf8mb4 COLLATE utf8mb4_unicode_ci NOT NULL COMMENT 'primary key id',
    `api_id` varchar(128) CHARACTER SET utf8mb4 COLLATE utf8mb4_unicode_ci NOT NULL COMMENT 'the api id',
    `host` varchar(32) CHARACTER SET utf8mb4 COLLATE utf8mb4_unicode_ci NOT NULL COMMENT 'the request host',
    `port` int(5) NOT NULL COMMENT 'the request port',
    `url` varchar(1024) CHARACTER SET utf8mb4 COLLATE utf8mb4_unicode_ci NOT NULL COMMENT 'the request url',
    `path_variable` varchar(255) CHARACTER SET utf8mb4 COLLATE utf8mb4_unicode_ci NOT NULL DEFAULT '' COMMENT 'the request param in url',
    `query` varchar(1024) CHARACTER SET utf8mb4 COLLATE utf8mb4_unicode_ci NOT NULL DEFAULT '' COMMENT 'the request param after url',
    `header` varchar(1024) CHARACTER SET utf8mb4 COLLATE utf8mb4_unicode_ci NOT NULL DEFAULT '' COMMENT 'the request param in header',
    `body` text CHARACTER SET utf8mb4 COLLATE utf8mb4_unicode_ci COMMENT 'the request body',
    `date_created` timestamp(3) NOT NULL DEFAULT CURRENT_TIMESTAMP(3) COMMENT 'create time',
    `date_updated` timestamp(3) NOT NULL DEFAULT CURRENT_TIMESTAMP(3) ON UPDATE CURRENT_TIMESTAMP(3) COMMENT 'update time',
    PRIMARY KEY (`id`) USING BTREE
) ENGINE = InnoDB CHARACTER SET = utf8mb4 COLLATE = utf8mb4_unicode_ci ROW_FORMAT = Dynamic;

-- ----------------------------
-- Records of mock_request_record
-- ----------------------------

-- ----------------------------
-- Table structure for model
-- ----------------------------
DROP TABLE IF EXISTS `model`;
CREATE TABLE `model`  (
  `id` varchar(128) CHARACTER SET utf8mb4 COLLATE utf8mb4_unicode_ci NOT NULL COMMENT 'primary key id',
  `name` varchar(128) CHARACTER SET utf8mb4 COLLATE utf8mb4_unicode_ci NOT NULL COMMENT 'the model name',
  `model_desc`   varchar(1024) CHARACTER SET utf8mb4 COLLATE utf8mb4_unicode_ci NOT NULL COMMENT 'the model description',
  `date_created` timestamp(3) NOT NULL DEFAULT CURRENT_TIMESTAMP(3) COMMENT 'create time',
  `date_updated` timestamp(3) NOT NULL DEFAULT CURRENT_TIMESTAMP(3) ON UPDATE CURRENT_TIMESTAMP(3) COMMENT 'update time',
  PRIMARY KEY (`id`) USING BTREE
) ENGINE = InnoDB CHARACTER SET = utf8mb4 COLLATE = utf8mb4_unicode_ci ROW_FORMAT = Dynamic;

-- ----------------------------
-- Records of model
-- ----------------------------
-- todo add some simple model, like java.lang.String long java.lang.Long

-- ----------------------------
-- Table structure for operation_record_log
-- ----------------------------
DROP TABLE IF EXISTS `operation_record_log`;
CREATE TABLE `operation_record_log`  (
  `id` bigint(0) NOT NULL AUTO_INCREMENT COMMENT 'id',
  `color` varchar(20) CHARACTER SET utf8mb4 COLLATE utf8mb4_unicode_ci NOT NULL COMMENT 'log color',
  `context` text CHARACTER SET utf8mb4 COLLATE utf8mb4_unicode_ci NOT NULL COMMENT 'log context',
  `operator` varchar(200) CHARACTER SET utf8mb4 COLLATE utf8mb4_unicode_ci NOT NULL COMMENT 'operator [user or app]]',
  `operation_time` datetime(3) NOT NULL DEFAULT CURRENT_TIMESTAMP(3) COMMENT 'operation time',
  `operation_type` varchar(60) CHARACTER SET utf8mb4 COLLATE utf8mb4_unicode_ci NOT NULL DEFAULT 'update' COMMENT 'operation type：create/update/delete/register...',
  PRIMARY KEY (`id`) USING BTREE
) ENGINE = InnoDB CHARACTER SET = utf8mb4 COLLATE = utf8mb4_unicode_ci COMMENT = 'operation record log' ROW_FORMAT = Dynamic;

-- ----------------------------
-- Records of operation_record_log
-- ----------------------------

-- ----------------------------
-- Table structure for param
-- ----------------------------
DROP TABLE IF EXISTS `param`;
CREATE TABLE `param`  (
  `id`           varchar(128) CHARACTER SET utf8mb4 COLLATE utf8mb4_unicode_ci NOT NULL COMMENT 'primary key id',
  `api_id`       varchar(128) CHARACTER SET utf8mb4 COLLATE utf8mb4_unicode_ci NOT NULL COMMENT 'the api id',
  `model_id`     varchar(128) CHARACTER SET utf8mb4 COLLATE utf8mb4_unicode_ci NOT NULL COMMENT 'the model id, empty if not a model',
  `type`         int(0) NOT NULL COMMENT '0-requestPathVariable,1-requestUrlParam,2-requestHeader,3-requestBody,4-responseHeader,5-responseBody',
  `name`         varchar(255) CHARACTER SET utf8mb4 COLLATE utf8mb4_unicode_ci NOT NULL COMMENT 'the param name',
  `param_desc`   varchar(1024) CHARACTER SET utf8mb4 COLLATE utf8mb4_unicode_ci NOT NULL COMMENT 'the param description',
  `required`     tinyint(0) NOT NULL COMMENT 'whether to require (0 not required, 1 required)',
  `ext`          varchar(1024) CHARACTER SET utf8mb4 COLLATE utf8mb4_unicode_ci NOT NULL COMMENT 'extended fields',
  `date_created` timestamp(3) NOT NULL DEFAULT CURRENT_TIMESTAMP(3) COMMENT 'create time',
  `date_updated` timestamp(3) NOT NULL DEFAULT CURRENT_TIMESTAMP(3) ON UPDATE CURRENT_TIMESTAMP(3) COMMENT 'update time',
  PRIMARY KEY (`id`) USING BTREE
) ENGINE = InnoDB CHARACTER SET = utf8mb4 COLLATE = utf8mb4_unicode_ci ROW_FORMAT = Dynamic;

-- ----------------------------
-- Records of param
-- ----------------------------

-- ----------------------------
-- Table structure for permission
-- ----------------------------
DROP TABLE IF EXISTS `permission`;
CREATE TABLE `permission`  (
  `id` varchar(128) CHARACTER SET utf8mb4 COLLATE utf8mb4_unicode_ci NOT NULL COMMENT 'primary key id',
  `object_id` varchar(128) CHARACTER SET utf8mb4 COLLATE utf8mb4_unicode_ci NOT NULL COMMENT 'user primary key id or role primary key id',
  `resource_id` varchar(128) CHARACTER SET utf8mb4 COLLATE utf8mb4_unicode_ci NOT NULL COMMENT 'resource primary key id',
  `date_created` timestamp(3) NOT NULL DEFAULT CURRENT_TIMESTAMP(3) COMMENT 'create time',
  `date_updated` timestamp(3) NOT NULL DEFAULT CURRENT_TIMESTAMP(3) ON UPDATE CURRENT_TIMESTAMP(3) COMMENT 'update time',
  PRIMARY KEY (`id`) USING BTREE
) ENGINE = InnoDB CHARACTER SET = utf8mb4 COLLATE = utf8mb4_unicode_ci COMMENT = 'permission table' ROW_FORMAT = Dynamic;

-- ----------------------------
-- Records of permission
-- ----------------------------
INSERT INTO `permission` VALUES ('1351007708572688384', '1346358560427216896', '1346775491550474240', '2022-05-25 18:02:53', '2022-05-25 18:02:53');
INSERT INTO `permission` VALUES ('1351007708585271296', '1346358560427216896', '1346776175553376256', '2022-05-25 18:02:53', '2022-05-25 18:02:53');
INSERT INTO `permission` VALUES ('1351007708593659904', '1346358560427216896', '1346777157943259136', '2022-05-25 18:02:53', '2022-05-25 18:02:53');
INSERT INTO `permission` VALUES ('1351007708597854208', '1346358560427216896', '1346777449787125760', '2022-05-25 18:02:53', '2022-05-25 18:02:53');
INSERT INTO `permission` VALUES ('1351007708606242816', '1346358560427216896', '1346777623011880960', '2022-05-25 18:02:53', '2022-05-25 18:02:53');
INSERT INTO `permission` VALUES ('1351007708610437120', '1346358560427216896', '1346777766301888512', '2022-05-25 18:02:53', '2022-05-25 18:02:53');
INSERT INTO `permission` VALUES ('1351007708614631424', '1346358560427216896', '1346777907096285184', '2022-05-25 18:02:53', '2022-05-25 18:02:53');
INSERT INTO `permission` VALUES ('1351007708623020032', '1346358560427216896', '1346778036402483200', '2022-05-25 18:02:53', '2022-05-25 18:02:53');
INSERT INTO `permission` VALUES ('1351007708685934593', '1346358560427216896', '1347032308726902784', '2022-05-25 18:02:53', '2022-05-25 18:02:53');
INSERT INTO `permission` VALUES ('1351007708690128896', '1346358560427216896', '1347032395901317120', '2022-05-25 18:02:53', '2022-05-25 18:02:53');
INSERT INTO `permission` VALUES ('1351007708694323200', '1346358560427216896', '1347032453707214848', '2022-05-25 18:02:53', '2022-05-25 18:02:53');
INSERT INTO `permission` VALUES ('1351007708698517504', '1346358560427216896', '1347032509051056128', '2022-05-25 18:02:53', '2022-05-25 18:02:53');
INSERT INTO `permission` VALUES ('1351007708702711808', '1346358560427216896', '1347034027070337024', '2022-05-25 18:02:53', '2022-05-25 18:02:53');
INSERT INTO `permission` VALUES ('1351007708706906112', '1346358560427216896', '1347039054925148160', '2022-05-25 18:02:53', '2022-05-25 18:02:53');
INSERT INTO `permission` VALUES ('1351007708711100416', '1346358560427216896', '1347041326749691904', '2022-05-25 18:02:53', '2022-05-25 18:02:53');
INSERT INTO `permission` VALUES ('1351007708715294720', '1346358560427216896', '1347046566244003840', '2022-05-25 18:02:53', '2022-05-25 18:02:53');
INSERT INTO `permission` VALUES ('1351007708719489024', '1346358560427216896', '1347047143350874112', '2022-05-25 18:02:53', '2022-05-25 18:02:53');
INSERT INTO `permission` VALUES ('1351007708723683328', '1346358560427216896', '1347047203220369408', '2022-05-25 18:02:53', '2022-05-25 18:02:53');
INSERT INTO `permission` VALUES ('1351007708727877632', '1346358560427216896', '1347047555588042752', '2022-05-25 18:02:53', '2022-05-25 18:02:53');
INSERT INTO `permission` VALUES ('1351007708732071936', '1346358560427216896', '1347047640145211392', '2022-05-25 18:02:53', '2022-05-25 18:02:53');
INSERT INTO `permission` VALUES ('1351007708732071937', '1346358560427216896', '1347047695002513408', '2022-05-25 18:02:53', '2022-05-25 18:02:53');
INSERT INTO `permission` VALUES ('1351007708736266240', '1346358560427216896', '1347047747305484288', '2022-05-25 18:02:53', '2022-05-25 18:02:53');
INSERT INTO `permission` VALUES ('1351007708740460544', '1346358560427216896', '1347048004105940992', '2022-05-25 18:02:53', '2022-05-25 18:02:53');
INSERT INTO `permission` VALUES ('1351007708744654848', '1346358560427216896', '1347048101875167232', '2022-05-25 18:02:53', '2022-05-25 18:02:53');
INSERT INTO `permission` VALUES ('1351007708744654849', '1346358560427216896', '1347048145877610496', '2022-05-25 18:02:53', '2022-05-25 18:02:53');
INSERT INTO `permission` VALUES ('1351007708748849151', '1346358560427216896', '1347048240677269503', '2022-05-25 18:02:53', '2022-05-25 18:02:53');
INSERT INTO `permission` VALUES ('1351007708748849152', '1346358560427216896', '1347048240677269504', '2022-05-25 18:02:53', '2022-05-25 18:02:53');
INSERT INTO `permission` VALUES ('1351007708753043456', '1346358560427216896', '1347048316216684544', '2022-05-25 18:02:53', '2022-05-25 18:02:53');
INSERT INTO `permission` VALUES ('1351007708757237760', '1346358560427216896', '1347048776029843456', '2022-05-25 18:02:53', '2022-05-25 18:02:53');
INSERT INTO `permission` VALUES ('1351007708757237761', '1346358560427216896', '1347048968414179328', '2022-05-25 18:02:53', '2022-05-25 18:02:53');
INSERT INTO `permission` VALUES ('1351007708761432064', '1346358560427216896', '1347049029323862016', '2022-05-25 18:02:53', '2022-05-25 18:02:53');
INSERT INTO `permission` VALUES ('1351007708765626368', '1346358560427216896', '1347049092552994816', '2022-05-25 18:02:53', '2022-05-25 18:02:53');
INSERT INTO `permission` VALUES ('1351007708769820672', '1346358560427216896', '1347049251395481600', '2022-05-25 18:02:53', '2022-05-25 18:02:53');
INSERT INTO `permission` VALUES ('1351007708774014976', '1346358560427216896', '1347049317178945536', '2022-05-25 18:02:53', '2022-05-25 18:02:53');
INSERT INTO `permission` VALUES ('1351007708774014977', '1346358560427216896', '1347049370014593024', '2022-05-25 18:02:53', '2022-05-25 18:02:53');
INSERT INTO `permission` VALUES ('1351007708778209280', '1346358560427216896', '1347049542417264640', '2022-05-25 18:02:53', '2022-05-25 18:02:53');
INSERT INTO `permission` VALUES ('1351007708782403584', '1346358560427216896', '1347049598155370496', '2022-05-25 18:02:53', '2022-05-25 18:02:53');
INSERT INTO `permission` VALUES ('1351007708786597888', '1346358560427216896', '1347049659023110144', '2022-05-25 18:02:53', '2022-05-25 18:02:53');
INSERT INTO `permission` VALUES ('1351007708790792192', '1346358560427216896', '1347049731047698432', '2022-05-25 18:02:53', '2022-05-25 18:02:53');
INSERT INTO `permission` VALUES ('1351007708794986496', '1346358560427216896', '1347049794008395776', '2022-05-25 18:02:53', '2022-05-25 18:02:53');
INSERT INTO `permission` VALUES ('1351007709080199168', '1346358560427216896', '1350106119681622016', '2022-05-25 18:02:53', '2022-05-25 18:02:53');
INSERT INTO `permission` VALUES ('1351007709080199169', '1346358560427216896', '1350107709494804480', '2022-05-25 18:02:53', '2022-05-25 18:02:53');
INSERT INTO `permission` VALUES ('1351007709084393472', '1346358560427216896', '1350107842236137472', '2022-05-25 18:02:53', '2022-05-25 18:02:53');
INSERT INTO `permission` VALUES ('1351007709084393473', '1346358560427216896', '1350112406754766848', '2022-05-25 18:02:53', '2022-05-25 18:02:53');
INSERT INTO `permission` VALUES ('1351007709088587776', '1346358560427216896', '1350112481253994496', '2022-05-25 18:02:53', '2022-05-25 18:02:53');
INSERT INTO `permission` VALUES ('1351007709088587777', '1346358560427216896', '1350804501819195392', '2022-05-25 18:02:53', '2022-05-25 18:02:53');
INSERT INTO `permission` VALUES ('1355167519859040256', '1346358560427216896', '1355163372527050752', '2022-05-25 18:02:53', '2022-05-25 18:02:53');
INSERT INTO `permission` VALUES ('1355167519859040257', '1346358560427216896', '1355165158419750912', '2022-05-25 18:02:53', '2022-05-25 18:02:53');
INSERT INTO `permission` VALUES ('1355167519859040258', '1346358560427216896', '1355165353534578688', '2022-05-25 18:02:53', '2022-05-25 18:02:53');
INSERT INTO `permission` VALUES ('1355167519859040259', '1346358560427216896', '1355165475785957376', '2022-05-25 18:02:53', '2022-05-25 18:02:53');
INSERT INTO `permission` VALUES ('1355167519859040260', '1346358560427216896', '1355165608565039104', '2022-05-25 18:02:53', '2022-05-25 18:02:53');
INSERT INTO `permission` VALUES ('1357956838021890049', '1346358560427216896', '1357956838021890048', '2022-05-25 18:02:53', '2022-05-25 18:02:53');
INSERT INTO `permission` VALUES ('1357977745893326848', '1346358560427216896', '1357977745889132544', '2022-05-25 18:02:53', '2022-05-25 18:02:53');
INSERT INTO `permission` VALUES ('1357977912126177281', '1346358560427216896', '1357977912126177280', '2022-05-25 18:02:53', '2022-05-25 18:02:53');
INSERT INTO `permission` VALUES ('1357977971827900417', '1346358560427216896', '1357977971827900416', '2022-05-25 18:02:53', '2022-05-25 18:02:53');
INSERT INTO `permission` VALUES ('1386680049203195905', '1346358560427216896', '1386680049203195904', '2022-05-25 18:02:53', '2022-05-25 18:02:53');
INSERT INTO `permission` VALUES ('1386680049203195906', '1346358560427216896', '1386680049203195915', '2022-05-25 18:02:53', '2022-05-25 18:02:53');
INSERT INTO `permission` VALUES ('1386680049203195907', '1346358560427216896', '1386680049203195916', '2022-05-25 18:02:53', '2022-05-25 18:02:53');
INSERT INTO `permission` VALUES ('1529402639305326592', '1346358560427216896', '1529402639271772160', '2022-05-25 18:02:58', '2022-05-25 18:02:58');
INSERT INTO `permission` VALUES ('1529402639305326593', '1346358560427216896', '1529402639284355072', '2022-05-25 18:02:58', '2022-05-25 18:02:58');
INSERT INTO `permission` VALUES ('1529402639305326594', '1346358560427216896', '1529402639284355073', '2022-05-25 18:02:58', '2022-05-25 18:02:58');
INSERT INTO `permission` VALUES ('1529402639305326595', '1346358560427216896', '1529402639284355074', '2022-05-25 18:02:58', '2022-05-25 18:02:58');
INSERT INTO `permission` VALUES ('1529402639305326596', '1346358560427216896', '1529402639284355075', '2022-05-25 18:02:58', '2022-05-25 18:02:58');
INSERT INTO `permission` VALUES ('1529402639305326597', '1346358560427216896', '1529402639284355076', '2022-05-25 18:02:58', '2022-05-25 18:02:58');
INSERT INTO `permission` VALUES ('1529402639305326598', '1346358560427216896', '1529402639284355077', '2022-05-25 18:02:58', '2022-05-25 18:02:58');
INSERT INTO `permission` VALUES ('1529402639305326599', '1346358560427216896', '1529402639284355078', '2022-05-25 18:02:58', '2022-05-25 18:02:58');
INSERT INTO `permission` VALUES ('1529402639305326600', '1346358560427216896', '1529402639284355079', '2022-05-25 18:02:58', '2022-05-25 18:02:58');
INSERT INTO `permission` VALUES ('1529402639305326601', '1346358560427216896', '1529402639284355080', '2022-05-25 18:02:58', '2022-05-25 18:02:58');
INSERT INTO `permission` VALUES ('1529402639305326602', '1346358560427216896', '1529402639284355081', '2022-05-25 18:02:58', '2022-05-25 18:02:58');
INSERT INTO `permission` VALUES ('1529402639305326603', '1346358560427216896', '1529402639284355082', '2022-05-25 18:02:58', '2022-05-25 18:02:58');
INSERT INTO `permission` VALUES ('1529402639305326604', '1346358560427216896', '1529402639284355083', '2022-05-25 18:02:58', '2022-05-25 18:02:58');
INSERT INTO `permission` VALUES ('1529402639305326605', '1346358560427216896', '1529402639284355084', '2022-05-25 18:02:58', '2022-05-25 18:02:58');
INSERT INTO `permission` VALUES ('1529402639305326606', '1346358560427216896', '1529402639284355085', '2022-05-25 18:02:58', '2022-05-25 18:02:58');
INSERT INTO `permission` VALUES ('1529402639305326607', '1346358560427216896', '1529402639284355086', '2022-05-25 18:02:58', '2022-05-25 18:02:58');
INSERT INTO `permission` VALUES ('1529402639305326608', '1346358560427216896', '1529402639284355087', '2022-05-25 18:02:58', '2022-05-25 18:02:58');
INSERT INTO `permission` VALUES ('1529402639305326609', '1346358560427216896', '1529402639284355088', '2022-05-25 18:02:58', '2022-05-25 18:02:58');
INSERT INTO `permission` VALUES ('1529402639305326610', '1346358560427216896', '1529402639284355089', '2022-05-25 18:02:58', '2022-05-25 18:02:58');
INSERT INTO `permission` VALUES ('1529402639305326611', '1346358560427216896', '1529402639284355090', '2022-05-25 18:02:58', '2022-05-25 18:02:58');
INSERT INTO `permission` VALUES ('1529402639305326612', '1346358560427216896', '1529402639284355091', '2022-05-25 18:02:58', '2022-05-25 18:02:58');
INSERT INTO `permission` VALUES ('1529402639305326613', '1346358560427216896', '1529402639284355092', '2022-05-25 18:02:58', '2022-05-25 18:02:58');
INSERT INTO `permission` VALUES ('1529402639305326614', '1346358560427216896', '1529402639284355093', '2022-05-25 18:02:58', '2022-05-25 18:02:58');
INSERT INTO `permission` VALUES ('1529402639305326615', '1346358560427216896', '1529402639284355094', '2022-05-25 18:02:58', '2022-05-25 18:02:58');
INSERT INTO `permission` VALUES ('1529402639305326616', '1346358560427216896', '1529402639284355095', '2022-05-25 18:02:58', '2022-05-25 18:02:58');
INSERT INTO `permission` VALUES ('1529402639305326617', '1346358560427216896', '1529402639284355096', '2022-05-25 18:02:58', '2022-05-25 18:02:58');
INSERT INTO `permission` VALUES ('1529402639305326618', '1346358560427216896', '1529402639284355097', '2022-05-25 18:02:58', '2022-05-25 18:02:58');
INSERT INTO `permission` VALUES ('1529402639305326619', '1346358560427216896', '1529402639284355098', '2022-05-25 18:02:58', '2022-05-25 18:02:58');
INSERT INTO `permission` VALUES ('1529402639305326620', '1346358560427216896', '1529402639284355099', '2022-05-25 18:02:58', '2022-05-25 18:02:58');
INSERT INTO `permission` VALUES ('1529402639372435663', '1346358560427216896', '1529402639368241152', '2022-05-25 18:02:58', '2022-05-25 18:02:58');
INSERT INTO `permission` VALUES ('1529402639372435664', '1346358560427216896', '1529402639368241153', '2022-05-25 18:02:58', '2022-05-25 18:02:58');
INSERT INTO `permission` VALUES ('1529402639372435665', '1346358560427216896', '1529402639368241154', '2022-05-25 18:02:58', '2022-05-25 18:02:58');
INSERT INTO `permission` VALUES ('1529402639372435666', '1346358560427216896', '1529402639368241155', '2022-05-25 18:02:58', '2022-05-25 18:02:58');
INSERT INTO `permission` VALUES ('1529402639372435667', '1346358560427216896', '1529402639368241156', '2022-05-25 18:02:58', '2022-05-25 18:02:58');
INSERT INTO `permission` VALUES ('1529402639372435668', '1346358560427216896', '1529402639368241157', '2022-05-25 18:02:58', '2022-05-25 18:02:58');
INSERT INTO `permission` VALUES ('1529402639372435669', '1346358560427216896', '1529402639368241158', '2022-05-25 18:02:58', '2022-05-25 18:02:58');
INSERT INTO `permission` VALUES ('1529402639372435670', '1346358560427216896', '1529402639368241159', '2022-05-25 18:02:58', '2022-05-25 18:02:58');
INSERT INTO `permission` VALUES ('1529402639372435671', '1346358560427216896', '1529402639368241160', '2022-05-25 18:02:58', '2022-05-25 18:02:58');
INSERT INTO `permission` VALUES ('1529402639372435672', '1346358560427216896', '1529402639368241161', '2022-05-25 18:02:58', '2022-05-25 18:02:58');
INSERT INTO `permission` VALUES ('1529402639372435673', '1346358560427216896', '1529402639368241162', '2022-05-25 18:02:58', '2022-05-25 18:02:58');
INSERT INTO `permission` VALUES ('1529402639372435674', '1346358560427216896', '1529402639368241163', '2022-05-25 18:02:58', '2022-05-25 18:02:58');
INSERT INTO `permission` VALUES ('1529402639372435675', '1346358560427216896', '1529402639368241164', '2022-05-25 18:02:58', '2022-05-25 18:02:58');
INSERT INTO `permission` VALUES ('1529402639372435676', '1346358560427216896', '1529402639368241165', '2022-05-25 18:02:58', '2022-05-25 18:02:58');
INSERT INTO `permission` VALUES ('1529402639372435677', '1346358560427216896', '1529402639368241166', '2022-05-25 18:02:58', '2022-05-25 18:02:58');
INSERT INTO `permission` VALUES ('1529402639372435678', '1346358560427216896', '1529402639368241167', '2022-05-25 18:02:58', '2022-05-25 18:02:58');
INSERT INTO `permission` VALUES ('1529402639372435679', '1346358560427216896', '1529402639368241168', '2022-05-25 18:02:58', '2022-05-25 18:02:58');
INSERT INTO `permission` VALUES ('1529402639372435680', '1346358560427216896', '1529402639368241169', '2022-05-25 18:02:58', '2022-05-25 18:02:58');
INSERT INTO `permission` VALUES ('1529402639372435681', '1346358560427216896', '1529402639368241170', '2022-05-25 18:02:58', '2022-05-25 18:02:58');
INSERT INTO `permission` VALUES ('1529402639372435682', '1346358560427216896', '1529402639368241171', '2022-05-25 18:02:58', '2022-05-25 18:02:58');
INSERT INTO `permission` VALUES ('1529402639372435683', '1346358560427216896', '1529402639368241172', '2022-05-25 18:02:58', '2022-05-25 18:02:58');
INSERT INTO `permission` VALUES ('1529402639372435684', '1346358560427216896', '1529402639368241173', '2022-05-25 18:02:58', '2022-05-25 18:02:58');
INSERT INTO `permission` VALUES ('1529402639372435685', '1346358560427216896', '1529402639368241174', '2022-05-25 18:02:58', '2022-05-25 18:02:58');
INSERT INTO `permission` VALUES ('1529402639372435686', '1346358560427216896', '1529402639368241175', '2022-05-25 18:02:58', '2022-05-25 18:02:58');
INSERT INTO `permission` VALUES ('1529402639372435687', '1346358560427216896', '1529402639368241176', '2022-05-25 18:02:58', '2022-05-25 18:02:58');
INSERT INTO `permission` VALUES ('1529402639372435688', '1346358560427216896', '1529402639368241177', '2022-05-25 18:02:58', '2022-05-25 18:02:58');
INSERT INTO `permission` VALUES ('1529402639372435689', '1346358560427216896', '1529402639368241178', '2022-05-25 18:02:58', '2022-05-25 18:02:58');
INSERT INTO `permission` VALUES ('1529402639372435690', '1346358560427216896', '1529402639368241179', '2022-05-25 18:02:58', '2022-05-25 18:02:58');
INSERT INTO `permission` VALUES ('1529402639372435691', '1346358560427216896', '1529402639368241180', '2022-05-25 18:02:58', '2022-05-25 18:02:58');
INSERT INTO `permission` VALUES ('1529402639372435692', '1346358560427216896', '1529402639368241181', '2022-05-25 18:02:58', '2022-05-25 18:02:58');
INSERT INTO `permission` VALUES ('1529402639372435693', '1346358560427216896', '1529402639368241182', '2022-05-25 18:02:58', '2022-05-25 18:02:58');
INSERT INTO `permission` VALUES ('1529402639372435694', '1346358560427216896', '1529402639368241183', '2022-05-25 18:02:58', '2022-05-25 18:02:58');
INSERT INTO `permission` VALUES ('1529402639372435695', '1346358560427216896', '1529402639368241184', '2022-05-25 18:02:58', '2022-05-25 18:02:58');
INSERT INTO `permission` VALUES ('1529402639372435696', '1346358560427216896', '1529402639368241185', '2022-05-25 18:02:58', '2022-05-25 18:02:58');
INSERT INTO `permission` VALUES ('1529402639372435697', '1346358560427216896', '1529402639368241186', '2022-05-25 18:02:58', '2022-05-25 18:02:58');
INSERT INTO `permission` VALUES ('1529402639372435698', '1346358560427216896', '1529402639368241187', '2022-05-25 18:02:58', '2022-05-25 18:02:58');
INSERT INTO `permission` VALUES ('1529402639372435699', '1346358560427216896', '1529402639368241188', '2022-05-25 18:02:58', '2022-05-25 18:02:58');
INSERT INTO `permission` VALUES ('1529402639372435700', '1346358560427216896', '1529402639368241189', '2022-05-25 18:02:58', '2022-05-25 18:02:58');
INSERT INTO `permission` VALUES ('1529402639372435701', '1346358560427216896', '1529402639368241190', '2022-05-25 18:02:58', '2022-05-25 18:02:58');
INSERT INTO `permission` VALUES ('1529402639372435702', '1346358560427216896', '1529402639368241191', '2022-05-25 18:02:58', '2022-05-25 18:02:58');
INSERT INTO `permission` VALUES ('1529402639372435703', '1346358560427216896', '1529402639368241192', '2022-05-25 18:02:58', '2022-05-25 18:02:58');
INSERT INTO `permission` VALUES ('1529402639372435704', '1346358560427216896', '1529402639368241193', '2022-05-25 18:02:58', '2022-05-25 18:02:58');
INSERT INTO `permission` VALUES ('1529402639372435705', '1346358560427216896', '1529402639368241194', '2022-05-25 18:02:58', '2022-05-25 18:02:58');
INSERT INTO `permission` VALUES ('1529402639372435706', '1346358560427216896', '1529402639368241195', '2022-05-25 18:02:58', '2022-05-25 18:02:58');
INSERT INTO `permission` VALUES ('1529402639372435707', '1346358560427216896', '1529402639368241196', '2022-05-25 18:02:58', '2022-05-25 18:02:58');
INSERT INTO `permission` VALUES ('1529402639372435708', '1346358560427216896', '1529402639368241197', '2022-05-25 18:02:58', '2022-05-25 18:02:58');
INSERT INTO `permission` VALUES ('1529402639372435709', '1346358560427216896', '1529402639368241198', '2022-05-25 18:02:58', '2022-05-25 18:02:58');
INSERT INTO `permission` VALUES ('1529402639372435710', '1346358560427216896', '1529402639368241199', '2022-05-25 18:02:58', '2022-05-25 18:02:58');
INSERT INTO `permission` VALUES ('1529402639372435711', '1346358560427216896', '1529402639368241200', '2022-05-25 18:02:58', '2022-05-25 18:02:58');
INSERT INTO `permission` VALUES ('1529402639372435712', '1346358560427216896', '1529402639368241201', '2022-05-25 18:02:58', '2022-05-25 18:02:58');
INSERT INTO `permission` VALUES ('1529402639372435713', '1346358560427216896', '1529402639368241202', '2022-05-25 18:02:58', '2022-05-25 18:02:58');
INSERT INTO `permission` VALUES ('1529402639372435714', '1346358560427216896', '1529402639368241203', '2022-05-25 18:02:58', '2022-05-25 18:02:58');
INSERT INTO `permission` VALUES ('1529402639372435715', '1346358560427216896', '1529402639368241204', '2022-05-25 18:02:58', '2022-05-25 18:02:58');
INSERT INTO `permission` VALUES ('1529402639372435716', '1346358560427216896', '1529402639368241205', '2022-05-25 18:02:58', '2022-05-25 18:02:58');
INSERT INTO `permission` VALUES ('1529402639372435717', '1346358560427216896', '1529402639372435456', '2022-05-25 18:02:58', '2022-05-25 18:02:58');
INSERT INTO `permission` VALUES ('1529402639372435718', '1346358560427216896', '1529402639372435457', '2022-05-25 18:02:58', '2022-05-25 18:02:58');
INSERT INTO `permission` VALUES ('1529402639372435719', '1346358560427216896', '1529402639372435458', '2022-05-25 18:02:58', '2022-05-25 18:02:58');
INSERT INTO `permission` VALUES ('1529402639372435720', '1346358560427216896', '1529402639372435459', '2022-05-25 18:02:58', '2022-05-25 18:02:58');
INSERT INTO `permission` VALUES ('1529402639372435721', '1346358560427216896', '1529402639372435460', '2022-05-25 18:02:58', '2022-05-25 18:02:58');
INSERT INTO `permission` VALUES ('1529402639372435722', '1346358560427216896', '1529402639372435461', '2022-05-25 18:02:58', '2022-05-25 18:02:58');
INSERT INTO `permission` VALUES ('1529402639372435723', '1346358560427216896', '1529402639372435462', '2022-05-25 18:02:58', '2022-05-25 18:02:58');
INSERT INTO `permission` VALUES ('1529402639372435724', '1346358560427216896', '1529402639372435463', '2022-05-25 18:02:58', '2022-05-25 18:02:58');
INSERT INTO `permission` VALUES ('1529402639372435725', '1346358560427216896', '1529402639372435464', '2022-05-25 18:02:58', '2022-05-25 18:02:58');
INSERT INTO `permission` VALUES ('1529402639372435726', '1346358560427216896', '1529402639372435465', '2022-05-25 18:02:58', '2022-05-25 18:02:58');
INSERT INTO `permission` VALUES ('1529402639372435727', '1346358560427216896', '1529402639372435466', '2022-05-25 18:02:58', '2022-05-25 18:02:58');
INSERT INTO `permission` VALUES ('1529402639372435728', '1346358560427216896', '1529402639372435467', '2022-05-25 18:02:58', '2022-05-25 18:02:58');
INSERT INTO `permission` VALUES ('1529402639372435729', '1346358560427216896', '1529402639372435468', '2022-05-25 18:02:58', '2022-05-25 18:02:58');
INSERT INTO `permission` VALUES ('1529402639372435730', '1346358560427216896', '1529402639372435469', '2022-05-25 18:02:58', '2022-05-25 18:02:58');
INSERT INTO `permission` VALUES ('1529402639372435731', '1346358560427216896', '1529402639372435470', '2022-05-25 18:02:58', '2022-05-25 18:02:58');
INSERT INTO `permission` VALUES ('1529402639372435732', '1346358560427216896', '1529402639372435471', '2022-05-25 18:02:58', '2022-05-25 18:02:58');
INSERT INTO `permission` VALUES ('1529402639372435733', '1346358560427216896', '1529402639372435472', '2022-05-25 18:02:58', '2022-05-25 18:02:58');
INSERT INTO `permission` VALUES ('1529402639372435734', '1346358560427216896', '1529402639372435473', '2022-05-25 18:02:58', '2022-05-25 18:02:58');
INSERT INTO `permission` VALUES ('1529402639372435735', '1346358560427216896', '1529402639372435474', '2022-05-25 18:02:58', '2022-05-25 18:02:58');
INSERT INTO `permission` VALUES ('1529402639372435736', '1346358560427216896', '1529402639372435475', '2022-05-25 18:02:58', '2022-05-25 18:02:58');
INSERT INTO `permission` VALUES ('1529402639372435737', '1346358560427216896', '1529402639372435476', '2022-05-25 18:02:58', '2022-05-25 18:02:58');
INSERT INTO `permission` VALUES ('1529402639372435738', '1346358560427216896', '1529402639372435477', '2022-05-25 18:02:58', '2022-05-25 18:02:58');
INSERT INTO `permission` VALUES ('1529402639372435739', '1346358560427216896', '1529402639372435478', '2022-05-25 18:02:58', '2022-05-25 18:02:58');
INSERT INTO `permission` VALUES ('1529402639372435740', '1346358560427216896', '1529402639372435479', '2022-05-25 18:02:58', '2022-05-25 18:02:58');
INSERT INTO `permission` VALUES ('1529402639372435741', '1346358560427216896', '1529402639372435480', '2022-05-25 18:02:58', '2022-05-25 18:02:58');
INSERT INTO `permission` VALUES ('1529402639372435742', '1346358560427216896', '1529402639372435481', '2022-05-25 18:02:58', '2022-05-25 18:02:58');
INSERT INTO `permission` VALUES ('1529402639372435743', '1346358560427216896', '1529402639372435482', '2022-05-25 18:02:58', '2022-05-25 18:02:58');
INSERT INTO `permission` VALUES ('1529402639372435744', '1346358560427216896', '1529402639372435483', '2022-05-25 18:02:58', '2022-05-25 18:02:58');
INSERT INTO `permission` VALUES ('1529402639372435745', '1346358560427216896', '1529402639372435484', '2022-05-25 18:02:58', '2022-05-25 18:02:58');
INSERT INTO `permission` VALUES ('1529402639372435746', '1346358560427216896', '1529402639372435485', '2022-05-25 18:02:58', '2022-05-25 18:02:58');
INSERT INTO `permission` VALUES ('1529402639372435747', '1346358560427216896', '1529402639372435486', '2022-05-25 18:02:58', '2022-05-25 18:02:58');
INSERT INTO `permission` VALUES ('1529402639372435748', '1346358560427216896', '1529402639372435487', '2022-05-25 18:02:58', '2022-05-25 18:02:58');
INSERT INTO `permission` VALUES ('1529402639372435749', '1346358560427216896', '1529402639372435488', '2022-05-25 18:02:58', '2022-05-25 18:02:58');
INSERT INTO `permission` VALUES ('1529402639372435750', '1346358560427216896', '1529402639372435489', '2022-05-25 18:02:58', '2022-05-25 18:02:58');
INSERT INTO `permission` VALUES ('1529402639372435751', '1346358560427216896', '1529402639372435490', '2022-05-25 18:02:58', '2022-05-25 18:02:58');
INSERT INTO `permission` VALUES ('1529402639372435752', '1346358560427216896', '1529402639372435491', '2022-05-25 18:02:58', '2022-05-25 18:02:58');
INSERT INTO `permission` VALUES ('1529402639372435753', '1346358560427216896', '1529402639372435492', '2022-05-25 18:02:58', '2022-05-25 18:02:58');
INSERT INTO `permission` VALUES ('1529402639372435754', '1346358560427216896', '1529402639372435493', '2022-05-25 18:02:58', '2022-05-25 18:02:58');
INSERT INTO `permission` VALUES ('1529402639372435755', '1346358560427216896', '1529402639372435494', '2022-05-25 18:02:58', '2022-05-25 18:02:58');
INSERT INTO `permission` VALUES ('1529402639372435756', '1346358560427216896', '1529402639372435495', '2022-05-25 18:02:58', '2022-05-25 18:02:58');
INSERT INTO `permission` VALUES ('1529402639372435757', '1346358560427216896', '1529402639372435496', '2022-05-25 18:02:58', '2022-05-25 18:02:58');
INSERT INTO `permission` VALUES ('1529402639372435758', '1346358560427216896', '1529402639372435497', '2022-05-25 18:02:58', '2022-05-25 18:02:58');
INSERT INTO `permission` VALUES ('1529402639372435759', '1346358560427216896', '1529402639372435498', '2022-05-25 18:02:58', '2022-05-25 18:02:58');
INSERT INTO `permission` VALUES ('1529402639372435760', '1346358560427216896', '1529402639372435499', '2022-05-25 18:02:58', '2022-05-25 18:02:58');
INSERT INTO `permission` VALUES ('1529402639372435761', '1346358560427216896', '1529402639372435500', '2022-05-25 18:02:58', '2022-05-25 18:02:58');
INSERT INTO `permission` VALUES ('1529402639372435762', '1346358560427216896', '1529402639372435501', '2022-05-25 18:02:58', '2022-05-25 18:02:58');
INSERT INTO `permission` VALUES ('1529402639372435763', '1346358560427216896', '1529402639372435502', '2022-05-25 18:02:58', '2022-05-25 18:02:58');
INSERT INTO `permission` VALUES ('1529402639372435764', '1346358560427216896', '1529402639372435503', '2022-05-25 18:02:58', '2022-05-25 18:02:58');
INSERT INTO `permission` VALUES ('1529402639372435765', '1346358560427216896', '1529402639372435504', '2022-05-25 18:02:58', '2022-05-25 18:02:58');
INSERT INTO `permission` VALUES ('1529402639372435766', '1346358560427216896', '1529402639372435505', '2022-05-25 18:02:58', '2022-05-25 18:02:58');
INSERT INTO `permission` VALUES ('1529402639372435767', '1346358560427216896', '1529402639372435506', '2022-05-25 18:02:58', '2022-05-25 18:02:58');
INSERT INTO `permission` VALUES ('1529402639372435768', '1346358560427216896', '1529402639372435507', '2022-05-25 18:02:58', '2022-05-25 18:02:58');
INSERT INTO `permission` VALUES ('1529402639372435769', '1346358560427216896', '1529402639372435508', '2022-05-25 18:02:58', '2022-05-25 18:02:58');
INSERT INTO `permission` VALUES ('1529402639372435770', '1346358560427216896', '1529402639372435509', '2022-05-25 18:02:58', '2022-05-25 18:02:58');
INSERT INTO `permission` VALUES ('1529402639372435771', '1346358560427216896', '1529402639372435510', '2022-05-25 18:02:58', '2022-05-25 18:02:58');
INSERT INTO `permission` VALUES ('1529402639372435772', '1346358560427216896', '1529402639372435511', '2022-05-25 18:02:58', '2022-05-25 18:02:58');
INSERT INTO `permission` VALUES ('1529402639372435773', '1346358560427216896', '1529402639372435512', '2022-05-25 18:02:58', '2022-05-25 18:02:58');
INSERT INTO `permission` VALUES ('1529402639372435774', '1346358560427216896', '1529402639372435513', '2022-05-25 18:02:58', '2022-05-25 18:02:58');
INSERT INTO `permission` VALUES ('1529402639372435775', '1346358560427216896', '1529402639372435514', '2022-05-25 18:02:58', '2022-05-25 18:02:58');
INSERT INTO `permission` VALUES ('1529402639372435776', '1346358560427216896', '1529402639372435515', '2022-05-25 18:02:58', '2022-05-25 18:02:58');
INSERT INTO `permission` VALUES ('1529402639372435777', '1346358560427216896', '1529402639372435516', '2022-05-25 18:02:58', '2022-05-25 18:02:58');
INSERT INTO `permission` VALUES ('1529402639372435778', '1346358560427216896', '1529402639372435517', '2022-05-25 18:02:58', '2022-05-25 18:02:58');
INSERT INTO `permission` VALUES ('1529402639372435779', '1346358560427216896', '1529402639372435518', '2022-05-25 18:02:58', '2022-05-25 18:02:58');
INSERT INTO `permission` VALUES ('1529402639372435780', '1346358560427216896', '1529402639372435519', '2022-05-25 18:02:58', '2022-05-25 18:02:58');
INSERT INTO `permission` VALUES ('1529402639372435781', '1346358560427216896', '1529402639372435520', '2022-05-25 18:02:58', '2022-05-25 18:02:58');
INSERT INTO `permission` VALUES ('1529402639372435782', '1346358560427216896', '1529402639372435521', '2022-05-25 18:02:58', '2022-05-25 18:02:58');
INSERT INTO `permission` VALUES ('1529402639372435783', '1346358560427216896', '1529402639372435522', '2022-05-25 18:02:58', '2022-05-25 18:02:58');
INSERT INTO `permission` VALUES ('1529402639372435784', '1346358560427216896', '1529402639372435523', '2022-05-25 18:02:58', '2022-05-25 18:02:58');
INSERT INTO `permission` VALUES ('1529402639372435785', '1346358560427216896', '1529402639372435524', '2022-05-25 18:02:58', '2022-05-25 18:02:58');
INSERT INTO `permission` VALUES ('1529402639372435786', '1346358560427216896', '1529402639372435525', '2022-05-25 18:02:58', '2022-05-25 18:02:58');
INSERT INTO `permission` VALUES ('1529402639376629760', '1346358560427216896', '1529402639372435526', '2022-05-25 18:02:58', '2022-05-25 18:02:58');
INSERT INTO `permission` VALUES ('1529402639376629761', '1346358560427216896', '1529402639372435527', '2022-05-25 18:02:58', '2022-05-25 18:02:58');
INSERT INTO `permission` VALUES ('1529402639376629762', '1346358560427216896', '1529402639372435528', '2022-05-25 18:02:58', '2022-05-25 18:02:58');
INSERT INTO `permission` VALUES ('1529402639376629763', '1346358560427216896', '1529402639372435529', '2022-05-25 18:02:58', '2022-05-25 18:02:58');
INSERT INTO `permission` VALUES ('1529402639376629764', '1346358560427216896', '1529402639372435530', '2022-05-25 18:02:58', '2022-05-25 18:02:58');
INSERT INTO `permission` VALUES ('1529402639376629765', '1346358560427216896', '1529402639372435531', '2022-05-25 18:02:58', '2022-05-25 18:02:58');
INSERT INTO `permission` VALUES ('1529402639376629766', '1346358560427216896', '1529402639372435532', '2022-05-25 18:02:58', '2022-05-25 18:02:58');
INSERT INTO `permission` VALUES ('1529402639376629767', '1346358560427216896', '1529402639372435533', '2022-05-25 18:02:58', '2022-05-25 18:02:58');
INSERT INTO `permission` VALUES ('1529402639376629768', '1346358560427216896', '1529402639372435534', '2022-05-25 18:02:58', '2022-05-25 18:02:58');
INSERT INTO `permission` VALUES ('1529402639376629769', '1346358560427216896', '1529402639372435535', '2022-05-25 18:02:58', '2022-05-25 18:02:58');
INSERT INTO `permission` VALUES ('1529402639376629770', '1346358560427216896', '1529402639372435536', '2022-05-25 18:02:58', '2022-05-25 18:02:58');
INSERT INTO `permission` VALUES ('1529402639376629771', '1346358560427216896', '1529402639372435537', '2022-05-25 18:02:58', '2022-05-25 18:02:58');
INSERT INTO `permission` VALUES ('1529402639376629772', '1346358560427216896', '1529402639372435538', '2022-05-25 18:02:58', '2022-05-25 18:02:58');
INSERT INTO `permission` VALUES ('1529402639376629773', '1346358560427216896', '1529402639372435539', '2022-05-25 18:02:58', '2022-05-25 18:02:58');
INSERT INTO `permission` VALUES ('1529402639376629774', '1346358560427216896', '1529402639372435540', '2022-05-25 18:02:58', '2022-05-25 18:02:58');
INSERT INTO `permission` VALUES ('1529402639376629775', '1346358560427216896', '1529402639372435541', '2022-05-25 18:02:58', '2022-05-25 18:02:58');
INSERT INTO `permission` VALUES ('1529402639376629776', '1346358560427216896', '1529402639372435542', '2022-05-25 18:02:58', '2022-05-25 18:02:58');
INSERT INTO `permission` VALUES ('1529402639376629777', '1346358560427216896', '1529402639372435543', '2022-05-25 18:02:58', '2022-05-25 18:02:58');
INSERT INTO `permission` VALUES ('1529402639376629778', '1346358560427216896', '1529402639372435544', '2022-05-25 18:02:58', '2022-05-25 18:02:58');
INSERT INTO `permission` VALUES ('1529402639376629779', '1346358560427216896', '1529402639372435545', '2022-05-25 18:02:58', '2022-05-25 18:02:58');
INSERT INTO `permission` VALUES ('1529402639376629780', '1346358560427216896', '1529402639372435546', '2022-05-25 18:02:58', '2022-05-25 18:02:58');
INSERT INTO `permission` VALUES ('1529402639376629781', '1346358560427216896', '1529402639372435547', '2022-05-25 18:02:58', '2022-05-25 18:02:58');
INSERT INTO `permission` VALUES ('1529402639376629782', '1346358560427216896', '1529402639372435548', '2022-05-25 18:02:58', '2022-05-25 18:02:58');
INSERT INTO `permission` VALUES ('1529402639376629783', '1346358560427216896', '1529402639372435549', '2022-05-25 18:02:58', '2022-05-25 18:02:58');
INSERT INTO `permission` VALUES ('1529402639376629784', '1346358560427216896', '1529402639372435550', '2022-05-25 18:02:58', '2022-05-25 18:02:58');
INSERT INTO `permission` VALUES ('1529402639376629785', '1346358560427216896', '1529402639372435551', '2022-05-25 18:02:58', '2022-05-25 18:02:58');
INSERT INTO `permission` VALUES ('1529402639376629786', '1346358560427216896', '1529402639372435552', '2022-05-25 18:02:58', '2022-05-25 18:02:58');
INSERT INTO `permission` VALUES ('1529402639376629787', '1346358560427216896', '1529402639372435553', '2022-05-25 18:02:58', '2022-05-25 18:02:58');
INSERT INTO `permission` VALUES ('1529402639376629788', '1346358560427216896', '1529402639372435554', '2022-05-25 18:02:58', '2022-05-25 18:02:58');
INSERT INTO `permission` VALUES ('1529402639376629789', '1346358560427216896', '1529402639372435555', '2022-05-25 18:02:58', '2022-05-25 18:02:58');
INSERT INTO `permission` VALUES ('1529402639376629790', '1346358560427216896', '1529402639372435556', '2022-05-25 18:02:58', '2022-05-25 18:02:58');
INSERT INTO `permission` VALUES ('1529402639376629791', '1346358560427216896', '1529402639372435557', '2022-05-25 18:02:58', '2022-05-25 18:02:58');
INSERT INTO `permission` VALUES ('1529402639376629792', '1346358560427216896', '1529402639372435558', '2022-05-25 18:02:58', '2022-05-25 18:02:58');
INSERT INTO `permission` VALUES ('1529402639376629793', '1346358560427216896', '1529402639372435559', '2022-05-25 18:02:58', '2022-05-25 18:02:58');
INSERT INTO `permission` VALUES ('1529402639376629794', '1346358560427216896', '1529402639372435560', '2022-05-25 18:02:58', '2022-05-25 18:02:58');
INSERT INTO `permission` VALUES ('1529402639376629795', '1346358560427216896', '1529402639372435561', '2022-05-25 18:02:58', '2022-05-25 18:02:58');
INSERT INTO `permission` VALUES ('1529402639376629796', '1346358560427216896', '1529402639372435562', '2022-05-25 18:02:58', '2022-05-25 18:02:58');
INSERT INTO `permission` VALUES ('1529402639376629797', '1346358560427216896', '1529402639372435563', '2022-05-25 18:02:58', '2022-05-25 18:02:58');
INSERT INTO `permission` VALUES ('1529402639376629798', '1346358560427216896', '1529402639372435564', '2022-05-25 18:02:58', '2022-05-25 18:02:58');
INSERT INTO `permission` VALUES ('1529402639376629799', '1346358560427216896', '1529402639372435565', '2022-05-25 18:02:58', '2022-05-25 18:02:58');
INSERT INTO `permission` VALUES ('1529402639376629800', '1346358560427216896', '1529402639372435566', '2022-05-25 18:02:58', '2022-05-25 18:02:58');
INSERT INTO `permission` VALUES ('1529402639376629801', '1346358560427216896', '1529402639372435567', '2022-05-25 18:02:58', '2022-05-25 18:02:58');
INSERT INTO `permission` VALUES ('1529402639376629802', '1346358560427216896', '1529402639372435568', '2022-05-25 18:02:58', '2022-05-25 18:02:58');
INSERT INTO `permission` VALUES ('1529402639376629803', '1346358560427216896', '1529402639372435569', '2022-05-25 18:02:58', '2022-05-25 18:02:58');
INSERT INTO `permission` VALUES ('1529402639376629804', '1346358560427216896', '1529402639372435570', '2022-05-25 18:02:58', '2022-05-25 18:02:58');
INSERT INTO `permission` VALUES ('1529402639376629805', '1346358560427216896', '1529402639372435571', '2022-05-25 18:02:58', '2022-05-25 18:02:58');
INSERT INTO `permission` VALUES ('1529402639376629806', '1346358560427216896', '1529402639372435572', '2022-05-25 18:02:58', '2022-05-25 18:02:58');
INSERT INTO `permission` VALUES ('1529402639376629807', '1346358560427216896', '1529402639372435573', '2022-05-25 18:02:58', '2022-05-25 18:02:58');
INSERT INTO `permission` VALUES ('1529402639376629808', '1346358560427216896', '1529402639372435574', '2022-05-25 18:02:58', '2022-05-25 18:02:58');
INSERT INTO `permission` VALUES ('1529402639376629809', '1346358560427216896', '1529402639372435575', '2022-05-25 18:02:58', '2022-05-25 18:02:58');
INSERT INTO `permission` VALUES ('1529402639376629810', '1346358560427216896', '1529402639372435576', '2022-05-25 18:02:58', '2022-05-25 18:02:58');
INSERT INTO `permission` VALUES ('1529402639376629811', '1346358560427216896', '1529402639372435577', '2022-05-25 18:02:58', '2022-05-25 18:02:58');
INSERT INTO `permission` VALUES ('1529402639376629812', '1346358560427216896', '1529402639372435578', '2022-05-25 18:02:58', '2022-05-25 18:02:58');
INSERT INTO `permission` VALUES ('1529402639376629813', '1346358560427216896', '1529402639372435579', '2022-05-25 18:02:58', '2022-05-25 18:02:58');
INSERT INTO `permission` VALUES ('1529402639376629814', '1346358560427216896', '1529402639372435580', '2022-05-25 18:02:58', '2022-05-25 18:02:58');
INSERT INTO `permission` VALUES ('1529402639376629815', '1346358560427216896', '1529402639372435581', '2022-05-25 18:02:58', '2022-05-25 18:02:58');
INSERT INTO `permission` VALUES ('1529402639376629816', '1346358560427216896', '1529402639372435582', '2022-05-25 18:02:58', '2022-05-25 18:02:58');
INSERT INTO `permission` VALUES ('1529402639376629817', '1346358560427216896', '1529402639372435583', '2022-05-25 18:02:58', '2022-05-25 18:02:58');
INSERT INTO `permission` VALUES ('1529402639376629818', '1346358560427216896', '1529402639372435584', '2022-05-25 18:02:58', '2022-05-25 18:02:58');
INSERT INTO `permission` VALUES ('1529402639376629819', '1346358560427216896', '1529402639372435585', '2022-05-25 18:02:58', '2022-05-25 18:02:58');
INSERT INTO `permission` VALUES ('1529402639376629820', '1346358560427216896', '1529402639372435586', '2022-05-25 18:02:58', '2022-05-25 18:02:58');
INSERT INTO `permission` VALUES ('1529402639376629821', '1346358560427216896', '1529402639372435587', '2022-05-25 18:02:58', '2022-05-25 18:02:58');
INSERT INTO `permission` VALUES ('1529402639376629822', '1346358560427216896', '1529402639372435588', '2022-05-25 18:02:58', '2022-05-25 18:02:58');
INSERT INTO `permission` VALUES ('1529402639376629823', '1346358560427216896', '1529402639372435589', '2022-05-25 18:02:58', '2022-05-25 18:02:58');
INSERT INTO `permission` VALUES ('1529402639376629824', '1346358560427216896', '1529402639372435590', '2022-05-25 18:02:58', '2022-05-25 18:02:58');
INSERT INTO `permission` VALUES ('1529402639376629825', '1346358560427216896', '1529402639372435591', '2022-05-25 18:02:58', '2022-05-25 18:02:58');
INSERT INTO `permission` VALUES ('1529402639376629826', '1346358560427216896', '1529402639372435592', '2022-05-25 18:02:58', '2022-05-25 18:02:58');
INSERT INTO `permission` VALUES ('1529402639376629827', '1346358560427216896', '1529402639372435593', '2022-05-25 18:02:58', '2022-05-25 18:02:58');
INSERT INTO `permission` VALUES ('1529402639376629828', '1346358560427216896', '1529402639372435594', '2022-05-25 18:02:58', '2022-05-25 18:02:58');
INSERT INTO `permission` VALUES ('1529402639376629829', '1346358560427216896', '1529402639372435595', '2022-05-25 18:02:58', '2022-05-25 18:02:58');
INSERT INTO `permission` VALUES ('1529402639376629830', '1346358560427216896', '1529402639372435596', '2022-05-25 18:02:58', '2022-05-25 18:02:58');
INSERT INTO `permission` VALUES ('1529402639376629831', '1346358560427216896', '1529402639372435597', '2022-05-25 18:02:58', '2022-05-25 18:02:58');
INSERT INTO `permission` VALUES ('1529402639376629832', '1346358560427216896', '1529402639372435598', '2022-05-25 18:02:58', '2022-05-25 18:02:58');
INSERT INTO `permission` VALUES ('1529402639376629833', '1346358560427216896', '1529402639372435599', '2022-05-25 18:02:58', '2022-05-25 18:02:58');
INSERT INTO `permission` VALUES ('1529402639376629834', '1346358560427216896', '1529402639372435600', '2022-05-25 18:02:58', '2022-05-25 18:02:58');
INSERT INTO `permission` VALUES ('1529402639376629835', '1346358560427216896', '1529402639372435601', '2022-05-25 18:02:58', '2022-05-25 18:02:58');
INSERT INTO `permission` VALUES ('1529402639376629836', '1346358560427216896', '1529402639372435602', '2022-05-25 18:02:58', '2022-05-25 18:02:58');
INSERT INTO `permission` VALUES ('1529402639376629837', '1346358560427216896', '1529402639372435603', '2022-05-25 18:02:58', '2022-05-25 18:02:58');
INSERT INTO `permission` VALUES ('1529402639376629838', '1346358560427216896', '1529402639372435604', '2022-05-25 18:02:58', '2022-05-25 18:02:58');
INSERT INTO `permission` VALUES ('1529402639376629839', '1346358560427216896', '1529402639372435605', '2022-05-25 18:02:58', '2022-05-25 18:02:58');
INSERT INTO `permission` VALUES ('1529402639376629840', '1346358560427216896', '1529402639372435606', '2022-05-25 18:02:58', '2022-05-25 18:02:58');
INSERT INTO `permission` VALUES ('1529402639376629841', '1346358560427216896', '1529402639372435607', '2022-05-25 18:02:58', '2022-05-25 18:02:58');
INSERT INTO `permission` VALUES ('1529402639376629842', '1346358560427216896', '1529402639372435608', '2022-05-25 18:02:58', '2022-05-25 18:02:58');
INSERT INTO `permission` VALUES ('1529402639376629843', '1346358560427216896', '1529402639372435609', '2022-05-25 18:02:58', '2022-05-25 18:02:58');
INSERT INTO `permission` VALUES ('1529402639376629844', '1346358560427216896', '1529402639372435610', '2022-05-25 18:02:58', '2022-05-25 18:02:58');
INSERT INTO `permission` VALUES ('1529402639376629845', '1346358560427216896', '1529402639372435611', '2022-05-25 18:02:58', '2022-05-25 18:02:58');
INSERT INTO `permission` VALUES ('1529402639376629846', '1346358560427216896', '1529402639372435612', '2022-05-25 18:02:58', '2022-05-25 18:02:58');
INSERT INTO `permission` VALUES ('1529402639376629847', '1346358560427216896', '1529402639372435613', '2022-05-25 18:02:58', '2022-05-25 18:02:58');
INSERT INTO `permission` VALUES ('1529402639376629848', '1346358560427216896', '1529402639372435614', '2022-05-25 18:02:58', '2022-05-25 18:02:58');
INSERT INTO `permission` VALUES ('1529402639376629849', '1346358560427216896', '1529402639372435615', '2022-05-25 18:02:58', '2022-05-25 18:02:58');
INSERT INTO `permission` VALUES ('1529402639376629850', '1346358560427216896', '1529402639372435616', '2022-05-25 18:02:58', '2022-05-25 18:02:58');
INSERT INTO `permission` VALUES ('1529402639376629851', '1346358560427216896', '1529402639372435617', '2022-05-25 18:02:58', '2022-05-25 18:02:58');
INSERT INTO `permission` VALUES ('1529402639376629852', '1346358560427216896', '1529402639372435618', '2022-05-25 18:02:58', '2022-05-25 18:02:58');
INSERT INTO `permission` VALUES ('1529402639376629853', '1346358560427216896', '1529402639372435619', '2022-05-25 18:02:58', '2022-05-25 18:02:58');
INSERT INTO `permission` VALUES ('1529402639376629854', '1346358560427216896', '1529402639372435620', '2022-05-25 18:02:58', '2022-05-25 18:02:58');
INSERT INTO `permission` VALUES ('1529402639376629855', '1346358560427216896', '1529402639372435621', '2022-05-25 18:02:58', '2022-05-25 18:02:58');
INSERT INTO `permission` VALUES ('1529402639376629856', '1346358560427216896', '1529402639372435622', '2022-05-25 18:02:58', '2022-05-25 18:02:58');
INSERT INTO `permission` VALUES ('1529402639376629857', '1346358560427216896', '1529402639372435623', '2022-05-25 18:02:58', '2022-05-25 18:02:58');
INSERT INTO `permission` VALUES ('1529402639376629858', '1346358560427216896', '1529402639372435624', '2022-05-25 18:02:58', '2022-05-25 18:02:58');
INSERT INTO `permission` VALUES ('1529402639376629859', '1346358560427216896', '1529402639372435625', '2022-05-25 18:02:58', '2022-05-25 18:02:58');
INSERT INTO `permission` VALUES ('1529402639376629860', '1346358560427216896', '1529402639372435626', '2022-05-25 18:02:58', '2022-05-25 18:02:58');
INSERT INTO `permission` VALUES ('1529402639376629861', '1346358560427216896', '1529402639372435627', '2022-05-25 18:02:58', '2022-05-25 18:02:58');
INSERT INTO `permission` VALUES ('1529402639376629862', '1346358560427216896', '1529402639372435628', '2022-05-25 18:02:58', '2022-05-25 18:02:58');
INSERT INTO `permission` VALUES ('1529402639376629863', '1346358560427216896', '1529402639372435629', '2022-05-25 18:02:58', '2022-05-25 18:02:58');
INSERT INTO `permission` VALUES ('1529402639376629864', '1346358560427216896', '1529402639372435630', '2022-05-25 18:02:58', '2022-05-25 18:02:58');
INSERT INTO `permission` VALUES ('1529402639376629865', '1346358560427216896', '1529402639372435631', '2022-05-25 18:02:58', '2022-05-25 18:02:58');
INSERT INTO `permission` VALUES ('1529402639376629866', '1346358560427216896', '1529402639372435632', '2022-05-25 18:02:58', '2022-05-25 18:02:58');
INSERT INTO `permission` VALUES ('1529402639376629867', '1346358560427216896', '1529402639372435633', '2022-05-25 18:02:58', '2022-05-25 18:02:58');
INSERT INTO `permission` VALUES ('1529402639376629868', '1346358560427216896', '1529402639372435634', '2022-05-25 18:02:58', '2022-05-25 18:02:58');
INSERT INTO `permission` VALUES ('1529402639376629869', '1346358560427216896', '1529402639372435635', '2022-05-25 18:02:58', '2022-05-25 18:02:58');
INSERT INTO `permission` VALUES ('1529402639376629870', '1346358560427216896', '1529402639372435636', '2022-05-25 18:02:58', '2022-05-25 18:02:58');
INSERT INTO `permission` VALUES ('1529402639376629871', '1346358560427216896', '1529402639372435637', '2022-05-25 18:02:58', '2022-05-25 18:02:58');
INSERT INTO `permission` VALUES ('1529402639376629872', '1346358560427216896', '1529402639372435638', '2022-05-25 18:02:58', '2022-05-25 18:02:58');
INSERT INTO `permission` VALUES ('1529402639376629873', '1346358560427216896', '1529402639372435639', '2022-05-25 18:02:58', '2022-05-25 18:02:58');
INSERT INTO `permission` VALUES ('1529402639376629874', '1346358560427216896', '1529402639372435640', '2022-05-25 18:02:58', '2022-05-25 18:02:58');
INSERT INTO `permission` VALUES ('1529402639376629875', '1346358560427216896', '1529402639372435641', '2022-05-25 18:02:58', '2022-05-25 18:02:58');
INSERT INTO `permission` VALUES ('1529402639376629876', '1346358560427216896', '1529402639372435642', '2022-05-25 18:02:58', '2022-05-25 18:02:58');
INSERT INTO `permission` VALUES ('1529402639376629877', '1346358560427216896', '1529402639372435643', '2022-05-25 18:02:58', '2022-05-25 18:02:58');
INSERT INTO `permission` VALUES ('1529402639376629878', '1346358560427216896', '1529402639372435644', '2022-05-25 18:02:58', '2022-05-25 18:02:58');
INSERT INTO `permission` VALUES ('1529402639376629879', '1346358560427216896', '1529402639372435645', '2022-05-25 18:02:58', '2022-05-25 18:02:58');
INSERT INTO `permission` VALUES ('1529402639376629880', '1346358560427216896', '1529402639372435646', '2022-05-25 18:02:58', '2022-05-25 18:02:58');
INSERT INTO `permission` VALUES ('1529402639376629881', '1346358560427216896', '1529402639372435647', '2022-05-25 18:02:58', '2022-05-25 18:02:58');
INSERT INTO `permission` VALUES ('1529402639376629882', '1346358560427216896', '1529402639372435648', '2022-05-25 18:02:58', '2022-05-25 18:02:58');
INSERT INTO `permission` VALUES ('1529402639376629883', '1346358560427216896', '1529402639372435649', '2022-05-25 18:02:58', '2022-05-25 18:02:58');
INSERT INTO `permission` VALUES ('1529402639376629884', '1346358560427216896', '1529402639372435650', '2022-05-25 18:02:58', '2022-05-25 18:02:58');
INSERT INTO `permission` VALUES ('1529402639376629885', '1346358560427216896', '1529402639372435651', '2022-05-25 18:02:58', '2022-05-25 18:02:58');
INSERT INTO `permission` VALUES ('1529402639376629886', '1346358560427216896', '1529402639372435652', '2022-05-25 18:02:58', '2022-05-25 18:02:58');
INSERT INTO `permission` VALUES ('1529402639376629887', '1346358560427216896', '1529402639372435653', '2022-05-25 18:02:58', '2022-05-25 18:02:58');
INSERT INTO `permission` VALUES ('1529402639376629888', '1346358560427216896', '1529402639372435654', '2022-05-25 18:02:58', '2022-05-25 18:02:58');
INSERT INTO `permission` VALUES ('1529402639376629889', '1346358560427216896', '1529402639372435655', '2022-05-25 18:02:58', '2022-05-25 18:02:58');
INSERT INTO `permission` VALUES ('1529402639376629890', '1346358560427216896', '1529402639372435656', '2022-05-25 18:02:58', '2022-05-25 18:02:58');
INSERT INTO `permission` VALUES ('1529402639376629891', '1346358560427216896', '1529402639372435657', '2022-05-25 18:02:58', '2022-05-25 18:02:58');
INSERT INTO `permission` VALUES ('1529402639376629892', '1346358560427216896', '1529402639372435658', '2022-05-25 18:02:58', '2022-05-25 18:02:58');
INSERT INTO `permission` VALUES ('1529402639376629893', '1346358560427216896', '1529402639372435659', '2022-05-25 18:02:58', '2022-05-25 18:02:58');
INSERT INTO `permission` VALUES ('1529402639376629894', '1346358560427216896', '1529402639372435660', '2022-05-25 18:02:58', '2022-05-25 18:02:58');
INSERT INTO `permission` VALUES ('1529402639376629895', '1346358560427216896', '1529402639372435661', '2022-05-25 18:02:58', '2022-05-25 18:02:58');
INSERT INTO `permission` VALUES ('1529402639376629896', '1346358560427216896', '1529402639372435662', '2022-05-25 18:02:58', '2022-05-25 18:02:58');
INSERT INTO `permission` VALUES ('1534577122279825408', '1346358560427216896', '1534577121923309568', '2022-06-09 00:44:32', '2022-06-09 00:44:31');
INSERT INTO `permission` VALUES ('1534585430587875328', '1346358560427216896', '1534585430311051264', '2022-06-09 01:17:33', '2022-06-09 01:17:32');
INSERT INTO `permission` VALUES ('1534585531389583360', '1346358560427216896', '1534585531108564992', '2022-06-09 01:17:57', '2022-06-09 01:17:56');

INSERT INTO `permission` VALUES ('1534585531389583361', '1346358560427216896', '1534585531108564993', '2022-05-25 18:02:58', '2022-05-25 18:02:58');
INSERT INTO `permission` VALUES ('1534585531389583362', '1346358560427216896', '1534585531108564994', '2022-05-25 18:02:58', '2022-05-25 18:02:58');
INSERT INTO `permission` VALUES ('1534585531389583363', '1346358560427216896', '1534585531108564995', '2022-05-25 18:02:58', '2022-05-25 18:02:58');
INSERT INTO `permission` VALUES ('1534585531389583364', '1346358560427216896', '1534585531108564996', '2022-05-25 18:02:58', '2022-05-25 18:02:58');
INSERT INTO `permission` VALUES ('1534585531389583365', '1346358560427216896', '1534585531108564997', '2022-05-25 18:02:58', '2022-05-25 18:02:58');
INSERT INTO `permission` VALUES ('1534585531389583366', '1346358560427216896', '1534585531108564998', '2022-05-25 18:02:58', '2022-05-25 18:02:58');
INSERT INTO `permission` VALUES ('1534585531389583367', '1346358560427216896', '1534585531108564999', '2022-05-25 18:02:58', '2022-05-25 18:02:58');
INSERT INTO `permission` VALUES ('1534585531389583368', '1346358560427216896', '1534585531108565000', '2022-05-25 18:02:58', '2022-05-25 18:02:58');
INSERT INTO `permission` VALUES ('1534585531389583369', '1346358560427216896', '1534585531108565001', '2022-05-25 18:02:58', '2022-05-25 18:02:58');
INSERT INTO `permission` VALUES ('1534585531389583370', '1346358560427216896', '1534585531108565002', '2022-05-25 18:02:58', '2022-05-25 18:02:58');

INSERT INTO `permission` VALUES ('1534585531389583371', '1346358560427216896', '1534585531108565003', '2022-05-25 18:02:58', '2022-05-25 18:02:58');
INSERT INTO `permission` VALUES ('1534585531389583372', '1346358560427216896', '1534585531108565004', '2022-05-25 18:02:58', '2022-05-25 18:02:58');
INSERT INTO `permission` VALUES ('1534585531389583373', '1346358560427216896', '1534585531108565005', '2022-05-25 18:02:58', '2022-05-25 18:02:58');
INSERT INTO `permission` VALUES ('1534585531389583374', '1346358560427216896', '1534585531108565006', '2022-05-25 18:02:58', '2022-05-25 18:02:58');
INSERT INTO `permission` VALUES ('1534585531389583375', '1346358560427216896', '1534585531108565007', '2022-05-25 18:02:58', '2022-05-25 18:02:58');
INSERT INTO `permission` VALUES ('1534585531389583376', '1346358560427216896', '1534585531108565008', '2022-05-25 18:02:58', '2022-05-25 18:02:58');
INSERT INTO `permission` VALUES ('1534585531389583377', '1346358560427216896', '1534585531108565009', '2022-05-25 18:02:58', '2022-05-25 18:02:58');
INSERT INTO `permission` VALUES ('1534585531389583378', '1346358560427216896', '1534585531108565010', '2022-05-25 18:02:58', '2022-05-25 18:02:58');
INSERT INTO `permission` VALUES ('1534585531389583379', '1346358560427216896', '1534585531108565011', '2022-05-25 18:02:58', '2022-05-25 18:02:58');
INSERT INTO `permission` VALUES ('1534585531389583380', '1346358560427216896', '1534585531108565012', '2022-05-25 18:02:58', '2022-05-25 18:02:58');

INSERT INTO `permission` VALUES ('1534585531389583381', '1346358560427216896', '1534585531108565013', '2022-05-25 18:02:58', '2022-05-25 18:02:58');
INSERT INTO `permission` VALUES ('1534585531389583382', '1346358560427216896', '1534585531108565014', '2022-05-25 18:02:58', '2022-05-25 18:02:58');
INSERT INTO `permission` VALUES ('1534585531389583383', '1346358560427216896', '1534585531108565015', '2022-05-25 18:02:58', '2022-05-25 18:02:58');
INSERT INTO `permission` VALUES ('1534585531389583384', '1346358560427216896', '1534585531108565016', '2022-05-25 18:02:58', '2022-05-25 18:02:58');
INSERT INTO `permission` VALUES ('1534585531389583385', '1346358560427216896', '1534585531108565017', '2022-05-25 18:02:58', '2022-05-25 18:02:58');
INSERT INTO `permission` VALUES ('1534585531389583386', '1346358560427216896', '1534585531108565018', '2022-05-25 18:02:58', '2022-05-25 18:02:58');
INSERT INTO `permission` VALUES ('1534585531389583387', '1346358560427216896', '1534585531108565019', '2022-05-25 18:02:58', '2022-05-25 18:02:58');
INSERT INTO `permission` VALUES ('1534585531389583388', '1346358560427216896', '1534585531108565020', '2022-05-25 18:02:58', '2022-05-25 18:02:58');
INSERT INTO `permission` VALUES ('1534585531389583389', '1346358560427216896', '1534585531108565021', '2022-05-25 18:02:58', '2022-05-25 18:02:58');
INSERT INTO `permission` VALUES ('1534585531389583390', '1346358560427216896', '1534585531108565022', '2022-05-25 18:02:58', '2022-05-25 18:02:58');

INSERT INTO `permission` VALUES ('1534585531389583391', '1346358560427216896', '1534585531108565023', '2022-05-25 18:02:58', '2022-05-25 18:02:58');
INSERT INTO `permission` VALUES ('1534585531389583392', '1346358560427216896', '1534585531108565024', '2022-05-25 18:02:58', '2022-05-25 18:02:58');
INSERT INTO `permission` VALUES ('1534585531389583393', '1346358560427216896', '1534585531108565025', '2022-05-25 18:02:58', '2022-05-25 18:02:58');
INSERT INTO `permission` VALUES ('1534585531389583394', '1346358560427216896', '1534585531108565026', '2022-05-25 18:02:58', '2022-05-25 18:02:58');
INSERT INTO `permission` VALUES ('1534585531389583395', '1346358560427216896', '1534585531108565027', '2022-05-25 18:02:58', '2022-05-25 18:02:58');
INSERT INTO `permission` VALUES ('1534585531389583396', '1346358560427216896', '1534585531108565028', '2022-05-25 18:02:58', '2022-05-25 18:02:58');
INSERT INTO `permission` VALUES ('1534585531389583397', '1346358560427216896', '1534585531108565029', '2022-05-25 18:02:58', '2022-05-25 18:02:58');
INSERT INTO `permission` VALUES ('1534585531389583398', '1346358560427216896', '1534585531108565030', '2022-05-25 18:02:58', '2022-05-25 18:02:58');
INSERT INTO `permission` VALUES ('1534585531389583399', '1346358560427216896', '1534585531108565031', '2022-05-25 18:02:58', '2022-05-25 18:02:58');
INSERT INTO `permission` VALUES ('1534585531389583400', '1346358560427216896', '1534585531108565032', '2022-05-25 18:02:58', '2022-05-25 18:02:58');

INSERT INTO `permission` VALUES ('1534585531389583401', '1346358560427216896', '1534585531108565033', '2022-05-25 18:02:58', '2022-05-25 18:02:58');
INSERT INTO `permission` VALUES ('1534585531389583402', '1346358560427216896', '1534585531108565034', '2022-05-25 18:02:58', '2022-05-25 18:02:58');
INSERT INTO `permission` VALUES ('1534585531389583403', '1346358560427216896', '1534585531108565035', '2022-05-25 18:02:58', '2022-05-25 18:02:58');
INSERT INTO `permission` VALUES ('1534585531389583404', '1346358560427216896', '1534585531108565036', '2022-05-25 18:02:58', '2022-05-25 18:02:58');
INSERT INTO `permission` VALUES ('1534585531389583405', '1346358560427216896', '1534585531108565037', '2022-05-25 18:02:58', '2022-05-25 18:02:58');
INSERT INTO `permission` VALUES ('1534585531389583406', '1346358560427216896', '1534585531108565038', '2022-05-25 18:02:58', '2022-05-25 18:02:58');
INSERT INTO `permission` VALUES ('1534585531389583407', '1346358560427216896', '1534585531108565039', '2022-05-25 18:02:58', '2022-05-25 18:02:58');
INSERT INTO `permission` VALUES ('1534585531389583408', '1346358560427216896', '1534585531108565040', '2022-05-25 18:02:58', '2022-05-25 18:02:58');
INSERT INTO `permission` VALUES ('1534585531389583409', '1346358560427216896', '1534585531108565041', '2022-05-25 18:02:58', '2022-05-25 18:02:58');
INSERT INTO `permission` VALUES ('1534585531389583410', '1346358560427216896', '1534585531108565042', '2022-05-25 18:02:58', '2022-05-25 18:02:58');

INSERT INTO `permission` VALUES ('1534585531389583411', '1346358560427216896', '1534585531108565043', '2022-05-25 18:02:58', '2022-05-25 18:02:58');
INSERT INTO `permission` VALUES ('1534585531389583412', '1346358560427216896', '1534585531108565044', '2022-05-25 18:02:58', '2022-05-25 18:02:58');
INSERT INTO `permission` VALUES ('1534585531389583413', '1346358560427216896', '1534585531108565045', '2022-05-25 18:02:58', '2022-05-25 18:02:58');
INSERT INTO `permission` VALUES ('1534585531389583414', '1346358560427216896', '1534585531108565046', '2022-05-25 18:02:58', '2022-05-25 18:02:58');
INSERT INTO `permission` VALUES ('1534585531389583415', '1346358560427216896', '1534585531108565047', '2022-05-25 18:02:58', '2022-05-25 18:02:58');
INSERT INTO `permission` VALUES ('1534585531389583416', '1346358560427216896', '1534585531108565048', '2022-05-25 18:02:58', '2022-05-25 18:02:58');
INSERT INTO `permission` VALUES ('1534585531389583417', '1346358560427216896', '1534585531108565049', '2022-05-25 18:02:58', '2022-05-25 18:02:58');
INSERT INTO `permission` VALUES ('1534585531389583418', '1346358560427216896', '1534585531108565050', '2022-05-25 18:02:58', '2022-05-25 18:02:58');
INSERT INTO `permission` VALUES ('1534585531389583419', '1346358560427216896', '1534585531108565051', '2022-05-25 18:02:58', '2022-05-25 18:02:58');
INSERT INTO `permission` VALUES ('1534585531389583420', '1346358560427216896', '1534585531108565052', '2022-05-25 18:02:58', '2022-05-25 18:02:58');

INSERT INTO `permission` VALUES ('1572525965658820609', '1346358560427216896', '1676471945048780800', '2023-07-07 23:20:04.962', '2023-07-07 23:20:14.170');
INSERT INTO `permission` VALUES ('1572525965658820610', '1346358560427216896', '1676471945124278272', '2023-07-07 23:21:23.648', '2023-07-07 23:21:23.648');
INSERT INTO `permission` VALUES ('1572525965658820611', '1346358560427216896', '1676471945124278273', '2023-07-07 23:23:40.409', '2023-07-07 23:23:40.409');
INSERT INTO `permission` VALUES ('1572525965658820612', '1346358560427216896', '1676471945124278274', '2023-07-07 23:24:03.398', '2023-07-07 23:24:03.398');
INSERT INTO `permission` VALUES ('1572525965658820613', '1346358560427216896', '1676471945124278275', '2023-07-07 23:24:19.165', '2023-07-07 23:24:19.165');
INSERT INTO `permission` VALUES ('1572525965658820614', '1346358560427216896', '1676471945124278276', '2023-07-07 23:24:52.339', '2023-07-07 23:24:52.339');
INSERT INTO `permission` VALUES ('1572525965658820615', '1346358560427216896', '1676471945124278277', '2023-07-07 23:25:30.528', '2023-07-07 23:25:30.528');
INSERT INTO `permission` VALUES ('1572525965658820616', '1346358560427216896', '1676471945124278278', '2023-07-07 23:25:50.772', '2023-07-07 23:25:50.772');
INSERT INTO `permission` VALUES ('1572525965658820617', '1346358560427216896', '1676471945124278279', '2023-07-07 23:26:11.518', '2023-07-07 23:26:11.518');
INSERT INTO `permission` VALUES ('1572525965658820618', '1346358560427216896', '1676471945124278280', '2023-07-07 23:26:37.388', '2023-07-07 23:26:37.388');

INSERT INTO `permission` VALUES ('1572525965658820608','1346358560427216896','1572525965625266176', '2022-09-28 11:50:58', '2022-09-28 11:50:58');
INSERT INTO `permission` VALUES ('1697141926281318400','1346358560427216896','1697141926247763968', '2023-08-31 14:59:01', '2023-08-31 06:59:01');
INSERT INTO `permission` VALUES ('1697145808239693824','1346358560427216896','1697145808210333696', '2023-08-31 15:14:26', '2023-08-31 07:14:26');
INSERT INTO `permission` VALUES ('1697146375754190848','1346358560427216896','1697146375729025024', '2023-08-31 15:16:42', '2023-08-31 07:16:42');
INSERT INTO `permission` VALUES ('1697146617543233536','1346358560427216896','1697146617513873408', '2023-08-31 15:17:39', '2023-08-31 07:17:39');
INSERT INTO `permission` VALUES ('1697146860569595904','1346358560427216896','1697146860540235776', '2023-08-31 15:18:37', '2023-08-31 07:18:37');

INSERT INTO `permission` VALUES ('1792779493537148928','1346358560427216896','1792749362361954340', '2022-05-25 18:02:58', '2022-05-25 18:02:58');
INSERT INTO `permission` VALUES ('1792779493537148929','1346358560427216896','1792749362445840411', '2022-05-25 18:02:58', '2022-05-25 18:02:58');
INSERT INTO `permission` VALUES ('1792779493537148930','1346358560427216896','1792749362445840412', '2022-05-25 18:02:58', '2022-05-25 18:02:58');
INSERT INTO `permission` VALUES ('1792779493537148931','1346358560427216896','1792749362445840413', '2022-05-25 18:02:58', '2022-05-25 18:02:58');
INSERT INTO `permission` VALUES ('1792779493537148932','1346358560427216896','1792749362445840414', '2022-05-25 18:02:58', '2022-05-25 18:02:58');
INSERT INTO `permission` VALUES ('1792779493537148933','1346358560427216896','1792749362445840415', '2022-05-25 18:02:58', '2022-05-25 18:02:58');
INSERT INTO `permission` VALUES ('1792779493537148934','1346358560427216896','1792749362445840416', '2022-05-25 18:02:58', '2022-05-25 18:02:58');
INSERT INTO `permission` VALUES ('1792779493537148935','1346358560427216896','1792749362445840417', '2022-05-25 18:02:58', '2022-05-25 18:02:58');
INSERT INTO `permission` VALUES ('1792779493537148936','1346358560427216896','1792749362445840418', '2022-05-25 18:02:58', '2022-05-25 18:02:58');
INSERT INTO `permission` VALUES ('1792779493537148937','1346358560427216896','1792749362445840419', '2022-05-25 18:02:58', '2022-05-25 18:02:58');
INSERT INTO `permission` VALUES ('1792779493537148938','1346358560427216896','1792749362361954341', '2022-05-25 18:02:58', '2022-05-25 18:02:58');
INSERT INTO `permission` VALUES ('1792779493537148939','1346358560427216896','1792749362445840420', '2022-05-25 18:02:58', '2022-05-25 18:02:58');
INSERT INTO `permission` VALUES ('1792779493537148940','1346358560427216896','1792749362445840421', '2022-05-25 18:02:58', '2022-05-25 18:02:58');
INSERT INTO `permission` VALUES ('1792779493537148941','1346358560427216896','1792749362445840422', '2022-05-25 18:02:58', '2022-05-25 18:02:58');
INSERT INTO `permission` VALUES ('1792779493537148942','1346358560427216896','1792749362445840423', '2022-05-25 18:02:58', '2022-05-25 18:02:58');
INSERT INTO `permission` VALUES ('1792779493537148943','1346358560427216896','1792749362445840424', '2022-05-25 18:02:58', '2022-05-25 18:02:58');
INSERT INTO `permission` VALUES ('1792779493537148944','1346358560427216896','1792749362445840425', '2022-05-25 18:02:58', '2022-05-25 18:02:58');
INSERT INTO `permission` VALUES ('1792779493537148945','1346358560427216896','1792749362445840426', '2022-05-25 18:02:58', '2022-05-25 18:02:58');
INSERT INTO `permission` VALUES ('1792779493537148946','1346358560427216896','1792749362445840427', '2022-05-25 18:02:58', '2022-05-25 18:02:58');
INSERT INTO `permission` VALUES ('1792779493537148947','1346358560427216896','1792749362445840428', '2022-05-25 18:02:58', '2022-05-25 18:02:58');
INSERT INTO `permission` VALUES ('1792779493537148948','1346358560427216896','1792749362361954342', '2022-05-25 18:02:58', '2022-05-25 18:02:58');
INSERT INTO `permission` VALUES ('1792779493537148949','1346358560427216896','1792749362445840429', '2022-05-25 18:02:58', '2022-05-25 18:02:58');
INSERT INTO `permission` VALUES ('1792779493537148950','1346358560427216896','1792749362445840430', '2022-05-25 18:02:58', '2022-05-25 18:02:58');
INSERT INTO `permission` VALUES ('1792779493537148951','1346358560427216896','1792749362445840431', '2022-05-25 18:02:58', '2022-05-25 18:02:58');
INSERT INTO `permission` VALUES ('1792779493537148952','1346358560427216896','1792749362445840432', '2022-05-25 18:02:58', '2022-05-25 18:02:58');
INSERT INTO `permission` VALUES ('1792779493537148953','1346358560427216896','1792749362445840433', '2022-05-25 18:02:58', '2022-05-25 18:02:58');
INSERT INTO `permission` VALUES ('1792779493537148954','1346358560427216896','1792749362445840434', '2022-05-25 18:02:58', '2022-05-25 18:02:58');
INSERT INTO `permission` VALUES ('1792779493537148955','1346358560427216896','1792749362445840435', '2022-05-25 18:02:58', '2022-05-25 18:02:58');
INSERT INTO `permission` VALUES ('1792779493537148956','1346358560427216896','1792749362445840436', '2022-05-25 18:02:58', '2022-05-25 18:02:58');
INSERT INTO `permission` VALUES ('1792779493537148957','1346358560427216896','1792749362445840437', '2022-05-25 18:02:58', '2022-05-25 18:02:58');
INSERT INTO `permission` VALUES ('1792779493537148958','1346358560427216896','1792749362361954343', '2022-05-25 18:02:58', '2022-05-25 18:02:58');
INSERT INTO `permission` VALUES ('1792779493537148959','1346358560427216896','1792749362445840438', '2022-05-25 18:02:58', '2022-05-25 18:02:58');
INSERT INTO `permission` VALUES ('1792779493537148960','1346358560427216896','1792749362445840439', '2022-05-25 18:02:58', '2022-05-25 18:02:58');
INSERT INTO `permission` VALUES ('1792779493537148961','1346358560427216896','1792749362445840440', '2022-05-25 18:02:58', '2022-05-25 18:02:58');
INSERT INTO `permission` VALUES ('1792779493537148962','1346358560427216896','1792749362445840441', '2022-05-25 18:02:58', '2022-05-25 18:02:58');
INSERT INTO `permission` VALUES ('1792779493537148963','1346358560427216896','1792749362445840442', '2022-05-25 18:02:58', '2022-05-25 18:02:58');
INSERT INTO `permission` VALUES ('1792779493537148964','1346358560427216896','1792749362445840443', '2022-05-25 18:02:58', '2022-05-25 18:02:58');
INSERT INTO `permission` VALUES ('1792779493537148965','1346358560427216896','1792749362445840444', '2022-05-25 18:02:58', '2022-05-25 18:02:58');
INSERT INTO `permission` VALUES ('1792779493537148966','1346358560427216896','1792749362445840445', '2022-05-25 18:02:58', '2022-05-25 18:02:58');
INSERT INTO `permission` VALUES ('1792779493537148967','1346358560427216896','1792749362445840446', '2022-05-25 18:02:58', '2022-05-25 18:02:58');
INSERT INTO `permission` VALUES ('1792779493537148968','1346358560427216896','1792749362361954344', '2022-05-25 18:02:58', '2022-05-25 18:02:58');
INSERT INTO `permission` VALUES ('1792779493537148969','1346358560427216896','1792749362445840447', '2022-05-25 18:02:58', '2022-05-25 18:02:58');
INSERT INTO `permission` VALUES ('1792779493537148970','1346358560427216896','1792749362445840448', '2022-05-25 18:02:58', '2022-05-25 18:02:58');
INSERT INTO `permission` VALUES ('1792779493537148971','1346358560427216896','1792749362445840449', '2022-05-25 18:02:58', '2022-05-25 18:02:58');
INSERT INTO `permission` VALUES ('1792779493537148972','1346358560427216896','1792749362445840450', '2022-05-25 18:02:58', '2022-05-25 18:02:58');
INSERT INTO `permission` VALUES ('1792779493537148973','1346358560427216896','1792749362445840451', '2022-05-25 18:02:58', '2022-05-25 18:02:58');
INSERT INTO `permission` VALUES ('1792779493537148974','1346358560427216896','1792749362445840452', '2022-05-25 18:02:58', '2022-05-25 18:02:58');
INSERT INTO `permission` VALUES ('1792779493537148975','1346358560427216896','1792749362445840453', '2022-05-25 18:02:58', '2022-05-25 18:02:58');
INSERT INTO `permission` VALUES ('1792779493537148976','1346358560427216896','1792749362445840454', '2022-05-25 18:02:58', '2022-05-25 18:02:58');
INSERT INTO `permission` VALUES ('1792779493537148977','1346358560427216896','1792749362445840455', '2022-05-25 18:02:58', '2022-05-25 18:02:58');
INSERT INTO `permission` VALUES ('1792779493541343232','1346358560427216896','1792749362361954345', '2022-05-25 18:02:58', '2022-05-25 18:02:58');
INSERT INTO `permission` VALUES ('1792779493541343233','1346358560427216896','1792749362445840456', '2022-05-25 18:02:58', '2022-05-25 18:02:58');
INSERT INTO `permission` VALUES ('1792779493541343234','1346358560427216896','1792749362445840457', '2022-05-25 18:02:58', '2022-05-25 18:02:58');
INSERT INTO `permission` VALUES ('1792779493541343235','1346358560427216896','1792749362445840458', '2022-05-25 18:02:58', '2022-05-25 18:02:58');
INSERT INTO `permission` VALUES ('1792779493541343236','1346358560427216896','1792749362445840459', '2022-05-25 18:02:58', '2022-05-25 18:02:58');
INSERT INTO `permission` VALUES ('1792779493541343237','1346358560427216896','1792749362445840460', '2022-05-25 18:02:58', '2022-05-25 18:02:58');
INSERT INTO `permission` VALUES ('1792779493541343238','1346358560427216896','1792749362445840461', '2022-05-25 18:02:58', '2022-05-25 18:02:58');
INSERT INTO `permission` VALUES ('1792779493541343239','1346358560427216896','1792749362445840462', '2022-05-25 18:02:58', '2022-05-25 18:02:58');
INSERT INTO `permission` VALUES ('1792779493541343240','1346358560427216896','1792749362445840463', '2022-05-25 18:02:58', '2022-05-25 18:02:58');
INSERT INTO `permission` VALUES ('1792779493541343241','1346358560427216896','1792749362445840464', '2022-05-25 18:02:58', '2022-05-25 18:02:58');
INSERT INTO `permission` VALUES ('1792779493541343242','1346358560427216896','1792749362361954333', '2022-05-25 18:02:58', '2022-05-25 18:02:58');
INSERT INTO `permission` VALUES ('1792779493541343243','1346358560427216896','1792749362441646341', '2022-05-25 18:02:58', '2022-05-25 18:02:58');
INSERT INTO `permission` VALUES ('1792779493541343244','1346358560427216896','1792749362441646342', '2022-05-25 18:02:58', '2022-05-25 18:02:58');
INSERT INTO `permission` VALUES ('1792779493541343245','1346358560427216896','1792749362441646343', '2022-05-25 18:02:58', '2022-05-25 18:02:58');
INSERT INTO `permission` VALUES ('1792779493541343246','1346358560427216896','1792749362441646344', '2022-05-25 18:02:58', '2022-05-25 18:02:58');
INSERT INTO `permission` VALUES ('1792779493541343247','1346358560427216896','1792749362441646345', '2022-05-25 18:02:58', '2022-05-25 18:02:58');
INSERT INTO `permission` VALUES ('1792779493541343248','1346358560427216896','1792749362441646346', '2022-05-25 18:02:58', '2022-05-25 18:02:58');
INSERT INTO `permission` VALUES ('1792779493541343249','1346358560427216896','1792749362441646347', '2022-05-25 18:02:58', '2022-05-25 18:02:58');
INSERT INTO `permission` VALUES ('1792779493541343250','1346358560427216896','1792749362441646348', '2022-05-25 18:02:58', '2022-05-25 18:02:58');
INSERT INTO `permission` VALUES ('1792779493541343251','1346358560427216896','1792749362441646349', '2022-05-25 18:02:58', '2022-05-25 18:02:58');

-- ----------------------------
-- Table structure for plugin
-- ----------------------------
DROP TABLE IF EXISTS `plugin`;
CREATE TABLE `plugin`  (
  `id` varchar(128) CHARACTER SET utf8mb4 COLLATE utf8mb4_unicode_ci NOT NULL COMMENT 'primary key id',
  `name` varchar(62) CHARACTER SET utf8mb4 COLLATE utf8mb4_unicode_ci NOT NULL COMMENT 'plugin name',
  `config` text CHARACTER SET utf8mb4 COLLATE utf8mb4_unicode_ci NULL COMMENT 'plugin configuration',
  `role` varchar(64) CHARACTER SET utf8mb4 COLLATE utf8mb4_unicode_ci NOT NULL COMMENT 'plug-in role',
  `sort` int(0) NULL DEFAULT NULL COMMENT 'sort',
  `enabled` tinyint(0) NOT NULL DEFAULT 0 COMMENT 'whether to open (0, not open, 1 open)',
  `date_created` timestamp(3) NOT NULL DEFAULT CURRENT_TIMESTAMP(3) COMMENT 'create time',
  `date_updated` timestamp(3) NOT NULL DEFAULT CURRENT_TIMESTAMP(3) ON UPDATE CURRENT_TIMESTAMP(3) COMMENT 'update time',
  `plugin_jar` mediumblob  DEFAULT NULL COMMENT 'plugin jar',
  PRIMARY KEY (`id`) USING BTREE
) ENGINE = InnoDB CHARACTER SET = utf8mb4 COLLATE = utf8mb4_unicode_ci ROW_FORMAT = Dynamic;

-- ----------------------------
-- Records of plugin
-- ----------------------------
INSERT INTO `plugin` VALUES ('1', 'sign', NULL, 'Authentication', 20, 0, '2022-05-25 18:02:53', '2022-05-25 18:02:53',null);
INSERT INTO `plugin` VALUES ('31', 'mock', null, 'Mock', 1, 0, '2022-06-16 14:40:35', '2022-06-16 14:40:55',null);
INSERT INTO `plugin` VALUES ('10', 'sentinel', NULL, 'FaultTolerance', 140, 0, '2022-05-25 18:02:53', '2022-05-25 18:02:53',null);
INSERT INTO `plugin` VALUES ('11', 'sofa', '{\"protocol\":\"zookeeper\",\"register\":\"127.0.0.1:2181\",\"threadpool\":\"shared\"}', 'Proxy', 310, 0, '2022-05-25 18:02:53', '2022-05-25 18:02:53',null);
INSERT INTO `plugin` VALUES ('12', 'resilience4j', NULL, 'FaultTolerance', 310, 0, '2022-05-25 18:02:53', '2022-05-25 18:02:53',null);
INSERT INTO `plugin` VALUES ('13', 'tars', '{\"multiSelectorHandle\":\"1\",\"multiRuleHandle\":\"0\",\"threadpool\":\"shared\"}', 'Proxy', 310, 0, '2022-05-25 18:02:53', '2022-05-25 18:02:53',null);
INSERT INTO `plugin` VALUES ('14', 'contextPath', NULL, 'HttpProcess', 80, 1, '2022-05-25 18:02:53', '2022-05-25 18:02:53',null);
INSERT INTO `plugin` VALUES ('15', 'grpc', '{\"multiSelectorHandle\":\"1\",\"multiRuleHandle\":\"0\",\"threadpool\":\"shared\"}', 'Proxy', 310, 0, '2022-05-25 18:02:53', '2022-05-25 18:02:53',null);
INSERT INTO `plugin` VALUES ('16', 'redirect', NULL, 'HttpProcess', 110, 0, '2022-05-25 18:02:53', '2022-05-25 18:02:53',null);
INSERT INTO `plugin` VALUES ('17', 'motan', '{\"registerProtocol\":\"direct\",\"registerAddress\":\"127.0.0.1:2181\",\"corethreads\":0,\"threads\":2147483647,\"queues\":0,\"threadpool\":\"shared\"}', 'Proxy', 310, 0, '2022-05-25 18:02:53', '2022-05-25 18:02:53',null);
INSERT INTO `plugin` VALUES ('18', 'loggingConsole', NULL, 'Logging', 160, 0, '2022-05-25 18:02:53', '2022-05-25 18:02:53',null);
INSERT INTO `plugin` VALUES ('19', 'jwt', '{\"secretKey\":\"key\"}', 'Authentication', 30, 0, '2022-05-25 18:02:53', '2022-05-25 18:02:53',null);
INSERT INTO `plugin` VALUES ('2', 'waf', '{\"model\":\"black\"}', 'Authentication', 50, 0, '2022-05-25 18:02:53', '2022-05-25 18:02:53',null);
INSERT INTO `plugin` VALUES ('20', 'request', NULL, 'HttpProcess', 120, 0, '2022-05-25 18:02:53', '2022-05-25 18:02:53',null);
INSERT INTO `plugin` VALUES ('21', 'oauth2', NULL, 'Authentication', 40, 0, '2022-05-25 18:02:53', '2022-05-25 18:02:53',null);
INSERT INTO `plugin` VALUES ('22', 'paramMapping', NULL, 'HttpProcess', 70, 0, '2022-05-25 18:02:53', '2022-05-25 18:02:53',null);
INSERT INTO `plugin` VALUES ('23', 'modifyResponse', NULL, 'HttpProcess', 220, 0, '2022-05-25 18:02:53', '2022-05-25 18:02:53',null);
INSERT INTO `plugin` VALUES ('24', 'cryptorRequest', NULL, 'Cryptor', 100, 1, '2022-05-25 18:02:53', '2022-05-25 18:02:53',null);
INSERT INTO `plugin` VALUES ('25', 'cryptorResponse', NULL, 'Cryptor', 410, 1, '2022-05-25 18:02:53', '2022-05-25 18:02:53',null);
INSERT INTO `plugin` VALUES ('26', 'websocket', '{\"multiSelectorHandle\":\"1\"}', 'Proxy', 200, 1, '2022-05-25 18:02:53', '2022-05-25 18:02:53',null);
INSERT INTO `plugin` VALUES ('27', 'generalContext', NULL, 'Common', 125, 1, '2022-05-25 18:02:53', '2022-05-25 18:02:53',null);
INSERT INTO `plugin` VALUES ('28', 'mqtt', '{\"port\": 9500,\"bossGroupThreadCount\": 1,\"maxPayloadSize\": 65536,\"workerGroupThreadCount\": 12,\"userName\": \"shenyu\",\"password\": \"shenyu\",\"isEncryptPassword\": false,\"encryptMode\": \"\",\"leakDetectorLevel\": \"DISABLED\"}', 'Proxy', 125, 0, '2022-05-25 18:02:53', '2022-05-25 18:02:53',null);
INSERT INTO `plugin` VALUES ('29', 'loggingRocketMQ', '{\"topic\":\"shenyu-access-logging\", \"namesrvAddr\": \"localhost:9876\",\"producerGroup\":\"shenyu-plugin-logging-rocketmq\"}', 'Logging', 170, 0, '2022-05-25 18:02:53', '2022-05-25 18:02:53',null);
INSERT INTO `plugin` VALUES ('3', 'rewrite', NULL, 'HttpProcess', 90, 0, '2022-05-25 18:02:53', '2022-05-25 18:02:53',null);
INSERT INTO `plugin` VALUES ('30', 'cache', '{\"cacheType\":\"memory\"}', 'Cache', 10, 0, '2022-05-25 18:02:53', '2022-05-25 18:02:53',null);
INSERT INTO `plugin` VALUES ('4', 'rateLimiter', '{\"master\":\"mymaster\",\"mode\":\"standalone\",\"url\":\"192.168.1.1:6379\",\"password\":\"abc\"}', 'FaultTolerance', 60, 0, '2022-05-25 18:02:53', '2022-05-25 18:02:53',null);
INSERT INTO `plugin` VALUES ('5', 'divide', '{\"multiSelectorHandle\":\"1\",\"multiRuleHandle\":\"0\"}', 'Proxy', 200, 1, '2022-05-25 18:02:53', '2022-05-25 18:02:53',null);
INSERT INTO `plugin` VALUES ('6', 'dubbo', '{\"register\":\"zookeeper://localhost:2181\",\"multiSelectorHandle\":\"1\",\"threadpool\":\"shared\",\"corethreads\":0,\"threads\":2147483647,\"queues\":0}', 'Proxy', 310, 0, '2022-05-25 18:02:53', '2022-05-25 18:02:53',null);
INSERT INTO `plugin` VALUES ('8', 'springCloud', NULL, 'Proxy', 200, 0, '2022-05-25 18:02:53', '2022-05-25 18:02:53',null);
INSERT INTO `plugin` VALUES ('9', 'hystrix', NULL, 'FaultTolerance', 130, 0, '2022-05-25 18:02:53', '2022-05-25 18:02:53',null);
INSERT INTO `plugin` VALUES ('32', 'loggingElasticSearch','{\"host\":\"localhost\", \"port\": \"9200\"}', 'Logging', 190, 0, '2022-06-19 22:00:00', '2022-06-19 22:00:00',null);
INSERT INTO `plugin` VALUES ('33', 'loggingKafka','{\"host\":\"localhost\", \"port\": \"9092\"}', 'Logging', 180, 0, '2022-07-04 22:00:00', '2022-07-02 22:00:00',null);
INSERT INTO `plugin` VALUES ('34', 'loggingAliyunSls','{\"projectName\": \"shenyu\", \"logStoreName\": \"shenyu-logstore\", \"topic\": \"shenyu-topic\"}', 'Logging', 175, 0, '2022-06-30 21:00:00', '2022-06-30 21:00:00',null);
INSERT INTO `plugin` VALUES ('35', 'loggingPulsar', '{\"topic":\"shenyu-access-logging\", \"serviceUrl\": \"pulsar://localhost:6650\"}', 'Logging', 185, 0, '2022-06-30 21:00:00', '2022-06-30 21:00:00',null);
INSERT INTO `plugin` VALUES ('36', 'loggingTencentCls','{\"endpoint\": \"ap-guangzhou.cls.tencentcs.com\", \"topic\": \"shenyu-topic\"}', 'Logging', 176, 0, '2022-06-30 21:00:00', '2022-06-30 21:00:00',null);
INSERT INTO `plugin` VALUES ('38', 'loggingClickHouse', '{\"host\":\"127.0.0.1\",\"port\":\"8123\",\"databse\":\"shenyu-gateway\",\"username\":\"foo\",\"password\":\"bar\"}', 'Logging', 195, 0, '2022-06-30 21:00:00', '2022-06-30 21:00:00',null);
INSERT INTO `plugin` VALUES ('39', 'casdoor', '{\"endpoint\":\"http://localhost:8000\"}', 'Authentication', 40, 0, '2022-09-11 12:00:00', '2022-09-11 12:00:00',null);
INSERT INTO `plugin` VALUES ('40', 'keyAuth', NULL, 'Authentication', 150, 0, '2022-07-24 19:00:00', '2022-07-24 19:00:00',null);
INSERT INTO `plugin` VALUES ('42', 'tcp', NULL, 'Proxy', 320, 1, '2023-05-30 18:02:53', '2022-05-30 18:02:53',null);
INSERT INTO `plugin` VALUES ('43', 'loggingHuaweiLts', '{\"totalSizeInBytes\":\"104857600\",\"maxBlockMs\":\"0\",\"ioThreadCount\":\"1\",\"batchSizeThresholdInBytes\":\"524288\",\"batchCountThreshold\":\"4096\",\"lingerMs\":\"2000\",\"retries\":\"100\",\"baseRetryBackoffMs\":\"100\",\"maxRetryBackoffMs\":\"100\",\"enableLocalTest\":\"true\",\"setGiveUpExtraLongSingleLog\":\"false\"}', 'Logging', 177, 0, '2023-07-05 14:03:53.686', '2023-07-06 12:42:07.234', NULL);
INSERT INTO `plugin` VALUES ('44', 'basicAuth', '{\"defaultHandleJson\":\"{\\\"authorization\\\":\\\"test:test123\\\"}\"}', 'Authentication', 150, 0, '2022-07-24 19:00:00', '2022-07-24 19:00:00', null);
INSERT INTO `plugin` VALUES ('45', 'loggingRabbitMQ', '{\"host\":\"127.0.0.1\",\"port\":5672,\"password\":\"admin\",\"username\":\"admin\",\"exchangeName\":\"exchange.logging.plugin\",\"queueName\":\"queue.logging.plugin\",\"routingKey\":\"topic.logging\",\"virtualHost\":\"/\",\"exchangeType\":\"direct\",\"durable\":\"true\",\"exclusive\":\"false\",\"autoDelete\":\"false\"}', 'Logging', 171, 0, '2023-11-06 15:49:56.454', '2023-11-10 10:40:58.447', NULL);

-- ----------------------------
-- Table structure for plugin_handle
-- ----------------------------
DROP TABLE IF EXISTS `plugin_handle`;
CREATE TABLE `plugin_handle`  (
  `id` varchar(128) CHARACTER SET utf8mb4 COLLATE utf8mb4_unicode_ci NOT NULL COMMENT 'primary key id',
  `plugin_id` varchar(128) CHARACTER SET utf8mb4 COLLATE utf8mb4_unicode_ci NOT NULL COMMENT 'plugin id',
  `field` varchar(100) CHARACTER SET utf8mb4 COLLATE utf8mb4_unicode_ci NOT NULL COMMENT 'field',
  `label` varchar(100) CHARACTER SET utf8mb4 COLLATE utf8mb4_unicode_ci NULL DEFAULT NULL COMMENT 'label',
  `data_type` smallint(0) NOT NULL DEFAULT 1 COMMENT 'data type 1 number 2 string',
  `type` smallint(0) NULL DEFAULT NULL COMMENT 'type, 1 means selector, 2 means rule, 3 means plugin',
  `sort` int(0) NULL DEFAULT NULL COMMENT 'sort',
  `ext_obj` varchar(4096) CHARACTER SET utf8mb4 COLLATE utf8mb4_unicode_ci NULL DEFAULT NULL COMMENT 'extra configuration (json format data)',
  `date_created` timestamp(3) NOT NULL DEFAULT CURRENT_TIMESTAMP(3) COMMENT 'create time',
  `date_updated` timestamp(3) NOT NULL DEFAULT CURRENT_TIMESTAMP(3) ON UPDATE CURRENT_TIMESTAMP(3) COMMENT 'update time',
  PRIMARY KEY (`id`) USING BTREE,
  UNIQUE INDEX `plugin_id_field_type`(`plugin_id`, `field`, `type`) USING BTREE
) ENGINE = InnoDB CHARACTER SET = utf8mb4 COLLATE = utf8mb4_unicode_ci ROW_FORMAT = Dynamic;

-- ----------------------------
-- Records of plugin_handle
-- ----------------------------
INSERT INTO `plugin_handle` VALUES ('1529402613195784246', '10', 'flowRuleGrade', 'flowRuleGrade', 3, 2, 8, '{\"required\":\"1\",\"defaultValue\":\"1\",\"rule\":\"\"}', '2022-05-25 18:02:53', '2022-05-25 18:02:53');
INSERT INTO `plugin_handle` VALUES ('1529402613199978496', '10', 'flowRuleControlBehavior', 'flowRuleControlBehavior', 3, 2, 5, '{\"required\":\"1\",\"defaultValue\":\"0\",\"rule\":\"\"}', '2022-05-25 18:02:53', '2022-05-25 18:02:53');
INSERT INTO `plugin_handle` VALUES ('1529402613199978497', '10', 'flowRuleEnable', 'flowRuleEnable 1 or 0', 1, 2, 7, '{\"required\":\"1\",\"defaultValue\":\"1\",\"rule\":\"/^[01]$/\"}', '2022-05-25 18:02:53', '2022-05-25 18:02:53');
INSERT INTO `plugin_handle` VALUES ('1529402613199978498', '10', 'flowRuleCount', 'flowRuleCount', 1, 2, 6, '{\"required\":\"1\",\"defaultValue\":\"0\",\"rule\":\"\"}', '2022-05-25 18:02:53', '2022-05-25 18:02:53');
INSERT INTO `plugin_handle` VALUES ('1529402613199978499', '10', 'degradeRuleEnable', 'degradeRuleEnable 1 or 0', 1, 2, 2, '{\"required\":\"1\",\"defaultValue\":\"1\",\"rule\":\"/^[01]$/\"}', '2022-05-25 18:02:53', '2022-05-25 18:02:53');
INSERT INTO `plugin_handle` VALUES ('1529402613199978500', '10', 'degradeRuleGrade', 'degradeRuleGrade', 3, 2, 3, '{\"required\":\"1\",\"defaultValue\":\"0\",\"rule\":\"\"}', '2022-05-25 18:02:53', '2022-05-25 18:02:53');
INSERT INTO `plugin_handle` VALUES ('1529402613199978501', '10', 'degradeRuleCount', 'degradeRuleCount', 1, 2, 1, '{\"required\":\"1\",\"defaultValue\":\"0\",\"rule\":\"\"}', '2022-05-25 18:02:53', '2022-05-25 18:02:53');
INSERT INTO `plugin_handle` VALUES ('1529402613199978502', '10', 'degradeRuleTimeWindow', 'degradeRuleTimeWindow', 1, 2, 4, '{\"required\":\"1\",\"defaultValue\":\"0\",\"rule\":\"\"}', '2022-05-25 18:02:53', '2022-05-25 18:02:53');
INSERT INTO `plugin_handle` VALUES ('1529402613199978503', '10', 'degradeRuleMinRequestAmount', 'degradeRuleMinRequestAmount', 1, 2, 3, '{\"required\":\"1\",\"defaultValue\":\"5\",\"rule\":\"\"}', '2022-05-25 18:02:53', '2022-05-25 18:02:53');
INSERT INTO `plugin_handle` VALUES ('1529402613199978504', '10', 'degradeRuleStatIntervals', 'degradeRuleStatIntervals', 1, 2, 3, '{\"required\":\"1\",\"defaultValue\":\"1\",\"rule\":\"\"}', '2022-05-25 18:02:53', '2022-05-25 18:02:53');
INSERT INTO `plugin_handle` VALUES ('1529402613199978505', '10', 'degradeRuleSlowRatioThreshold', 'degradeRuleSlowRatioThreshold', 1, 2, 3, '{\"required\":\"1\",\"defaultValue\":\"0.5\",\"rule\":\"\"}', '2022-05-25 18:02:53', '2022-05-25 18:02:53');
INSERT INTO `plugin_handle` VALUES ('1529402613199978506', '10', 'fallbackUri', 'fallbackUri', 2, 2, 9, '{\"required\":\"0\",\"rule\":\"\"}', '2022-05-25 18:02:53', '2022-05-25 18:02:53');
INSERT INTO `plugin_handle` VALUES ('1529402613199978507', '2', 'permission', 'permission', 3, 2, 1, NULL, '2022-05-25 18:02:53', '2022-05-25 18:02:53');
INSERT INTO `plugin_handle` VALUES ('1529402613199978508', '2', 'statusCode', 'statusCode', 2, 2, 2, NULL, '2022-05-25 18:02:53', '2022-05-25 18:02:53');
INSERT INTO `plugin_handle` VALUES ('1529402613199978509', '4', 'replenishRate', 'replenishRate', 2, 2, 2, '{\"required\":\"1\",\"defaultValue\":\"10\",\"rule\":\"\"}', '2022-05-25 18:02:53', '2022-05-25 18:02:53');
INSERT INTO `plugin_handle` VALUES ('1529402613199978510', '4', 'burstCapacity', 'burstCapacity', 2, 2, 3, '{\"required\":\"1\",\"defaultValue\":\"100\",\"rule\":\"\"}', '2022-05-25 18:02:53', '2022-05-25 18:02:53');
INSERT INTO `plugin_handle` VALUES ('1529402613199978511', '3', 'regex', 'regex', 2, 2, 1, NULL, '2022-05-25 18:02:53', '2022-05-25 18:02:53');
INSERT INTO `plugin_handle` VALUES ('1529402613199978512', '3', 'replace', 'replace', 2, 2, 2, NULL, '2022-05-25 18:02:53', '2022-05-25 18:02:53');
INSERT INTO `plugin_handle` VALUES ('1697146860569596304', '3', 'percentage', 'percentage', 1, 2, 3, NULL, '2023-09-15 20:25:53', '2023-09-15 20:25:53');
INSERT INTO `plugin_handle` VALUES ('1529402613199978513', '16', 'redirectURI', 'redirectURI', 2, 2, 1, NULL, '2022-05-25 18:02:53', '2022-05-25 18:02:53');
INSERT INTO `plugin_handle` VALUES ('1529402613199978514', '8', 'path', 'path', 2, 2, 1, NULL, '2022-05-25 18:02:53', '2022-05-25 18:02:53');
INSERT INTO `plugin_handle` VALUES ('1529402613199978515', '8', 'timeout', 'timeout ms)', 1, 2, 2, NULL, '2022-05-25 18:02:53', '2022-05-25 18:02:53');
INSERT INTO `plugin_handle` VALUES ('1529402613199978516', '8', 'serviceId', 'serviceId', 2, 1, 1, NULL, '2022-05-25 18:02:53', '2022-05-25 18:02:53');
INSERT INTO `plugin_handle` VALUES ('1529402613199978517', '12', 'timeoutDurationRate', 'timeoutDurationRate ms)', 1, 2, 1, '{\"required\":\"1\",\"defaultValue\":\"5000\",\"rule\":\"\"}', '2022-05-25 18:02:53', '2022-05-25 18:02:53');
INSERT INTO `plugin_handle` VALUES ('1529402613199978518', '12', 'limitRefreshPeriod', 'limitRefreshPeriod ms)', 1, 2, 0, '{\"required\":\"1\",\"defaultValue\":\"500\",\"rule\":\"\"}', '2022-05-25 18:02:53', '2022-05-25 18:02:53');
INSERT INTO `plugin_handle` VALUES ('1529402613199978519', '12', 'limitForPeriod', 'limitForPeriod', 1, 2, 0, '{\"required\":\"1\",\"defaultValue\":\"50\",\"rule\":\"\"}', '2022-05-25 18:02:53', '2022-05-25 18:02:53');
INSERT INTO `plugin_handle` VALUES ('1529402613199978520', '12', 'circuitEnable', 'circuitEnable', 1, 2, 2, '{\"required\":\"1\",\"defaultValue\":\"0\",\"rule\":\"/^[01]$/\"}', '2022-05-25 18:02:53', '2022-05-25 18:02:53');
INSERT INTO `plugin_handle` VALUES ('1529402613199978521', '12', 'timeoutDuration', 'timeoutDuration ms)', 1, 2, 2, '{\"required\":\"1\",\"defaultValue\":\"30000\",\"rule\":\"\"}', '2022-05-25 18:02:53', '2022-05-25 18:02:53');
INSERT INTO `plugin_handle` VALUES ('1529402613199978522', '12', 'fallbackUri', 'fallbackUri', 2, 2, 2, NULL, '2022-05-25 18:02:53', '2022-05-25 18:02:53');
INSERT INTO `plugin_handle` VALUES ('1529402613199978523', '12', 'slidingWindowSize', 'slidingWindowSize', 1, 2, 2, '{\"required\":\"1\",\"defaultValue\":\"100\",\"rule\":\"\"}', '2022-05-25 18:02:53', '2022-05-25 18:02:53');
INSERT INTO `plugin_handle` VALUES ('1529402613199978524', '12', 'slidingWindowType', 'slidingWindowType', 1, 2, 2, '{\"required\":\"1\",\"defaultValue\":\"0\",\"rule\":\"/^[01]$/\"}', '2022-05-25 18:02:53', '2022-05-25 18:02:53');
INSERT INTO `plugin_handle` VALUES ('1529402613199978525', '12', 'minimumNumberOfCalls', 'minimumNumberOfCalls', 1, 2, 2, '{\"required\":\"1\",\"defaultValue\":\"100\",\"rule\":\"\"}', '2022-05-25 18:02:53', '2022-05-25 18:02:53');
INSERT INTO `plugin_handle` VALUES ('1529402613199978526', '12', 'waitIntervalFunctionInOpenState', 'waitIntervalInOpen', 1, 2, 2, '{\"required\":\"1\",\"defaultValue\":\"60000\",\"rule\":\"\"}', '2022-05-25 18:02:53', '2022-05-25 18:02:53');
INSERT INTO `plugin_handle` VALUES ('1529402613199978527', '12', 'permittedNumberOfCallsInHalfOpenState', 'bufferSizeInHalfOpen', 1, 2, 2, '{\"required\":\"1\",\"defaultValue\":\"10\",\"rule\":\"\"}', '2022-05-25 18:02:53', '2022-05-25 18:02:53');
INSERT INTO `plugin_handle` VALUES ('1529402613199978528', '12', 'failureRateThreshold', 'failureRateThreshold', 1, 2, 2, '{\"required\":\"1\",\"defaultValue\":\"50\",\"rule\":\"\"}', '2022-05-25 18:02:53', '2022-05-25 18:02:53');
INSERT INTO `plugin_handle` VALUES ('1529402613199978529', '12', 'automaticTransitionFromOpenToHalfOpenEnabled', 'automaticHalfOpen', 3, 2, 1, '{\"required\":\"1\",\"defaultValue\":\"true\",\"rule\":\"\"}', '2022-05-25 18:02:53', '2022-05-25 18:02:53');
INSERT INTO `plugin_handle` VALUES ('1529402613199978530', '4', 'mode', 'mode', 3, 3, 1, NULL, '2022-05-25 18:02:53', '2022-05-25 18:02:53');
INSERT INTO `plugin_handle` VALUES ('1529402613199978531', '4', 'master', 'master', 2, 3, 2, NULL, '2022-05-25 18:02:53', '2022-05-25 18:02:53');
INSERT INTO `plugin_handle` VALUES ('1529402613199978532', '4', 'url', 'url', 2, 3, 3, NULL, '2022-05-25 18:02:53', '2022-05-25 18:02:53');
INSERT INTO `plugin_handle` VALUES ('1529402613199978533', '4', 'password', 'password', 2, 3, 4, NULL, '2022-05-25 18:02:53', '2022-05-25 18:02:53');
INSERT INTO `plugin_handle` VALUES ('1529402613199978534', '11', 'protocol', 'protocol', 2, 3, 1, NULL, '2022-05-25 18:02:53', '2022-05-25 18:02:53');
INSERT INTO `plugin_handle` VALUES ('1529402613199978535', '11', 'register', 'register', 2, 3, 2, NULL, '2022-05-25 18:02:53', '2022-05-25 18:02:53');
INSERT INTO `plugin_handle` VALUES ('1529402613199978536', '2', 'model', 'model', 2, 3, 1, NULL, '2022-05-25 18:02:53', '2022-05-25 18:02:53');
INSERT INTO `plugin_handle` VALUES ('1529402613199978537', '6', 'register', 'register', 2, 3, 1, NULL, '2022-05-25 18:02:53', '2022-05-25 18:02:53');
INSERT INTO `plugin_handle` VALUES ('1529402613199978538', '4', 'algorithmName', 'algorithmName', 3, 2, 1, '{\"required\":\"1\",\"defaultValue\":\"slidingWindow\",\"rule\":\"\"}', '2022-05-25 18:02:53', '2022-05-25 18:02:53');
INSERT INTO `plugin_handle` VALUES ('1529402613199978539', '4', 'keyResolverName', 'keyResolverName', 3, 2, 4, '{\"required\":\"1\",\"defaultValue\":\"WHOLE_KEY_RESOLVER\",\"rule\":\"\"}', '2022-05-25 18:02:53', '2022-05-25 18:02:53');
INSERT INTO `plugin_handle` VALUES ('1529402613199978540', '5', 'upstreamHost', 'host', 2, 1, 0, NULL, '2022-05-25 18:02:53', '2022-05-25 18:02:53');
INSERT INTO `plugin_handle` VALUES ('1529402613199978541', '5', 'protocol', 'protocol', 2, 1, 2, '{\"required\":\"0\",\"defaultValue\":\"\",\"placeholder\":\"http://\",\"rule\":\"\"}', '2022-05-25 18:02:53', '2022-05-25 18:02:53');
INSERT INTO `plugin_handle` VALUES ('1529402613199978542', '5', 'upstreamUrl', 'ip:port', 2, 1, 1, '{\"required\":\"1\",\"placeholder\":\"\",\"rule\":\"\"}', '2022-05-25 18:02:53', '2022-05-25 18:02:53');
INSERT INTO `plugin_handle` VALUES ('1529402613199978543', '5', 'weight', 'weight', 1, 1, 3, '{\"defaultValue\":\"50\",\"rule\":\"\"}', '2022-05-25 18:02:53', '2022-05-25 18:02:53');
INSERT INTO `plugin_handle` VALUES ('1529402613199978544', '5', 'timestamp', 'startupTime', 1, 1, 3, '{\"defaultValue\":\"0\",\"placeholder\":\"startup timestamp\",\"rule\":\"\"}', '2022-05-25 18:02:53', '2022-05-25 18:02:53');
INSERT INTO `plugin_handle` VALUES ('1529402613199978545', '5', 'warmup', 'warmupTime', 1, 1, 5, '{\"defaultValue\":\"0\",\"placeholder\":\"warmup time ms)\",\"rule\":\"\"}', '2022-05-25 18:02:53', '2022-05-25 18:02:53');
INSERT INTO `plugin_handle` VALUES ('1529402613199978546', '5', 'status', 'status', 3, 1, 6, '{\"defaultValue\":\"true\",\"rule\":\"\"}', '2022-05-25 18:02:53', '2022-05-25 18:02:53');
INSERT INTO `plugin_handle` VALUES ('1529402613199978547', '5', 'loadBalance', 'loadStrategy', 3, 2, 0, NULL, '2022-05-25 18:02:53', '2022-05-25 18:02:53');
INSERT INTO `plugin_handle` VALUES ('1529402613199978548', '5', 'retry', 'retryCount', 1, 2, 1, NULL, '2022-05-25 18:02:53', '2022-05-25 18:02:53');
INSERT INTO `plugin_handle` VALUES ('1529402613199978549', '5', 'timeout', 'timeout', 1, 2, 2, '{\"defaultValue\":\"3000\",\"rule\":\"\"}', '2022-05-25 18:02:53', '2022-05-25 18:02:53');
INSERT INTO `plugin_handle` VALUES ('1529402613199978550', '5', 'multiSelectorHandle', 'multiSelectorHandle', 3, 3, 0, NULL, '2022-05-25 18:02:53', '2022-05-25 18:02:53');
INSERT INTO `plugin_handle` VALUES ('1529402613199978551', '5', 'multiRuleHandle', 'multiRuleHandle', 3, 3, 1, NULL, '2022-05-25 18:02:53', '2022-05-25 18:02:53');
INSERT INTO `plugin_handle` VALUES ('1529402613199978552', '5', 'headerMaxSize', 'headerMaxSize', 1, 2, 3, '{\"defaultValue\":\"10240\",\"rule\":\"\"}', '2022-05-25 18:02:53', '2022-05-25 18:02:53');
INSERT INTO `plugin_handle` VALUES ('1529402613199978553', '5', 'requestMaxSize', 'requestMaxSize', 1, 2, 4, '{\"defaultValue\":\"102400\",\"rule\":\"\"}', '2022-05-25 18:02:53', '2022-05-25 18:02:53');
INSERT INTO `plugin_handle` VALUES ('1529402613199978554', '5', 'retryStrategy', 'retryStrategy', 3, 2, 0, '{\"required\":\"0\",\"defaultValue\":\"current\",\"placeholder\":\"retryStrategy\",\"rule\":\"\"}', '2022-05-25 18:02:53', '2022-05-25 18:02:53');
INSERT INTO `plugin_handle` VALUES ('1529402613199978555', '13', 'upstreamHost', 'host', 2, 1, 0, NULL, '2022-05-25 18:02:53', '2022-05-25 18:02:53');
INSERT INTO `plugin_handle` VALUES ('1529402613199978556', '13', 'protocol', 'protocol', 2, 1, 2, '{\"defaultValue\":\"\",\"rule\":\"\"}', '2022-05-25 18:02:53', '2022-05-25 18:02:53');
INSERT INTO `plugin_handle` VALUES ('1529402613199978557', '13', 'upstreamUrl', 'ip:port', 2, 1, 1, '{\"required\":\"1\",\"placeholder\":\"\",\"rule\":\"\"}', '2022-05-25 18:02:53', '2022-05-25 18:02:53');
INSERT INTO `plugin_handle` VALUES ('1529402613199978558', '13', 'weight', 'weight', 1, 1, 3, '{\"defaultValue\":\"50\",\"rule\":\"\"}', '2022-05-25 18:02:53', '2022-05-25 18:02:53');
INSERT INTO `plugin_handle` VALUES ('1529402613199978559', '13', 'timestamp', 'startupTime', 1, 1, 3, '{\"defaultValue\":\"0\",\"placeholder\":\"startup timestamp\",\"rule\":\"\"}', '2022-05-25 18:02:53', '2022-05-25 18:02:53');
INSERT INTO `plugin_handle` VALUES ('1529402613199978560', '13', 'warmup', 'warmupTime', 1, 1, 5, '{\"defaultValue\":\"0\",\"placeholder\":\"warmup time ms)\",\"rule\":\"\"}', '2022-05-25 18:02:53', '2022-05-25 18:02:53');
INSERT INTO `plugin_handle` VALUES ('1529402613199978561', '13', 'status', 'status', 3, 1, 6, '{\"defaultValue\":\"true\",\"rule\":\"\"}', '2022-05-25 18:02:53', '2022-05-25 18:02:53');
INSERT INTO `plugin_handle` VALUES ('1529402613199978562', '13', 'loadBalance', 'loadStrategy', 3, 2, 0, NULL, '2022-05-25 18:02:53', '2022-05-25 18:02:53');
INSERT INTO `plugin_handle` VALUES ('1529402613199978563', '13', 'retry', 'retryCount', 1, 2, 1, NULL, '2022-05-25 18:02:53', '2022-05-25 18:02:53');
INSERT INTO `plugin_handle` VALUES ('1529402613199978564', '13', 'timeout', 'timeout', 1, 2, 2, '{\"defaultValue\":\"3000\",\"rule\":\"\"}', '2022-05-25 18:02:53', '2022-05-25 18:02:53');
INSERT INTO `plugin_handle` VALUES ('1529402613199978565', '13', 'multiSelectorHandle', 'multiSelectorHandle', 3, 3, 0, NULL, '2022-05-25 18:02:53', '2022-05-25 18:02:53');
INSERT INTO `plugin_handle` VALUES ('1529402613199978566', '13', 'multiRuleHandle', 'multiRuleHandle', 3, 3, 1, NULL, '2022-05-25 18:02:53', '2022-05-25 18:02:53');
INSERT INTO `plugin_handle` VALUES ('1529402613199978567', '15', 'upstreamUrl', 'ip:port', 2, 1, 1, '{\"required\":\"1\",\"placeholder\":\"\",\"rule\":\"\"}', '2022-05-25 18:02:53', '2022-05-25 18:02:53');
INSERT INTO `plugin_handle` VALUES ('1529402613199978568', '15', 'weight', 'weight', 1, 1, 3, '{\"defaultValue\":\"50\",\"rule\":\"\"}', '2022-05-25 18:02:53', '2022-05-25 18:02:53');
INSERT INTO `plugin_handle` VALUES ('1529402613199978569', '15', 'status', 'status', 3, 1, 6, '{\"defaultValue\":\"true\",\"rule\":\"\"}', '2022-05-25 18:02:53', '2022-05-25 18:02:53');
INSERT INTO `plugin_handle` VALUES ('1529402613199978570', '15', 'multiSelectorHandle', 'multiSelectorHandle', 3, 3, 0, NULL, '2022-05-25 18:02:53', '2022-05-25 18:02:53');
INSERT INTO `plugin_handle` VALUES ('1529402613199978571', '15', 'multiRuleHandle', 'multiRuleHandle', 3, 3, 1, NULL, '2022-05-25 18:02:53', '2022-05-25 18:02:53');
INSERT INTO `plugin_handle` VALUES ('1529402613199978572', '15', 'threadpool', 'threadpool', 3, 3, 0, '{\"required\":\"0\",\"defaultValue\":\"cached\",\"placeholder\":\"threadpool\",\"rule\":\"\"}', '2022-05-25 18:02:53', '2022-05-25 18:02:53');
INSERT INTO `plugin_handle` VALUES ('1529402613199978573', '14', 'contextPath', 'contextPath', 2, 2, 0, NULL, '2022-05-25 18:02:53', '2022-05-25 18:02:53');
INSERT INTO `plugin_handle` VALUES ('1529402613199978574', '14', 'addPrefix', 'addPrefix', 2, 2, 0, NULL, '2022-05-25 18:02:53', '2022-05-25 18:02:53');
INSERT INTO `plugin_handle` VALUES ('1529402613199978576', '19', 'secretKey', 'secretKey', 2, 3, 0, NULL, '2022-05-25 18:02:53', '2022-05-25 18:02:53');
INSERT INTO `plugin_handle` VALUES ('1529402613199978577', '24', 'strategyName', 'strategyName', 3, 2, 1, NULL, '2022-05-25 18:02:53', '2022-05-25 18:02:53');
INSERT INTO `plugin_handle` VALUES ('1529402613199978578', '24', 'fieldNames', 'fieldNames', 2, 2, 3, NULL, '2022-05-25 18:02:53', '2022-05-25 18:02:53');
INSERT INTO `plugin_handle` VALUES ('1529402613199978579', '24', 'decryptKey', 'decryptKey', 2, 2, 3, NULL, '2022-05-25 18:02:53', '2022-05-25 18:02:53');
INSERT INTO `plugin_handle` VALUES ('1529402613204172800', '24', 'encryptKey', 'encryptKey', 2, 2, 3, NULL, '2022-05-25 18:02:53', '2022-05-25 18:02:53');
INSERT INTO `plugin_handle` VALUES ('1529402613204172801', '24', 'way', 'way', 3, 2, 3, NULL, '2022-05-25 18:02:53', '2022-05-25 18:02:53');
INSERT INTO `plugin_handle` VALUES ('1630760188111376384', '24', 'mapType', 'mapType', 3, 2, 3, '{\"required\":\"0\",\"defaultValue\":\"all\",\"rule\":\"\"}', '2023-03-01 10:41:41', '2023-03-01 10:42:21');
INSERT INTO `plugin_handle` VALUES ('1529402613204172802', '25', 'strategyName', 'strategyName', 3, 2, 2, NULL, '2022-05-25 18:02:53', '2022-05-25 18:02:53');
INSERT INTO `plugin_handle` VALUES ('1529402613204172803', '25', 'decryptKey', 'decryptKey', 2, 2, 3, NULL, '2022-05-25 18:02:53', '2022-05-25 18:02:53');
INSERT INTO `plugin_handle` VALUES ('1529402613204172804', '25', 'encryptKey', 'encryptKey', 2, 2, 3, NULL, '2022-05-25 18:02:53', '2022-05-25 18:02:53');
INSERT INTO `plugin_handle` VALUES ('1529402613204172805', '25', 'fieldNames', 'fieldNames', 2, 2, 4, NULL, '2022-05-25 18:02:53', '2022-05-25 18:02:53');
INSERT INTO `plugin_handle` VALUES ('1529402613204172806', '25', 'way', 'way', 3, 2, 3, NULL, '2022-05-25 18:02:53', '2022-05-25 18:02:53');
INSERT INTO `plugin_handle` VALUES ('1630768384280514560', '25', 'mapType', 'mapType', 3, 2, 4, '{\"required\":\"0\",\"defaultValue\":\"all\",\"rule\":\"\"}', '2023-03-01 11:14:15', '2023-03-01 11:15:14');
INSERT INTO `plugin_handle` VALUES ('1529402613204172807', '6', 'gray', 'gray', 3, 1, 9, '{\"required\":\"0\",\"defaultValue\":\"false\",\"placeholder\":\"gray\",\"rule\":\"\"}', '2022-05-25 18:02:53', '2022-05-25 18:02:53');
INSERT INTO `plugin_handle` VALUES ('1529402613204172808', '6', 'group', 'group', 2, 1, 3, '{\"required\":\"0\",\"placeholder\":\"group\",\"rule\":\"\"}', '2022-05-25 18:02:53', '2022-05-25 18:02:53');
INSERT INTO `plugin_handle` VALUES ('1529402613204172809', '6', 'loadBalance', 'loadStrategy', 3, 2, 0, NULL, '2022-05-25 18:02:53', '2022-05-25 18:02:53');
INSERT INTO `plugin_handle` VALUES ('1529402613204172810', '6', 'multiSelectorHandle', 'multiSelectorHandle', 3, 3, 0, NULL, '2022-05-25 18:02:53', '2022-05-25 18:02:53');
INSERT INTO `plugin_handle` VALUES ('1529402613204172811', '6', 'protocol', 'protocol', 2, 1, 2, '{\"required\":\"0\",\"defaultValue\":\"\",\"placeholder\":\"http://\",\"rule\":\"\"}', '2022-05-25 18:02:53', '2022-05-25 18:02:53');
INSERT INTO `plugin_handle` VALUES ('1529402613204172812', '6', 'status', 'status', 3, 1, 8, '{\"defaultValue\":\"true\",\"rule\":\"\"}', '2022-05-25 18:02:53', '2022-05-25 18:02:53');
INSERT INTO `plugin_handle` VALUES ('1529402613204172813', '6', 'timestamp', 'startupTime', 1, 1, 7, '{\"defaultValue\":\"0\",\"placeholder\":\"startup timestamp\",\"rule\":\"\"}', '2022-05-25 18:02:53', '2022-05-25 18:02:53');
INSERT INTO `plugin_handle` VALUES ('1529402613204172814', '6', 'upstreamHost', 'host', 2, 1, 0, NULL, '2022-05-25 18:02:53', '2022-05-25 18:02:53');
INSERT INTO `plugin_handle` VALUES ('1529402613204172815', '6', 'upstreamUrl', 'ip:port', 2, 1, 1, '{\"required\":\"1\",\"placeholder\":\"\",\"rule\":\"\"}', '2022-05-25 18:02:53', '2022-05-25 18:02:53');
INSERT INTO `plugin_handle` VALUES ('1529402613204172816', '6', 'version', 'version', 2, 1, 4, '{\"required\":\"0\",\"placeholder\":\"version\",\"rule\":\"\"}', '2022-05-25 18:02:53', '2022-05-25 18:02:53');
INSERT INTO `plugin_handle` VALUES ('1529402613204172817', '6', 'warmup', 'warmupTime', 1, 1, 6, '{\"defaultValue\":\"0\",\"placeholder\":\"warmup time ms)\",\"rule\":\"\"}', '2022-05-25 18:02:53', '2022-05-25 18:02:53');
INSERT INTO `plugin_handle` VALUES ('1529402613204172818', '6', 'weight', 'weight', 1, 1, 5, '{\"defaultValue\":\"50\",\"rule\":\"\"}', '2022-05-25 18:02:53', '2022-05-25 18:02:53');
INSERT INTO `plugin_handle` VALUES ('1529402613204172819', '6', 'threadpool', 'threadpool', 3, 3, 0, '{\"required\":\"0\",\"defaultValue\":\"cached\",\"placeholder\":\"threadpool\",\"rule\":\"\"}', '2022-05-25 18:02:53', '2022-05-25 18:02:53');
INSERT INTO `plugin_handle` VALUES ('1529402613204172820', '6', 'corethreads', 'corethreads', 1, 3, 0, '{\"required\":\"0\",\"defaultValue\":\"0\",\"placeholder\":\"corethreads\",\"rule\":\"\"}', '2022-05-25 18:02:53', '2022-05-25 18:02:53');
INSERT INTO `plugin_handle` VALUES ('1529402613204172821', '6', 'threads', 'threads', 1, 3, 0, '{\"required\":\"0\",\"defaultValue\":\"2147483647\",\"placeholder\":\"threads\",\"rule\":\"\"}', '2022-05-25 18:02:53', '2022-05-25 18:02:53');
INSERT INTO `plugin_handle` VALUES ('1529402613204172822', '6', 'queues', 'queues', 1, 3, 0, '{\"required\":\"0\",\"defaultValue\":\"0\",\"placeholder\":\"queues\",\"rule\":\"\"}', '2022-05-25 18:02:53', '2022-05-25 18:02:53');
INSERT INTO `plugin_handle` VALUES ('1529402613204173923', '6', 'retries', 'retries', 3, 2, 0, NULL, '2022-05-25 18:02:53', '2022-05-25 18:02:53');
INSERT INTO `plugin_handle` VALUES ('1529402613204173924', '6', 'timeout', 'timeout', 3, 2, 0, NULL, '2022-05-25 18:02:53', '2022-05-25 18:02:53');
INSERT INTO `plugin_handle` VALUES ('1529402613204172823', '26', 'host', 'host', 2, 1, 0, NULL, '2022-05-25 18:02:53', '2022-05-25 18:02:53');
INSERT INTO `plugin_handle` VALUES ('1529402613204172824', '26', 'protocol', 'protocol', 2, 1, 2, '{\"required\":\"0\",\"defaultValue\":\"\",\"placeholder\":\"ws://\",\"rule\":\"\"}', '2022-05-25 18:02:53', '2022-05-25 18:02:53');
INSERT INTO `plugin_handle` VALUES ('1529402613204172825', '26', 'url', 'ip:port', 2, 1, 1, '{\"required\":\"1\",\"placeholder\":\"\",\"rule\":\"\"}', '2022-05-25 18:02:53', '2022-05-25 18:02:53');
INSERT INTO `plugin_handle` VALUES ('1529402613204172826', '26', 'weight', 'weight', 1, 1, 3, '{\"defaultValue\":\"50\",\"rule\":\"\"}', '2022-05-25 18:02:53', '2022-05-25 18:02:53');
INSERT INTO `plugin_handle` VALUES ('1529402613204172827', '26', 'timestamp', 'startupTime', 1, 1, 3, '{\"defaultValue\":\"0\",\"placeholder\":\"startup timestamp\",\"rule\":\"\"}', '2022-05-25 18:02:53', '2022-05-25 18:02:53');
INSERT INTO `plugin_handle` VALUES ('1529402613204172828', '26', 'warmup', 'warmupTime', 1, 1, 5, '{\"defaultValue\":\"0\",\"placeholder\":\"warmup time ms)\",\"rule\":\"\"}', '2022-05-25 18:02:53', '2022-05-25 18:02:53');
INSERT INTO `plugin_handle` VALUES ('1529402613204172829', '26', 'status', 'status', 3, 1, 6, '{\"defaultValue\":\"true\",\"rule\":\"\"}', '2022-05-25 18:02:53', '2022-05-25 18:02:53');
INSERT INTO `plugin_handle` VALUES ('1529402613204172830', '26', 'loadBalance', 'loadStrategy', 3, 2, 0, NULL, '2022-05-25 18:02:53', '2022-05-25 18:02:53');
INSERT INTO `plugin_handle` VALUES ('1529402613204172831', '26', 'retry', 'retryCount', 1, 2, 1, NULL, '2022-05-25 18:02:53', '2022-05-25 18:02:53');
INSERT INTO `plugin_handle` VALUES ('1529402613204172832', '26', 'timeout', 'timeout', 1, 2, 2, '{\"defaultValue\":\"3000\",\"rule\":\"\"}', '2022-05-25 18:02:53', '2022-05-25 18:02:53');
INSERT INTO `plugin_handle` VALUES ('1529402613204172833', '26', 'multiSelectorHandle', 'multiSelectorHandle', 3, 3, 0, NULL, '2022-05-25 18:02:53', '2022-05-25 18:02:53');
INSERT INTO `plugin_handle` VALUES ('1529402613204172834', '17', 'registerProtocol', 'registerProtocol', 2, 3, 0, '{\"required\":\"0\",\"defaultValue\":\"zk\",\"placeholder\":\"registerProtocol\",\"rule\":\"\"}', '2022-05-25 18:02:53', '2022-05-25 18:02:53');
INSERT INTO `plugin_handle` VALUES ('1529402613204172835', '17', 'corethreads', 'corethreads', 1, 3, 2, '{\"required\":\"0\",\"defaultValue\":\"0\",\"placeholder\":\"corethreads\",\"rule\":\"\"}', '2022-05-25 18:02:53', '2022-05-25 18:02:53');
INSERT INTO `plugin_handle` VALUES ('1529402613204172836', '17', 'threads', 'threads', 1, 3, 3, '{\"required\":\"0\",\"defaultValue\":\"2147483647\",\"placeholder\":\"threads\",\"rule\":\"\"}', '2022-05-25 18:02:53', '2022-05-25 18:02:53');
INSERT INTO `plugin_handle` VALUES ('1529402613204172837', '17', 'queues', 'queues', 1, 3, 4, '{\"required\":\"0\",\"defaultValue\":\"0\",\"placeholder\":\"queues\",\"rule\":\"\"}', '2022-05-25 18:02:53', '2022-05-25 18:02:53');
INSERT INTO `plugin_handle` VALUES ('1529402613204172838', '17', 'threadpool', 'threadpool', 3, 3, 5, '{\"required\":\"0\",\"defaultValue\":\"cached\",\"placeholder\":\"threadpool\",\"rule\":\"\"}', '2022-05-25 18:02:53', '2022-05-25 18:02:53');
INSERT INTO `plugin_handle` VALUES ('1529402613204172839', '28', 'port', 'port', 1, 3, 1, NULL, '2022-05-25 18:02:53', '2022-05-25 18:02:53');
INSERT INTO `plugin_handle` VALUES ('1529402613204172840', '28', 'bossGroupThreadCount', 'bossGroupThreadCount', 1, 3, 1, NULL, '2022-05-25 18:02:53', '2022-05-25 18:02:53');
INSERT INTO `plugin_handle` VALUES ('1529402613204172841', '28', 'maxPayloadSize', 'maxPayloadSize', 1, 3, 1, NULL, '2022-05-25 18:02:53', '2022-05-25 18:02:53');
INSERT INTO `plugin_handle` VALUES ('1529402613204172842', '28', 'workerGroupThreadCount', 'workerGroupThreadCount', 1, 3, 1, NULL, '2022-05-25 18:02:53', '2022-05-25 18:02:53');
INSERT INTO `plugin_handle` VALUES ('1529402613204172843', '28', 'userName', 'userName', 2, 3, 1, NULL, '2022-05-25 18:02:53', '2022-05-25 18:02:53');
INSERT INTO `plugin_handle` VALUES ('1529402613204172844', '28', 'password', 'password', 2, 3, 1, NULL, '2022-05-25 18:02:53', '2022-05-25 18:02:53');
INSERT INTO `plugin_handle` VALUES ('1529402613204172845', '28', 'isEncryptPassword', 'isEncryptPassword', 2, 3, 1, NULL, '2022-05-25 18:02:53', '2022-05-25 18:02:53');
INSERT INTO `plugin_handle` VALUES ('1529402613204172846', '28', 'encryptMode', 'encryptMode', 2, 3, 1, NULL, '2022-05-25 18:02:53', '2022-05-25 18:02:53');
INSERT INTO `plugin_handle` VALUES ('1529402613204172847', '28', 'leakDetectorLevel', 'leakDetectorLevel', 2, 3, 1, NULL, '2022-05-25 18:02:53', '2022-05-25 18:02:53');
INSERT INTO `plugin_handle` VALUES ('1529402613204172848', '29', 'topic', 'topic', 2, 3, 1, '{\"required\":\"1\",\"defaultValue\":\"shenyu-access-logging\"}', '2022-05-25 18:02:53', '2022-05-25 18:02:53');
INSERT INTO `plugin_handle` VALUES ('1529402613204172849', '29', 'namesrvAddr', 'namesrvAddr', 2, 3, 2, '{\"required\":\"1\",\"defaultValue\":\"localhost:9876\"}', '2022-05-25 18:02:53', '2022-05-25 18:02:53');
INSERT INTO `plugin_handle` VALUES ('1529402613204172850', '29', 'producerGroup', 'producerGroup', 2, 3, 3, '{\"required\":\"1\",\"defaultValue\":\"shenyu-plugin-logging-rocketmq\"}', '2022-05-25 18:02:53', '2022-05-25 18:02:53');
INSERT INTO `plugin_handle` VALUES ('1529402613204172851', '29', 'accessKey', 'accessKey', 2, 3, 4, '{\"required\":\"0\",\"defaultValue\":\"\"}', '2022-08-20 22:00:00', '2022-08-20 22:00:00');
INSERT INTO `plugin_handle` VALUES ('1529402613204172852', '29', 'secretKey', 'secretKey', 2, 3, 5, '{\"required\":\"0\",\"defaultValue\":\"\"}', '2022-08-20 22:00:00', '2022-08-20 22:00:00');
INSERT INTO `plugin_handle` VALUES ('1529402613204172853', '29', 'sampleRate', 'sampleRate', 2, 3, 6, '{\"required\":\"0\",\"defaultValue\":\"1\",\"placeholder\":\"optional,0,0.01~1\"}', '2022-05-25 18:02:53', '2022-05-25 18:02:53');
INSERT INTO `plugin_handle` VALUES ('1529402613204172854', '29', 'maxResponseBody', 'maxResponseBody', 1, 3, 7, '{\"required\":\"0\",\"defaultValue\":524288}', '2022-05-25 18:02:53', '2022-05-25 18:02:53');
INSERT INTO `plugin_handle` VALUES ('1529402613204172855', '29', 'maxRequestBody', 'maxRequestBody', 1, 3, 8, '{\"required\":\"0\",\"defaultValue\":524288}', '2022-05-25 18:02:53', '2022-05-25 18:02:53');
INSERT INTO `plugin_handle` VALUES ('1529402613204172856', '29', 'compressAlg', 'compressAlg', 3, 3, 9, '{\"required\":\"0\",\"defaultValue\":\"none\"}', '2022-05-25 18:02:53', '2022-05-25 18:02:53');
INSERT INTO `plugin_handle` VALUES ('1529402613204172857', '29', 'topic', 'topic', 2, 1, 1, '{\"required\":\"0\",\"defaultValue\":\"\",\"placeholder\":\"optional\"}', '2022-05-25 18:02:53', '2022-05-25 18:02:53');
INSERT INTO `plugin_handle` VALUES ('1529402613204172858', '29', 'sampleRate', 'sampleRate', 2, 1, 2, '{\"required\":\"0\",\"defaultValue\":\"\",\"placeholder\":\"optional,0,0.01~1\"}', '2022-05-25 18:02:53', '2022-05-25 18:02:53');
INSERT INTO `plugin_handle` VALUES ('1529402613204172859', '30', 'cacheType', 'cacheType', 3, 3, 1, '{\"required\":\"1\",\"defaultValue\":\"memory\",\"rule\":\"\"}', '2022-05-25 18:02:53', '2022-05-25 18:02:53');
INSERT INTO `plugin_handle` VALUES ('1529402613204172860', '30', 'database', 'database', 1, 3, 2, '{\"required\":\"0\",\"defaultValue\":\"0\",\"rule\":\"\"}', '2022-05-25 18:02:53', '2022-05-25 18:02:53');
INSERT INTO `plugin_handle` VALUES ('1529402613204172861', '30', 'master', 'master', 2, 3, 3, '{\"required\":\"0\",\"rule\":\"\"}', '2022-05-25 18:02:53', '2022-05-25 18:02:53');
INSERT INTO `plugin_handle` VALUES ('1529402613204172862', '30', 'mode', 'mode', 2, 3, 4, '{\"required\":\"0\",\"defaultValue\":\"standalone\",\"rule\":\"\"}', '2022-05-25 18:02:53', '2022-05-25 18:02:53');
INSERT INTO `plugin_handle` VALUES ('1529402613204172863', '30', 'url', 'url', 2, 3, 5, '{\"required\":\"0\",\"rule\":\"\"}', '2022-05-25 18:02:53', '2022-05-25 18:02:53');
INSERT INTO `plugin_handle` VALUES ('1529402613204172864', '30', 'password', 'password', 2, 3, 6, '{\"required\":\"0\",\"rule\":\"\"}', '2022-05-25 18:02:53', '2022-05-25 18:02:53');
INSERT INTO `plugin_handle` VALUES ('1529402613204172865', '30', 'maxIdle', 'maxIdle', 1, 3, 7, '{\"required\":\"0\",\"defaultValue\":\"8\",\"rule\":\"\"}', '2022-05-25 18:02:53', '2022-05-25 18:02:53');
INSERT INTO `plugin_handle` VALUES ('1529402613204172866', '30', 'minIdle', 'minIdle', 1, 3, 8, '{\"required\":\"0\",\"defaultValue\":\"0\",\"rule\":\"\"}', '2022-05-25 18:02:53', '2022-05-25 18:02:53');
INSERT INTO `plugin_handle` VALUES ('1529402613204172867', '30', 'maxActive', 'maxActive', 1, 3, 9, '{\"required\":\"0\",\"defaultValue\":\"8\",\"rule\":\"\"}', '2022-05-25 18:02:53', '2022-05-25 18:02:53');
INSERT INTO `plugin_handle` VALUES ('1529402613204172868', '30', 'maxWait', 'maxWait', 3, 3, 10, '{\"required\":\"0\",\"defaultValue\":\"-1\",\"rule\":\"\"}', '2022-05-25 18:02:53', '2022-05-25 18:02:53');
INSERT INTO `plugin_handle` VALUES ('1529402613204172869', '30', 'timeoutSeconds', 'timeoutSeconds', 1, 2, 0, '{\"required\":\"0\",\"defaultValue\":\"60\",\"rule\":\"\"}', '2022-05-25 18:02:53', '2022-05-25 18:02:53');
INSERT INTO `plugin_handle` VALUES ('1529402613204172870', '13', 'corethreads', 'corethreads', 1, 3, 3, '{\"required\":\"0\",\"defaultValue\":\"0\",\"placeholder\":\"corethreads\",\"rule\":\"\"}', '2022-05-25 18:02:53', '2022-05-25 18:02:53');
INSERT INTO `plugin_handle` VALUES ('1529402613204172871', '13', 'threads', 'threads', 1, 3, 4, '{\"required\":\"0\",\"defaultValue\":\"2147483647\",\"placeholder\":\"threads\",\"rule\":\"\"}', '2022-05-25 18:02:53', '2022-05-25 18:02:53');
INSERT INTO `plugin_handle` VALUES ('1529402613204172872', '13', 'queues', 'queues', 1, 3, 5, '{\"required\":\"0\",\"defaultValue\":\"0\",\"placeholder\":\"queues\",\"rule\":\"\"}', '2022-05-25 18:02:53', '2022-05-25 18:02:53');
INSERT INTO `plugin_handle` VALUES ('1529402613204172873', '13', 'threadpool', 'threadpool', 3, 3, 2, '{\"required\":\"0\",\"defaultValue\":\"default\",\"placeholder\":\"threadpool\",\"rule\":\"\"}', '2022-05-25 18:02:53', '2022-05-25 18:02:53');
INSERT INTO `plugin_handle` VALUES ('1529402613204172874', '11', 'corethreads', 'corethreads', 1, 3, 4, '{\"required\":\"0\",\"defaultValue\":\"0\",\"placeholder\":\"corethreads\",\"rule\":\"\"}', '2022-05-25 18:02:53', '2022-05-25 18:02:53');
INSERT INTO `plugin_handle` VALUES ('1529402613204172875', '11', 'threads', 'threads', 1, 3, 5, '{\"required\":\"0\",\"defaultValue\":\"2147483647\",\"placeholder\":\"threads\",\"rule\":\"\"}', '2022-05-25 18:02:53', '2022-05-25 18:02:53');
INSERT INTO `plugin_handle` VALUES ('1529402613204172876', '11', 'queues', 'queues', 1, 3, 6, '{\"required\":\"0\",\"defaultValue\":\"0\",\"placeholder\":\"queues\",\"rule\":\"\"}', '2022-05-25 18:02:53', '2022-05-25 18:02:53');
INSERT INTO `plugin_handle` VALUES ('1529402613204172877', '11', 'threadpool', 'threadpool', 3, 3, 3, '{\"required\":\"0\",\"defaultValue\":\"default\",\"placeholder\":\"threadpool\",\"rule\":\"\"}', '2022-05-25 18:02:53', '2022-05-25 18:02:53');
INSERT INTO `plugin_handle` VALUES ('1529402613204172878', '31', 'responseContent', 'responseContent', 2, 2, 0, '{"required":"0","rule":""}', '2022-06-16 14:47:37', '2022-06-16 14:50:39');
INSERT INTO `plugin_handle` VALUES ('1529402613204172879', '31', 'httpStatusCode', 'httpStatusCode', 1, 2, 0, '{"required":"0","defaultValue":"200","rule":""}', '2022-06-16 14:47:09', '2022-06-16 14:50:39');
INSERT INTO `plugin_handle` VALUES ('1529402613204172880', '32', 'host', 'host', 2, 3, 1, '{\"required\":\"1\",\"defaultValue\":\"localhost\"}', '2022-06-19 22:00:00', '2022-06-19 22:00:00');
INSERT INTO `plugin_handle` VALUES ('1529402613204172881', '32', 'port', 'port', 2, 3, 2, '{\"required\":\"1\",\"defaultValue\":\"9200\"}', '2022-06-19 22:00:00', '2022-06-19 22:00:00');
INSERT INTO `plugin_handle` VALUES ('1529402613204172882', '32', 'username', 'username', 2, 3, 3, '{\"required\":\"0\",\"defaultValue\":\"\"}', '2022-08-20 22:00:00', '2022-08-20 22:00:00');
INSERT INTO `plugin_handle` VALUES ('1529402613204172883', '32', 'password', 'password', 2, 3, 4, '{\"required\":\"0\",\"defaultValue\":\"\"}', '2022-08-20 22:00:00', '2022-08-20 22:00:00');
INSERT INTO `plugin_handle` VALUES ('1529402613204172884', '32', 'authCache', 'authCache', 2, 3, 5, '{\"required\":\"0\",\"defaultValue\":\"\",\"placeholder\":\"true|false\"}', '2022-08-20 22:00:00', '2022-08-20 22:00:00');
INSERT INTO `plugin_handle` VALUES ('1529402613204172885', '32', 'sampleRate', 'sampleRate', 2, 3, 6, '{\"required\":\"0\",\"defaultValue\":\"1\",\"placeholder\":\"optional,0,0.01~1\"}', '2022-06-19 22:00:00', '2022-06-19 22:00:00');
INSERT INTO `plugin_handle` VALUES ('1529402613204172886', '32', 'maxResponseBody', 'maxResponseBody', 1, 3, 7, '{\"required\":\"0\",\"defaultValue\":524288}', '2022-06-19 22:00:00', '2022-06-19 22:00:00');
INSERT INTO `plugin_handle` VALUES ('1529402613204172887', '32', 'maxRequestBody', 'maxRequestBody', 1, 3, 8, '{\"required\":\"0\",\"defaultValue\":524288}', '2022-06-19 22:00:00', '2022-06-19 22:00:00');
INSERT INTO `plugin_handle` VALUES ('1529402613204172888', '32', 'compressAlg', 'compressAlg', 3, 3, 9, '{\"required\":\"0\",\"defaultValue\":\"none\"}', '2022-06-19 22:00:00', '2022-06-19 22:00:00');
INSERT INTO `plugin_handle` VALUES ('1529402613204172889', '32', 'indexName', 'indexName', 2, 3, 10, '{\"required\":\"0\",\"defaultValue\":\"shenyu-access-logging\"}', '2022-06-19 22:00:00', '2022-06-19 22:00:00');
INSERT INTO `plugin_handle` VALUES ('1529402613204172890', '32', 'sampleRate', 'sampleRate', 2, 1, 2, '{\"required\":\"0\",\"defaultValue\":\"\",\"placeholder\":\"optional,0,0.01~1\"}', '2022-06-19 22:00:00', '2022-06-19 22:00:00');
INSERT INTO `plugin_handle` VALUES ('1529402613204172891', '1', 'signRequestBody', 'signRequestBody', 3, 2, 9, '{"required":"0","defaultValue":"false","placeholder":"signRequestBody","rule":""}', '2022-06-29 10:08:02', '2022-06-29 10:08:02');
INSERT INTO `plugin_handle` VALUES ('1529402613204172892', '33', 'topic', 'topic', 2, 3, 1, '{\"required\":\"1\",\"defaultValue\":\"shenyu-access-logging\"}', '2022-07-04 22:00:00', '2022-07-04 22:00:00');
INSERT INTO `plugin_handle` VALUES ('1529402613204172893', '33', 'namesrvAddr', 'namesrvAddr', 2, 3, 2, '{\"required\":\"1\",\"defaultValue\":\"localhost:9092\"}', '2022-07-04 22:00:00', '2022-07-04 22:00:00');
INSERT INTO `plugin_handle` VALUES ('1529402613204172894', '33', 'sampleRate', 'sampleRate', 2, 3, 4, '{\"required\":\"0\",\"defaultValue\":\"1\",\"placeholder\":\"optional,0,0.01~1\"}', '2022-07-04 22:00:00', '2022-07-04 22:00:00');
INSERT INTO `plugin_handle` VALUES ('1529402613204172895', '33', 'maxResponseBody', 'maxResponseBody', 1, 3, 5, '{\"required\":\"0\",\"defaultValue\":524288}', '2022-07-04 22:00:00', '2022-07-04 22:00:00');
INSERT INTO `plugin_handle` VALUES ('1529402613204172896', '33', 'maxRequestBody', 'maxRequestBody', 1, 3, 6, '{\"required\":\"0\",\"defaultValue\":524288}', '2022-07-04 22:00:00', '2022-07-04 22:00:00');
INSERT INTO `plugin_handle` VALUES ('1529402613204172897', '33', 'compressAlg', 'compressAlg', 3, 3, 7, '{\"required\":\"0\",\"defaultValue\":\"none\"}', '2022-07-04 22:00:00', '2022-07-04 22:00:00');
INSERT INTO `plugin_handle` VALUES ('1529402613204172898', '33', 'securityProtocol', 'securityProtocol', 3, 3, 8, '{\"required\":\"0\",\"defaultValue\":\"\"}', '2022-09-01 22:00:00', '2022-09-01 22:00:00');
INSERT INTO `plugin_handle` VALUES ('1529402613204172899', '33', 'saslMechanism', 'saslMechanism', 3, 3, 9,'{\"required\":\"0\",\"defaultValue\":\"\"}', '2022-07-04 22:00:00', '2022-09-01 22:00:00');
INSERT INTO `plugin_handle` VALUES ('1529402613204172900', '33', 'userName', 'userName', 2, 3, 10, '{\"required\":\"0\",\"defaultValue\":\"\"}', '2022-09-01 22:00:00', '2022-09-01 22:00:00');
INSERT INTO `plugin_handle` VALUES ('1529402613204172901', '33', 'passWord', 'passWord', 2, 3, 11, '{\"required\":\"0\",\"defaultValue\":\"\"}', '2022-09-01 22:00:00', '2022-09-01 22:00:00');
INSERT INTO `plugin_handle` VALUES ('1529402613204172902', '34', 'accessId', 'accessId', 2, 3, 0, '{\"required\":\"1\",\"defaultValue\":\"\",\"placeholder\":\"\"}', '2022-06-30 21:00:00', '2022-06-30 21:00:00');
INSERT INTO `plugin_handle` VALUES ('1529402613204172903', '34', 'accessKey', 'accessKey', 2, 3, 1, '{\"required\":\"1\",\"defaultValue\":\"\",\"placeholder\":\"\"}', '2022-06-30 21:00:00', '2022-06-30 21:00:00');
INSERT INTO `plugin_handle` VALUES ('1529402613204172904', '34', 'host', 'host', 2, 3, 2, '{\"required\":\"1\",\"defaultValue\":\"\",\"placeholder\":\"\"}', '2022-06-30 21:00:00', '2022-06-30 21:00:00');
INSERT INTO `plugin_handle` VALUES ('1529402613204172905', '34', 'projectName', 'projectName', 2, 3, 3, '{\"required\":\"0\",\"defaultValue\":\"shenyu\",\"placeholder\":\"\"}', '2022-06-30 21:00:00', '2022-06-30 21:00:00');
INSERT INTO `plugin_handle` VALUES ('1529402613204172906', '34', 'logStoreName', 'logStoreName', 2, 3, 4, '{\"required\":\"0\",\"defaultValue\":\"shenyu-logstore\",\"placeholder\":\"\"}', '2022-06-30 21:00:00', '2022-06-30 21:00:00');
INSERT INTO `plugin_handle` VALUES ('1529402613204172907', '34', 'topic', 'topic', 2, 3, 5, '{\"required\":\"0\",\"defaultValue\":\"shenyu-topic\",\"placeholder\":\"\"}', '2022-06-30 21:00:00', '2022-06-30 21:00:00');
INSERT INTO `plugin_handle` VALUES ('1529402613204172908', '34', 'ttlInDay', 'ttlInDay', 1, 3, 6, '{\"required\":\"0\",\"defaultValue\":3,\"placeholder\":\"\"}', '2022-06-30 21:00:00', '2022-06-30 21:00:00');
INSERT INTO `plugin_handle` VALUES ('1529402613204172909', '34', 'shardCount', 'shardCount', 1, 3, 7, '{\"required\":\"0\",\"defaultValue\":10,\"placeholder\":\"\"}', '2022-06-30 21:00:00', '2022-06-30 21:00:00');
INSERT INTO `plugin_handle` VALUES ('1529402613204172910', '34', 'sendThreadCount', 'sendThreadCount', 1, 3, 8, '{\"required\":\"0\",\"defaultValue\":1,\"placeholder\":\"1-500\"}', '2022-06-30 21:00:00', '2022-06-30 21:00:00');
INSERT INTO `plugin_handle` VALUES ('1529402613204172911', '34', 'ioThreadCount', 'ioThreadCount', 1, 3, 9, '{\"required\":\"0\",\"defaultValue\":1,\"placeholder\":\"1-500\"}', '2022-06-30 21:00:00', '2022-06-30 21:00:00');
INSERT INTO `plugin_handle` VALUES ('1529402613204172912', '34', 'sampleRate', 'sampleRate', 2, 3, 10, '{\"required\":\"0\",\"defaultValue\":\"1\",\"placeholder\":\"optional,0,0.01~1\"}', '2022-06-30 21:00:00', '2022-06-30 21:00:00');
INSERT INTO `plugin_handle` VALUES ('1529402613204172913', '34', 'maxRequestBody', 'maxRequestBody', 1, 3, 11, '{\"required\":\"0\",\"defaultValue\":524288}', '2022-06-30 21:00:00', '2022-06-30 21:00:00');
INSERT INTO `plugin_handle` VALUES ('1529402613204172914', '34', 'maxResponseBody', 'maxResponseBody', 1, 3, 12, '{\"required\":\"0\",\"defaultValue\":524288}', '2022-06-30 21:00:00', '2022-06-30 21:00:00');
INSERT INTO `plugin_handle` VALUES ('1529402613204172915', '34', 'bufferQueueSize', 'bufferQueueSize', 1, 3, 13, '{\"required\":\"0\",\"defaultValue\":50000}', '2022-06-30 21:00:00', '2022-06-30 21:00:00');
INSERT INTO `plugin_handle` VALUES ('1529402613204172916', '35', 'topic', 'topic', 2, 3, 1, '{\"required\":\"1\",\"defaultValue\":\"shenyu-access-logging\"}', '2022-06-30 21:00:00', '2022-06-30 21:00:00');
INSERT INTO `plugin_handle` VALUES ('1529402613204172917', '35', 'serviceUrl', 'serviceUrl', 2, 3, 2, '{\"required":"1",\"defaultValue\":\"pulsar://localhost:6650\"}', '2022-06-30 21:00:00', '2022-06-30 21:00:00');
INSERT INTO `plugin_handle` VALUES ('1529402613204172918', '35', 'sampleRate', 'sampleRate', 2, 3, 4, '{\"required":"0",\"defaultValue\":\"1\",\"placeholder\":\"optional,0,0.01~1\"}', '2022-06-30 21:00:00', '2022-06-30 21:00:00');
INSERT INTO `plugin_handle` VALUES ('1529402613204172919', '35', 'maxResponseBody', 'maxResponseBody', 1, 3, 5, '{\"required\":\"0\",\"defaultValue\":524288}', '2022-06-30 21:00:00', '2022-06-30 21:00:00');
INSERT INTO `plugin_handle` VALUES ('1529402613204172920', '35', 'maxRequestBody', 'maxRequestBody', 1, 3, 6, '{\"required\":\"0\",\"defaultValue\":524288}', '2022-06-30 21:00:00', '2022-06-30 21:00:00');
INSERT INTO `plugin_handle` VALUES ('1529402613204172921', '35', 'compressAlg', 'compressAlg', 3, 3, 7, '{\"required\":\"0\",\"defaultValue\":\"none\"}', '2022-06-30 21:00:00', '2022-06-30 21:00:00');
INSERT INTO `plugin_handle` VALUES ('1529402613204172922', '36', 'secretId', 'secretId', 2, 3, 1, '{\"required\":\"1\",\"defaultValue\":\"\",\"placeholder\":\"\"}', '2022-06-30 21:00:00', '2022-06-30 21:00:00');
INSERT INTO `plugin_handle` VALUES ('1529402613204172923', '36', 'secretKey', 'secretKey', 2, 3, 2, '{\"required\":\"1\",\"defaultValue\":\"\",\"placeholder\":\"\"}', '2022-06-30 21:00:00', '2022-06-30 21:00:00');
INSERT INTO `plugin_handle` VALUES ('1529402613204172924', '36', 'endpoint', 'endpoint', 2, 3, 3, '{\"required\":\"1\",\"defaultValue\":\"\",\"placeholder\":\"\"}', '2022-06-30 21:00:00', '2022-06-30 21:00:00');
INSERT INTO `plugin_handle` VALUES ('1529402613204172925', '36', 'topic', 'topic', 2, 3, 4, '{\"required\":\"1\",\"defaultValue\":\"\",\"placeholder\":\"\"}', '2022-06-30 21:00:00', '2022-06-30 21:00:00');
INSERT INTO `plugin_handle` VALUES ('1529402613204172926', '36', 'sendThreadCount', 'sendThreadCount', 1, 3, 5, '{\"required\":\"0\",\"defaultValue\":1,\"placeholder\":\"1-500\"}', '2022-06-30 21:00:00', '2022-06-30 21:00:00');
INSERT INTO `plugin_handle` VALUES ('1529402613204172927', '36', 'totalSizeInBytes', 'totalSizeInBytes', 1, 3, 6, '{\"required\":\"0\",\"defaultValue\":104857600}', '2022-06-30 21:00:00', '2022-06-30 21:00:00');
INSERT INTO `plugin_handle` VALUES ('1529402613204172928', '36', 'maxSendThreadCount', 'maxSendThreadCount', 1, 3, 7, '{\"required\":\"0\",\"defaultValue\":1,\"placeholder\":\"availableProcessors + 1\"}', '2022-06-30 21:00:00', '2022-06-30 21:00:00');
INSERT INTO `plugin_handle` VALUES ('1529402613204172929', '36', 'maxBlockSec', 'maxBlockSec', 1, 3, 8, '{\"required\":\"0\",\"defaultValue\":60000}', '2022-06-30 21:00:00', '2022-06-30 21:00:00');
INSERT INTO `plugin_handle` VALUES ('1529402613204172930', '36', 'maxBatchSize', 'maxBatchSize', 1, 3, 9, '{\"required\":\"0\",\"defaultValue\":524288}', '2022-06-30 21:00:00', '2022-06-30 21:00:00');
INSERT INTO `plugin_handle` VALUES ('1529402613204172931', '36', 'maxBatchCount', 'maxBatchCount', 1, 3, 10, '{\"required\":\"0\",\"defaultValue\":4096}', '2022-06-30 21:00:00', '2022-06-30 21:00:00');
INSERT INTO `plugin_handle` VALUES ('1529402613204172932', '36', 'lingerMs', 'lingerMs', 1, 3, 11, '{\"required\":\"0\",\"defaultValue\":2000}', '2022-06-30 21:00:00', '2022-06-30 21:00:00');
INSERT INTO `plugin_handle` VALUES ('1529402613204172933', '36', 'retries', 'retries', 1, 3, 12, '{\"required\":\"0\",\"defaultValue\":10}', '2022-06-30 21:00:00', '2022-06-30 21:00:00');
INSERT INTO `plugin_handle` VALUES ('1529402613204172934', '36', 'maxReservedAttempts', 'maxReservedAttempts', 1, 3, 13, '{\"required\":\"0\",\"defaultValue\":11}', '2022-06-30 21:00:00', '2022-06-30 21:00:00');
INSERT INTO `plugin_handle` VALUES ('1529402613204172935', '36', 'baseRetryBackoffMs', 'baseRetryBackoffMs', 1, 3, 14, '{\"required\":\"0\",\"defaultValue\":100}', '2022-06-30 21:00:00', '2022-06-30 21:00:00');
INSERT INTO `plugin_handle` VALUES ('1529402613204172936', '36', 'maxRetryBackoffMs', 'maxRetryBackoffMs', 1, 3, 15, '{\"required\":\"0\",\"defaultValue\":50000}', '2022-06-30 21:00:00', '2022-06-30 21:00:00');
INSERT INTO `plugin_handle` VALUES ('1529402613204172742', '8', 'loadBalance', 'loadStrategy', 3, 2, 3, '{\"defaultValue\":\"roundRobin\",\"rule\":\"\"}', '2022-05-25 18:02:53', '2022-05-25 18:02:53');
INSERT INTO `plugin_handle` VALUES ('1529402613204172743', '10', 'flowRuleMaxQueueingTimeMs', 'flowRuleMaxQueueingTimeMs', 1, 2, 6, '{\"required\":\"0\",\"defaultValue\":\"500\"}', '2022-05-25 18:02:53', '2022-05-25 18:02:53');
INSERT INTO `plugin_handle` VALUES ('1529402613204172744', '10', 'flowRuleWarmUpPeriodSec', 'flowRuleWarmUpPeriodSec', 1, 2, 6, '{\"required\":\"0\",\"defaultValue\":\"10\"}', '2022-05-25 18:02:53', '2022-05-25 18:02:53');
INSERT INTO `plugin_handle` VALUES ('1529402613204172745', '14', 'addPrefixed', 'addPrefixed', 3, 2, 3, '{\"required\":\"1\",\"defaultValue\":\"false\"}', '2022-09-27 12:00:00', '2022-09-27 12:00:00');
INSERT INTO `plugin_handle` VALUES ('1529402613204172746', '18', 'keyword', 'keyword', 2, 2, 0, '{\"required\":\"0\",\"placeholder\":\"please use ‘;’ to split keyword\",\"rule\":\"\"}', '2022-09-22 00:15:56.158', '2022-09-22 00:23:36.169');
INSERT INTO `plugin_handle` VALUES ('1529402613204172747', '18', 'maskType', 'maskType', 3, 2, 1, '{\"required\":\"0\",\"defaultValue\":\"dataMaskByMD5\",\"rule\":\"\"}', '2022-09-22 00:16:27.342', '2022-09-22 00:16:27.342');
INSERT INTO `plugin_handle` VALUES ('1529402613204172748', '18', 'maskStatus', 'maskStatus', 3, 2, 2, '{\"required\":\"0\",\"defaultValue\":\"false\",\"rule\":\"\"}', '2022-09-22 00:17:21.150', '2022-09-22 00:17:21.150');
INSERT INTO `plugin_handle` VALUES ('1529402613204172749', '29', 'keyword', 'keyword', 2, 2, 0, '{\"required\":\"0\",\"placeholder\":\"please use ‘;’ to split keyword\",\"rule\":\"\"}', '2022-09-22 00:15:56.158', '2022-09-22 00:23:36.169');
INSERT INTO `plugin_handle` VALUES ('1529402613204172750', '29', 'maskType', 'maskType', 3, 2, 1, '{\"required\":\"0\",\"defaultValue\":\"dataMaskByMD5\",\"rule\":\"\"}', '2022-09-22 00:16:27.342', '2022-09-22 00:16:27.342');
INSERT INTO `plugin_handle` VALUES ('1529402613204172751', '29', 'maskStatus', 'maskStatus', 3, 2, 2, '{\"required\":\"0\",\"defaultValue\":\"false\",\"rule\":\"\"}', '2022-09-22 00:17:21.150', '2022-09-22 00:17:21.150');
INSERT INTO `plugin_handle` VALUES ('1529402613204172752', '32', 'keyword', 'keyword', 2, 2, 0, '{\"required\":\"0\",\"placeholder\":\"please use ‘;’ to split keyword\",\"rule\":\"\"}', '2022-09-22 00:15:56.158', '2022-09-22 00:23:36.169');
INSERT INTO `plugin_handle` VALUES ('1529402613204172753', '32', 'maskType', 'maskType', 3, 2, 1, '{\"required\":\"0\",\"defaultValue\":\"dataMaskByMD5\",\"rule\":\"\"}', '2022-09-22 00:16:27.342', '2022-09-22 00:16:27.342');
INSERT INTO `plugin_handle` VALUES ('1529402613204172754', '32', 'maskStatus', 'maskStatus', 3, 2, 2, '{\"required\":\"0\",\"defaultValue\":\"false\",\"rule\":\"\"}', '2022-09-22 00:17:21.150', '2022-09-22 00:17:21.150');
INSERT INTO `plugin_handle` VALUES ('1529402613204172755', '33', 'keyword', 'keyword', 2, 2, 0, '{\"required\":\"0\",\"placeholder\":\"please use ‘;’ to split keyword\",\"rule\":\"\"}', '2022-09-22 00:15:56.158', '2022-09-22 00:23:36.169');
INSERT INTO `plugin_handle` VALUES ('1529402613204172756', '33', 'maskType', 'maskType', 3, 2, 1, '{\"required\":\"0\",\"defaultValue\":\"dataMaskByMD5\",\"rule\":\"\"}', '2022-09-22 00:16:27.342', '2022-09-22 00:16:27.342');
INSERT INTO `plugin_handle` VALUES ('1529402613204172757', '33', 'maskStatus', 'maskStatus', 3, 2, 2, '{\"required\":\"0\",\"defaultValue\":\"false\",\"rule\":\"\"}', '2022-09-22 00:17:21.150', '2022-09-22 00:17:21.150');
INSERT INTO `plugin_handle` VALUES ('1529402613204172758', '34', 'keyword', 'keyword', 2, 2, 0, '{\"required\":\"0\",\"placeholder\":\"please use ‘;’ to split keyword\",\"rule\":\"\"}', '2022-09-22 00:15:56.158', '2022-09-22 00:23:36.169');
INSERT INTO `plugin_handle` VALUES ('1529402613204172759', '34', 'maskType', 'maskType', 3, 2, 1, '{\"required\":\"0\",\"defaultValue\":\"dataMaskByMD5\",\"rule\":\"\"}', '2022-09-22 00:16:27.342', '2022-09-22 00:16:27.342');
INSERT INTO `plugin_handle` VALUES ('1529402613204172760', '34', 'maskStatus', 'maskStatus', 3, 2, 2, '{\"required\":\"0\",\"defaultValue\":\"false\",\"rule\":\"\"}', '2022-09-22 00:17:21.150', '2022-09-22 00:17:21.150');
INSERT INTO `plugin_handle` VALUES ('1529402613204172761', '35', 'keyword', 'keyword', 2, 2, 0, '{\"required\":\"0\",\"placeholder\":\"please use ‘;’ to split keyword\",\"rule\":\"\"}', '2022-09-22 00:15:56.158', '2022-09-22 00:23:36.169');
INSERT INTO `plugin_handle` VALUES ('1529402613204172762', '35', 'maskType', 'maskType', 3, 2, 1, '{\"required\":\"0\",\"defaultValue\":\"dataMaskByMD5\",\"rule\":\"\"}', '2022-09-22 00:16:27.342', '2022-09-22 00:16:27.342');
INSERT INTO `plugin_handle` VALUES ('1529402613204172763', '35', 'maskStatus', 'maskStatus', 3, 2, 2, '{\"required\":\"0\",\"defaultValue\":\"false\",\"rule\":\"\"}', '2022-09-22 00:17:21.150', '2022-09-22 00:17:21.150');
INSERT INTO `plugin_handle` VALUES ('1529402613204172764', '36', 'keyword', 'keyword', 2, 2, 0, '{\"required\":\"0\",\"placeholder\":\"please use ‘;’ to split keyword\",\"rule\":\"\"}', '2022-09-22 00:15:56.158', '2022-09-22 00:23:36.169');
INSERT INTO `plugin_handle` VALUES ('1529402613204172765', '36', 'maskType', 'maskType', 3, 2, 1, '{\"required\":\"0\",\"defaultValue\":\"dataMaskByMD5\",\"rule\":\"\"}', '2022-09-22 00:16:27.342', '2022-09-22 00:16:27.342');
INSERT INTO `plugin_handle` VALUES ('1529402613204172766', '36', 'maskStatus', 'maskStatus', 3, 2, 2, '{\"required\":\"0\",\"defaultValue\":\"false\",\"rule\":\"\"}', '2022-09-22 00:17:21.150', '2022-09-22 00:17:21.150');
INSERT INTO `plugin_handle` VALUES ('1529402613204172767', '38', 'keyword', 'keyword', 2, 2, 0, '{\"required\":\"0\",\"placeholder\":\"please use ‘;’ to split keyword\",\"rule\":\"\"}', '2022-09-22 00:15:56.158', '2022-09-22 00:23:36.169');
INSERT INTO `plugin_handle` VALUES ('1529402613204172768', '38', 'maskType', 'maskType', 3, 2, 1, '{\"required\":\"0\",\"defaultValue\":\"dataMaskByMD5\",\"rule\":\"\"}', '2022-09-22 00:16:27.342', '2022-09-22 00:16:27.342');
INSERT INTO `plugin_handle` VALUES ('1529402613204172769', '38', 'maskStatus', 'maskStatus', 3, 2, 2, '{\"required\":\"0\",\"defaultValue\":\"false\",\"rule\":\"\"}', '2022-09-22 00:17:21.150', '2022-09-22 00:17:21.150');
INSERT INTO `plugin_handle` VALUES ('1529402613204172770', '38', 'host', 'host', 2, 3, 3, '{\"required\":\"1\",\"defaultValue\":\"127.0.0.1\",\"rule\":\"\"}', '2022-12-30 00:17:21.150', '2022-12-30 00:17:21.150');
INSERT INTO `plugin_handle` VALUES ('1529402613204172771', '38', 'port', 'port', 2, 3, 4, '{\"required\":\"1\",\"defaultValue\":\"8123\",\"rule\":\"\"}', '2022-12-30 00:17:21.150', '2022-12-30 00:17:21.150');
INSERT INTO `plugin_handle` VALUES ('1529402613204172772', '38', 'database', 'database', 2, 3, 5, '{\"required\":\"0\",\"defaultValue\":\"shenyu-gateway\",\"rule\":\"\"}', '2022-12-30 00:17:21.150', '2022-12-30 00:17:21.150');
INSERT INTO `plugin_handle` VALUES ('1529402613204172773', '38', 'username', 'username', 2, 3, 6, '{\"required\":\"0\",\"defaultValue\":\"\",\"rule\":\"\"}', '2022-12-30 00:17:21.150', '2022-12-30 00:17:21.150');
INSERT INTO `plugin_handle` VALUES ('1529402613204172774', '38', 'password', 'password', 2, 3, 7, '{\"required\":\"0\",\"defaultValue\":\"\",\"rule\":\"\"}', '2022-12-30 00:17:21.150', '2022-12-30 00:17:21.150');
INSERT INTO `plugin_handle` VALUES ('1529402613204172775', '38', 'engine', 'engine', 3, 3, 8, '{\"required\":\"0\",\"defaultValue\":\"MergeTree\",\"rule\":\"\"}', '2022-12-30 00:17:21.150', '2022-12-30 00:17:21.150');
INSERT INTO `plugin_handle` VALUES ('1529402613204172776', '38', 'clusterName', 'clusterName', 3, 3, 9, '{\"required\":\"1\",\"defaultValue\":\"cluster\",\"rule\":\"\"}', '2022-12-30 00:17:21.150', '2022-12-30 00:17:21.150');
INSERT INTO `plugin_handle` VALUES ('1529402613204172777', '38', 'ttl', 'ttl', 3, 3, 10,  '{\"required\":\"0\",\"defaultValue\":\"30\"}', '2023-03-01 11:14:15', '2023-08-16 11:15:14');

INSERT INTO `plugin_handle` VALUES ('1570590990341775360', '39', 'endpoint', 'casdoor endpoint', 2, 3, 0, '{\"required\":\"1\",\"rule\":\"\"}', '2022-09-27 12:00:00', '2022-09-27 12:00:00');
INSERT INTO `plugin_handle` VALUES ('1570591047635968000', '39', 'client_id', 'client_id', 2, 3, 0, '{\"required\":\"1\",\"rule\":\"\"}', '2022-09-27 12:00:00', '2022-09-27 12:00:00');
INSERT INTO `plugin_handle` VALUES ('1570591109623586816', '39', 'client_secrect', 'client_secrect', 2, 3, 0, '{\"required\":\"1\",\"rule\":\"\"}', '2022-09-27 12:00:00', '2022-09-27 12:00:00');
INSERT INTO `plugin_handle` VALUES ('1570591165374275584', '39', 'certificate', 'certificate', 2, 3, 0, '{\"required\":\"1\",\"rule\":\"\"}', '2022-09-27 12:00:00', '2022-09-27 12:00:00');
INSERT INTO `plugin_handle` VALUES ('1570591215131303936', '39', 'organization-name', 'organization-name', 2, 3, 0, '{\"required\":\"1\",\"rule\":\"\"}', '2022-09-27 12:00:00', '2022-09-27 12:00:00');
INSERT INTO `plugin_handle` VALUES ('1570591265492312064', '39', 'application-name', 'application-name', 2, 3, 0, '{\"required\":\"1\",\"rule\":\"\"}', '2022-09-27 12:00:00', '2022-09-27 12:00:00');

INSERT INTO `plugin_handle` VALUES ('1676472478492946432', '43', 'projectId', 'projectId', 2, 3, 0, '{\"required\":\"1\",\"rule\":\"\"}', '2023-07-05 14:06:00.893', '2023-07-07 22:50:00.597');
INSERT INTO `plugin_handle` VALUES ('1676473313352380416', '43', 'logGroupId', 'logGroupId', 2, 3, 1, '{\"required\":\"1\",\"rule\":\"\"}', '2023-07-05 14:09:19.928', '2023-07-07 22:50:00.606');
INSERT INTO `plugin_handle` VALUES ('1676473453001732096', '43', 'logStreamId', 'logStreamId', 2, 3, 2, '{\"required\":\"1\",\"rule\":\"\"}', '2023-07-05 14:09:53.224', '2023-07-07 22:50:00.607');
INSERT INTO `plugin_handle` VALUES ('1676473657121730560', '43', 'accessKeyId', 'AccessKey', 2, 3, 4, '{\"required\":\"1\",\"rule\":\"\"}', '2023-07-05 14:10:41.897', '2023-07-07 22:50:00.608');
INSERT INTO `plugin_handle` VALUES ('1676474055324758016', '43', 'accessKeySecret', 'accessKey', 2, 3, 5, '{\"required\":\"1\",\"rule\":\"\"}', '2023-07-05 14:12:16.828', '2023-07-07 22:50:00.609');
INSERT INTO `plugin_handle` VALUES ('1676474340008947712', '43', 'regionName', 'regionName', 2, 3, 6, '{\"required\":\"1\",\"rule\":\"\"}', '2023-07-05 14:13:24.703', '2023-07-07 22:50:00.610');
INSERT INTO `plugin_handle` VALUES ('1676474810655993856', '43', 'totalSizeInBytes', 'totalSizeInBytes', 1, 3, 8, '{\"required\":\"0\",\"defaultValue\":\"104857600\",\"rule\":\"\"}', '2023-07-05 14:15:16.913', '2023-07-07 22:50:00.611');
INSERT INTO `plugin_handle` VALUES ('1676475051081887744', '43', 'maxBlockMs', 'maxBlockMs', 1, 3, 9, '{\"required\":\"0\",\"defaultValue\":\"0\",\"rule\":\"\"}', '2023-07-05 14:16:14.236', '2023-07-07 22:50:00.612');
INSERT INTO `plugin_handle` VALUES ('1676475293634293760', '43', 'ioThreadCount', 'ioThreadCount', 1, 3, 10, '{\"required\":\"0\",\"defaultValue\":\"1\",\"rule\":\"\"}', '2023-07-05 14:17:12.065', '2023-07-07 22:50:00.612');
INSERT INTO `plugin_handle` VALUES ('1676475611772252160', '43', 'batchSizeThresholdInBytes', 'batchSizeThresholdInBytes', 1, 3, 11, '{\"required\":\"0\",\"defaultValue\":\"524288\",\"rule\":\"\"}', '2023-07-05 14:18:27.915', '2023-07-07 22:50:00.614');
INSERT INTO `plugin_handle` VALUES ('1676475862545494016', '43', 'batchCountThreshold', 'batchCountThreshold', 1, 3, 12, '{\"required\":\"0\",\"defaultValue\":\"4096\",\"rule\":\"\"}', '2023-07-05 14:19:27.704', '2023-07-07 22:50:00.615');
INSERT INTO `plugin_handle` VALUES ('1676476047950508032', '43', 'lingerMs', 'lingerMs', 1, 3, 12, '{\"required\":\"0\",\"defaultValue\":\"2000\",\"rule\":\"\"}', '2023-07-05 14:20:11.908', '2023-07-07 22:50:00.616');
INSERT INTO `plugin_handle` VALUES ('1676476207938039808', '43', 'retries', 'retries', 1, 3, 13, '{\"required\":\"0\",\"defaultValue\":\"100\",\"rule\":\"\"}', '2023-07-05 14:20:50.052', '2023-07-07 22:50:00.617');
INSERT INTO `plugin_handle` VALUES ('1676476515359551488', '43', 'baseRetryBackoffMs', 'baseRetryBackoffMs', 1, 3, 14, '{\"required\":\"0\",\"defaultValue\":\"100\",\"rule\":\"\"}', '2023-07-05 14:22:03.347', '2023-07-07 22:50:00.618');
INSERT INTO `plugin_handle` VALUES ('1676476639779385344', '43', 'maxRetryBackoffMs', 'maxRetryBackoffMs', 1, 3, 15, '{\"required\":\"0\",\"defaultValue\":\"100\",\"rule\":\"\"}', '2023-07-05 14:22:33.010', '2023-07-07 22:50:00.619');
INSERT INTO `plugin_handle` VALUES ('1676477312923234304', '43', 'enableLocalTest', 'enableLocalTest', 2, 3, 15, '{\"required\":\"0\",\"defaultValue\":\"false\",\"rule\":\"\"}', '2023-07-05 14:25:13.500', '2023-07-07 22:50:00.619');
INSERT INTO `plugin_handle` VALUES ('1676477594361032704', '43', 'setGiveUpExtraLongSingleLog', 'setGiveUpExtraLongSingleLog', 2, 3, 16, '{\"required\":\"0\",\"defaultValue\":\"false\",\"rule\":\"\"}', '2023-07-05 14:26:20.600', '2023-07-07 22:50:00.620');
INSERT INTO `plugin_handle` VALUES ('1676477594361032705', '43', 'keyword', 'keyword', 2, 2, 0, '{\"required\":\"0\",\"placeholder\":\"please use ‘;’ to split keyword\",\"rule\":\"\"}', '2023-07-05 14:26:20.600', '2023-07-07 22:50:00.620');
INSERT INTO `plugin_handle` VALUES ('1676477594361032706', '43', 'maskType', 'maskType', 3, 2, 1, '{\"required\":\"0\",\"defaultValue\":\"dataMaskByMD5\",\"rule\":\"\"}', '2023-07-05 14:26:20.600', '2023-07-07 22:50:00.620');
INSERT INTO `plugin_handle` VALUES ('1676477594361032707', '43', 'maskStatus', 'maskStatus', 3, 2, 2, '{\"required\":\"0\",\"defaultValue\":\"false\",\"rule\":\"\"}','2023-07-05 14:26:20.600', '2023-07-07 22:50:00.620');

INSERT INTO `plugin_handle` VALUES ('1678997037438107647', '42', 'discoveryHandler', 'discoveryHandler', 2, 1, 0, '{"required":"0","defaultValue":"url,protocol,status,weight","rule":""}', '2023-07-10 14:41:27', '2023-08-17 16:58:25.259000000');
INSERT INTO `plugin_handle` VALUES ('1678997037438107648', '42', 'bossGroupThreadCount', 'bossGroupThreadCount', 2, 1, 1, '{\"required\":\"0\",\"defaultValue\":\"1\",\"rule\":\"\"}', '2023-01-10 10:08:01.158', '2023-01-10 10:08:01.158');
INSERT INTO `plugin_handle` VALUES ('1678997142656417792', '42', 'workerGroupThreadCount', 'workerGroupThreadCount', 2, 1, 2, '{\"required\":\"0\",\"defaultValue\":\"12\",\"rule\":\"\"}', '2023-01-10 10:08:01.158', '2023-01-10 10:08:01.158');
INSERT INTO `plugin_handle` VALUES ('1678997399104552960', '42', 'clientMaxIdleTimeMs', 'clientMaxIdleTimeMs', 2, 1, 7, '{\"required\":\"0\",\"defaultValue\":\"30000\",\"rule\":\"\"}', '2023-01-10 10:08:01.158', '2023-01-10 10:08:01.158');
INSERT INTO `plugin_handle` VALUES ('1678997479614218240', '42', 'clientPendingAcquireMaxCount', 'clientPendingAcquireMaxCount', 2, 1, 4, '{\"required\":\"0\",\"defaultValue\":\"5\",\"rule\":\"\"}', '2023-01-10 10:08:01.158', '2023-01-10 10:08:01.158');
INSERT INTO `plugin_handle` VALUES ('1678996921914392576', '42', 'loadBalance', 'loadBalance', 3, 1, 3, '{\"required\":\"0\",\"defaultValue\":\"random\",\"rule\":\"\"}', '2023-01-10 10:08:01.158', '2023-01-10 10:08:01.158');
INSERT INTO `plugin_handle` VALUES ('1678997769998467072', '42', 'clientMaxLifeTimeMs', 'clientMaxLifeTimeMs', 2, 1, 8, '{\"required\":\"0\",\"defaultValue\":\"60000\",\"rule\":\"\"}', '2023-01-10 10:08:01.158', '2023-01-10 10:08:01.158');
INSERT INTO `plugin_handle` VALUES ('1678997277012557824', '42', 'clientMaxConnections', 'clientMaxConnections', 2, 1, 6, '{\"required\":\"0\",\"defaultValue\":\"20\",\"rule\":\"\"}', '2023-01-10 10:08:01.158', '2023-01-10 10:08:01.158');
INSERT INTO `plugin_handle` VALUES ('1678997557628272640', '42', 'clientPendingAcquireTimeout', 'clientPendingAcquireTimeout', 2, 1, 5, '{\"required\":\"0\",\"defaultValue\":\"5\",\"rule\":\"\"}', '2023-01-10 10:08:01.158', '2023-01-10 10:08:01.158');

INSERT INTO `plugin_handle` VALUES ('1678997557628272641', '17', 'registerAddress', 'registerAddress', 2, 3, 1, '{\"required\":\"0\",\"defaultValue\":\"127.0.0.1:2181\",\"placeholder\":\"registerAddress\",\"rule\":\"\"}', '2023-01-10 10:08:01.158', '2023-01-10 10:08:01.158');

INSERT INTO `plugin_handle` VALUES ('1678997557628272642', '15', 'loadBalance', 'loadBalance', 3, 2, 3, '{\"required\":\"0\",\"defaultValue\":\"random\",\"rule\":\"\"}', '2023-09-05 18:02:53', '2023-09-05 18:02:53');

INSERT INTO `plugin_handle` VALUES ('1678997557628272643', '44', 'defaultHandleJson', 'defaultHandleJson', 2, 3, 2,  '{\"required\":\"0\",\"defaultValue\":\"{\\\"authorization\\\":\\\"test:test123\\\"}\",\"placeholder\":\"\"}', '2022-05-25 18:02:53', '2022-05-25 18:02:53');

INSERT INTO `plugin_handle` VALUES ('1721435546642157568', '45', 'host', 'host', 2, 3, 0, '{\"required\":\"1\",\"defaultValue\":\"127.0.0.1\",\"rule\":\"\"}', '2023-11-06 15:53:11.704', '2023-11-07 13:31:41.010');
INSERT INTO `plugin_handle` VALUES ('1721435708743618560', '45', 'port', 'port', 1, 3, 0, '{\"required\":\"1\",\"defaultValue\":\"15672\",\"rule\":\"\"}', '2023-11-06 15:53:50.352', '2023-11-07 13:31:41.016');
INSERT INTO `plugin_handle` VALUES ('1721436368046264320', '45', 'password', 'password', 2, 3, 0, '{\"required\":\"0\",\"defaultValue\":\"admin\",\"rule\":\"\"}', '2023-11-06 15:56:27.541', '2023-11-07 13:31:41.021');
INSERT INTO `plugin_handle` VALUES ('1721436500343001088', '45', 'username', 'username', 2, 3, 0, '{\"required\":\"0\",\"defaultValue\":\"admin\",\"rule\":\"\"}', '2023-11-06 15:56:59.084', '2023-11-07 13:31:41.025');
INSERT INTO `plugin_handle` VALUES ('1721436639635836928', '45', 'exchangeName', 'exchangeName', 2, 3, 0, '{\"required\":\"1\",\"defaultValue\":\"\",\"rule\":\"\"}', '2023-11-06 15:57:32.295', '2023-11-07 13:31:41.030');
INSERT INTO `plugin_handle` VALUES ('1721436745583955968', '45', 'queueName', 'queueName', 2, 3, 0, '{\"required\":\"1\",\"defaultValue\":\"\",\"rule\":\"\"}', '2023-11-06 15:57:57.553', '2023-11-07 13:31:41.035');
INSERT INTO `plugin_handle` VALUES ('1721509996347617280', '45', 'routingKey', 'routingKey', 2, 3, 0, '{\"required\":\"1\",\"defaultValue\":\"\",\"rule\":\"\"}', '2023-11-06 20:49:01.897', '2023-11-07 13:31:41.039');
INSERT INTO `plugin_handle` VALUES ('1721725585461706752', '45', 'virtualHost', 'virtualHost', 2, 3, 0, '{\"required\":\"1\",\"defaultValue\":\"/\",\"rule\":\"\"}', '2023-11-07 11:05:42.350', '2023-11-07 13:31:41.044');
INSERT INTO `plugin_handle` VALUES ('1721725662875975680', '45', 'exchangeType', 'exchangeType', 2, 3, 0, '{\"required\":\"1\",\"defaultValue\":\"direct\",\"rule\":\"\"}', '2023-11-07 11:06:00.803', '2023-11-07 13:31:41.048');
INSERT INTO `plugin_handle` VALUES ('1722804180904927232', '45', 'durable', 'durable', 2, 3, 0, '{\"required\":\"1\",\"defaultValue\":\"true\",\"placeholder\":\"true / false\",\"rule\":\"/^(true|false)$/\"}', '2023-11-07 11:06:00.803', '2023-11-07 13:31:41.048');
INSERT INTO `plugin_handle` VALUES ('1722804370575548416', '45', 'exclusive', 'exclusive', 2, 3, 0, '{\"required\":\"1\",\"defaultValue\":\"false\",\"placeholder\":\"true / false\",\"rule\":\"/^(true|false)$/\"}', '2023-11-07 11:06:00.803', '2023-11-07 13:31:41.048');
INSERT INTO `plugin_handle` VALUES ('1722804461256400896', '45', 'autoDelete', 'autoDelete', 2, 3, 0, '{\"required\":\"1\",\"defaultValue\":\"false\",\"placeholder\":\"true / false\",\"rule\":\"/^(true|false)$/\"}', '2023-11-07 11:06:00.803', '2023-11-07 13:31:41.048');
INSERT INTO `plugin_handle` VALUES ('1722804548510507008', '45', 'args', 'args', 2, 3, 0, '{\"required\":\"0\",\"defaultValue\":"",\"placeholder\":"",\"rule\":\"\"}', '2023-1\1-07 11:06:00.803', '2023-11-07 13:31:41.048');

INSERT INTO `plugin_handle` VALUES ('1722804548510507009', '33', 'topic', 'topic', 2, 1, 1, '{\"required\":\"0\",\"defaultValue\":\"\",\"placeholder\":\"optional\"}', '2022-05-25 18:02:53', '2022-05-25 18:02:53');
INSERT INTO `plugin_handle` VALUES ('1722804548510507010', '33', 'sampleRate', 'sampleRate', 2, 1, 2, '{\"required\":\"0\",\"defaultValue\":\"\",\"placeholder\":\"optional,0,0.01~1\"}', '2022-05-25 18:02:53', '2022-05-25 18:02:53');

INSERT INTO `plugin_handle` VALUES ('1722804548510507011', '45', 'sampleRate', 'sampleRate', 2, 3, 4, '{\"required\":\"0\",\"defaultValue\":\"1\",\"placeholder\":\"optional,0,0.01~1\"}', '2022-07-04 22:00:00', '2022-07-04 22:00:00');
INSERT INTO `plugin_handle` VALUES ('1722804548510507012', '45', 'sampleRate', 'sampleRate', 2, 1, 2, '{\"required\":\"0\",\"defaultValue\":\"\",\"placeholder\":\"optional,0,0.01~1\"}', '2022-05-25 18:02:53', '2022-05-25 18:02:53');

INSERT INTO `plugin_handle` VALUES ('1722804548510507013', '43', 'sampleRate', 'sampleRate', 2, 3, 17, '{\"required\":\"0\",\"defaultValue\":\"1\",\"placeholder\":\"optional,0,0.01~1\"}', '2022-07-04 22:00:00', '2022-07-04 22:00:00');
INSERT INTO `plugin_handle` VALUES ('1722804548510507014', '43', 'sampleRate', 'sampleRate', 2, 1, 2, '{\"required\":\"0\",\"defaultValue\":\"\",\"placeholder\":\"optional,0,0.01~1\"}', '2022-05-25 18:02:53', '2022-05-25 18:02:53');

INSERT INTO `plugin_handle` VALUES ('1722804548510507015', '36', 'sampleRate', 'sampleRate', 2, 3, 16, '{\"required\":\"0\",\"defaultValue\":\"1\",\"placeholder\":\"optional,0,0.01~1\"}', '2022-07-04 22:00:00', '2022-07-04 22:00:00');
INSERT INTO `plugin_handle` VALUES ('1722804548510507016', '36', 'sampleRate', 'sampleRate', 2, 1, 2, '{\"required\":\"0\",\"defaultValue\":\"\",\"placeholder\":\"optional,0,0.01~1\"}', '2022-05-25 18:02:53', '2022-05-25 18:02:53');

INSERT INTO `plugin_handle` VALUES ('1722804548510507017', '34', 'sampleRate', 'sampleRate', 2, 1, 2, '{\"required\":\"0\",\"defaultValue\":\"\",\"placeholder\":\"optional,0,0.01~1\"}', '2022-05-25 18:02:53', '2022-05-25 18:02:53');

INSERT INTO `plugin_handle` VALUES ('1722804548510507018', '35', 'sampleRate', 'sampleRate', 2, 1, 2, '{\"required\":\"0\",\"defaultValue\":\"\",\"placeholder\":\"optional,0,0.01~1\"}', '2022-05-25 18:02:53', '2022-05-25 18:02:53');

INSERT INTO `plugin_handle` VALUES ('1722804548510507019', '38', 'sampleRate', 'sampleRate', 2, 3, 11, '{\"required\":\"0\",\"defaultValue\":\"1\",\"placeholder\":\"optional,0,0.01~1\"}', '2022-07-04 22:00:00', '2022-07-04 22:00:00');
INSERT INTO `plugin_handle` VALUES ('1722804548510507020', '38', 'sampleRate', 'sampleRate', 2, 1, 2, '{\"required\":\"0\",\"defaultValue\":\"\",\"placeholder\":\"optional,0,0.01~1\"}', '2022-05-25 18:02:53', '2022-05-25 18:02:53');

INSERT INTO `plugin_handle` VALUES ('1722804548510507021', '14', 'rewriteContextPath', 'rewriteContextPath', 2, 2, 2, '{"required":"0","defaultValue":""}', '2024-02-07 14:31:49', '2024-02-07 14:31:49');
INSERT INTO `plugin_handle` VALUES ('1722804548510507022', '14', 'percentage', 'percentage', 1, 2, 3, '{"required":"1","defaultValue":"100"}', '2024-02-07 14:31:49', '2024-02-07 14:31:49');
INSERT INTO `plugin_handle` VALUES ('1722804548510507023', '3', 'rewriteMetaData', 'rewriteMetaData', 3, 2, 3, '{"required":"1","defaultValue":"false"}', '2024-02-07 14:31:49', '2024-02-07 14:31:49');

-- ----------------------------
-- Table structure for resource
-- ----------------------------
DROP TABLE IF EXISTS `resource`;
CREATE TABLE `resource`  (
  `id` varchar(128) CHARACTER SET utf8mb4 COLLATE utf8mb4_unicode_ci NOT NULL COMMENT 'primary key id',
  `parent_id` varchar(128) CHARACTER SET utf8mb4 COLLATE utf8mb4_unicode_ci NULL COMMENT 'resource parent primary key id',
  `title` varchar(128) CHARACTER SET utf8mb4 COLLATE utf8mb4_unicode_ci NOT NULL COMMENT 'title',
  `name` varchar(32) CHARACTER SET utf8mb4 COLLATE utf8mb4_unicode_ci NULL COMMENT 'route name',
  `url` varchar(32) CHARACTER SET utf8mb4 COLLATE utf8mb4_unicode_ci NULL COMMENT 'route url',
  `component` varchar(32) CHARACTER SET utf8mb4 COLLATE utf8mb4_unicode_ci NULL COMMENT 'component',
  `resource_type` int(0) NOT NULL COMMENT 'resource type eg 0:main menu 1:child menu 2:function button',
  `sort` int(0) NOT NULL COMMENT 'sort',
  `icon` varchar(32) CHARACTER SET utf8mb4 COLLATE utf8mb4_unicode_ci NULL COMMENT 'icon',
  `is_leaf` tinyint(1) NOT NULL COMMENT 'leaf node 0:no 1:yes',
  `is_route` int(0) NOT NULL COMMENT 'route 1:yes 0:no',
  `perms` varchar(64) CHARACTER SET utf8mb4 COLLATE utf8mb4_unicode_ci NULL COMMENT 'button permission description sys:user:add(add)/sys:user:edit(edit)',
  `status` int(0) NOT NULL COMMENT 'status 1:enable 0:disable',
  `date_created` timestamp(3) NOT NULL DEFAULT CURRENT_TIMESTAMP(3) COMMENT 'create time',
  `date_updated` timestamp(3) NOT NULL DEFAULT CURRENT_TIMESTAMP(3) ON UPDATE CURRENT_TIMESTAMP(3) COMMENT 'update time',
  PRIMARY KEY (`id`) USING BTREE
) ENGINE = InnoDB CHARACTER SET = utf8mb4 COLLATE = utf8mb4_unicode_ci COMMENT = 'resource table' ROW_FORMAT = Dynamic;

-- ----------------------------
-- Records of resource
-- ----------------------------
INSERT INTO `resource` VALUES ('1346775491550474240', '', 'SHENYU.MENU.PLUGIN.LIST', 'plug', '/plug', 'PluginList', 0, 0, 'dashboard', 0, 0, '', 1, '2022-05-25 18:02:53', '2022-05-25 18:02:53');
INSERT INTO `resource` VALUES ('1346776175553376256', '', 'SHENYU.MENU.SYSTEM.MANAGMENT', 'system', '/system', 'system', 0, 2, 'setting', 0, 0, '', 1, '2022-05-25 18:02:53', '2022-05-25 18:02:53');
INSERT INTO `resource` VALUES ('1346777157943259136', '1346776175553376256', 'SHENYU.MENU.SYSTEM.MANAGMENT.USER', 'manage', '/system/manage', 'manage', 1, 1, 'user', 0, 0, '', 1, '2022-05-25 18:02:53', '2022-05-25 18:02:53');
INSERT INTO `resource` VALUES ('1346777449787125760', '1357956838021890048', 'SHENYU.MENU.SYSTEM.MANAGMENT.PLUGIN', 'plugin', '/config/plugin', 'plugin', 1, 2, 'book', 0, 0, '', 1, '2022-05-25 18:02:53', '2022-05-25 18:02:53');
INSERT INTO `resource` VALUES ('1346777623011880960', '1357956838021890048', 'SHENYU.PLUGIN.PLUGINHANDLE', 'pluginhandle', '/config/pluginhandle', 'pluginhandle', 1, 3, 'down-square', 0, 0, '', 1, '2022-05-25 18:02:53', '2022-05-25 18:02:53');
INSERT INTO `resource` VALUES ('1346777766301888512', '1357956838021890048', 'SHENYU.MENU.SYSTEM.MANAGMENT.AUTHEN', 'auth', '/config/auth', 'auth', 1, 4, 'audit', 0, 0, '', 1, '2022-05-25 18:02:53', '2022-05-25 18:02:53');
INSERT INTO `resource` VALUES ('1346777907096285184', '1357956838021890048', 'SHENYU.MENU.SYSTEM.MANAGMENT.METADATA', 'metadata', '/config/metadata', 'metadata', 1, 5, 'snippets', 0, 0, '', 1, '2022-05-25 18:02:53', '2022-05-25 18:02:53');
INSERT INTO `resource` VALUES ('1346778036402483200', '1357956838021890048', 'SHENYU.MENU.SYSTEM.MANAGMENT.DICTIONARY', 'dict', '/config/dict', 'dict', 1, 6, 'ordered-list', 0, 0, '', 1, '2022-05-25 18:02:53', '2022-05-25 18:02:53');
INSERT INTO `resource` VALUES ('1347032308726902784', '1346777157943259136', 'SHENYU.BUTTON.SYSTEM.ADD', '', '', '', 2, 0, '', 1, 0, 'system:manager:add', 1, '2022-05-25 18:02:53', '2022-05-25 18:02:53');
INSERT INTO `resource` VALUES ('1347032395901317120', '1346777157943259136', 'SHENYU.BUTTON.SYSTEM.LIST', '', '', '', 2, 1, '', 1, 0, 'system:manager:list', 1, '2022-05-25 18:02:53', '2022-05-25 18:02:53');
INSERT INTO `resource` VALUES ('1347032453707214848', '1346777157943259136', 'SHENYU.BUTTON.SYSTEM.DELETE', '', '', '', 2, 2, '', 1, 0, 'system:manager:delete', 1, '2022-05-25 18:02:53', '2022-05-25 18:02:53');
INSERT INTO `resource` VALUES ('1347032509051056128', '1346777157943259136', 'SHENYU.BUTTON.SYSTEM.EDIT', '', '', '', 2, 3, '', 1, 0, 'system:manager:edit', 1, '2022-05-25 18:02:53', '2022-05-25 18:02:53');
INSERT INTO `resource` VALUES ('1347034027070337024', '1346777449787125760', 'SHENYU.BUTTON.SYSTEM.LIST', '', '', '', 2, 0, '', 1, 0, 'system:plugin:list', 1, '2022-05-25 18:02:53', '2022-05-25 18:02:53');
INSERT INTO `resource` VALUES ('1347039054925148160', '1346777449787125760', 'SHENYU.BUTTON.SYSTEM.DELETE', '', '', '', 2, 1, '', 1, 0, 'system:plugin:delete', 1, '2022-05-25 18:02:53', '2022-05-25 18:02:53');
INSERT INTO `resource` VALUES ('1347041326749691904', '1346777449787125760', 'SHENYU.BUTTON.SYSTEM.ADD', '', '', '', 2, 2, '', 1, 0, 'system:plugin:add', 1, '2022-05-25 18:02:53', '2022-05-25 18:02:53');
INSERT INTO `resource` VALUES ('1347046566244003840', '1346777449787125760', 'SHENYU.BUTTON.SYSTEM.SYNCHRONIZE', '', '', '', 2, 3, '', 1, 0, 'system:plugin:modify', 1, '2022-05-25 18:02:53', '2022-05-25 18:02:53');
INSERT INTO `resource` VALUES ('1347047143350874112', '1346777449787125760', 'SHENYU.BUTTON.SYSTEM.ENABLE', '', '', '', 2, 4, '', 1, 0, 'system:plugin:disable', 1, '2022-05-25 18:02:53', '2022-05-25 18:02:53');
INSERT INTO `resource` VALUES ('1347047203220369408', '1346777449787125760', 'SHENYU.BUTTON.SYSTEM.EDIT', '', '', '', 2, 5, '', 1, 0, 'system:plugin:edit', 1, '2022-05-25 18:02:53', '2022-05-25 18:02:53');
INSERT INTO `resource` VALUES ('1347047555588042752', '1346777623011880960', 'SHENYU.BUTTON.SYSTEM.LIST', '', '', '', 2, 0, '', 1, 0, 'system:pluginHandler:list', 1, '2022-05-25 18:02:53', '2022-05-25 18:02:53');
INSERT INTO `resource` VALUES ('1347047640145211392', '1346777623011880960', 'SHENYU.BUTTON.SYSTEM.DELETE', '', '', '', 2, 1, '', 1, 0, 'system:pluginHandler:delete', 1, '2022-05-25 18:02:53', '2022-05-25 18:02:53');
INSERT INTO `resource` VALUES ('1347047695002513408', '1346777623011880960', 'SHENYU.BUTTON.SYSTEM.ADD', '', '', '', 2, 2, '', 1, 0, 'system:pluginHandler:add', 1, '2022-05-25 18:02:53', '2022-05-25 18:02:53');
INSERT INTO `resource` VALUES ('1347047747305484288', '1346777623011880960', 'SHENYU.BUTTON.SYSTEM.EDIT', '', '', '', 2, 3, '', 1, 0, 'system:pluginHandler:edit', 1, '2022-05-25 18:02:53', '2022-05-25 18:02:53');
INSERT INTO `resource` VALUES ('1347048004105940992', '1346777766301888512', 'SHENYU.BUTTON.SYSTEM.LIST', '', '', '', 2, 0, '', 1, 0, 'system:authen:list', 1, '2022-05-25 18:02:53', '2022-05-25 18:02:53');
INSERT INTO `resource` VALUES ('1347048101875167232', '1346777766301888512', 'SHENYU.BUTTON.SYSTEM.DELETE', '', '', '', 2, 1, '', 1, 0, 'system:authen:delete', 1, '2022-05-25 18:02:53', '2022-05-25 18:02:53');
INSERT INTO `resource` VALUES ('1347048145877610496', '1346777766301888512', 'SHENYU.BUTTON.SYSTEM.ADD', '', '', '', 2, 2, '', 1, 0, 'system:authen:add', 1, '2022-05-25 18:02:53', '2022-05-25 18:02:53');
INSERT INTO `resource` VALUES ('1347048240677269503', '1346777766301888512', 'SHENYU.PLUGIN.BATCH.OPENED', '', '', '', 2, 3, '', 1, 0, 'system:authen:open', 1, '2022-05-25 18:02:53', '2022-05-25 18:02:53');
INSERT INTO `resource` VALUES ('1347048240677269504', '1346777766301888512', 'SHENYU.BUTTON.SYSTEM.ENABLE', '', '', '', 2, 3, '', 1, 0, 'system:authen:disable', 1, '2022-05-25 18:02:53', '2022-05-25 18:02:53');
INSERT INTO `resource` VALUES ('1347048316216684544', '1346777766301888512', 'SHENYU.BUTTON.SYSTEM.SYNCHRONIZE', '', '', '', 2, 4, '', 1, 0, 'system:authen:modify', 1, '2022-05-25 18:02:53', '2022-05-25 18:02:53');
INSERT INTO `resource` VALUES ('1347048776029843456', '1346777766301888512', 'SHENYU.BUTTON.SYSTEM.EDIT', '', '', '', 2, 5, '', 1, 0, 'system:authen:edit', 1, '2022-05-25 18:02:53', '2022-05-25 18:02:53');
INSERT INTO `resource` VALUES ('1347048968414179328', '1346777907096285184', 'SHENYU.BUTTON.SYSTEM.LIST', '', '', '', 2, 0, '', 1, 0, 'system:meta:list', 1, '2022-05-25 18:02:53', '2022-05-25 18:02:53');
INSERT INTO `resource` VALUES ('1347049029323862016', '1346777907096285184', 'SHENYU.BUTTON.SYSTEM.DELETE', '', '', '', 2, 1, '', 1, 0, 'system:meta:delete', 1, '2022-05-25 18:02:53', '2022-05-25 18:02:53');
INSERT INTO `resource` VALUES ('1347049092552994816', '1346777907096285184', 'SHENYU.BUTTON.SYSTEM.ADD', '', '', '', 2, 2, '', 1, 0, 'system:meta:add', 1, '2022-05-25 18:02:53', '2022-05-25 18:02:53');
INSERT INTO `resource` VALUES ('1347049251395481600', '1346777907096285184', 'SHENYU.BUTTON.SYSTEM.ENABLE', '', '', '', 2, 3, '', 1, 0, 'system:meta:disable', 1, '2022-05-25 18:02:53', '2022-05-25 18:02:53');
INSERT INTO `resource` VALUES ('1347049317178945536', '1346777907096285184', 'SHENYU.BUTTON.SYSTEM.SYNCHRONIZE', '', '', '', 2, 4, '', 1, 0, 'system:meta:modify', 1, '2022-05-25 18:02:53', '2022-05-25 18:02:53');
INSERT INTO `resource` VALUES ('1347049370014593024', '1346777907096285184', 'SHENYU.BUTTON.SYSTEM.EDIT', '', '', '', 2, 5, '', 1, 0, 'system:meta:edit', 1, '2022-05-25 18:02:53', '2022-05-25 18:02:53');
INSERT INTO `resource` VALUES ('1347049542417264640', '1346778036402483200', 'SHENYU.BUTTON.SYSTEM.LIST', '', '', '', 2, 0, '', 1, 0, 'system:dict:list', 1, '2022-05-25 18:02:53', '2022-05-25 18:02:53');
INSERT INTO `resource` VALUES ('1347049598155370496', '1346778036402483200', 'SHENYU.BUTTON.SYSTEM.DELETE', '', '', '', 2, 1, '', 1, 0, 'system:dict:delete', 1, '2022-05-25 18:02:53', '2022-05-25 18:02:53');
INSERT INTO `resource` VALUES ('1347049659023110144', '1346778036402483200', 'SHENYU.BUTTON.SYSTEM.ADD', '', '', '', 2, 2, '', 1, 0, 'system:dict:add', 1, '2022-05-25 18:02:53', '2022-05-25 18:02:53');
INSERT INTO `resource` VALUES ('1347049731047698432', '1346778036402483200', 'SHENYU.BUTTON.SYSTEM.ENABLE', '', '', '', 2, 3, '', 1, 0, 'system:dict:disable', 1, '2022-05-25 18:02:53', '2022-05-25 18:02:53');
INSERT INTO `resource` VALUES ('1347049794008395776', '1346778036402483200', 'SHENYU.BUTTON.SYSTEM.EDIT', '', '', '', 2, 4, '', 1, 0, 'system:dict:edit', 1, '2022-05-25 18:02:53', '2022-05-25 18:02:53');
INSERT INTO `resource` VALUES ('1350106119681622016', '1346776175553376256', 'SHENYU.MENU.SYSTEM.MANAGMENT.ROLE', 'role', '/system/role', 'role', 1, 0, 'usergroup-add', 0, 0, '', 1, '2022-05-25 18:02:53', '2022-05-25 18:02:53');
INSERT INTO `resource` VALUES ('1350107709494804480', '1350106119681622016', 'SHENYU.BUTTON.SYSTEM.ADD', '', '', '', 2, 0, '', 1, 0, 'system:role:add', 1, '2022-05-25 18:02:53', '2022-05-25 18:02:53');
INSERT INTO `resource` VALUES ('1350107842236137472', '1350106119681622016', 'SHENYU.BUTTON.SYSTEM.LIST', '', '', '', 2, 1, '', 1, 0, 'system:role:list', 1, '2022-05-25 18:02:53', '2022-05-25 18:02:53');
INSERT INTO `resource` VALUES ('1350112406754766848', '1350106119681622016', 'SHENYU.BUTTON.SYSTEM.DELETE', '', '', '', 2, 2, '', 1, 0, 'system:role:delete', 1, '2022-05-25 18:02:53', '2022-05-25 18:02:53');
INSERT INTO `resource` VALUES ('1350112481253994496', '1350106119681622016', 'SHENYU.BUTTON.SYSTEM.EDIT', '', '', '', 2, 3, '', 1, 0, 'system:role:edit', 1, '2022-05-25 18:02:53', '2022-05-25 18:02:53');
INSERT INTO `resource` VALUES ('1350804501819195392', '1346777766301888512', 'SHENYU.BUTTON.SYSTEM.EDITRESOURCEDETAILS', '', '', '', 2, 6, '', 1, 0, 'system:authen:editResourceDetails', 1, '2022-05-25 18:02:53', '2022-05-25 18:02:53');
INSERT INTO `resource` VALUES ('1355163372527050752', '1346776175553376256', 'SHENYU.MENU.SYSTEM.MANAGMENT.RESOURCE', 'resource', '/system/resource', 'resource', 1, 2, 'menu', 0, 0, '', 1, '2022-05-25 18:02:53', '2022-05-25 18:02:53');
INSERT INTO `resource` VALUES ('1355165158419750912', '1355163372527050752', 'SHENYU.BUTTON.RESOURCE.MENU.ADD', '', '', '', 2, 1, '', 1, 0, 'system:resource:addMenu', 1, '2022-05-25 18:02:53', '2022-05-25 18:02:53');
INSERT INTO `resource` VALUES ('1355165353534578688', '1355163372527050752', 'SHENYU.BUTTON.SYSTEM.LIST', '', '', '', 2, 0, '', 1, 0, 'system:resource:list', 1, '2022-05-25 18:02:53', '2022-05-25 18:02:53');
INSERT INTO `resource` VALUES ('1355165475785957376', '1355163372527050752', 'SHENYU.BUTTON.RESOURCE.MENU.DELETE', '', '', '', 2, 2, '', 1, 0, 'system:resource:deleteMenu', 1, '2022-05-25 18:02:53', '2022-05-25 18:02:53');
INSERT INTO `resource` VALUES ('1355165608565039104', '1355163372527050752', 'SHENYU.BUTTON.RESOURCE.MENU.EDIT', '', '', '', 2, 3, '', 1, 0, 'system:resource:editMenu', 1, '2022-05-25 18:02:53', '2022-05-25 18:02:53');
INSERT INTO `resource` VALUES ('1357956838021890048', '', 'SHENYU.MENU.CONFIG.MANAGMENT', 'config', '/config', 'config', 0, 1, 'api', 0, 0, '', 1, '2022-05-25 18:02:53', '2022-05-25 18:02:53');
INSERT INTO `resource` VALUES ('1357977745889132544', '1355163372527050752', 'SHENYU.BUTTON.RESOURCE.BUTTON.ADD', '', '', '', 2, 4, '', 1, 0, 'system:resource:addButton', 1, '2022-05-25 18:02:53', '2022-05-25 18:02:53');
INSERT INTO `resource` VALUES ('1357977912126177280', '1355163372527050752', 'SHENYU.SYSTEM.EDITOR', '', '', '', 2, 5, '', 1, 0, 'system:resource:editButton', 1, '2022-05-25 18:02:53', '2022-05-25 18:02:53');
INSERT INTO `resource` VALUES ('1357977971827900416', '1355163372527050752', 'SHENYU.SYSTEM.DELETEDATA', '', '', '', 2, 6, '', 1, 0, 'system:resource:deleteButton', 1, '2022-05-25 18:02:53', '2022-05-25 18:02:53');
INSERT INTO `resource` VALUES ('1386680049203195904', '1346777157943259136', 'SHENYU.BUTTON.DATA.PERMISSION.CONFIG', '', '', '', 2, 0, '', 1, 0, 'system:manager:configureDataPermission', 1, '2022-05-25 18:02:53', '2022-05-25 18:02:53');
INSERT INTO `resource` VALUES ('1386680049203195915', '1346777157943259136', 'SHENYU.COMMON.EXPORT', '', '', '', 2, 0, '', 1, 0, 'system:manager:exportConfig', 1, '2022-05-25 18:02:53', '2022-05-25 18:02:53');
INSERT INTO `resource` VALUES ('1386680049203195916', '1346777157943259136', 'SHENYU.COMMON.IMPORT', '', '', '', 2, 0, '', 1, 0, 'system:manager:importConfig', 1, '2022-05-25 18:02:53', '2022-05-25 18:02:53');
INSERT INTO `resource` VALUES ('1529402639271772160', '1346775491550474240', 'sign', 'sign', '/plug/sign', 'sign', 1, 0, 'thunderbolt', 0, 0, '', 1, '2022-05-25 18:02:58', '2022-05-25 18:02:58');
INSERT INTO `resource` VALUES ('1529402639284355072', '1346775491550474240', 'sentinel', 'sentinel', '/plug/sentinel', 'sentinel', 1, 0, 'stop', 0, 0, '', 1, '2022-05-25 18:02:58', '2022-05-25 18:02:58');
INSERT INTO `resource` VALUES ('1529402639284355073', '1346775491550474240', 'sofa', 'sofa', '/plug/sofa', 'sofa', 1, 0, 'key', 0, 0, '', 1, '2022-05-25 18:02:58', '2022-05-25 18:02:58');
INSERT INTO `resource` VALUES ('1529402639284355074', '1346775491550474240', 'resilience4j', 'resilience4j', '/plug/resilience4j', 'resilience4j', 1, 0, 'redo', 0, 0, '', 1, '2022-05-25 18:02:58', '2022-05-25 18:02:58');
INSERT INTO `resource` VALUES ('1529402639284355075', '1346775491550474240', 'tars', 'tars', '/plug/tars', 'tars', 1, 0, 'thunderbolt', 0, 0, '', 1, '2022-05-25 18:02:58', '2022-05-25 18:02:58');
INSERT INTO `resource` VALUES ('1529402639284355076', '1346775491550474240', 'contextPath', 'contextPath', '/plug/contextPath', 'contextPath', 1, 0, 'retweet', 0, 0, '', 1, '2022-05-25 18:02:58', '2022-05-25 18:02:58');
INSERT INTO `resource` VALUES ('1529402639284355077', '1346775491550474240', 'grpc', 'grpc', '/plug/grpc', 'grpc', 1, 0, 'border-bottom', 0, 0, '', 1, '2022-05-25 18:02:58', '2022-05-25 18:02:58');
INSERT INTO `resource` VALUES ('1529402639284355078', '1346775491550474240', 'redirect', 'redirect', '/plug/redirect', 'redirect', 1, 0, 'align-left', 0, 0, '', 1, '2022-05-25 18:02:58', '2022-05-25 18:02:58');
INSERT INTO `resource` VALUES ('1529402639284355079', '1346775491550474240', 'motan', 'motan', '/plug/motan', 'motan', 1, 0, 'stop', 0, 0, '', 1, '2022-05-25 18:02:58', '2022-05-25 18:02:58');
INSERT INTO `resource` VALUES ('1529402639284355080', '1346775491550474240', 'loggingConsole', 'loggingConsole', '/plug/loggingConsole', 'loggingConsole', 1, 0, 'fire', 0, 0, '', 1, '2022-05-25 18:02:58', '2022-05-25 18:02:58');
INSERT INTO `resource` VALUES ('1529402639284355081', '1346775491550474240', 'jwt', 'jwt', '/plug/jwt', 'jwt', 1, 0, 'align-left', 0, 0, '', 1, '2022-05-25 18:02:58', '2022-05-25 18:02:58');
INSERT INTO `resource` VALUES ('1529402639284355082', '1346775491550474240', 'waf', 'waf', '/plug/waf', 'waf', 1, 0, 'block', 0, 0, '', 1, '2022-05-25 18:02:58', '2022-05-25 18:02:58');
INSERT INTO `resource` VALUES ('1529402639284355083', '1346775491550474240', 'request', 'request', '/plug/request', 'request', 1, 0, 'thunderbolt', 0, 0, '', 1, '2022-05-25 18:02:58', '2022-05-25 18:02:58');
INSERT INTO `resource` VALUES ('1529402639284355084', '1346775491550474240', 'oauth2', 'oauth2', '/plug/oauth2', 'oauth2', 1, 0, 'block', 0, 0, '', 1, '2022-05-25 18:02:58', '2022-05-25 18:02:58');
INSERT INTO `resource` VALUES ('1529402639284355085', '1346775491550474240', 'paramMapping', 'paramMapping', '/plug/paramMapping', 'paramMapping', 1, 0, 'highlight', 0, 0, '', 1, '2022-05-25 18:02:58', '2022-05-25 18:02:58');
INSERT INTO `resource` VALUES ('1529402639284355086', '1346775491550474240', 'modifyResponse', 'modifyResponse', '/plug/modifyResponse', 'modifyResponse', 1, 0, 'block', 0, 0, '', 1, '2022-05-25 18:02:58', '2022-05-25 18:02:58');
INSERT INTO `resource` VALUES ('1529402639284355087', '1346775491550474240', 'cryptorRequest', 'cryptorRequest', '/plug/cryptorRequest', 'cryptorRequest', 1, 0, 'highlight', 0, 0, '', 1, '2022-05-25 18:02:58', '2022-05-25 18:02:58');
INSERT INTO `resource` VALUES ('1529402639284355088', '1346775491550474240', 'cryptorResponse', 'cryptorResponse', '/plug/cryptorResponse', 'cryptorResponse', 1, 0, 'pic-center', 0, 0, '', 1, '2022-05-25 18:02:58', '2022-05-25 18:02:58');
INSERT INTO `resource` VALUES ('1529402639284355089', '1346775491550474240', 'websocket', 'websocket', '/plug/websocket', 'websocket', 1, 0, 'stop', 0, 0, '', 1, '2022-05-25 18:02:58', '2022-05-25 18:02:58');
INSERT INTO `resource` VALUES ('1529402639284355090', '1346775491550474240', 'generalContext', 'generalContext', '/plug/generalContext', 'generalContext', 1, 0, 'border-bottom', 0, 0, '', 1, '2022-05-25 18:02:58', '2022-05-25 18:02:58');
INSERT INTO `resource` VALUES ('1529402639284355091', '1346775491550474240', 'mqtt', 'mqtt', '/plug/mqtt', 'mqtt', 1, 0, 'block', 0, 0, '', 1, '2022-05-25 18:02:58', '2022-05-25 18:02:58');
INSERT INTO `resource` VALUES ('1529402639284355092', '1346775491550474240', 'loggingRocketMQ', 'loggingRocketMQ', '/plug/loggingRocketMQ', 'loggingRocketMQ', 1, 0, 'pic-center', 0, 0, '', 1, '2022-05-25 18:02:58', '2022-05-25 18:02:58');
INSERT INTO `resource` VALUES ('1529402639284355093', '1346775491550474240', 'rewrite', 'rewrite', '/plug/rewrite', 'rewrite', 1, 0, 'database', 0, 0, '', 1, '2022-05-25 18:02:58', '2022-05-25 18:02:58');
INSERT INTO `resource` VALUES ('1529402639284355094', '1346775491550474240', 'cache', 'cache', '/plug/cache', 'cache', 1, 0, 'align-left', 0, 0, '', 1, '2022-05-25 18:02:58', '2022-05-25 18:02:58');
INSERT INTO `resource` VALUES ('1529402639284355095', '1346775491550474240', 'rateLimiter', 'rateLimiter', '/plug/rateLimiter', 'rateLimiter', 1, 0, 'key', 0, 0, '', 1, '2022-05-25 18:02:58', '2022-05-25 18:02:58');
INSERT INTO `resource` VALUES ('1529402639284355096', '1346775491550474240', 'divide', 'divide', '/plug/divide', 'divide', 1, 0, 'stop', 0, 0, '', 1, '2022-05-25 18:02:58', '2022-05-25 18:02:58');
INSERT INTO `resource` VALUES ('1529402639284355097', '1346775491550474240', 'dubbo', 'dubbo', '/plug/dubbo', 'dubbo', 1, 0, 'fire', 0, 0, '', 1, '2022-05-25 18:02:58', '2022-05-25 18:02:58');
INSERT INTO `resource` VALUES ('1529402639284355098', '1346775491550474240', 'springCloud', 'springCloud', '/plug/springCloud', 'springCloud', 1, 0, 'border-bottom', 0, 0, '', 1, '2022-05-25 18:02:58', '2022-05-25 18:02:58');
INSERT INTO `resource` VALUES ('1529402639284355099', '1346775491550474240', 'hystrix', 'hystrix', '/plug/hystrix', 'hystrix', 1, 0, 'border-bottom', 0, 0, '', 1, '2022-05-25 18:02:58', '2022-05-25 18:02:58');
INSERT INTO `resource` VALUES ('1529402639368241152', '1529402639271772160', 'SHENYU.BUTTON.PLUGIN.SELECTOR.ADD', '', '', '', 2, 0, '', 1, 0, 'plugin:signSelector:add', 1, '2022-05-25 18:02:58', '2022-05-25 18:02:58');
INSERT INTO `resource` VALUES ('1529402639368241153', '1529402639271772160', 'SHENYU.BUTTON.PLUGIN.SELECTOR.QUERY', '', '', '', 2, 0, '', 1, 0, 'plugin:signSelector:query', 1, '2022-05-25 18:02:58', '2022-05-25 18:02:58');
INSERT INTO `resource` VALUES ('1529402639368241154', '1529402639271772160', 'SHENYU.BUTTON.PLUGIN.SELECTOR.EDIT', '', '', '', 2, 0, '', 1, 0, 'plugin:signSelector:edit', 1, '2022-05-25 18:02:58', '2022-05-25 18:02:58');
INSERT INTO `resource` VALUES ('1529402639368241155', '1529402639271772160', 'SHENYU.BUTTON.PLUGIN.SELECTOR.DELETE', '', '', '', 2, 0, '', 1, 0, 'plugin:signSelector:delete', 1, '2022-05-25 18:02:58', '2022-05-25 18:02:58');
INSERT INTO `resource` VALUES ('1529402639368241156', '1529402639271772160', 'SHENYU.BUTTON.PLUGIN.RULE.ADD', '', '', '', 2, 0, '', 1, 0, 'plugin:signRule:add', 1, '2022-05-25 18:02:58', '2022-05-25 18:02:58');
INSERT INTO `resource` VALUES ('1529402639368241157', '1529402639271772160', 'SHENYU.BUTTON.PLUGIN.RULE.QUERY', '', '', '', 2, 0, '', 1, 0, 'plugin:signRule:query', 1, '2022-05-25 18:02:58', '2022-05-25 18:02:58');
INSERT INTO `resource` VALUES ('1529402639368241158', '1529402639271772160', 'SHENYU.BUTTON.PLUGIN.RULE.EDIT', '', '', '', 2, 0, '', 1, 0, 'plugin:signRule:edit', 1, '2022-05-25 18:02:58', '2022-05-25 18:02:58');
INSERT INTO `resource` VALUES ('1529402639368241159', '1529402639271772160', 'SHENYU.BUTTON.PLUGIN.RULE.DELETE', '', '', '', 2, 0, '', 1, 0, 'plugin:signRule:delete', 1, '2022-05-25 18:02:58', '2022-05-25 18:02:58');
INSERT INTO `resource` VALUES ('1529402639368241160', '1529402639271772160', 'SHENYU.BUTTON.PLUGIN.SYNCHRONIZE', '', '', '', 2, 0, '', 1, 0, 'plugin:sign:modify', 1, '2022-05-25 18:02:58', '2022-05-25 18:02:58');
INSERT INTO `resource` VALUES ('1529402639368241161', '1529402639284355072', 'SHENYU.BUTTON.PLUGIN.SELECTOR.ADD', '', '', '', 2, 0, '', 1, 0, 'plugin:sentinelSelector:add', 1, '2022-05-25 18:02:58', '2022-05-25 18:02:58');
INSERT INTO `resource` VALUES ('1529402639368241162', '1529402639284355072', 'SHENYU.BUTTON.PLUGIN.SELECTOR.QUERY', '', '', '', 2, 0, '', 1, 0, 'plugin:sentinelSelector:query', 1, '2022-05-25 18:02:58', '2022-05-25 18:02:58');
INSERT INTO `resource` VALUES ('1529402639368241163', '1529402639284355072', 'SHENYU.BUTTON.PLUGIN.SELECTOR.EDIT', '', '', '', 2, 0, '', 1, 0, 'plugin:sentinelSelector:edit', 1, '2022-05-25 18:02:58', '2022-05-25 18:02:58');
INSERT INTO `resource` VALUES ('1529402639368241164', '1529402639284355072', 'SHENYU.BUTTON.PLUGIN.SELECTOR.DELETE', '', '', '', 2, 0, '', 1, 0, 'plugin:sentinelSelector:delete', 1, '2022-05-25 18:02:58', '2022-05-25 18:02:58');
INSERT INTO `resource` VALUES ('1529402639368241165', '1529402639284355072', 'SHENYU.BUTTON.PLUGIN.RULE.ADD', '', '', '', 2, 0, '', 1, 0, 'plugin:sentinelRule:add', 1, '2022-05-25 18:02:58', '2022-05-25 18:02:58');
INSERT INTO `resource` VALUES ('1529402639368241166', '1529402639284355072', 'SHENYU.BUTTON.PLUGIN.RULE.QUERY', '', '', '', 2, 0, '', 1, 0, 'plugin:sentinelRule:query', 1, '2022-05-25 18:02:58', '2022-05-25 18:02:58');
INSERT INTO `resource` VALUES ('1529402639368241167', '1529402639284355072', 'SHENYU.BUTTON.PLUGIN.RULE.EDIT', '', '', '', 2, 0, '', 1, 0, 'plugin:sentinelRule:edit', 1, '2022-05-25 18:02:58', '2022-05-25 18:02:58');
INSERT INTO `resource` VALUES ('1529402639368241168', '1529402639284355072', 'SHENYU.BUTTON.PLUGIN.RULE.DELETE', '', '', '', 2, 0, '', 1, 0, 'plugin:sentinelRule:delete', 1, '2022-05-25 18:02:58', '2022-05-25 18:02:58');
INSERT INTO `resource` VALUES ('1529402639368241169', '1529402639284355072', 'SHENYU.BUTTON.PLUGIN.SYNCHRONIZE', '', '', '', 2, 0, '', 1, 0, 'plugin:sentinel:modify', 1, '2022-05-25 18:02:58', '2022-05-25 18:02:58');
INSERT INTO `resource` VALUES ('1529402639368241170', '1529402639284355073', 'SHENYU.BUTTON.PLUGIN.SELECTOR.ADD', '', '', '', 2, 0, '', 1, 0, 'plugin:sofaSelector:add', 1, '2022-05-25 18:02:58', '2022-05-25 18:02:58');
INSERT INTO `resource` VALUES ('1529402639368241171', '1529402639284355073', 'SHENYU.BUTTON.PLUGIN.SELECTOR.QUERY', '', '', '', 2, 0, '', 1, 0, 'plugin:sofaSelector:query', 1, '2022-05-25 18:02:58', '2022-05-25 18:02:58');
INSERT INTO `resource` VALUES ('1529402639368241172', '1529402639284355073', 'SHENYU.BUTTON.PLUGIN.SELECTOR.EDIT', '', '', '', 2, 0, '', 1, 0, 'plugin:sofaSelector:edit', 1, '2022-05-25 18:02:58', '2022-05-25 18:02:58');
INSERT INTO `resource` VALUES ('1529402639368241173', '1529402639284355073', 'SHENYU.BUTTON.PLUGIN.SELECTOR.DELETE', '', '', '', 2, 0, '', 1, 0, 'plugin:sofaSelector:delete', 1, '2022-05-25 18:02:58', '2022-05-25 18:02:58');
INSERT INTO `resource` VALUES ('1529402639368241174', '1529402639284355073', 'SHENYU.BUTTON.PLUGIN.RULE.ADD', '', '', '', 2, 0, '', 1, 0, 'plugin:sofaRule:add', 1, '2022-05-25 18:02:58', '2022-05-25 18:02:58');
INSERT INTO `resource` VALUES ('1529402639368241175', '1529402639284355073', 'SHENYU.BUTTON.PLUGIN.RULE.QUERY', '', '', '', 2, 0, '', 1, 0, 'plugin:sofaRule:query', 1, '2022-05-25 18:02:58', '2022-05-25 18:02:58');
INSERT INTO `resource` VALUES ('1529402639368241176', '1529402639284355073', 'SHENYU.BUTTON.PLUGIN.RULE.EDIT', '', '', '', 2, 0, '', 1, 0, 'plugin:sofaRule:edit', 1, '2022-05-25 18:02:58', '2022-05-25 18:02:58');
INSERT INTO `resource` VALUES ('1529402639368241177', '1529402639284355073', 'SHENYU.BUTTON.PLUGIN.RULE.DELETE', '', '', '', 2, 0, '', 1, 0, 'plugin:sofaRule:delete', 1, '2022-05-25 18:02:58', '2022-05-25 18:02:58');
INSERT INTO `resource` VALUES ('1529402639368241178', '1529402639284355073', 'SHENYU.BUTTON.PLUGIN.SYNCHRONIZE', '', '', '', 2, 0, '', 1, 0, 'plugin:sofa:modify', 1, '2022-05-25 18:02:58', '2022-05-25 18:02:58');
INSERT INTO `resource` VALUES ('1529402639368241179', '1529402639284355074', 'SHENYU.BUTTON.PLUGIN.SELECTOR.ADD', '', '', '', 2, 0, '', 1, 0, 'plugin:resilience4jSelector:add', 1, '2022-05-25 18:02:58', '2022-05-25 18:02:58');
INSERT INTO `resource` VALUES ('1529402639368241180', '1529402639284355074', 'SHENYU.BUTTON.PLUGIN.SELECTOR.QUERY', '', '', '', 2, 0, '', 1, 0, 'plugin:resilience4jSelector:query', 1, '2022-05-25 18:02:58', '2022-05-25 18:02:58');
INSERT INTO `resource` VALUES ('1529402639368241181', '1529402639284355074', 'SHENYU.BUTTON.PLUGIN.SELECTOR.EDIT', '', '', '', 2, 0, '', 1, 0, 'plugin:resilience4jSelector:edit', 1, '2022-05-25 18:02:58', '2022-05-25 18:02:58');
INSERT INTO `resource` VALUES ('1529402639368241182', '1529402639284355074', 'SHENYU.BUTTON.PLUGIN.SELECTOR.DELETE', '', '', '', 2, 0, '', 1, 0, 'plugin:resilience4jSelector:delete', 1, '2022-05-25 18:02:58', '2022-05-25 18:02:58');
INSERT INTO `resource` VALUES ('1529402639368241183', '1529402639284355074', 'SHENYU.BUTTON.PLUGIN.RULE.ADD', '', '', '', 2, 0, '', 1, 0, 'plugin:resilience4jRule:add', 1, '2022-05-25 18:02:58', '2022-05-25 18:02:58');
INSERT INTO `resource` VALUES ('1529402639368241184', '1529402639284355074', 'SHENYU.BUTTON.PLUGIN.RULE.QUERY', '', '', '', 2, 0, '', 1, 0, 'plugin:resilience4jRule:query', 1, '2022-05-25 18:02:58', '2022-05-25 18:02:58');
INSERT INTO `resource` VALUES ('1529402639368241185', '1529402639284355074', 'SHENYU.BUTTON.PLUGIN.RULE.EDIT', '', '', '', 2, 0, '', 1, 0, 'plugin:resilience4jRule:edit', 1, '2022-05-25 18:02:58', '2022-05-25 18:02:58');
INSERT INTO `resource` VALUES ('1529402639368241186', '1529402639284355074', 'SHENYU.BUTTON.PLUGIN.RULE.DELETE', '', '', '', 2, 0, '', 1, 0, 'plugin:resilience4jRule:delete', 1, '2022-05-25 18:02:58', '2022-05-25 18:02:58');
INSERT INTO `resource` VALUES ('1529402639368241187', '1529402639284355074', 'SHENYU.BUTTON.PLUGIN.SYNCHRONIZE', '', '', '', 2, 0, '', 1, 0, 'plugin:resilience4j:modify', 1, '2022-05-25 18:02:58', '2022-05-25 18:02:58');
INSERT INTO `resource` VALUES ('1529402639368241188', '1529402639284355075', 'SHENYU.BUTTON.PLUGIN.SELECTOR.ADD', '', '', '', 2, 0, '', 1, 0, 'plugin:tarsSelector:add', 1, '2022-05-25 18:02:58', '2022-05-25 18:02:58');
INSERT INTO `resource` VALUES ('1529402639368241189', '1529402639284355075', 'SHENYU.BUTTON.PLUGIN.SELECTOR.QUERY', '', '', '', 2, 0, '', 1, 0, 'plugin:tarsSelector:query', 1, '2022-05-25 18:02:58', '2022-05-25 18:02:58');
INSERT INTO `resource` VALUES ('1529402639368241190', '1529402639284355075', 'SHENYU.BUTTON.PLUGIN.SELECTOR.EDIT', '', '', '', 2, 0, '', 1, 0, 'plugin:tarsSelector:edit', 1, '2022-05-25 18:02:58', '2022-05-25 18:02:58');
INSERT INTO `resource` VALUES ('1529402639368241191', '1529402639284355075', 'SHENYU.BUTTON.PLUGIN.SELECTOR.DELETE', '', '', '', 2, 0, '', 1, 0, 'plugin:tarsSelector:delete', 1, '2022-05-25 18:02:58', '2022-05-25 18:02:58');
INSERT INTO `resource` VALUES ('1529402639368241192', '1529402639284355075', 'SHENYU.BUTTON.PLUGIN.RULE.ADD', '', '', '', 2, 0, '', 1, 0, 'plugin:tarsRule:add', 1, '2022-05-25 18:02:58', '2022-05-25 18:02:58');
INSERT INTO `resource` VALUES ('1529402639368241193', '1529402639284355075', 'SHENYU.BUTTON.PLUGIN.RULE.QUERY', '', '', '', 2, 0, '', 1, 0, 'plugin:tarsRule:query', 1, '2022-05-25 18:02:58', '2022-05-25 18:02:58');
INSERT INTO `resource` VALUES ('1529402639368241194', '1529402639284355075', 'SHENYU.BUTTON.PLUGIN.RULE.EDIT', '', '', '', 2, 0, '', 1, 0, 'plugin:tarsRule:edit', 1, '2022-05-25 18:02:58', '2022-05-25 18:02:58');
INSERT INTO `resource` VALUES ('1529402639368241195', '1529402639284355075', 'SHENYU.BUTTON.PLUGIN.RULE.DELETE', '', '', '', 2, 0, '', 1, 0, 'plugin:tarsRule:delete', 1, '2022-05-25 18:02:58', '2022-05-25 18:02:58');
INSERT INTO `resource` VALUES ('1529402639368241196', '1529402639284355075', 'SHENYU.BUTTON.PLUGIN.SYNCHRONIZE', '', '', '', 2, 0, '', 1, 0, 'plugin:tars:modify', 1, '2022-05-25 18:02:58', '2022-05-25 18:02:58');
INSERT INTO `resource` VALUES ('1529402639368241197', '1529402639284355076', 'SHENYU.BUTTON.PLUGIN.SELECTOR.ADD', '', '', '', 2, 0, '', 1, 0, 'plugin:contextPathSelector:add', 1, '2022-05-25 18:02:58', '2022-05-25 18:02:58');
INSERT INTO `resource` VALUES ('1529402639368241198', '1529402639284355076', 'SHENYU.BUTTON.PLUGIN.SELECTOR.QUERY', '', '', '', 2, 0, '', 1, 0, 'plugin:contextPathSelector:query', 1, '2022-05-25 18:02:58', '2022-05-25 18:02:58');
INSERT INTO `resource` VALUES ('1529402639368241199', '1529402639284355076', 'SHENYU.BUTTON.PLUGIN.SELECTOR.EDIT', '', '', '', 2, 0, '', 1, 0, 'plugin:contextPathSelector:edit', 1, '2022-05-25 18:02:58', '2022-05-25 18:02:58');
INSERT INTO `resource` VALUES ('1529402639368241200', '1529402639284355076', 'SHENYU.BUTTON.PLUGIN.SELECTOR.DELETE', '', '', '', 2, 0, '', 1, 0, 'plugin:contextPathSelector:delete', 1, '2022-05-25 18:02:58', '2022-05-25 18:02:58');
INSERT INTO `resource` VALUES ('1529402639368241201', '1529402639284355076', 'SHENYU.BUTTON.PLUGIN.RULE.ADD', '', '', '', 2, 0, '', 1, 0, 'plugin:contextPathRule:add', 1, '2022-05-25 18:02:58', '2022-05-25 18:02:58');
INSERT INTO `resource` VALUES ('1529402639368241202', '1529402639284355076', 'SHENYU.BUTTON.PLUGIN.RULE.QUERY', '', '', '', 2, 0, '', 1, 0, 'plugin:contextPathRule:query', 1, '2022-05-25 18:02:58', '2022-05-25 18:02:58');
INSERT INTO `resource` VALUES ('1529402639368241203', '1529402639284355076', 'SHENYU.BUTTON.PLUGIN.RULE.EDIT', '', '', '', 2, 0, '', 1, 0, 'plugin:contextPathRule:edit', 1, '2022-05-25 18:02:58', '2022-05-25 18:02:58');
INSERT INTO `resource` VALUES ('1529402639368241204', '1529402639284355076', 'SHENYU.BUTTON.PLUGIN.RULE.DELETE', '', '', '', 2, 0, '', 1, 0, 'plugin:contextPathRule:delete', 1, '2022-05-25 18:02:58', '2022-05-25 18:02:58');
INSERT INTO `resource` VALUES ('1529402639368241205', '1529402639284355076', 'SHENYU.BUTTON.PLUGIN.SYNCHRONIZE', '', '', '', 2, 0, '', 1, 0, 'plugin:contextPath:modify', 1, '2022-05-25 18:02:58', '2022-05-25 18:02:58');
INSERT INTO `resource` VALUES ('1529402639372435456', '1529402639284355077', 'SHENYU.BUTTON.PLUGIN.SELECTOR.ADD', '', '', '', 2, 0, '', 1, 0, 'plugin:grpcSelector:add', 1, '2022-05-25 18:02:58', '2022-05-25 18:02:58');
INSERT INTO `resource` VALUES ('1529402639372435457', '1529402639284355077', 'SHENYU.BUTTON.PLUGIN.SELECTOR.QUERY', '', '', '', 2, 0, '', 1, 0, 'plugin:grpcSelector:query', 1, '2022-05-25 18:02:58', '2022-05-25 18:02:58');
INSERT INTO `resource` VALUES ('1529402639372435458', '1529402639284355077', 'SHENYU.BUTTON.PLUGIN.SELECTOR.EDIT', '', '', '', 2, 0, '', 1, 0, 'plugin:grpcSelector:edit', 1, '2022-05-25 18:02:58', '2022-05-25 18:02:58');
INSERT INTO `resource` VALUES ('1529402639372435459', '1529402639284355077', 'SHENYU.BUTTON.PLUGIN.SELECTOR.DELETE', '', '', '', 2, 0, '', 1, 0, 'plugin:grpcSelector:delete', 1, '2022-05-25 18:02:58', '2022-05-25 18:02:58');
INSERT INTO `resource` VALUES ('1529402639372435460', '1529402639284355077', 'SHENYU.BUTTON.PLUGIN.RULE.ADD', '', '', '', 2, 0, '', 1, 0, 'plugin:grpcRule:add', 1, '2022-05-25 18:02:58', '2022-05-25 18:02:58');
INSERT INTO `resource` VALUES ('1529402639372435461', '1529402639284355077', 'SHENYU.BUTTON.PLUGIN.RULE.QUERY', '', '', '', 2, 0, '', 1, 0, 'plugin:grpcRule:query', 1, '2022-05-25 18:02:58', '2022-05-25 18:02:58');
INSERT INTO `resource` VALUES ('1529402639372435462', '1529402639284355077', 'SHENYU.BUTTON.PLUGIN.RULE.EDIT', '', '', '', 2, 0, '', 1, 0, 'plugin:grpcRule:edit', 1, '2022-05-25 18:02:58', '2022-05-25 18:02:58');
INSERT INTO `resource` VALUES ('1529402639372435463', '1529402639284355077', 'SHENYU.BUTTON.PLUGIN.RULE.DELETE', '', '', '', 2, 0, '', 1, 0, 'plugin:grpcRule:delete', 1, '2022-05-25 18:02:58', '2022-05-25 18:02:58');
INSERT INTO `resource` VALUES ('1529402639372435464', '1529402639284355077', 'SHENYU.BUTTON.PLUGIN.SYNCHRONIZE', '', '', '', 2, 0, '', 1, 0, 'plugin:grpc:modify', 1, '2022-05-25 18:02:58', '2022-05-25 18:02:58');
INSERT INTO `resource` VALUES ('1529402639372435465', '1529402639284355078', 'SHENYU.BUTTON.PLUGIN.SELECTOR.ADD', '', '', '', 2, 0, '', 1, 0, 'plugin:redirectSelector:add', 1, '2022-05-25 18:02:58', '2022-05-25 18:02:58');
INSERT INTO `resource` VALUES ('1529402639372435466', '1529402639284355078', 'SHENYU.BUTTON.PLUGIN.SELECTOR.QUERY', '', '', '', 2, 0, '', 1, 0, 'plugin:redirectSelector:query', 1, '2022-05-25 18:02:58', '2022-05-25 18:02:58');
INSERT INTO `resource` VALUES ('1529402639372435467', '1529402639284355078', 'SHENYU.BUTTON.PLUGIN.SELECTOR.EDIT', '', '', '', 2, 0, '', 1, 0, 'plugin:redirectSelector:edit', 1, '2022-05-25 18:02:58', '2022-05-25 18:02:58');
INSERT INTO `resource` VALUES ('1529402639372435468', '1529402639284355078', 'SHENYU.BUTTON.PLUGIN.SELECTOR.DELETE', '', '', '', 2, 0, '', 1, 0, 'plugin:redirectSelector:delete', 1, '2022-05-25 18:02:58', '2022-05-25 18:02:58');
INSERT INTO `resource` VALUES ('1529402639372435469', '1529402639284355078', 'SHENYU.BUTTON.PLUGIN.RULE.ADD', '', '', '', 2, 0, '', 1, 0, 'plugin:redirectRule:add', 1, '2022-05-25 18:02:58', '2022-05-25 18:02:58');
INSERT INTO `resource` VALUES ('1529402639372435470', '1529402639284355078', 'SHENYU.BUTTON.PLUGIN.RULE.QUERY', '', '', '', 2, 0, '', 1, 0, 'plugin:redirectRule:query', 1, '2022-05-25 18:02:58', '2022-05-25 18:02:58');
INSERT INTO `resource` VALUES ('1529402639372435471', '1529402639284355078', 'SHENYU.BUTTON.PLUGIN.RULE.EDIT', '', '', '', 2, 0, '', 1, 0, 'plugin:redirectRule:edit', 1, '2022-05-25 18:02:58', '2022-05-25 18:02:58');
INSERT INTO `resource` VALUES ('1529402639372435472', '1529402639284355078', 'SHENYU.BUTTON.PLUGIN.RULE.DELETE', '', '', '', 2, 0, '', 1, 0, 'plugin:redirectRule:delete', 1, '2022-05-25 18:02:58', '2022-05-25 18:02:58');
INSERT INTO `resource` VALUES ('1529402639372435473', '1529402639284355078', 'SHENYU.BUTTON.PLUGIN.SYNCHRONIZE', '', '', '', 2, 0, '', 1, 0, 'plugin:redirect:modify', 1, '2022-05-25 18:02:58', '2022-05-25 18:02:58');
INSERT INTO `resource` VALUES ('1529402639372435474', '1529402639284355079', 'SHENYU.BUTTON.PLUGIN.SELECTOR.ADD', '', '', '', 2, 0, '', 1, 0, 'plugin:motanSelector:add', 1, '2022-05-25 18:02:58', '2022-05-25 18:02:58');
INSERT INTO `resource` VALUES ('1529402639372435475', '1529402639284355079', 'SHENYU.BUTTON.PLUGIN.SELECTOR.QUERY', '', '', '', 2, 0, '', 1, 0, 'plugin:motanSelector:query', 1, '2022-05-25 18:02:58', '2022-05-25 18:02:58');
INSERT INTO `resource` VALUES ('1529402639372435476', '1529402639284355079', 'SHENYU.BUTTON.PLUGIN.SELECTOR.EDIT', '', '', '', 2, 0, '', 1, 0, 'plugin:motanSelector:edit', 1, '2022-05-25 18:02:58', '2022-05-25 18:02:58');
INSERT INTO `resource` VALUES ('1529402639372435477', '1529402639284355079', 'SHENYU.BUTTON.PLUGIN.SELECTOR.DELETE', '', '', '', 2, 0, '', 1, 0, 'plugin:motanSelector:delete', 1, '2022-05-25 18:02:58', '2022-05-25 18:02:58');
INSERT INTO `resource` VALUES ('1529402639372435478', '1529402639284355079', 'SHENYU.BUTTON.PLUGIN.RULE.ADD', '', '', '', 2, 0, '', 1, 0, 'plugin:motanRule:add', 1, '2022-05-25 18:02:58', '2022-05-25 18:02:58');
INSERT INTO `resource` VALUES ('1529402639372435479', '1529402639284355079', 'SHENYU.BUTTON.PLUGIN.RULE.QUERY', '', '', '', 2, 0, '', 1, 0, 'plugin:motanRule:query', 1, '2022-05-25 18:02:58', '2022-05-25 18:02:58');
INSERT INTO `resource` VALUES ('1529402639372435480', '1529402639284355079', 'SHENYU.BUTTON.PLUGIN.RULE.EDIT', '', '', '', 2, 0, '', 1, 0, 'plugin:motanRule:edit', 1, '2022-05-25 18:02:58', '2022-05-25 18:02:58');
INSERT INTO `resource` VALUES ('1529402639372435481', '1529402639284355079', 'SHENYU.BUTTON.PLUGIN.RULE.DELETE', '', '', '', 2, 0, '', 1, 0, 'plugin:motanRule:delete', 1, '2022-05-25 18:02:58', '2022-05-25 18:02:58');
INSERT INTO `resource` VALUES ('1529402639372435482', '1529402639284355079', 'SHENYU.BUTTON.PLUGIN.SYNCHRONIZE', '', '', '', 2, 0, '', 1, 0, 'plugin:motan:modify', 1, '2022-05-25 18:02:58', '2022-05-25 18:02:58');
INSERT INTO `resource` VALUES ('1529402639372435483', '1529402639284355080', 'SHENYU.BUTTON.PLUGIN.SELECTOR.ADD', '', '', '', 2, 0, '', 1, 0, 'plugin:loggingConsoleSelector:add', 1, '2022-05-25 18:02:58', '2022-05-25 18:02:58');
INSERT INTO `resource` VALUES ('1529402639372435484', '1529402639284355080', 'SHENYU.BUTTON.PLUGIN.SELECTOR.QUERY', '', '', '', 2, 0, '', 1, 0, 'plugin:loggingConsoleSelector:query', 1, '2022-05-25 18:02:58', '2022-05-25 18:02:58');
INSERT INTO `resource` VALUES ('1529402639372435485', '1529402639284355080', 'SHENYU.BUTTON.PLUGIN.SELECTOR.EDIT', '', '', '', 2, 0, '', 1, 0, 'plugin:loggingConsoleSelector:edit', 1, '2022-05-25 18:02:58', '2022-05-25 18:02:58');
INSERT INTO `resource` VALUES ('1529402639372435486', '1529402639284355080', 'SHENYU.BUTTON.PLUGIN.SELECTOR.DELETE', '', '', '', 2, 0, '', 1, 0, 'plugin:loggingConsoleSelector:delete', 1, '2022-05-25 18:02:58', '2022-05-25 18:02:58');
INSERT INTO `resource` VALUES ('1529402639372435487', '1529402639284355080', 'SHENYU.BUTTON.PLUGIN.RULE.ADD', '', '', '', 2, 0, '', 1, 0, 'plugin:loggingConsoleRule:add', 1, '2022-05-25 18:02:58', '2022-05-25 18:02:58');
INSERT INTO `resource` VALUES ('1529402639372435488', '1529402639284355080', 'SHENYU.BUTTON.PLUGIN.RULE.QUERY', '', '', '', 2, 0, '', 1, 0, 'plugin:loggingConsoleRule:query', 1, '2022-05-25 18:02:58', '2022-05-25 18:02:58');
INSERT INTO `resource` VALUES ('1529402639372435489', '1529402639284355080', 'SHENYU.BUTTON.PLUGIN.RULE.EDIT', '', '', '', 2, 0, '', 1, 0, 'plugin:loggingConsoleRule:edit', 1, '2022-05-25 18:02:58', '2022-05-25 18:02:58');
INSERT INTO `resource` VALUES ('1529402639372435490', '1529402639284355080', 'SHENYU.BUTTON.PLUGIN.RULE.DELETE', '', '', '', 2, 0, '', 1, 0, 'plugin:loggingConsoleRule:delete', 1, '2022-05-25 18:02:58', '2022-05-25 18:02:58');
INSERT INTO `resource` VALUES ('1529402639372435491', '1529402639284355080', 'SHENYU.BUTTON.PLUGIN.SYNCHRONIZE', '', '', '', 2, 0, '', 1, 0, 'plugin:loggingConsole:modify', 1, '2022-05-25 18:02:58', '2022-05-25 18:02:58');
INSERT INTO `resource` VALUES ('1529402639372435492', '1529402639284355081', 'SHENYU.BUTTON.PLUGIN.SELECTOR.ADD', '', '', '', 2, 0, '', 1, 0, 'plugin:jwtSelector:add', 1, '2022-05-25 18:02:58', '2022-05-25 18:02:58');
INSERT INTO `resource` VALUES ('1529402639372435493', '1529402639284355081', 'SHENYU.BUTTON.PLUGIN.SELECTOR.QUERY', '', '', '', 2, 0, '', 1, 0, 'plugin:jwtSelector:query', 1, '2022-05-25 18:02:58', '2022-05-25 18:02:58');
INSERT INTO `resource` VALUES ('1529402639372435494', '1529402639284355081', 'SHENYU.BUTTON.PLUGIN.SELECTOR.EDIT', '', '', '', 2, 0, '', 1, 0, 'plugin:jwtSelector:edit', 1, '2022-05-25 18:02:58', '2022-05-25 18:02:58');
INSERT INTO `resource` VALUES ('1529402639372435495', '1529402639284355081', 'SHENYU.BUTTON.PLUGIN.SELECTOR.DELETE', '', '', '', 2, 0, '', 1, 0, 'plugin:jwtSelector:delete', 1, '2022-05-25 18:02:58', '2022-05-25 18:02:58');
INSERT INTO `resource` VALUES ('1529402639372435496', '1529402639284355081', 'SHENYU.BUTTON.PLUGIN.RULE.ADD', '', '', '', 2, 0, '', 1, 0, 'plugin:jwtRule:add', 1, '2022-05-25 18:02:58', '2022-05-25 18:02:58');
INSERT INTO `resource` VALUES ('1529402639372435497', '1529402639284355081', 'SHENYU.BUTTON.PLUGIN.RULE.QUERY', '', '', '', 2, 0, '', 1, 0, 'plugin:jwtRule:query', 1, '2022-05-25 18:02:58', '2022-05-25 18:02:58');
INSERT INTO `resource` VALUES ('1529402639372435498', '1529402639284355081', 'SHENYU.BUTTON.PLUGIN.RULE.EDIT', '', '', '', 2, 0, '', 1, 0, 'plugin:jwtRule:edit', 1, '2022-05-25 18:02:58', '2022-05-25 18:02:58');
INSERT INTO `resource` VALUES ('1529402639372435499', '1529402639284355081', 'SHENYU.BUTTON.PLUGIN.RULE.DELETE', '', '', '', 2, 0, '', 1, 0, 'plugin:jwtRule:delete', 1, '2022-05-25 18:02:58', '2022-05-25 18:02:58');
INSERT INTO `resource` VALUES ('1529402639372435500', '1529402639284355081', 'SHENYU.BUTTON.PLUGIN.SYNCHRONIZE', '', '', '', 2, 0, '', 1, 0, 'plugin:jwt:modify', 1, '2022-05-25 18:02:58', '2022-05-25 18:02:58');
INSERT INTO `resource` VALUES ('1529402639372435501', '1529402639284355082', 'SHENYU.BUTTON.PLUGIN.SELECTOR.ADD', '', '', '', 2, 0, '', 1, 0, 'plugin:wafSelector:add', 1, '2022-05-25 18:02:58', '2022-05-25 18:02:58');
INSERT INTO `resource` VALUES ('1529402639372435502', '1529402639284355082', 'SHENYU.BUTTON.PLUGIN.SELECTOR.QUERY', '', '', '', 2, 0, '', 1, 0, 'plugin:wafSelector:query', 1, '2022-05-25 18:02:58', '2022-05-25 18:02:58');
INSERT INTO `resource` VALUES ('1529402639372435503', '1529402639284355082', 'SHENYU.BUTTON.PLUGIN.SELECTOR.EDIT', '', '', '', 2, 0, '', 1, 0, 'plugin:wafSelector:edit', 1, '2022-05-25 18:02:58', '2022-05-25 18:02:58');
INSERT INTO `resource` VALUES ('1529402639372435504', '1529402639284355082', 'SHENYU.BUTTON.PLUGIN.SELECTOR.DELETE', '', '', '', 2, 0, '', 1, 0, 'plugin:wafSelector:delete', 1, '2022-05-25 18:02:58', '2022-05-25 18:02:58');
INSERT INTO `resource` VALUES ('1529402639372435505', '1529402639284355082', 'SHENYU.BUTTON.PLUGIN.RULE.ADD', '', '', '', 2, 0, '', 1, 0, 'plugin:wafRule:add', 1, '2022-05-25 18:02:58', '2022-05-25 18:02:58');
INSERT INTO `resource` VALUES ('1529402639372435506', '1529402639284355082', 'SHENYU.BUTTON.PLUGIN.RULE.QUERY', '', '', '', 2, 0, '', 1, 0, 'plugin:wafRule:query', 1, '2022-05-25 18:02:58', '2022-05-25 18:02:58');
INSERT INTO `resource` VALUES ('1529402639372435507', '1529402639284355082', 'SHENYU.BUTTON.PLUGIN.RULE.EDIT', '', '', '', 2, 0, '', 1, 0, 'plugin:wafRule:edit', 1, '2022-05-25 18:02:58', '2022-05-25 18:02:58');
INSERT INTO `resource` VALUES ('1529402639372435508', '1529402639284355082', 'SHENYU.BUTTON.PLUGIN.RULE.DELETE', '', '', '', 2, 0, '', 1, 0, 'plugin:wafRule:delete', 1, '2022-05-25 18:02:58', '2022-05-25 18:02:58');
INSERT INTO `resource` VALUES ('1529402639372435509', '1529402639284355082', 'SHENYU.BUTTON.PLUGIN.SYNCHRONIZE', '', '', '', 2, 0, '', 1, 0, 'plugin:waf:modify', 1, '2022-05-25 18:02:58', '2022-05-25 18:02:58');
INSERT INTO `resource` VALUES ('1529402639372435510', '1529402639284355083', 'SHENYU.BUTTON.PLUGIN.SELECTOR.ADD', '', '', '', 2, 0, '', 1, 0, 'plugin:requestSelector:add', 1, '2022-05-25 18:02:58', '2022-05-25 18:02:58');
INSERT INTO `resource` VALUES ('1529402639372435511', '1529402639284355083', 'SHENYU.BUTTON.PLUGIN.SELECTOR.QUERY', '', '', '', 2, 0, '', 1, 0, 'plugin:requestSelector:query', 1, '2022-05-25 18:02:58', '2022-05-25 18:02:58');
INSERT INTO `resource` VALUES ('1529402639372435512', '1529402639284355083', 'SHENYU.BUTTON.PLUGIN.SELECTOR.EDIT', '', '', '', 2, 0, '', 1, 0, 'plugin:requestSelector:edit', 1, '2022-05-25 18:02:58', '2022-05-25 18:02:58');
INSERT INTO `resource` VALUES ('1529402639372435513', '1529402639284355083', 'SHENYU.BUTTON.PLUGIN.SELECTOR.DELETE', '', '', '', 2, 0, '', 1, 0, 'plugin:requestSelector:delete', 1, '2022-05-25 18:02:58', '2022-05-25 18:02:58');
INSERT INTO `resource` VALUES ('1529402639372435514', '1529402639284355083', 'SHENYU.BUTTON.PLUGIN.RULE.ADD', '', '', '', 2, 0, '', 1, 0, 'plugin:requestRule:add', 1, '2022-05-25 18:02:58', '2022-05-25 18:02:58');
INSERT INTO `resource` VALUES ('1529402639372435515', '1529402639284355083', 'SHENYU.BUTTON.PLUGIN.RULE.QUERY', '', '', '', 2, 0, '', 1, 0, 'plugin:requestRule:query', 1, '2022-05-25 18:02:58', '2022-05-25 18:02:58');
INSERT INTO `resource` VALUES ('1529402639372435516', '1529402639284355083', 'SHENYU.BUTTON.PLUGIN.RULE.EDIT', '', '', '', 2, 0, '', 1, 0, 'plugin:requestRule:edit', 1, '2022-05-25 18:02:58', '2022-05-25 18:02:58');
INSERT INTO `resource` VALUES ('1529402639372435517', '1529402639284355083', 'SHENYU.BUTTON.PLUGIN.RULE.DELETE', '', '', '', 2, 0, '', 1, 0, 'plugin:requestRule:delete', 1, '2022-05-25 18:02:58', '2022-05-25 18:02:58');
INSERT INTO `resource` VALUES ('1529402639372435518', '1529402639284355083', 'SHENYU.BUTTON.PLUGIN.SYNCHRONIZE', '', '', '', 2, 0, '', 1, 0, 'plugin:request:modify', 1, '2022-05-25 18:02:58', '2022-05-25 18:02:58');
INSERT INTO `resource` VALUES ('1529402639372435519', '1529402639284355084', 'SHENYU.BUTTON.PLUGIN.SELECTOR.ADD', '', '', '', 2, 0, '', 1, 0, 'plugin:oauth2Selector:add', 1, '2022-05-25 18:02:58', '2022-05-25 18:02:58');
INSERT INTO `resource` VALUES ('1529402639372435520', '1529402639284355084', 'SHENYU.BUTTON.PLUGIN.SELECTOR.QUERY', '', '', '', 2, 0, '', 1, 0, 'plugin:oauth2Selector:query', 1, '2022-05-25 18:02:58', '2022-05-25 18:02:58');
INSERT INTO `resource` VALUES ('1529402639372435521', '1529402639284355084', 'SHENYU.BUTTON.PLUGIN.SELECTOR.EDIT', '', '', '', 2, 0, '', 1, 0, 'plugin:oauth2Selector:edit', 1, '2022-05-25 18:02:58', '2022-05-25 18:02:58');
INSERT INTO `resource` VALUES ('1529402639372435522', '1529402639284355084', 'SHENYU.BUTTON.PLUGIN.SELECTOR.DELETE', '', '', '', 2, 0, '', 1, 0, 'plugin:oauth2Selector:delete', 1, '2022-05-25 18:02:58', '2022-05-25 18:02:58');
INSERT INTO `resource` VALUES ('1529402639372435523', '1529402639284355084', 'SHENYU.BUTTON.PLUGIN.RULE.ADD', '', '', '', 2, 0, '', 1, 0, 'plugin:oauth2Rule:add', 1, '2022-05-25 18:02:58', '2022-05-25 18:02:58');
INSERT INTO `resource` VALUES ('1529402639372435524', '1529402639284355084', 'SHENYU.BUTTON.PLUGIN.RULE.QUERY', '', '', '', 2, 0, '', 1, 0, 'plugin:oauth2Rule:query', 1, '2022-05-25 18:02:58', '2022-05-25 18:02:58');
INSERT INTO `resource` VALUES ('1529402639372435525', '1529402639284355084', 'SHENYU.BUTTON.PLUGIN.RULE.EDIT', '', '', '', 2, 0, '', 1, 0, 'plugin:oauth2Rule:edit', 1, '2022-05-25 18:02:58', '2022-05-25 18:02:58');
INSERT INTO `resource` VALUES ('1529402639372435526', '1529402639284355084', 'SHENYU.BUTTON.PLUGIN.RULE.DELETE', '', '', '', 2, 0, '', 1, 0, 'plugin:oauth2Rule:delete', 1, '2022-05-25 18:02:58', '2022-05-25 18:02:58');
INSERT INTO `resource` VALUES ('1529402639372435527', '1529402639284355084', 'SHENYU.BUTTON.PLUGIN.SYNCHRONIZE', '', '', '', 2, 0, '', 1, 0, 'plugin:oauth2:modify', 1, '2022-05-25 18:02:58', '2022-05-25 18:02:58');
INSERT INTO `resource` VALUES ('1529402639372435528', '1529402639284355085', 'SHENYU.BUTTON.PLUGIN.SELECTOR.ADD', '', '', '', 2, 0, '', 1, 0, 'plugin:paramMappingSelector:add', 1, '2022-05-25 18:02:58', '2022-05-25 18:02:58');
INSERT INTO `resource` VALUES ('1529402639372435529', '1529402639284355085', 'SHENYU.BUTTON.PLUGIN.SELECTOR.QUERY', '', '', '', 2, 0, '', 1, 0, 'plugin:paramMappingSelector:query', 1, '2022-05-25 18:02:58', '2022-05-25 18:02:58');
INSERT INTO `resource` VALUES ('1529402639372435530', '1529402639284355085', 'SHENYU.BUTTON.PLUGIN.SELECTOR.EDIT', '', '', '', 2, 0, '', 1, 0, 'plugin:paramMappingSelector:edit', 1, '2022-05-25 18:02:58', '2022-05-25 18:02:58');
INSERT INTO `resource` VALUES ('1529402639372435531', '1529402639284355085', 'SHENYU.BUTTON.PLUGIN.SELECTOR.DELETE', '', '', '', 2, 0, '', 1, 0, 'plugin:paramMappingSelector:delete', 1, '2022-05-25 18:02:58', '2022-05-25 18:02:58');
INSERT INTO `resource` VALUES ('1529402639372435532', '1529402639284355085', 'SHENYU.BUTTON.PLUGIN.RULE.ADD', '', '', '', 2, 0, '', 1, 0, 'plugin:paramMappingRule:add', 1, '2022-05-25 18:02:58', '2022-05-25 18:02:58');
INSERT INTO `resource` VALUES ('1529402639372435533', '1529402639284355085', 'SHENYU.BUTTON.PLUGIN.RULE.QUERY', '', '', '', 2, 0, '', 1, 0, 'plugin:paramMappingRule:query', 1, '2022-05-25 18:02:58', '2022-05-25 18:02:58');
INSERT INTO `resource` VALUES ('1529402639372435534', '1529402639284355085', 'SHENYU.BUTTON.PLUGIN.RULE.EDIT', '', '', '', 2, 0, '', 1, 0, 'plugin:paramMappingRule:edit', 1, '2022-05-25 18:02:58', '2022-05-25 18:02:58');
INSERT INTO `resource` VALUES ('1529402639372435535', '1529402639284355085', 'SHENYU.BUTTON.PLUGIN.RULE.DELETE', '', '', '', 2, 0, '', 1, 0, 'plugin:paramMappingRule:delete', 1, '2022-05-25 18:02:58', '2022-05-25 18:02:58');
INSERT INTO `resource` VALUES ('1529402639372435536', '1529402639284355085', 'SHENYU.BUTTON.PLUGIN.SYNCHRONIZE', '', '', '', 2, 0, '', 1, 0, 'plugin:paramMapping:modify', 1, '2022-05-25 18:02:58', '2022-05-25 18:02:58');
INSERT INTO `resource` VALUES ('1529402639372435537', '1529402639284355086', 'SHENYU.BUTTON.PLUGIN.SELECTOR.ADD', '', '', '', 2, 0, '', 1, 0, 'plugin:modifyResponseSelector:add', 1, '2022-05-25 18:02:58', '2022-05-25 18:02:58');
INSERT INTO `resource` VALUES ('1529402639372435538', '1529402639284355086', 'SHENYU.BUTTON.PLUGIN.SELECTOR.QUERY', '', '', '', 2, 0, '', 1, 0, 'plugin:modifyResponseSelector:query', 1, '2022-05-25 18:02:58', '2022-05-25 18:02:58');
INSERT INTO `resource` VALUES ('1529402639372435539', '1529402639284355086', 'SHENYU.BUTTON.PLUGIN.SELECTOR.EDIT', '', '', '', 2, 0, '', 1, 0, 'plugin:modifyResponseSelector:edit', 1, '2022-05-25 18:02:58', '2022-05-25 18:02:58');
INSERT INTO `resource` VALUES ('1529402639372435540', '1529402639284355086', 'SHENYU.BUTTON.PLUGIN.SELECTOR.DELETE', '', '', '', 2, 0, '', 1, 0, 'plugin:modifyResponseSelector:delete', 1, '2022-05-25 18:02:58', '2022-05-25 18:02:58');
INSERT INTO `resource` VALUES ('1529402639372435541', '1529402639284355086', 'SHENYU.BUTTON.PLUGIN.RULE.ADD', '', '', '', 2, 0, '', 1, 0, 'plugin:modifyResponseRule:add', 1, '2022-05-25 18:02:58', '2022-05-25 18:02:58');
INSERT INTO `resource` VALUES ('1529402639372435542', '1529402639284355086', 'SHENYU.BUTTON.PLUGIN.RULE.QUERY', '', '', '', 2, 0, '', 1, 0, 'plugin:modifyResponseRule:query', 1, '2022-05-25 18:02:58', '2022-05-25 18:02:58');
INSERT INTO `resource` VALUES ('1529402639372435543', '1529402639284355086', 'SHENYU.BUTTON.PLUGIN.RULE.EDIT', '', '', '', 2, 0, '', 1, 0, 'plugin:modifyResponseRule:edit', 1, '2022-05-25 18:02:58', '2022-05-25 18:02:58');
INSERT INTO `resource` VALUES ('1529402639372435544', '1529402639284355086', 'SHENYU.BUTTON.PLUGIN.RULE.DELETE', '', '', '', 2, 0, '', 1, 0, 'plugin:modifyResponseRule:delete', 1, '2022-05-25 18:02:58', '2022-05-25 18:02:58');
INSERT INTO `resource` VALUES ('1529402639372435545', '1529402639284355086', 'SHENYU.BUTTON.PLUGIN.SYNCHRONIZE', '', '', '', 2, 0, '', 1, 0, 'plugin:modifyResponse:modify', 1, '2022-05-25 18:02:58', '2022-05-25 18:02:58');
INSERT INTO `resource` VALUES ('1529402639372435546', '1529402639284355087', 'SHENYU.BUTTON.PLUGIN.SELECTOR.ADD', '', '', '', 2, 0, '', 1, 0, 'plugin:cryptorRequestSelector:add', 1, '2022-05-25 18:02:58', '2022-05-25 18:02:58');
INSERT INTO `resource` VALUES ('1529402639372435547', '1529402639284355087', 'SHENYU.BUTTON.PLUGIN.SELECTOR.QUERY', '', '', '', 2, 0, '', 1, 0, 'plugin:cryptorRequestSelector:query', 1, '2022-05-25 18:02:58', '2022-05-25 18:02:58');
INSERT INTO `resource` VALUES ('1529402639372435548', '1529402639284355087', 'SHENYU.BUTTON.PLUGIN.SELECTOR.EDIT', '', '', '', 2, 0, '', 1, 0, 'plugin:cryptorRequestSelector:edit', 1, '2022-05-25 18:02:58', '2022-05-25 18:02:58');
INSERT INTO `resource` VALUES ('1529402639372435549', '1529402639284355087', 'SHENYU.BUTTON.PLUGIN.SELECTOR.DELETE', '', '', '', 2, 0, '', 1, 0, 'plugin:cryptorRequestSelector:delete', 1, '2022-05-25 18:02:58', '2022-05-25 18:02:58');
INSERT INTO `resource` VALUES ('1529402639372435550', '1529402639284355087', 'SHENYU.BUTTON.PLUGIN.RULE.ADD', '', '', '', 2, 0, '', 1, 0, 'plugin:cryptorRequestRule:add', 1, '2022-05-25 18:02:58', '2022-05-25 18:02:58');
INSERT INTO `resource` VALUES ('1529402639372435551', '1529402639284355087', 'SHENYU.BUTTON.PLUGIN.RULE.QUERY', '', '', '', 2, 0, '', 1, 0, 'plugin:cryptorRequestRule:query', 1, '2022-05-25 18:02:58', '2022-05-25 18:02:58');
INSERT INTO `resource` VALUES ('1529402639372435552', '1529402639284355087', 'SHENYU.BUTTON.PLUGIN.RULE.EDIT', '', '', '', 2, 0, '', 1, 0, 'plugin:cryptorRequestRule:edit', 1, '2022-05-25 18:02:58', '2022-05-25 18:02:58');
INSERT INTO `resource` VALUES ('1529402639372435553', '1529402639284355087', 'SHENYU.BUTTON.PLUGIN.RULE.DELETE', '', '', '', 2, 0, '', 1, 0, 'plugin:cryptorRequestRule:delete', 1, '2022-05-25 18:02:58', '2022-05-25 18:02:58');
INSERT INTO `resource` VALUES ('1529402639372435554', '1529402639284355087', 'SHENYU.BUTTON.PLUGIN.SYNCHRONIZE', '', '', '', 2, 0, '', 1, 0, 'plugin:cryptorRequest:modify', 1, '2022-05-25 18:02:58', '2022-05-25 18:02:58');
INSERT INTO `resource` VALUES ('1529402639372435555', '1529402639284355088', 'SHENYU.BUTTON.PLUGIN.SELECTOR.ADD', '', '', '', 2, 0, '', 1, 0, 'plugin:cryptorResponseSelector:add', 1, '2022-05-25 18:02:58', '2022-05-25 18:02:58');
INSERT INTO `resource` VALUES ('1529402639372435556', '1529402639284355088', 'SHENYU.BUTTON.PLUGIN.SELECTOR.QUERY', '', '', '', 2, 0, '', 1, 0, 'plugin:cryptorResponseSelector:query', 1, '2022-05-25 18:02:58', '2022-05-25 18:02:58');
INSERT INTO `resource` VALUES ('1529402639372435557', '1529402639284355088', 'SHENYU.BUTTON.PLUGIN.SELECTOR.EDIT', '', '', '', 2, 0, '', 1, 0, 'plugin:cryptorResponseSelector:edit', 1, '2022-05-25 18:02:58', '2022-05-25 18:02:58');
INSERT INTO `resource` VALUES ('1529402639372435558', '1529402639284355088', 'SHENYU.BUTTON.PLUGIN.SELECTOR.DELETE', '', '', '', 2, 0, '', 1, 0, 'plugin:cryptorResponseSelector:delete', 1, '2022-05-25 18:02:58', '2022-05-25 18:02:58');
INSERT INTO `resource` VALUES ('1529402639372435559', '1529402639284355088', 'SHENYU.BUTTON.PLUGIN.RULE.ADD', '', '', '', 2, 0, '', 1, 0, 'plugin:cryptorResponseRule:add', 1, '2022-05-25 18:02:58', '2022-05-25 18:02:58');
INSERT INTO `resource` VALUES ('1529402639372435560', '1529402639284355088', 'SHENYU.BUTTON.PLUGIN.RULE.QUERY', '', '', '', 2, 0, '', 1, 0, 'plugin:cryptorResponseRule:query', 1, '2022-05-25 18:02:58', '2022-05-25 18:02:58');
INSERT INTO `resource` VALUES ('1529402639372435561', '1529402639284355088', 'SHENYU.BUTTON.PLUGIN.RULE.EDIT', '', '', '', 2, 0, '', 1, 0, 'plugin:cryptorResponseRule:edit', 1, '2022-05-25 18:02:58', '2022-05-25 18:02:58');
INSERT INTO `resource` VALUES ('1529402639372435562', '1529402639284355088', 'SHENYU.BUTTON.PLUGIN.RULE.DELETE', '', '', '', 2, 0, '', 1, 0, 'plugin:cryptorResponseRule:delete', 1, '2022-05-25 18:02:58', '2022-05-25 18:02:58');
INSERT INTO `resource` VALUES ('1529402639372435563', '1529402639284355088', 'SHENYU.BUTTON.PLUGIN.SYNCHRONIZE', '', '', '', 2, 0, '', 1, 0, 'plugin:cryptorResponse:modify', 1, '2022-05-25 18:02:58', '2022-05-25 18:02:58');
INSERT INTO `resource` VALUES ('1529402639372435564', '1529402639284355089', 'SHENYU.BUTTON.PLUGIN.SELECTOR.ADD', '', '', '', 2, 0, '', 1, 0, 'plugin:websocketSelector:add', 1, '2022-05-25 18:02:58', '2022-05-25 18:02:58');
INSERT INTO `resource` VALUES ('1529402639372435565', '1529402639284355089', 'SHENYU.BUTTON.PLUGIN.SELECTOR.QUERY', '', '', '', 2, 0, '', 1, 0, 'plugin:websocketSelector:query', 1, '2022-05-25 18:02:58', '2022-05-25 18:02:58');
INSERT INTO `resource` VALUES ('1529402639372435566', '1529402639284355089', 'SHENYU.BUTTON.PLUGIN.SELECTOR.EDIT', '', '', '', 2, 0, '', 1, 0, 'plugin:websocketSelector:edit', 1, '2022-05-25 18:02:58', '2022-05-25 18:02:58');
INSERT INTO `resource` VALUES ('1529402639372435567', '1529402639284355089', 'SHENYU.BUTTON.PLUGIN.SELECTOR.DELETE', '', '', '', 2, 0, '', 1, 0, 'plugin:websocketSelector:delete', 1, '2022-05-25 18:02:58', '2022-05-25 18:02:58');
INSERT INTO `resource` VALUES ('1529402639372435568', '1529402639284355089', 'SHENYU.BUTTON.PLUGIN.RULE.ADD', '', '', '', 2, 0, '', 1, 0, 'plugin:websocketRule:add', 1, '2022-05-25 18:02:58', '2022-05-25 18:02:58');
INSERT INTO `resource` VALUES ('1529402639372435569', '1529402639284355089', 'SHENYU.BUTTON.PLUGIN.RULE.QUERY', '', '', '', 2, 0, '', 1, 0, 'plugin:websocketRule:query', 1, '2022-05-25 18:02:58', '2022-05-25 18:02:58');
INSERT INTO `resource` VALUES ('1529402639372435570', '1529402639284355089', 'SHENYU.BUTTON.PLUGIN.RULE.EDIT', '', '', '', 2, 0, '', 1, 0, 'plugin:websocketRule:edit', 1, '2022-05-25 18:02:58', '2022-05-25 18:02:58');
INSERT INTO `resource` VALUES ('1529402639372435571', '1529402639284355089', 'SHENYU.BUTTON.PLUGIN.RULE.DELETE', '', '', '', 2, 0, '', 1, 0, 'plugin:websocketRule:delete', 1, '2022-05-25 18:02:58', '2022-05-25 18:02:58');
INSERT INTO `resource` VALUES ('1529402639372435572', '1529402639284355089', 'SHENYU.BUTTON.PLUGIN.SYNCHRONIZE', '', '', '', 2, 0, '', 1, 0, 'plugin:websocket:modify', 1, '2022-05-25 18:02:58', '2022-05-25 18:02:58');
INSERT INTO `resource` VALUES ('1529402639372435573', '1529402639284355090', 'SHENYU.BUTTON.PLUGIN.SELECTOR.ADD', '', '', '', 2, 0, '', 1, 0, 'plugin:generalContextSelector:add', 1, '2022-05-25 18:02:58', '2022-05-25 18:02:58');
INSERT INTO `resource` VALUES ('1529402639372435574', '1529402639284355090', 'SHENYU.BUTTON.PLUGIN.SELECTOR.QUERY', '', '', '', 2, 0, '', 1, 0, 'plugin:generalContextSelector:query', 1, '2022-05-25 18:02:58', '2022-05-25 18:02:58');
INSERT INTO `resource` VALUES ('1529402639372435575', '1529402639284355090', 'SHENYU.BUTTON.PLUGIN.SELECTOR.EDIT', '', '', '', 2, 0, '', 1, 0, 'plugin:generalContextSelector:edit', 1, '2022-05-25 18:02:58', '2022-05-25 18:02:58');
INSERT INTO `resource` VALUES ('1529402639372435576', '1529402639284355090', 'SHENYU.BUTTON.PLUGIN.SELECTOR.DELETE', '', '', '', 2, 0, '', 1, 0, 'plugin:generalContextSelector:delete', 1, '2022-05-25 18:02:58', '2022-05-25 18:02:58');
INSERT INTO `resource` VALUES ('1529402639372435577', '1529402639284355090', 'SHENYU.BUTTON.PLUGIN.RULE.ADD', '', '', '', 2, 0, '', 1, 0, 'plugin:generalContextRule:add', 1, '2022-05-25 18:02:58', '2022-05-25 18:02:58');
INSERT INTO `resource` VALUES ('1529402639372435578', '1529402639284355090', 'SHENYU.BUTTON.PLUGIN.RULE.QUERY', '', '', '', 2, 0, '', 1, 0, 'plugin:generalContextRule:query', 1, '2022-05-25 18:02:58', '2022-05-25 18:02:58');
INSERT INTO `resource` VALUES ('1529402639372435579', '1529402639284355090', 'SHENYU.BUTTON.PLUGIN.RULE.EDIT', '', '', '', 2, 0, '', 1, 0, 'plugin:generalContextRule:edit', 1, '2022-05-25 18:02:58', '2022-05-25 18:02:58');
INSERT INTO `resource` VALUES ('1529402639372435580', '1529402639284355090', 'SHENYU.BUTTON.PLUGIN.RULE.DELETE', '', '', '', 2, 0, '', 1, 0, 'plugin:generalContextRule:delete', 1, '2022-05-25 18:02:58', '2022-05-25 18:02:58');
INSERT INTO `resource` VALUES ('1529402639372435581', '1529402639284355090', 'SHENYU.BUTTON.PLUGIN.SYNCHRONIZE', '', '', '', 2, 0, '', 1, 0, 'plugin:generalContext:modify', 1, '2022-05-25 18:02:58', '2022-05-25 18:02:58');
INSERT INTO `resource` VALUES ('1529402639372435582', '1529402639284355091', 'SHENYU.BUTTON.PLUGIN.SELECTOR.ADD', '', '', '', 2, 0, '', 1, 0, 'plugin:mqttSelector:add', 1, '2022-05-25 18:02:58', '2022-05-25 18:02:58');
INSERT INTO `resource` VALUES ('1529402639372435583', '1529402639284355091', 'SHENYU.BUTTON.PLUGIN.SELECTOR.QUERY', '', '', '', 2, 0, '', 1, 0, 'plugin:mqttSelector:query', 1, '2022-05-25 18:02:58', '2022-05-25 18:02:58');
INSERT INTO `resource` VALUES ('1529402639372435584', '1529402639284355091', 'SHENYU.BUTTON.PLUGIN.SELECTOR.EDIT', '', '', '', 2, 0, '', 1, 0, 'plugin:mqttSelector:edit', 1, '2022-05-25 18:02:58', '2022-05-25 18:02:58');
INSERT INTO `resource` VALUES ('1529402639372435585', '1529402639284355091', 'SHENYU.BUTTON.PLUGIN.SELECTOR.DELETE', '', '', '', 2, 0, '', 1, 0, 'plugin:mqttSelector:delete', 1, '2022-05-25 18:02:58', '2022-05-25 18:02:58');
INSERT INTO `resource` VALUES ('1529402639372435586', '1529402639284355091', 'SHENYU.BUTTON.PLUGIN.RULE.ADD', '', '', '', 2, 0, '', 1, 0, 'plugin:mqttRule:add', 1, '2022-05-25 18:02:58', '2022-05-25 18:02:58');
INSERT INTO `resource` VALUES ('1529402639372435587', '1529402639284355091', 'SHENYU.BUTTON.PLUGIN.RULE.QUERY', '', '', '', 2, 0, '', 1, 0, 'plugin:mqttRule:query', 1, '2022-05-25 18:02:58', '2022-05-25 18:02:58');
INSERT INTO `resource` VALUES ('1529402639372435588', '1529402639284355091', 'SHENYU.BUTTON.PLUGIN.RULE.EDIT', '', '', '', 2, 0, '', 1, 0, 'plugin:mqttRule:edit', 1, '2022-05-25 18:02:58', '2022-05-25 18:02:58');
INSERT INTO `resource` VALUES ('1529402639372435589', '1529402639284355091', 'SHENYU.BUTTON.PLUGIN.RULE.DELETE', '', '', '', 2, 0, '', 1, 0, 'plugin:mqttRule:delete', 1, '2022-05-25 18:02:58', '2022-05-25 18:02:58');
INSERT INTO `resource` VALUES ('1529402639372435590', '1529402639284355091', 'SHENYU.BUTTON.PLUGIN.SYNCHRONIZE', '', '', '', 2, 0, '', 1, 0, 'plugin:mqtt:modify', 1, '2022-05-25 18:02:58', '2022-05-25 18:02:58');
INSERT INTO `resource` VALUES ('1529402639372435591', '1529402639284355092', 'SHENYU.BUTTON.PLUGIN.SELECTOR.ADD', '', '', '', 2, 0, '', 1, 0, 'plugin:loggingRocketMQSelector:add', 1, '2022-05-25 18:02:58', '2022-05-25 18:02:58');
INSERT INTO `resource` VALUES ('1529402639372435592', '1529402639284355092', 'SHENYU.BUTTON.PLUGIN.SELECTOR.QUERY', '', '', '', 2, 0, '', 1, 0, 'plugin:loggingRocketMQSelector:query', 1, '2022-05-25 18:02:58', '2022-05-25 18:02:58');
INSERT INTO `resource` VALUES ('1529402639372435593', '1529402639284355092', 'SHENYU.BUTTON.PLUGIN.SELECTOR.EDIT', '', '', '', 2, 0, '', 1, 0, 'plugin:loggingRocketMQSelector:edit', 1, '2022-05-25 18:02:58', '2022-05-25 18:02:58');
INSERT INTO `resource` VALUES ('1529402639372435594', '1529402639284355092', 'SHENYU.BUTTON.PLUGIN.SELECTOR.DELETE', '', '', '', 2, 0, '', 1, 0, 'plugin:loggingRocketMQSelector:delete', 1, '2022-05-25 18:02:58', '2022-05-25 18:02:58');
INSERT INTO `resource` VALUES ('1529402639372435595', '1529402639284355092', 'SHENYU.BUTTON.PLUGIN.RULE.ADD', '', '', '', 2, 0, '', 1, 0, 'plugin:loggingRocketMQRule:add', 1, '2022-05-25 18:02:58', '2022-05-25 18:02:58');
INSERT INTO `resource` VALUES ('1529402639372435596', '1529402639284355092', 'SHENYU.BUTTON.PLUGIN.RULE.QUERY', '', '', '', 2, 0, '', 1, 0, 'plugin:loggingRocketMQRule:query', 1, '2022-05-25 18:02:58', '2022-05-25 18:02:58');
INSERT INTO `resource` VALUES ('1529402639372435597', '1529402639284355092', 'SHENYU.BUTTON.PLUGIN.RULE.EDIT', '', '', '', 2, 0, '', 1, 0, 'plugin:loggingRocketMQRule:edit', 1, '2022-05-25 18:02:58', '2022-05-25 18:02:58');
INSERT INTO `resource` VALUES ('1529402639372435598', '1529402639284355092', 'SHENYU.BUTTON.PLUGIN.RULE.DELETE', '', '', '', 2, 0, '', 1, 0, 'plugin:loggingRocketMQRule:delete', 1, '2022-05-25 18:02:58', '2022-05-25 18:02:58');
INSERT INTO `resource` VALUES ('1529402639372435599', '1529402639284355092', 'SHENYU.BUTTON.PLUGIN.SYNCHRONIZE', '', '', '', 2, 0, '', 1, 0, 'plugin:loggingRocketMQ:modify', 1, '2022-05-25 18:02:58', '2022-05-25 18:02:58');
INSERT INTO `resource` VALUES ('1529402639372435600', '1529402639284355093', 'SHENYU.BUTTON.PLUGIN.SELECTOR.ADD', '', '', '', 2, 0, '', 1, 0, 'plugin:rewriteSelector:add', 1, '2022-05-25 18:02:58', '2022-05-25 18:02:58');
INSERT INTO `resource` VALUES ('1529402639372435601', '1529402639284355093', 'SHENYU.BUTTON.PLUGIN.SELECTOR.QUERY', '', '', '', 2, 0, '', 1, 0, 'plugin:rewriteSelector:query', 1, '2022-05-25 18:02:58', '2022-05-25 18:02:58');
INSERT INTO `resource` VALUES ('1529402639372435602', '1529402639284355093', 'SHENYU.BUTTON.PLUGIN.SELECTOR.EDIT', '', '', '', 2, 0, '', 1, 0, 'plugin:rewriteSelector:edit', 1, '2022-05-25 18:02:58', '2022-05-25 18:02:58');
INSERT INTO `resource` VALUES ('1529402639372435603', '1529402639284355093', 'SHENYU.BUTTON.PLUGIN.SELECTOR.DELETE', '', '', '', 2, 0, '', 1, 0, 'plugin:rewriteSelector:delete', 1, '2022-05-25 18:02:58', '2022-05-25 18:02:58');
INSERT INTO `resource` VALUES ('1529402639372435604', '1529402639284355093', 'SHENYU.BUTTON.PLUGIN.RULE.ADD', '', '', '', 2, 0, '', 1, 0, 'plugin:rewriteRule:add', 1, '2022-05-25 18:02:58', '2022-05-25 18:02:58');
INSERT INTO `resource` VALUES ('1529402639372435605', '1529402639284355093', 'SHENYU.BUTTON.PLUGIN.RULE.QUERY', '', '', '', 2, 0, '', 1, 0, 'plugin:rewriteRule:query', 1, '2022-05-25 18:02:58', '2022-05-25 18:02:58');
INSERT INTO `resource` VALUES ('1529402639372435606', '1529402639284355093', 'SHENYU.BUTTON.PLUGIN.RULE.EDIT', '', '', '', 2, 0, '', 1, 0, 'plugin:rewriteRule:edit', 1, '2022-05-25 18:02:58', '2022-05-25 18:02:58');
INSERT INTO `resource` VALUES ('1529402639372435607', '1529402639284355093', 'SHENYU.BUTTON.PLUGIN.RULE.DELETE', '', '', '', 2, 0, '', 1, 0, 'plugin:rewriteRule:delete', 1, '2022-05-25 18:02:58', '2022-05-25 18:02:58');
INSERT INTO `resource` VALUES ('1529402639372435608', '1529402639284355093', 'SHENYU.BUTTON.PLUGIN.SYNCHRONIZE', '', '', '', 2, 0, '', 1, 0, 'plugin:rewrite:modify', 1, '2022-05-25 18:02:58', '2022-05-25 18:02:58');
INSERT INTO `resource` VALUES ('1529402639372435609', '1529402639284355094', 'SHENYU.BUTTON.PLUGIN.SELECTOR.ADD', '', '', '', 2, 0, '', 1, 0, 'plugin:cacheSelector:add', 1, '2022-05-25 18:02:58', '2022-05-25 18:02:58');
INSERT INTO `resource` VALUES ('1529402639372435610', '1529402639284355094', 'SHENYU.BUTTON.PLUGIN.SELECTOR.QUERY', '', '', '', 2, 0, '', 1, 0, 'plugin:cacheSelector:query', 1, '2022-05-25 18:02:58', '2022-05-25 18:02:58');
INSERT INTO `resource` VALUES ('1529402639372435611', '1529402639284355094', 'SHENYU.BUTTON.PLUGIN.SELECTOR.EDIT', '', '', '', 2, 0, '', 1, 0, 'plugin:cacheSelector:edit', 1, '2022-05-25 18:02:58', '2022-05-25 18:02:58');
INSERT INTO `resource` VALUES ('1529402639372435612', '1529402639284355094', 'SHENYU.BUTTON.PLUGIN.SELECTOR.DELETE', '', '', '', 2, 0, '', 1, 0, 'plugin:cacheSelector:delete', 1, '2022-05-25 18:02:58', '2022-05-25 18:02:58');
INSERT INTO `resource` VALUES ('1529402639372435613', '1529402639284355094', 'SHENYU.BUTTON.PLUGIN.RULE.ADD', '', '', '', 2, 0, '', 1, 0, 'plugin:cacheRule:add', 1, '2022-05-25 18:02:58', '2022-05-25 18:02:58');
INSERT INTO `resource` VALUES ('1529402639372435614', '1529402639284355094', 'SHENYU.BUTTON.PLUGIN.RULE.QUERY', '', '', '', 2, 0, '', 1, 0, 'plugin:cacheRule:query', 1, '2022-05-25 18:02:58', '2022-05-25 18:02:58');
INSERT INTO `resource` VALUES ('1529402639372435615', '1529402639284355094', 'SHENYU.BUTTON.PLUGIN.RULE.EDIT', '', '', '', 2, 0, '', 1, 0, 'plugin:cacheRule:edit', 1, '2022-05-25 18:02:58', '2022-05-25 18:02:58');
INSERT INTO `resource` VALUES ('1529402639372435616', '1529402639284355094', 'SHENYU.BUTTON.PLUGIN.RULE.DELETE', '', '', '', 2, 0, '', 1, 0, 'plugin:cacheRule:delete', 1, '2022-05-25 18:02:58', '2022-05-25 18:02:58');
INSERT INTO `resource` VALUES ('1529402639372435617', '1529402639284355094', 'SHENYU.BUTTON.PLUGIN.SYNCHRONIZE', '', '', '', 2, 0, '', 1, 0, 'plugin:cache:modify', 1, '2022-05-25 18:02:58', '2022-05-25 18:02:58');
INSERT INTO `resource` VALUES ('1529402639372435618', '1529402639284355095', 'SHENYU.BUTTON.PLUGIN.SELECTOR.ADD', '', '', '', 2, 0, '', 1, 0, 'plugin:rateLimiterSelector:add', 1, '2022-05-25 18:02:58', '2022-05-25 18:02:58');
INSERT INTO `resource` VALUES ('1529402639372435619', '1529402639284355095', 'SHENYU.BUTTON.PLUGIN.SELECTOR.QUERY', '', '', '', 2, 0, '', 1, 0, 'plugin:rateLimiterSelector:query', 1, '2022-05-25 18:02:58', '2022-05-25 18:02:58');
INSERT INTO `resource` VALUES ('1529402639372435620', '1529402639284355095', 'SHENYU.BUTTON.PLUGIN.SELECTOR.EDIT', '', '', '', 2, 0, '', 1, 0, 'plugin:rateLimiterSelector:edit', 1, '2022-05-25 18:02:58', '2022-05-25 18:02:58');
INSERT INTO `resource` VALUES ('1529402639372435621', '1529402639284355095', 'SHENYU.BUTTON.PLUGIN.SELECTOR.DELETE', '', '', '', 2, 0, '', 1, 0, 'plugin:rateLimiterSelector:delete', 1, '2022-05-25 18:02:58', '2022-05-25 18:02:58');
INSERT INTO `resource` VALUES ('1529402639372435622', '1529402639284355095', 'SHENYU.BUTTON.PLUGIN.RULE.ADD', '', '', '', 2, 0, '', 1, 0, 'plugin:rateLimiterRule:add', 1, '2022-05-25 18:02:58', '2022-05-25 18:02:58');
INSERT INTO `resource` VALUES ('1529402639372435623', '1529402639284355095', 'SHENYU.BUTTON.PLUGIN.RULE.QUERY', '', '', '', 2, 0, '', 1, 0, 'plugin:rateLimiterRule:query', 1, '2022-05-25 18:02:58', '2022-05-25 18:02:58');
INSERT INTO `resource` VALUES ('1529402639372435624', '1529402639284355095', 'SHENYU.BUTTON.PLUGIN.RULE.EDIT', '', '', '', 2, 0, '', 1, 0, 'plugin:rateLimiterRule:edit', 1, '2022-05-25 18:02:58', '2022-05-25 18:02:58');
INSERT INTO `resource` VALUES ('1529402639372435625', '1529402639284355095', 'SHENYU.BUTTON.PLUGIN.RULE.DELETE', '', '', '', 2, 0, '', 1, 0, 'plugin:rateLimiterRule:delete', 1, '2022-05-25 18:02:58', '2022-05-25 18:02:58');
INSERT INTO `resource` VALUES ('1529402639372435626', '1529402639284355095', 'SHENYU.BUTTON.PLUGIN.SYNCHRONIZE', '', '', '', 2, 0, '', 1, 0, 'plugin:rateLimiter:modify', 1, '2022-05-25 18:02:58', '2022-05-25 18:02:58');
INSERT INTO `resource` VALUES ('1529402639372435627', '1529402639284355096', 'SHENYU.BUTTON.PLUGIN.SELECTOR.ADD', '', '', '', 2, 0, '', 1, 0, 'plugin:divideSelector:add', 1, '2022-05-25 18:02:58', '2022-05-25 18:02:58');
INSERT INTO `resource` VALUES ('1529402639372435628', '1529402639284355096', 'SHENYU.BUTTON.PLUGIN.SELECTOR.QUERY', '', '', '', 2, 0, '', 1, 0, 'plugin:divideSelector:query', 1, '2022-05-25 18:02:58', '2022-05-25 18:02:58');
INSERT INTO `resource` VALUES ('1529402639372435629', '1529402639284355096', 'SHENYU.BUTTON.PLUGIN.SELECTOR.EDIT', '', '', '', 2, 0, '', 1, 0, 'plugin:divideSelector:edit', 1, '2022-05-25 18:02:58', '2022-05-25 18:02:58');
INSERT INTO `resource` VALUES ('1529402639372435630', '1529402639284355096', 'SHENYU.BUTTON.PLUGIN.SELECTOR.DELETE', '', '', '', 2, 0, '', 1, 0, 'plugin:divideSelector:delete', 1, '2022-05-25 18:02:58', '2022-05-25 18:02:58');
INSERT INTO `resource` VALUES ('1529402639372435631', '1529402639284355096', 'SHENYU.BUTTON.PLUGIN.RULE.ADD', '', '', '', 2, 0, '', 1, 0, 'plugin:divideRule:add', 1, '2022-05-25 18:02:58', '2022-05-25 18:02:58');
INSERT INTO `resource` VALUES ('1529402639372435632', '1529402639284355096', 'SHENYU.BUTTON.PLUGIN.RULE.QUERY', '', '', '', 2, 0, '', 1, 0, 'plugin:divideRule:query', 1, '2022-05-25 18:02:58', '2022-05-25 18:02:58');
INSERT INTO `resource` VALUES ('1529402639372435633', '1529402639284355096', 'SHENYU.BUTTON.PLUGIN.RULE.EDIT', '', '', '', 2, 0, '', 1, 0, 'plugin:divideRule:edit', 1, '2022-05-25 18:02:58', '2022-05-25 18:02:58');
INSERT INTO `resource` VALUES ('1529402639372435634', '1529402639284355096', 'SHENYU.BUTTON.PLUGIN.RULE.DELETE', '', '', '', 2, 0, '', 1, 0, 'plugin:divideRule:delete', 1, '2022-05-25 18:02:58', '2022-05-25 18:02:58');
INSERT INTO `resource` VALUES ('1529402639372435635', '1529402639284355096', 'SHENYU.BUTTON.PLUGIN.SYNCHRONIZE', '', '', '', 2, 0, '', 1, 0, 'plugin:divide:modify', 1, '2022-05-25 18:02:58', '2022-05-25 18:02:58');
INSERT INTO `resource` VALUES ('1529402639372435636', '1529402639284355097', 'SHENYU.BUTTON.PLUGIN.SELECTOR.ADD', '', '', '', 2, 0, '', 1, 0, 'plugin:dubboSelector:add', 1, '2022-05-25 18:02:58', '2022-05-25 18:02:58');
INSERT INTO `resource` VALUES ('1529402639372435637', '1529402639284355097', 'SHENYU.BUTTON.PLUGIN.SELECTOR.QUERY', '', '', '', 2, 0, '', 1, 0, 'plugin:dubboSelector:query', 1, '2022-05-25 18:02:58', '2022-05-25 18:02:58');
INSERT INTO `resource` VALUES ('1529402639372435638', '1529402639284355097', 'SHENYU.BUTTON.PLUGIN.SELECTOR.EDIT', '', '', '', 2, 0, '', 1, 0, 'plugin:dubboSelector:edit', 1, '2022-05-25 18:02:58', '2022-05-25 18:02:58');
INSERT INTO `resource` VALUES ('1529402639372435639', '1529402639284355097', 'SHENYU.BUTTON.PLUGIN.SELECTOR.DELETE', '', '', '', 2, 0, '', 1, 0, 'plugin:dubboSelector:delete', 1, '2022-05-25 18:02:58', '2022-05-25 18:02:58');
INSERT INTO `resource` VALUES ('1529402639372435640', '1529402639284355097', 'SHENYU.BUTTON.PLUGIN.RULE.ADD', '', '', '', 2, 0, '', 1, 0, 'plugin:dubboRule:add', 1, '2022-05-25 18:02:58', '2022-05-25 18:02:58');
INSERT INTO `resource` VALUES ('1529402639372435641', '1529402639284355097', 'SHENYU.BUTTON.PLUGIN.RULE.QUERY', '', '', '', 2, 0, '', 1, 0, 'plugin:dubboRule:query', 1, '2022-05-25 18:02:58', '2022-05-25 18:02:58');
INSERT INTO `resource` VALUES ('1529402639372435642', '1529402639284355097', 'SHENYU.BUTTON.PLUGIN.RULE.EDIT', '', '', '', 2, 0, '', 1, 0, 'plugin:dubboRule:edit', 1, '2022-05-25 18:02:58', '2022-05-25 18:02:58');
INSERT INTO `resource` VALUES ('1529402639372435643', '1529402639284355097', 'SHENYU.BUTTON.PLUGIN.RULE.DELETE', '', '', '', 2, 0, '', 1, 0, 'plugin:dubboRule:delete', 1, '2022-05-25 18:02:58', '2022-05-25 18:02:58');
INSERT INTO `resource` VALUES ('1529402639372435644', '1529402639284355097', 'SHENYU.BUTTON.PLUGIN.SYNCHRONIZE', '', '', '', 2, 0, '', 1, 0, 'plugin:dubbo:modify', 1, '2022-05-25 18:02:58', '2022-05-25 18:02:58');
INSERT INTO `resource` VALUES ('1529402639372435645', '1529402639284355098', 'SHENYU.BUTTON.PLUGIN.SELECTOR.ADD', '', '', '', 2, 0, '', 1, 0, 'plugin:springCloudSelector:add', 1, '2022-05-25 18:02:58', '2022-05-25 18:02:58');
INSERT INTO `resource` VALUES ('1529402639372435646', '1529402639284355098', 'SHENYU.BUTTON.PLUGIN.SELECTOR.QUERY', '', '', '', 2, 0, '', 1, 0, 'plugin:springCloudSelector:query', 1, '2022-05-25 18:02:58', '2022-05-25 18:02:58');
INSERT INTO `resource` VALUES ('1529402639372435647', '1529402639284355098', 'SHENYU.BUTTON.PLUGIN.SELECTOR.EDIT', '', '', '', 2, 0, '', 1, 0, 'plugin:springCloudSelector:edit', 1, '2022-05-25 18:02:58', '2022-05-25 18:02:58');
INSERT INTO `resource` VALUES ('1529402639372435648', '1529402639284355098', 'SHENYU.BUTTON.PLUGIN.SELECTOR.DELETE', '', '', '', 2, 0, '', 1, 0, 'plugin:springCloudSelector:delete', 1, '2022-05-25 18:02:58', '2022-05-25 18:02:58');
INSERT INTO `resource` VALUES ('1529402639372435649', '1529402639284355098', 'SHENYU.BUTTON.PLUGIN.RULE.ADD', '', '', '', 2, 0, '', 1, 0, 'plugin:springCloudRule:add', 1, '2022-05-25 18:02:58', '2022-05-25 18:02:58');
INSERT INTO `resource` VALUES ('1529402639372435650', '1529402639284355098', 'SHENYU.BUTTON.PLUGIN.RULE.QUERY', '', '', '', 2, 0, '', 1, 0, 'plugin:springCloudRule:query', 1, '2022-05-25 18:02:58', '2022-05-25 18:02:58');
INSERT INTO `resource` VALUES ('1529402639372435651', '1529402639284355098', 'SHENYU.BUTTON.PLUGIN.RULE.EDIT', '', '', '', 2, 0, '', 1, 0, 'plugin:springCloudRule:edit', 1, '2022-05-25 18:02:58', '2022-05-25 18:02:58');
INSERT INTO `resource` VALUES ('1529402639372435652', '1529402639284355098', 'SHENYU.BUTTON.PLUGIN.RULE.DELETE', '', '', '', 2, 0, '', 1, 0, 'plugin:springCloudRule:delete', 1, '2022-05-25 18:02:58', '2022-05-25 18:02:58');
INSERT INTO `resource` VALUES ('1529402639372435653', '1529402639284355098', 'SHENYU.BUTTON.PLUGIN.SYNCHRONIZE', '', '', '', 2, 0, '', 1, 0, 'plugin:springCloud:modify', 1, '2022-05-25 18:02:58', '2022-05-25 18:02:58');
INSERT INTO `resource` VALUES ('1529402639372435654', '1529402639284355099', 'SHENYU.BUTTON.PLUGIN.SELECTOR.ADD', '', '', '', 2, 0, '', 1, 0, 'plugin:hystrixSelector:add', 1, '2022-05-25 18:02:58', '2022-05-25 18:02:58');
INSERT INTO `resource` VALUES ('1529402639372435655', '1529402639284355099', 'SHENYU.BUTTON.PLUGIN.SELECTOR.QUERY', '', '', '', 2, 0, '', 1, 0, 'plugin:hystrixSelector:query', 1, '2022-05-25 18:02:58', '2022-05-25 18:02:58');
INSERT INTO `resource` VALUES ('1529402639372435656', '1529402639284355099', 'SHENYU.BUTTON.PLUGIN.SELECTOR.EDIT', '', '', '', 2, 0, '', 1, 0, 'plugin:hystrixSelector:edit', 1, '2022-05-25 18:02:58', '2022-05-25 18:02:58');
INSERT INTO `resource` VALUES ('1529402639372435657', '1529402639284355099', 'SHENYU.BUTTON.PLUGIN.SELECTOR.DELETE', '', '', '', 2, 0, '', 1, 0, 'plugin:hystrixSelector:delete', 1, '2022-05-25 18:02:58', '2022-05-25 18:02:58');
INSERT INTO `resource` VALUES ('1529402639372435658', '1529402639284355099', 'SHENYU.BUTTON.PLUGIN.RULE.ADD', '', '', '', 2, 0, '', 1, 0, 'plugin:hystrixRule:add', 1, '2022-05-25 18:02:58', '2022-05-25 18:02:58');
INSERT INTO `resource` VALUES ('1529402639372435659', '1529402639284355099', 'SHENYU.BUTTON.PLUGIN.RULE.QUERY', '', '', '', 2, 0, '', 1, 0, 'plugin:hystrixRule:query', 1, '2022-05-25 18:02:58', '2022-05-25 18:02:58');
INSERT INTO `resource` VALUES ('1529402639372435660', '1529402639284355099', 'SHENYU.BUTTON.PLUGIN.RULE.EDIT', '', '', '', 2, 0, '', 1, 0, 'plugin:hystrixRule:edit', 1, '2022-05-25 18:02:58', '2022-05-25 18:02:58');
INSERT INTO `resource` VALUES ('1529402639372435661', '1529402639284355099', 'SHENYU.BUTTON.PLUGIN.RULE.DELETE', '', '', '', 2, 0, '', 1, 0, 'plugin:hystrixRule:delete', 1, '2022-05-25 18:02:58', '2022-05-25 18:02:58');
INSERT INTO `resource` VALUES ('1529402639372435662', '1529402639284355099', 'SHENYU.BUTTON.PLUGIN.SYNCHRONIZE', '', '', '', 2, 0, '', 1, 0, 'plugin:hystrix:modify', 1, '2022-05-25 18:02:58', '2022-05-25 18:02:58');
INSERT INTO `resource` VALUES ('1534577121923309568', '', 'SHENYU.MENU.DOCUMENT', '', '/document', '', 0, 3, 'file-text', 0, 0, '', 1, '2022-06-09 00:44:32', '2022-06-09 01:06:45');
INSERT INTO `resource` VALUES ('1534585430311051264', '1534577121923309568', 'SHENYU.MENU.DOCUMENT.APIDOC', '', '/document/apidoc', '', 1, 0, 'api', 0, 0, '', 1, '2022-06-09 01:17:32', '2022-06-09 01:17:32');
INSERT INTO `resource` VALUES ('1534585531108564992', '1534585430311051264', 'send', '', '', '', 2, 0, '', 1, 0, 'document:apirun:send', 1, '2022-06-09 01:17:56', '2022-06-09 01:17:56');

INSERT INTO `resource` VALUES ('1534585531108564993', '1346775491550474240', 'loggingAliyunSls', 'loggingAliyunSls', '/plug/loggingAliyunSls', 'loggingAliyunSls', 1, 0, 'pic-center', 0, 0, '', 1, '2022-05-25 18:02:58', '2022-05-25 18:02:58');
INSERT INTO `resource` VALUES ('1534585531108564994', '1534585531108564993', 'SHENYU.BUTTON.PLUGIN.SELECTOR.ADD', '', '', '', 2, 0, '', 1, 0, 'plugin:loggingAliyunSlsSelector:add', 1, '2022-05-25 18:02:58', '2022-05-25 18:02:58');
INSERT INTO `resource` VALUES ('1534585531108564995', '1534585531108564993', 'SHENYU.BUTTON.PLUGIN.SELECTOR.QUERY', '', '', '', 2, 0, '', 1, 0, 'plugin:loggingAliyunSlsSelector:query', 1, '2022-05-25 18:02:58', '2022-05-25 18:02:58');
INSERT INTO `resource` VALUES ('1534585531108564996', '1534585531108564993', 'SHENYU.BUTTON.PLUGIN.SELECTOR.EDIT', '', '', '', 2, 0, '', 1, 0, 'plugin:loggingAliyunSlsSelector:edit', 1, '2022-05-25 18:02:58', '2022-05-25 18:02:58');
INSERT INTO `resource` VALUES ('1534585531108564997', '1534585531108564993', 'SHENYU.BUTTON.PLUGIN.SELECTOR.DELETE', '', '', '', 2, 0, '', 1, 0, 'plugin:loggingAliyunSlsSelector:delete', 1, '2022-05-25 18:02:58', '2022-05-25 18:02:58');
INSERT INTO `resource` VALUES ('1534585531108564998', '1534585531108564993', 'SHENYU.BUTTON.PLUGIN.RULE.ADD', '', '', '', 2, 0, '', 1, 0, 'plugin:loggingAliyunSlsRule:add', 1, '2022-05-25 18:02:58', '2022-05-25 18:02:58');
INSERT INTO `resource` VALUES ('1534585531108564999', '1534585531108564993', 'SHENYU.BUTTON.PLUGIN.RULE.QUERY', '', '', '', 2, 0, '', 1, 0, 'plugin:loggingAliyunSlsRule:query', 1, '2022-05-25 18:02:58', '2022-05-25 18:02:58');
INSERT INTO `resource` VALUES ('1534585531108565000', '1534585531108564993', 'SHENYU.BUTTON.PLUGIN.RULE.EDIT', '', '', '', 2, 0, '', 1, 0, 'plugin:loggingAliyunSlsRule:edit', 1, '2022-05-25 18:02:58', '2022-05-25 18:02:58');
INSERT INTO `resource` VALUES ('1534585531108565001', '1534585531108564993', 'SHENYU.BUTTON.PLUGIN.RULE.DELETE', '', '', '', 2, 0, '', 1, 0, 'plugin:loggingAliyunSlsRule:delete', 1, '2022-05-25 18:02:58', '2022-05-25 18:02:58');
INSERT INTO `resource` VALUES ('1534585531108565002', '1534585531108564993', 'SHENYU.BUTTON.PLUGIN.SYNCHRONIZE', '', '', '', 2, 0, '', 1, 0, 'plugin:loggingAliyunSls:modify', 1, '2022-05-25 18:02:58', '2022-05-25 18:02:58');

INSERT INTO `resource` VALUES ('1534585531108565003', '1346775491550474240', 'loggingTencentCls', 'loggingTencentCls', '/plug/loggingTencentCls', 'loggingTencentCls', 1, 0, 'pic-center', 0, 0, '', 1, '2022-05-25 18:02:58', '2022-05-25 18:02:58');
INSERT INTO `resource` VALUES ('1534585531108565004', '1534585531108565003', 'SHENYU.BUTTON.PLUGIN.SELECTOR.ADD', '', '', '', 2, 0, '', 1, 0, 'plugin:loggingTencentClsSelector:add', 1, '2022-05-25 18:02:58', '2022-05-25 18:02:58');
INSERT INTO `resource` VALUES ('1534585531108565005', '1534585531108565003', 'SHENYU.BUTTON.PLUGIN.SELECTOR.QUERY', '', '', '', 2, 0, '', 1, 0, 'plugin:loggingTencentClsSelector:query', 1, '2022-05-25 18:02:58', '2022-05-25 18:02:58');
INSERT INTO `resource` VALUES ('1534585531108565006', '1534585531108565003', 'SHENYU.BUTTON.PLUGIN.SELECTOR.EDIT', '', '', '', 2, 0, '', 1, 0, 'plugin:loggingTencentClsSelector:edit', 1, '2022-05-25 18:02:58', '2022-05-25 18:02:58');
INSERT INTO `resource` VALUES ('1534585531108565007', '1534585531108565003', 'SHENYU.BUTTON.PLUGIN.SELECTOR.DELETE', '', '', '', 2, 0, '', 1, 0, 'plugin:loggingTencentClsSelector:delete', 1, '2022-05-25 18:02:58', '2022-05-25 18:02:58');
INSERT INTO `resource` VALUES ('1534585531108565008', '1534585531108565003', 'SHENYU.BUTTON.PLUGIN.RULE.ADD', '', '', '', 2, 0, '', 1, 0, 'plugin:loggingTencentClsRule:add', 1, '2022-05-25 18:02:58', '2022-05-25 18:02:58');
INSERT INTO `resource` VALUES ('1534585531108565009', '1534585531108565003', 'SHENYU.BUTTON.PLUGIN.RULE.QUERY', '', '', '', 2, 0, '', 1, 0, 'plugin:loggingTencentClsRule:query', 1, '2022-05-25 18:02:58', '2022-05-25 18:02:58');
INSERT INTO `resource` VALUES ('1534585531108565010', '1534585531108565003', 'SHENYU.BUTTON.PLUGIN.RULE.EDIT', '', '', '', 2, 0, '', 1, 0, 'plugin:loggingTencentClsRule:edit', 1, '2022-05-25 18:02:58', '2022-05-25 18:02:58');
INSERT INTO `resource` VALUES ('1534585531108565011', '1534585531108565003', 'SHENYU.BUTTON.PLUGIN.RULE.DELETE', '', '', '', 2, 0, '', 1, 0, 'plugin:loggingTencentClsRule:delete', 1, '2022-05-25 18:02:58', '2022-05-25 18:02:58');
INSERT INTO `resource` VALUES ('1534585531108565012', '1534585531108565003', 'SHENYU.BUTTON.PLUGIN.SYNCHRONIZE', '', '', '', 2, 0, '', 1, 0, 'plugin:loggingTencentCls:modify', 1, '2022-05-25 18:02:58', '2022-05-25 18:02:58');

INSERT INTO `resource` VALUES ('1534585531108565013', '1346775491550474240', 'loggingKafka', 'loggingKafka', '/plug/loggingKafka', 'loggingKafka', 1, 0, 'pic-center', 0, 0, '', 1, '2022-05-25 18:02:58', '2022-05-25 18:02:58');
INSERT INTO `resource` VALUES ('1534585531108565014', '1534585531108565013', 'SHENYU.BUTTON.PLUGIN.SELECTOR.ADD', '', '', '', 2, 0, '', 1, 0, 'plugin:loggingKafkaSelector:add', 1, '2022-05-25 18:02:58', '2022-05-25 18:02:58');
INSERT INTO `resource` VALUES ('1534585531108565015', '1534585531108565013', 'SHENYU.BUTTON.PLUGIN.SELECTOR.QUERY', '', '', '', 2, 0, '', 1, 0, 'plugin:loggingKafkaSelector:query', 1, '2022-05-25 18:02:58', '2022-05-25 18:02:58');
INSERT INTO `resource` VALUES ('1534585531108565016', '1534585531108565013', 'SHENYU.BUTTON.PLUGIN.SELECTOR.EDIT', '', '', '', 2, 0, '', 1, 0, 'plugin:loggingKafkaSelector:edit', 1, '2022-05-25 18:02:58', '2022-05-25 18:02:58');
INSERT INTO `resource` VALUES ('1534585531108565017', '1534585531108565013', 'SHENYU.BUTTON.PLUGIN.SELECTOR.DELETE', '', '', '', 2, 0, '', 1, 0, 'plugin:loggingKafkaSelector:delete', 1, '2022-05-25 18:02:58', '2022-05-25 18:02:58');
INSERT INTO `resource` VALUES ('1534585531108565018', '1534585531108565013', 'SHENYU.BUTTON.PLUGIN.RULE.ADD', '', '', '', 2, 0, '', 1, 0, 'plugin:loggingKafkaRule:add', 1, '2022-05-25 18:02:58', '2022-05-25 18:02:58');
INSERT INTO `resource` VALUES ('1534585531108565019', '1534585531108565013', 'SHENYU.BUTTON.PLUGIN.RULE.QUERY', '', '', '', 2, 0, '', 1, 0, 'plugin:loggingKafkaRule:query', 1, '2022-05-25 18:02:58', '2022-05-25 18:02:58');
INSERT INTO `resource` VALUES ('1534585531108565020', '1534585531108565013', 'SHENYU.BUTTON.PLUGIN.RULE.EDIT', '', '', '', 2, 0, '', 1, 0, 'plugin:loggingKafkaRule:edit', 1, '2022-05-25 18:02:58', '2022-05-25 18:02:58');
INSERT INTO `resource` VALUES ('1534585531108565021', '1534585531108565013', 'SHENYU.BUTTON.PLUGIN.RULE.DELETE', '', '', '', 2, 0, '', 1, 0, 'plugin:loggingKafkaRule:delete', 1, '2022-05-25 18:02:58', '2022-05-25 18:02:58');
INSERT INTO `resource` VALUES ('1534585531108565022', '1534585531108565013', 'SHENYU.BUTTON.PLUGIN.SYNCHRONIZE', '', '', '', 2, 0, '', 1, 0, 'plugin:loggingKafka:modify', 1, '2022-05-25 18:02:58', '2022-05-25 18:02:58');

INSERT INTO `resource` VALUES ('1534585531108565023', '1346775491550474240', 'loggingPulsar', 'loggingPulsar', '/plug/loggingPulsar', 'loggingPulsar', 1, 0, 'pic-center', 0, 0, '', 1, '2022-05-25 18:02:58', '2022-05-25 18:02:58');
INSERT INTO `resource` VALUES ('1534585531108565024', '1534585531108565023', 'SHENYU.BUTTON.PLUGIN.SELECTOR.ADD', '', '', '', 2, 0, '', 1, 0, 'plugin:loggingPulsarSelector:add', 1, '2022-05-25 18:02:58', '2022-05-25 18:02:58');
INSERT INTO `resource` VALUES ('1534585531108565025', '1534585531108565023', 'SHENYU.BUTTON.PLUGIN.SELECTOR.QUERY', '', '', '', 2, 0, '', 1, 0, 'plugin:loggingPulsarSelector:query', 1, '2022-05-25 18:02:58', '2022-05-25 18:02:58');
INSERT INTO `resource` VALUES ('1534585531108565026', '1534585531108565023', 'SHENYU.BUTTON.PLUGIN.SELECTOR.EDIT', '', '', '', 2, 0, '', 1, 0, 'plugin:loggingPulsarSelector:edit', 1, '2022-05-25 18:02:58', '2022-05-25 18:02:58');
INSERT INTO `resource` VALUES ('1534585531108565027', '1534585531108565023', 'SHENYU.BUTTON.PLUGIN.SELECTOR.DELETE', '', '', '', 2, 0, '', 1, 0, 'plugin:loggingPulsarSelector:delete', 1, '2022-05-25 18:02:58', '2022-05-25 18:02:58');
INSERT INTO `resource` VALUES ('1534585531108565028', '1534585531108565023', 'SHENYU.BUTTON.PLUGIN.RULE.ADD', '', '', '', 2, 0, '', 1, 0, 'plugin:loggingPulsarRule:add', 1, '2022-05-25 18:02:58', '2022-05-25 18:02:58');
INSERT INTO `resource` VALUES ('1534585531108565029', '1534585531108565023', 'SHENYU.BUTTON.PLUGIN.RULE.QUERY', '', '', '', 2, 0, '', 1, 0, 'plugin:loggingPulsarRule:query', 1, '2022-05-25 18:02:58', '2022-05-25 18:02:58');
INSERT INTO `resource` VALUES ('1534585531108565030', '1534585531108565023', 'SHENYU.BUTTON.PLUGIN.RULE.EDIT', '', '', '', 2, 0, '', 1, 0, 'plugin:loggingPulsarRule:edit', 1, '2022-05-25 18:02:58', '2022-05-25 18:02:58');
INSERT INTO `resource` VALUES ('1534585531108565031', '1534585531108565023', 'SHENYU.BUTTON.PLUGIN.RULE.DELETE', '', '', '', 2, 0, '', 1, 0, 'plugin:loggingPulsarRule:delete', 1, '2022-05-25 18:02:58', '2022-05-25 18:02:58');
INSERT INTO `resource` VALUES ('1534585531108565032', '1534585531108565023', 'SHENYU.BUTTON.PLUGIN.SYNCHRONIZE', '', '', '', 2, 0, '', 1, 0, 'plugin:loggingPulsar:modify', 1, '2022-05-25 18:02:58', '2022-05-25 18:02:58');

INSERT INTO `resource` VALUES ('1534585531108565033', '1346775491550474240', 'loggingElasticSearch', 'loggingElasticSearch', '/plug/loggingElasticSearch', 'loggingElasticSearch', 1, 0, 'pic-center', 0, 0, '', 1, '2022-05-25 18:02:58', '2022-05-25 18:02:58');
INSERT INTO `resource` VALUES ('1534585531108565034', '1534585531108565033', 'SHENYU.BUTTON.PLUGIN.SELECTOR.ADD', '', '', '', 2, 0, '', 1, 0, 'plugin:loggingElasticSearchSelector:add', 1, '2022-05-25 18:02:58', '2022-05-25 18:02:58');
INSERT INTO `resource` VALUES ('1534585531108565035', '1534585531108565033', 'SHENYU.BUTTON.PLUGIN.SELECTOR.QUERY', '', '', '', 2, 0, '', 1, 0, 'plugin:loggingElasticSearchSelector:query', 1, '2022-05-25 18:02:58', '2022-05-25 18:02:58');
INSERT INTO `resource` VALUES ('1534585531108565036', '1534585531108565033', 'SHENYU.BUTTON.PLUGIN.SELECTOR.EDIT', '', '', '', 2, 0, '', 1, 0, 'plugin:loggingElasticSearchSelector:edit', 1, '2022-05-25 18:02:58', '2022-05-25 18:02:58');
INSERT INTO `resource` VALUES ('1534585531108565037', '1534585531108565033', 'SHENYU.BUTTON.PLUGIN.SELECTOR.DELETE', '', '', '', 2, 0, '', 1, 0, 'plugin:loggingElasticSearchSelector:delete', 1, '2022-05-25 18:02:58', '2022-05-25 18:02:58');
INSERT INTO `resource` VALUES ('1534585531108565038', '1534585531108565033', 'SHENYU.BUTTON.PLUGIN.RULE.ADD', '', '', '', 2, 0, '', 1, 0, 'plugin:loggingElasticSearchRule:add', 1, '2022-05-25 18:02:58', '2022-05-25 18:02:58');
INSERT INTO `resource` VALUES ('1534585531108565039', '1534585531108565033', 'SHENYU.BUTTON.PLUGIN.RULE.QUERY', '', '', '', 2, 0, '', 1, 0, 'plugin:loggingElasticSearchRule:query', 1, '2022-05-25 18:02:58', '2022-05-25 18:02:58');
INSERT INTO `resource` VALUES ('1534585531108565040', '1534585531108565033', 'SHENYU.BUTTON.PLUGIN.RULE.EDIT', '', '', '', 2, 0, '', 1, 0, 'plugin:loggingElasticSearchRule:edit', 1, '2022-05-25 18:02:58', '2022-05-25 18:02:58');
INSERT INTO `resource` VALUES ('1534585531108565041', '1534585531108565033', 'SHENYU.BUTTON.PLUGIN.RULE.DELETE', '', '', '', 2, 0, '', 1, 0, 'plugin:loggingElasticSearchRule:delete', 1, '2022-05-25 18:02:58', '2022-05-25 18:02:58');
INSERT INTO `resource` VALUES ('1534585531108565042', '1534585531108565033', 'SHENYU.BUTTON.PLUGIN.SYNCHRONIZE', '', '', '', 2, 0, '', 1, 0, 'plugin:loggingElasticSearch:modify', 1, '2022-05-25 18:02:58', '2022-05-25 18:02:58');

INSERT INTO `resource` VALUES ('1534585531108565043', '1346775491550474240', 'loggingClickHouse', 'loggingClickHouse', '/plug/loggingClickHouse', 'loggingClickHouse', 1, 0, 'pic-center', 0, 0, '', 1, '2022-05-25 18:02:58', '2022-05-25 18:02:58');
INSERT INTO `resource` VALUES ('1534585531108565044', '1534585531108565043', 'SHENYU.BUTTON.PLUGIN.SELECTOR.ADD', '', '', '', 2, 0, '', 1, 0, 'plugin:loggingClickHouseSelector:add', 1, '2022-05-25 18:02:58', '2022-05-25 18:02:58');
INSERT INTO `resource` VALUES ('1534585531108565045', '1534585531108565043', 'SHENYU.BUTTON.PLUGIN.SELECTOR.QUERY', '', '', '', 2, 0, '', 1, 0, 'plugin:loggingClickHouseSelector:query', 1, '2022-05-25 18:02:58', '2022-05-25 18:02:58');
INSERT INTO `resource` VALUES ('1534585531108565046', '1534585531108565043', 'SHENYU.BUTTON.PLUGIN.SELECTOR.EDIT', '', '', '', 2, 0, '', 1, 0, 'plugin:loggingClickHouseSelector:edit', 1, '2022-05-25 18:02:58', '2022-05-25 18:02:58');
INSERT INTO `resource` VALUES ('1534585531108565047', '1534585531108565043', 'SHENYU.BUTTON.PLUGIN.SELECTOR.DELETE', '', '', '', 2, 0, '', 1, 0, 'plugin:loggingClickHouseSelector:delete', 1, '2022-05-25 18:02:58', '2022-05-25 18:02:58');
INSERT INTO `resource` VALUES ('1534585531108565048', '1534585531108565043', 'SHENYU.BUTTON.PLUGIN.RULE.ADD', '', '', '', 2, 0, '', 1, 0, 'plugin:loggingClickHouseRule:add', 1, '2022-05-25 18:02:58', '2022-05-25 18:02:58');
INSERT INTO `resource` VALUES ('1534585531108565049', '1534585531108565043', 'SHENYU.BUTTON.PLUGIN.RULE.QUERY', '', '', '', 2, 0, '', 1, 0, 'plugin:loggingClickHouseRule:query', 1, '2022-05-25 18:02:58', '2022-05-25 18:02:58');
INSERT INTO `resource` VALUES ('1534585531108565050', '1534585531108565043', 'SHENYU.BUTTON.PLUGIN.RULE.EDIT', '', '', '', 2, 0, '', 1, 0, 'plugin:loggingClickHouseRule:edit', 1, '2022-05-25 18:02:58', '2022-05-25 18:02:58');
INSERT INTO `resource` VALUES ('1534585531108565051', '1534585531108565043', 'SHENYU.BUTTON.PLUGIN.RULE.DELETE', '', '', '', 2, 0, '', 1, 0, 'plugin:loggingClickHouseRule:delete', 1, '2022-05-25 18:02:58', '2022-05-25 18:02:58');
INSERT INTO `resource` VALUES ('1534585531108565052', '1534585531108565043', 'SHENYU.BUTTON.PLUGIN.SYNCHRONIZE', '', '', '', 2, 0, '', 1, 0, 'plugin:loggingClickHouse:modify', 1, '2022-05-25 18:02:58', '2022-05-25 18:02:58');

INSERT INTO `resource` VALUES ('1676471945048780800', '1346775491550474240', 'loggingHuaweiLts', 'loggingHuaweiLts', '/plug/loggingHuaweiLts', 'loggingHuaweiLts', 1, 0, 'block', 0, 0, '', 1, '2023-07-05 14:03:53.699', '2023-07-05 14:03:53.709');
INSERT INTO `resource` VALUES ('1676471945124278272', '1676471945048780800', 'SHENYU.BUTTON.PLUGIN.SELECTOR.ADD', '', '', '', 2, 0, '', 1, 0, 'plugin:loggingHuaweiLtsSelector:add', 1, '2023-07-05 14:03:53.721', '2023-07-05 14:03:53.721');
INSERT INTO `resource` VALUES ('1676471945124278273', '1676471945048780800', 'SHENYU.BUTTON.PLUGIN.SELECTOR.DELETE', '', '', '', 2, 0, '', 1, 0, 'plugin:loggingHuaweiLtsSelector:delete', 1, '2023-07-05 14:03:53.721', '2023-07-05 14:03:53.721');
INSERT INTO `resource` VALUES ('1676471945124278274', '1676471945048780800', 'SHENYU.BUTTON.PLUGIN.SELECTOR.EDIT', '', '', '', 2, 0, '', 1, 0, 'plugin:loggingHuaweiLtsSelector:edit', 1, '2023-07-05 14:03:53.721', '2023-07-05 14:03:53.721');
INSERT INTO `resource` VALUES ('1676471945124278275', '1676471945048780800', 'SHENYU.BUTTON.PLUGIN.SELECTOR.QUERY', '', '', '', 2, 0, '', 1, 0, 'plugin:loggingHuaweiLtsSelector:query', 1, '2023-07-05 14:03:53.721', '2023-07-05 14:03:53.721');
INSERT INTO `resource` VALUES ('1676471945124278276', '1676471945048780800', 'SHENYU.BUTTON.PLUGIN.RULE.ADD', '', '', '', 2, 0, '', 1, 0, 'plugin:loggingHuaweiLtsRule:add', 1, '2023-07-05 14:03:53.721', '2023-07-05 14:03:53.721');
INSERT INTO `resource` VALUES ('1676471945124278277', '1676471945048780800', 'SHENYU.BUTTON.PLUGIN.RULE.DELETE', '', '', '', 2, 0, '', 1, 0, 'plugin:loggingHuaweiLtsRule:delete', 1, '2023-07-05 14:03:53.721', '2023-07-05 14:03:53.721');
INSERT INTO `resource` VALUES ('1676471945124278278', '1676471945048780800', 'SHENYU.BUTTON.PLUGIN.RULE.EDIT', '', '', '', 2, 0, '', 1, 0, 'plugin:loggingHuaweiLtsRule:edit', 1, '2023-07-05 14:03:53.721', '2023-07-05 14:03:53.721');
INSERT INTO `resource` VALUES ('1676471945124278279', '1676471945048780800', 'SHENYU.BUTTON.PLUGIN.RULE.QUERY', '', '', '', 2, 0, '', 1, 0, 'plugin:loggingHuaweiLtsRule:query', 1, '2023-07-05 14:03:53.721', '2023-07-05 14:03:53.721');
INSERT INTO `resource` VALUES ('1676471945124278280', '1676471945048780800', 'SHENYU.BUTTON.PLUGIN.SYNCHRONIZE', '', '', '', 2, 0, '', 1, 0, 'plugin:loggingHuaweiLts:modify', 1, '2023-07-05 14:03:53.721', '2023-07-05 14:03:53.721');

INSERT INTO `resource` VALUES ('1572525965625266176', '1346777449787125760', 'SHENYU.BUTTON.SYSTEM.RESOURCE', '', '', '',2, 6, '', 1, 0, 'system:plugin:resource', 1, '2022-09-28 11:50:58', '2022-09-28 11:50:58');
INSERT INTO `resource` VALUES ('1697141926247763968', '1346776175553376256', 'SHENYU.MENU.SYSTEM.MANAGMENT.ALERT', '', '/system/alert', '', 1, 3, 'alert', 0, 0, '', 1, '2023-08-31 14:59:01', '2023-08-31 06:59:01');
INSERT INTO `resource` VALUES ('1697146375729025024', '1697141926247763968', 'SHENYU.BUTTON.SYSTEM.LIST', '', '', '', 2, 0, 'unordered-list', 1, 0, 'system:alert:list', 1, '2023-08-31 15:16:42', '2023-08-31 07:22:07');
INSERT INTO `resource` VALUES ('1697145808210333696', '1697141926247763968', 'SHENYU.BUTTON.SYSTEM.ADD', '', '', '', 2, 0, 'plus', 1, 0, 'system:alert:add', 1, '2023-08-31 15:14:26', '2023-08-31 07:14:26');
INSERT INTO `resource` VALUES ('1697146617513873408', '1697141926247763968', 'SHENYU.BUTTON.SYSTEM.DELETE', '', '', '', 2, 0, 'delete', 1, 0, 'system:alert:delete', 1, '2023-08-31 15:17:39', '2023-08-31 07:22:07');
INSERT INTO `resource` VALUES ('1697146860540235776', '1697141926247763968', 'SHENYU.BUTTON.SYSTEM.EDIT', '', '', '', 2, 0, 'edit', 1, 0, 'system:alert:edit', 1, '2023-08-31 15:18:37', '2023-08-31 07:18:37');

INSERT INTO `resource` VALUES ('1792749362361954340', '1346775491550474240', 'casdoor', 'casdoor', '/plug/casdoor', 'casdoor', 1, 0, 'safety', 0, 0, '', 1, '2022-05-25 18:02:58', '2022-05-25 18:02:58');
INSERT INTO `resource` VALUES ('1792749362445840411', '1792749362361954340', 'SHENYU.BUTTON.PLUGIN.SELECTOR.ADD', '', '', '', 2, 0, '', 1, 0, 'plugin:casdoorSelector:add', 1, '2022-05-25 18:02:58', '2022-05-25 18:02:58');
INSERT INTO `resource` VALUES ('1792749362445840412', '1792749362361954340', 'SHENYU.BUTTON.PLUGIN.SELECTOR.QUERY', '', '', '', 2, 0, '', 1, 0, 'plugin:casdoorSelector:query', 1, '2022-05-25 18:02:58', '2022-05-25 18:02:58');
INSERT INTO `resource` VALUES ('1792749362445840413', '1792749362361954340', 'SHENYU.BUTTON.PLUGIN.SELECTOR.EDIT', '', '', '', 2, 0, '', 1, 0, 'plugin:casdoorSelector:edit', 1, '2022-05-25 18:02:58', '2022-05-25 18:02:58');
INSERT INTO `resource` VALUES ('1792749362445840414', '1792749362361954340', 'SHENYU.BUTTON.PLUGIN.SELECTOR.DELETE', '', '', '', 2, 0, '', 1, 0, 'plugin:casdoorSelector:delete', 1, '2022-05-25 18:02:58', '2022-05-25 18:02:58');
INSERT INTO `resource` VALUES ('1792749362445840415', '1792749362361954340', 'SHENYU.BUTTON.PLUGIN.RULE.ADD', '', '', '', 2, 0, '', 1, 0, 'plugin:casdoorRule:add', 1, '2022-05-25 18:02:58', '2022-05-25 18:02:58');
INSERT INTO `resource` VALUES ('1792749362445840416', '1792749362361954340', 'SHENYU.BUTTON.PLUGIN.RULE.QUERY', '', '', '', 2, 0, '', 1, 0, 'plugin:casdoorRule:query', 1, '2022-05-25 18:02:58', '2022-05-25 18:02:58');
INSERT INTO `resource` VALUES ('1792749362445840417', '1792749362361954340', 'SHENYU.BUTTON.PLUGIN.RULE.EDIT', '', '', '', 2, 0, '', 1, 0, 'plugin:casdoorRule:edit', 1, '2022-05-25 18:02:58', '2022-05-25 18:02:58');
INSERT INTO `resource` VALUES ('1792749362445840418', '1792749362361954340', 'SHENYU.BUTTON.PLUGIN.RULE.DELETE', '', '', '', 2, 0, '', 1, 0, 'plugin:casdoorRule:delete', 1, '2022-05-25 18:02:58', '2022-05-25 18:02:58');
INSERT INTO `resource` VALUES ('1792749362445840419', '1792749362361954340', 'SHENYU.BUTTON.PLUGIN.SYNCHRONIZE', '', '', '', 2, 0, '', 1, 0, 'plugin:casdoor:modify', 1, '2022-05-25 18:02:58', '2022-05-25 18:02:58');

INSERT INTO `resource` VALUES ('1792749362361954341', '1346775491550474240', 'keyAuth', 'keyAuth', '/plug/keyAuth', 'keyAuth', 1, 0, 'border-bottom', 0, 0, '', 1, '2022-05-25 18:02:58', '2022-05-25 18:02:58');
INSERT INTO `resource` VALUES ('1792749362445840420', '1792749362361954341', 'SHENYU.BUTTON.PLUGIN.SELECTOR.ADD', '', '', '', 2, 0, '', 1, 0, 'plugin:keyAuthSelector:add', 1, '2022-05-25 18:02:58', '2022-05-25 18:02:58');
INSERT INTO `resource` VALUES ('1792749362445840421', '1792749362361954341', 'SHENYU.BUTTON.PLUGIN.SELECTOR.QUERY', '', '', '', 2, 0, '', 1, 0, 'plugin:keyAuthSelector:query', 1, '2022-05-25 18:02:58', '2022-05-25 18:02:58');
INSERT INTO `resource` VALUES ('1792749362445840422', '1792749362361954341', 'SHENYU.BUTTON.PLUGIN.SELECTOR.EDIT', '', '', '', 2, 0, '', 1, 0, 'plugin:keyAuthSelector:edit', 1, '2022-05-25 18:02:58', '2022-05-25 18:02:58');
INSERT INTO `resource` VALUES ('1792749362445840423', '1792749362361954341', 'SHENYU.BUTTON.PLUGIN.SELECTOR.DELETE', '', '', '', 2, 0, '', 1, 0, 'plugin:keyAuthSelector:delete', 1, '2022-05-25 18:02:58', '2022-05-25 18:02:58');
INSERT INTO `resource` VALUES ('1792749362445840424', '1792749362361954341', 'SHENYU.BUTTON.PLUGIN.RULE.ADD', '', '', '', 2, 0, '', 1, 0, 'plugin:keyAuthRule:add', 1, '2022-05-25 18:02:58', '2022-05-25 18:02:58');
INSERT INTO `resource` VALUES ('1792749362445840425', '1792749362361954341', 'SHENYU.BUTTON.PLUGIN.RULE.QUERY', '', '', '', 2, 0, '', 1, 0, 'plugin:keyAuthRule:query', 1, '2022-05-25 18:02:58', '2022-05-25 18:02:58');
INSERT INTO `resource` VALUES ('1792749362445840426', '1792749362361954341', 'SHENYU.BUTTON.PLUGIN.RULE.EDIT', '', '', '', 2, 0, '', 1, 0, 'plugin:keyAuthRule:edit', 1, '2022-05-25 18:02:58', '2022-05-25 18:02:58');
INSERT INTO `resource` VALUES ('1792749362445840427', '1792749362361954341', 'SHENYU.BUTTON.PLUGIN.RULE.DELETE', '', '', '', 2, 0, '', 1, 0, 'plugin:keyAuthRule:delete', 1, '2022-05-25 18:02:58', '2022-05-25 18:02:58');
INSERT INTO `resource` VALUES ('1792749362445840428', '1792749362361954341', 'SHENYU.BUTTON.PLUGIN.SYNCHRONIZE', '', '', '', 2, 0, '', 1, 0, 'plugin:keyAuth:modify', 1, '2022-05-25 18:02:58', '2022-05-25 18:02:58');

INSERT INTO `resource` VALUES ('1792749362361954342', '1346775491550474240', 'tcp', 'tcp', '/plug/tcp', 'tcp', 1, 0, 'border-bottom', 0, 0, '', 1, '2022-05-25 18:02:58', '2022-05-25 18:02:58');
INSERT INTO `resource` VALUES ('1792749362445840429', '1792749362361954342', 'SHENYU.BUTTON.PLUGIN.SELECTOR.ADD', '', '', '', 2, 0, '', 1, 0, 'plugin:tcpSelector:add', 1, '2022-05-25 18:02:58', '2022-05-25 18:02:58');
INSERT INTO `resource` VALUES ('1792749362445840430', '1792749362361954342', 'SHENYU.BUTTON.PLUGIN.SELECTOR.QUERY', '', '', '', 2, 0, '', 1, 0, 'plugin:tcpSelector:query', 1, '2022-05-25 18:02:58', '2022-05-25 18:02:58');
INSERT INTO `resource` VALUES ('1792749362445840431', '1792749362361954342', 'SHENYU.BUTTON.PLUGIN.SELECTOR.EDIT', '', '', '', 2, 0, '', 1, 0, 'plugin:tcpSelector:edit', 1, '2022-05-25 18:02:58', '2022-05-25 18:02:58');
INSERT INTO `resource` VALUES ('1792749362445840432', '1792749362361954342', 'SHENYU.BUTTON.PLUGIN.SELECTOR.DELETE', '', '', '', 2, 0, '', 1, 0, 'plugin:tcpSelector:delete', 1, '2022-05-25 18:02:58', '2022-05-25 18:02:58');
INSERT INTO `resource` VALUES ('1792749362445840433', '1792749362361954342', 'SHENYU.BUTTON.PLUGIN.RULE.ADD', '', '', '', 2, 0, '', 1, 0, 'plugin:tcpRule:add', 1, '2022-05-25 18:02:58', '2022-05-25 18:02:58');
INSERT INTO `resource` VALUES ('1792749362445840434', '1792749362361954342', 'SHENYU.BUTTON.PLUGIN.RULE.QUERY', '', '', '', 2, 0, '', 1, 0, 'plugin:tcpRule:query', 1, '2022-05-25 18:02:58', '2022-05-25 18:02:58');
INSERT INTO `resource` VALUES ('1792749362445840435', '1792749362361954342', 'SHENYU.BUTTON.PLUGIN.RULE.EDIT', '', '', '', 2, 0, '', 1, 0, 'plugin:tcpRule:edit', 1, '2022-05-25 18:02:58', '2022-05-25 18:02:58');
INSERT INTO `resource` VALUES ('1792749362445840436', '1792749362361954342', 'SHENYU.BUTTON.PLUGIN.RULE.DELETE', '', '', '', 2, 0, '', 1, 0, 'plugin:tcpRule:delete', 1, '2022-05-25 18:02:58', '2022-05-25 18:02:58');
INSERT INTO `resource` VALUES ('1792749362445840437', '1792749362361954342', 'SHENYU.BUTTON.PLUGIN.SYNCHRONIZE', '', '', '', 2, 0, '', 1, 0, 'plugin:tcp:modify', 1, '2022-05-25 18:02:58', '2022-05-25 18:02:58');

INSERT INTO `resource` VALUES ('1792749362361954343', '1346775491550474240', 'loggingHuaweiLts', 'loggingHuaweiLts', '/plug/loggingHuaweiLts', 'loggingHuaweiLts', 1, 0, 'pause', 0, 0, '', 1, '2022-05-25 18:02:58', '2022-05-25 18:02:58');
INSERT INTO `resource` VALUES ('1792749362445840438', '1792749362361954343', 'SHENYU.BUTTON.PLUGIN.SELECTOR.ADD', '', '', '', 2, 0, '', 1, 0, 'plugin:loggingHuaweiLtsSelector:add', 1, '2022-05-25 18:02:58', '2022-05-25 18:02:58');
INSERT INTO `resource` VALUES ('1792749362445840439', '1792749362361954343', 'SHENYU.BUTTON.PLUGIN.SELECTOR.QUERY', '', '', '', 2, 0, '', 1, 0, 'plugin:loggingHuaweiLtsSelector:query', 1, '2022-05-25 18:02:58', '2022-05-25 18:02:58');
INSERT INTO `resource` VALUES ('1792749362445840440', '1792749362361954343', 'SHENYU.BUTTON.PLUGIN.SELECTOR.EDIT', '', '', '', 2, 0, '', 1, 0, 'plugin:loggingHuaweiLtsSelector:edit', 1, '2022-05-25 18:02:58', '2022-05-25 18:02:58');
INSERT INTO `resource` VALUES ('1792749362445840441', '1792749362361954343', 'SHENYU.BUTTON.PLUGIN.SELECTOR.DELETE', '', '', '', 2, 0, '', 1, 0, 'plugin:loggingHuaweiLtsSelector:delete', 1, '2022-05-25 18:02:58', '2022-05-25 18:02:58');
INSERT INTO `resource` VALUES ('1792749362445840442', '1792749362361954343', 'SHENYU.BUTTON.PLUGIN.RULE.ADD', '', '', '', 2, 0, '', 1, 0, 'plugin:loggingHuaweiLtsRule:add', 1, '2022-05-25 18:02:58', '2022-05-25 18:02:58');
INSERT INTO `resource` VALUES ('1792749362445840443', '1792749362361954343', 'SHENYU.BUTTON.PLUGIN.RULE.QUERY', '', '', '', 2, 0, '', 1, 0, 'plugin:loggingHuaweiLtsRule:query', 1, '2022-05-25 18:02:58', '2022-05-25 18:02:58');
INSERT INTO `resource` VALUES ('1792749362445840444', '1792749362361954343', 'SHENYU.BUTTON.PLUGIN.RULE.EDIT', '', '', '', 2, 0, '', 1, 0, 'plugin:loggingHuaweiLtsRule:edit', 1, '2022-05-25 18:02:58', '2022-05-25 18:02:58');
INSERT INTO `resource` VALUES ('1792749362445840445', '1792749362361954343', 'SHENYU.BUTTON.PLUGIN.RULE.DELETE', '', '', '', 2, 0, '', 1, 0, 'plugin:loggingHuaweiLtsRule:delete', 1, '2022-05-25 18:02:58', '2022-05-25 18:02:58');
INSERT INTO `resource` VALUES ('1792749362445840446', '1792749362361954343', 'SHENYU.BUTTON.PLUGIN.SYNCHRONIZE', '', '', '', 2, 0, '', 1, 0, 'plugin:loggingHuaweiLts:modify', 1, '2022-05-25 18:02:58', '2022-05-25 18:02:58');

INSERT INTO `resource` VALUES ('1792749362361954344', '1346775491550474240', 'basicAuth', 'basicAuth', '/plug/basicAuth', 'basicAuth', 1, 0, 'database', 0, 0, '', 1, '2022-05-25 18:02:58', '2022-05-25 18:02:58');
INSERT INTO `resource` VALUES ('1792749362445840447', '1792749362361954344', 'SHENYU.BUTTON.PLUGIN.SELECTOR.ADD', '', '', '', 2, 0, '', 1, 0, 'plugin:basicAuthSelector:add', 1, '2022-05-25 18:02:58', '2022-05-25 18:02:58');
INSERT INTO `resource` VALUES ('1792749362445840448', '1792749362361954344', 'SHENYU.BUTTON.PLUGIN.SELECTOR.QUERY', '', '', '', 2, 0, '', 1, 0, 'plugin:basicAuthSelector:query', 1, '2022-05-25 18:02:58', '2022-05-25 18:02:58');
INSERT INTO `resource` VALUES ('1792749362445840449', '1792749362361954344', 'SHENYU.BUTTON.PLUGIN.SELECTOR.EDIT', '', '', '', 2, 0, '', 1, 0, 'plugin:basicAuthSelector:edit', 1, '2022-05-25 18:02:58', '2022-05-25 18:02:58');
INSERT INTO `resource` VALUES ('1792749362445840450', '1792749362361954344', 'SHENYU.BUTTON.PLUGIN.SELECTOR.DELETE', '', '', '', 2, 0, '', 1, 0, 'plugin:basicAuthSelector:delete', 1, '2022-05-25 18:02:58', '2022-05-25 18:02:58');
INSERT INTO `resource` VALUES ('1792749362445840451', '1792749362361954344', 'SHENYU.BUTTON.PLUGIN.RULE.ADD', '', '', '', 2, 0, '', 1, 0, 'plugin:basicAuthRule:add', 1, '2022-05-25 18:02:58', '2022-05-25 18:02:58');
INSERT INTO `resource` VALUES ('1792749362445840452', '1792749362361954344', 'SHENYU.BUTTON.PLUGIN.RULE.QUERY', '', '', '', 2, 0, '', 1, 0, 'plugin:basicAuthRule:query', 1, '2022-05-25 18:02:58', '2022-05-25 18:02:58');
INSERT INTO `resource` VALUES ('1792749362445840453', '1792749362361954344', 'SHENYU.BUTTON.PLUGIN.RULE.EDIT', '', '', '', 2, 0, '', 1, 0, 'plugin:basicAuthRule:edit', 1, '2022-05-25 18:02:58', '2022-05-25 18:02:58');
INSERT INTO `resource` VALUES ('1792749362445840454', '1792749362361954344', 'SHENYU.BUTTON.PLUGIN.RULE.DELETE', '', '', '', 2, 0, '', 1, 0, 'plugin:basicAuthRule:delete', 1, '2022-05-25 18:02:58', '2022-05-25 18:02:58');
INSERT INTO `resource` VALUES ('1792749362445840455', '1792749362361954344', 'SHENYU.BUTTON.PLUGIN.SYNCHRONIZE', '', '', '', 2, 0, '', 1, 0, 'plugin:basicAuth:modify', 1, '2022-05-25 18:02:58', '2022-05-25 18:02:58');

INSERT INTO `resource` VALUES ('1792749362361954345', '1346775491550474240', 'loggingRabbitMQ', 'loggingRabbitMQ', '/plug/loggingRabbitMQ', 'loggingRabbitMQ', 1, 0, 'highlight', 0, 0, '', 1, '2022-05-25 18:02:58', '2022-05-25 18:02:58');
INSERT INTO `resource` VALUES ('1792749362445840456', '1792749362361954345', 'SHENYU.BUTTON.PLUGIN.SELECTOR.ADD', '', '', '', 2, 0, '', 1, 0, 'plugin:loggingRabbitMQSelector:add', 1, '2022-05-25 18:02:58', '2022-05-25 18:02:58');
INSERT INTO `resource` VALUES ('1792749362445840457', '1792749362361954345', 'SHENYU.BUTTON.PLUGIN.SELECTOR.QUERY', '', '', '', 2, 0, '', 1, 0, 'plugin:loggingRabbitMQSelector:query', 1, '2022-05-25 18:02:58', '2022-05-25 18:02:58');
INSERT INTO `resource` VALUES ('1792749362445840458', '1792749362361954345', 'SHENYU.BUTTON.PLUGIN.SELECTOR.EDIT', '', '', '', 2, 0, '', 1, 0, 'plugin:loggingRabbitMQSelector:edit', 1, '2022-05-25 18:02:58', '2022-05-25 18:02:58');
INSERT INTO `resource` VALUES ('1792749362445840459', '1792749362361954345', 'SHENYU.BUTTON.PLUGIN.SELECTOR.DELETE', '', '', '', 2, 0, '', 1, 0, 'plugin:loggingRabbitMQSelector:delete', 1, '2022-05-25 18:02:58', '2022-05-25 18:02:58');
INSERT INTO `resource` VALUES ('1792749362445840460', '1792749362361954345', 'SHENYU.BUTTON.PLUGIN.RULE.ADD', '', '', '', 2, 0, '', 1, 0, 'plugin:loggingRabbitMQRule:add', 1, '2022-05-25 18:02:58', '2022-05-25 18:02:58');
INSERT INTO `resource` VALUES ('1792749362445840461', '1792749362361954345', 'SHENYU.BUTTON.PLUGIN.RULE.QUERY', '', '', '', 2, 0, '', 1, 0, 'plugin:loggingRabbitMQRule:query', 1, '2022-05-25 18:02:58', '2022-05-25 18:02:58');
INSERT INTO `resource` VALUES ('1792749362445840462', '1792749362361954345', 'SHENYU.BUTTON.PLUGIN.RULE.EDIT', '', '', '', 2, 0, '', 1, 0, 'plugin:loggingRabbitMQRule:edit', 1, '2022-05-25 18:02:58', '2022-05-25 18:02:58');
INSERT INTO `resource` VALUES ('1792749362445840463', '1792749362361954345', 'SHENYU.BUTTON.PLUGIN.RULE.DELETE', '', '', '', 2, 0, '', 1, 0, 'plugin:loggingRabbitMQRule:delete', 1, '2022-05-25 18:02:58', '2022-05-25 18:02:58');
INSERT INTO `resource` VALUES ('1792749362445840464', '1792749362361954345', 'SHENYU.BUTTON.PLUGIN.SYNCHRONIZE', '', '', '', 2, 0, '', 1, 0, 'plugin:loggingRabbitMQ:modify', 1, '2022-05-25 18:02:58', '2022-05-25 18:02:58');

INSERT INTO `resource` VALUES ('1792749362361954333', '1346775491550474240', 'mock', 'mock', '/plug/mock', 'mock', 1, 0, 'block', 0, 0, '', 1, '2022-05-25 18:02:58', '2022-05-25 18:02:58');
INSERT INTO `resource` VALUES ('1792749362441646341', '1792749362361954333', 'SHENYU.BUTTON.PLUGIN.SELECTOR.ADD', '', '', '', 2, 0, '', 1, 0, 'plugin:mockSelector:add', 1, '2022-05-25 18:02:58', '2022-05-25 18:02:58');
INSERT INTO `resource` VALUES ('1792749362441646342', '1792749362361954333', 'SHENYU.BUTTON.PLUGIN.SELECTOR.QUERY', '', '', '', 2, 0, '', 1, 0, 'plugin:mockSelector:query', 1, '2022-05-25 18:02:58', '2022-05-25 18:02:58');
INSERT INTO `resource` VALUES ('1792749362441646343', '1792749362361954333', 'SHENYU.BUTTON.PLUGIN.SELECTOR.EDIT', '', '', '', 2, 0, '', 1, 0, 'plugin:mockSelector:edit', 1, '2022-05-25 18:02:58', '2022-05-25 18:02:58');
INSERT INTO `resource` VALUES ('1792749362441646344', '1792749362361954333', 'SHENYU.BUTTON.PLUGIN.SELECTOR.DELETE', '', '', '', 2, 0, '', 1, 0, 'plugin:mockSelector:delete', 1, '2022-05-25 18:02:58', '2022-05-25 18:02:58');
INSERT INTO `resource` VALUES ('1792749362441646345', '1792749362361954333', 'SHENYU.BUTTON.PLUGIN.RULE.ADD', '', '', '', 2, 0, '', 1, 0, 'plugin:mockRule:add', 1, '2022-05-25 18:02:58', '2022-05-25 18:02:58');
INSERT INTO `resource` VALUES ('1792749362441646346', '1792749362361954333', 'SHENYU.BUTTON.PLUGIN.RULE.QUERY', '', '', '', 2, 0, '', 1, 0, 'plugin:mockRule:query', 1, '2022-05-25 18:02:58', '2022-05-25 18:02:58');
INSERT INTO `resource` VALUES ('1792749362441646347', '1792749362361954333', 'SHENYU.BUTTON.PLUGIN.RULE.EDIT', '', '', '', 2, 0, '', 1, 0, 'plugin:mockRule:edit', 1, '2022-05-25 18:02:58', '2022-05-25 18:02:58');
INSERT INTO `resource` VALUES ('1792749362441646348', '1792749362361954333', 'SHENYU.BUTTON.PLUGIN.RULE.DELETE', '', '', '', 2, 0, '', 1, 0, 'plugin:mockRule:delete', 1, '2022-05-25 18:02:58', '2022-05-25 18:02:58');
INSERT INTO `resource` VALUES ('1792749362441646349', '1792749362361954333', 'SHENYU.BUTTON.PLUGIN.SYNCHRONIZE', '', '', '', 2, 0, '', 1, 0, 'plugin:mock:modify', 1, '2022-05-25 18:02:58', '2022-05-25 18:02:58');

-- ----------------------------
-- Table structure for role
-- ----------------------------
DROP TABLE IF EXISTS `role`;
CREATE TABLE `role`  (
  `id` varchar(128) CHARACTER SET utf8mb4 COLLATE utf8mb4_unicode_ci NOT NULL COMMENT 'primary key id',
  `role_name` varchar(32) CHARACTER SET utf8mb4 COLLATE utf8mb4_unicode_ci NOT NULL COMMENT 'role name',
  `description` varchar(255) CHARACTER SET utf8mb4 COLLATE utf8mb4_unicode_ci NULL DEFAULT NULL COMMENT 'role describe',
  `date_created` timestamp(3) NOT NULL DEFAULT CURRENT_TIMESTAMP(3) COMMENT 'create time',
  `date_updated` timestamp(3) NOT NULL DEFAULT CURRENT_TIMESTAMP(3) ON UPDATE CURRENT_TIMESTAMP(3) COMMENT 'update time',
  PRIMARY KEY (`id`, `role_name`) USING BTREE
) ENGINE = InnoDB CHARACTER SET = utf8mb4 COLLATE = utf8mb4_unicode_ci COMMENT = 'role table' ROW_FORMAT = Dynamic;

-- ----------------------------
-- Records of role
-- ----------------------------
INSERT INTO `role` VALUES ('1346358560427216896', 'super', 'Administrator', '2022-05-25 18:02:52', '2022-05-25 18:02:52');
INSERT INTO `role` VALUES ('1385482862971723776', 'default', 'Standard', '2022-05-25 18:02:52', '2022-05-25 18:02:52');

-- ----------------------------
-- Table structure for rule
-- ----------------------------
DROP TABLE IF EXISTS `rule`;
CREATE TABLE `rule`  (
  `id` varchar(128) CHARACTER SET utf8mb4 COLLATE utf8mb4_unicode_ci NOT NULL COMMENT 'primary key id',
  `selector_id` varchar(128) CHARACTER SET utf8mb4 COLLATE utf8mb4_unicode_ci NOT NULL COMMENT 'selector id',
  `match_mode` int(0) NOT NULL COMMENT 'matching mode (0 and 1 or)',
  `name` varchar(128) CHARACTER SET utf8mb4 COLLATE utf8mb4_unicode_ci NOT NULL COMMENT 'rule name',
  `enabled` tinyint(0) NOT NULL COMMENT 'whether to open (0 close, 1 open) ',
  `loged` tinyint(0) NOT NULL COMMENT 'whether to log or not (0 no print, 1 print) ',
  `match_restful` tinyint(0) NOT NULL COMMENT 'whether to match restful(0 cache, 1 not cache)',
  `sort` int(0) NOT NULL COMMENT 'sort',
  `handle` varchar(1024) CHARACTER SET utf8mb4 COLLATE utf8mb4_unicode_ci NULL DEFAULT NULL COMMENT 'processing logic (here for different plug-ins, there will be different fields to identify different processes, all data in JSON format is stored)',
  `date_created` timestamp(3) NOT NULL DEFAULT CURRENT_TIMESTAMP(3) COMMENT 'create time',
  `date_updated` timestamp(3) NOT NULL DEFAULT CURRENT_TIMESTAMP(3) ON UPDATE CURRENT_TIMESTAMP(3) COMMENT 'update time',
  PRIMARY KEY (`id`) USING BTREE
) ENGINE = InnoDB CHARACTER SET = utf8mb4 COLLATE = utf8mb4_unicode_ci ROW_FORMAT = Dynamic;

-- ----------------------------
-- Records of rule
-- ----------------------------

-- ----------------------------
-- Table structure for rule_condition
-- ----------------------------
DROP TABLE IF EXISTS `rule_condition`;
CREATE TABLE `rule_condition`  (
  `id` varchar(128) CHARACTER SET utf8mb4 COLLATE utf8mb4_unicode_ci NOT NULL COMMENT 'primary key id',
  `rule_id` varchar(128) CHARACTER SET utf8mb4 COLLATE utf8mb4_unicode_ci NOT NULL COMMENT 'rule id',
  `param_type` varchar(64) CHARACTER SET utf8mb4 COLLATE utf8mb4_unicode_ci NOT NULL COMMENT 'parameter type (post query uri, etc.)',
  `operator` varchar(64) CHARACTER SET utf8mb4 COLLATE utf8mb4_unicode_ci NOT NULL COMMENT 'matching character (=> <like match)',
  `param_name` varchar(64) CHARACTER SET utf8mb4 COLLATE utf8mb4_unicode_ci NOT NULL COMMENT 'parameter name',
  `param_value` varchar(64) CHARACTER SET utf8mb4 COLLATE utf8mb4_unicode_ci NOT NULL COMMENT 'parameter value',
  `date_created` timestamp(3) NOT NULL DEFAULT CURRENT_TIMESTAMP(3) COMMENT 'create time',
  `date_updated` timestamp(3) NOT NULL DEFAULT CURRENT_TIMESTAMP(3) ON UPDATE CURRENT_TIMESTAMP(3) COMMENT 'update time',
  PRIMARY KEY (`id`) USING BTREE
) ENGINE = InnoDB CHARACTER SET = utf8mb4 COLLATE = utf8mb4_unicode_ci ROW_FORMAT = Dynamic;

-- ----------------------------
-- Records of rule_condition
-- ----------------------------

-- ----------------------------
-- Table structure for selector
-- ----------------------------
DROP TABLE IF EXISTS `selector`;
CREATE TABLE `selector`  (
  `id` varchar(128) CHARACTER SET utf8mb4 COLLATE utf8mb4_unicode_ci NOT NULL COMMENT 'primary key id varchar',
  `plugin_id` varchar(128) CHARACTER SET utf8mb4 COLLATE utf8mb4_unicode_ci NOT NULL COMMENT 'plugin id',
  `name` varchar(64) CHARACTER SET utf8mb4 COLLATE utf8mb4_unicode_ci NOT NULL COMMENT 'selector name',
  `match_mode` int(0) NOT NULL COMMENT 'matching mode (0 and 1 or)',
  `type` int(0) NOT NULL COMMENT 'type (0, full flow, 1 custom flow)',
  `sort` int(0) NOT NULL COMMENT 'sort',
  `handle` varchar(1024) CHARACTER SET utf8mb4 COLLATE utf8mb4_unicode_ci NULL DEFAULT NULL COMMENT 'processing logic (here for different plug-ins, there will be different fields to identify different processes, all data in JSON format is stored)',
  `enabled` tinyint(0) NOT NULL COMMENT 'whether to open (0 close, 1 open) ',
  `loged` tinyint(0) NOT NULL COMMENT 'whether to print the log (0 no print, 1 print) ',
  `continued` tinyint(0) NOT NULL COMMENT 'whether to continue execution',
  `match_restful` tinyint(0) NOT NULL COMMENT 'whether to match restful(0 cache, 1 not cache)',
  `date_created` timestamp(3) NOT NULL DEFAULT CURRENT_TIMESTAMP(3) COMMENT 'create time',
  `date_updated` timestamp(3) NOT NULL DEFAULT CURRENT_TIMESTAMP(3) ON UPDATE CURRENT_TIMESTAMP(3) COMMENT 'update time',
  PRIMARY KEY (`id`) USING BTREE
) ENGINE = InnoDB CHARACTER SET = utf8mb4 COLLATE = utf8mb4_unicode_ci ROW_FORMAT = Dynamic;

-- ----------------------------
-- Records of selector
-- ----------------------------

-- ----------------------------
-- Table structure for selector_condition
-- ----------------------------
DROP TABLE IF EXISTS `selector_condition`;
CREATE TABLE `selector_condition`  (
  `id` varchar(128) CHARACTER SET utf8mb4 COLLATE utf8mb4_unicode_ci NOT NULL COMMENT 'primary key id',
  `selector_id` varchar(128) CHARACTER SET utf8mb4 COLLATE utf8mb4_unicode_ci NOT NULL COMMENT 'selector id',
  `param_type` varchar(64) CHARACTER SET utf8mb4 COLLATE utf8mb4_unicode_ci NOT NULL COMMENT 'parameter type (to query uri, etc.)',
  `operator` varchar(64) CHARACTER SET utf8mb4 COLLATE utf8mb4_unicode_ci NOT NULL COMMENT 'matching character (=> <like matching)',
  `param_name` varchar(64) CHARACTER SET utf8mb4 COLLATE utf8mb4_unicode_ci NOT NULL COMMENT 'parameter name',
  `param_value` varchar(64) CHARACTER SET utf8mb4 COLLATE utf8mb4_unicode_ci NOT NULL COMMENT 'parameter value',
  `date_created` timestamp(3) NOT NULL DEFAULT CURRENT_TIMESTAMP(3) COMMENT 'create time',
  `date_updated` timestamp(3) NOT NULL DEFAULT CURRENT_TIMESTAMP(3) ON UPDATE CURRENT_TIMESTAMP(3) COMMENT 'update time',
  PRIMARY KEY (`id`) USING BTREE
) ENGINE = InnoDB CHARACTER SET = utf8mb4 COLLATE = utf8mb4_unicode_ci ROW_FORMAT = Dynamic;

-- ----------------------------
-- Records of selector_condition
-- ----------------------------

-- ----------------------------
-- Table structure for shenyu_dict
-- ----------------------------
DROP TABLE IF EXISTS `shenyu_dict`;
CREATE TABLE `shenyu_dict`  (
  `id` varchar(128) CHARACTER SET utf8mb4 COLLATE utf8mb4_unicode_ci NOT NULL COMMENT 'primary key id',
  `type` varchar(100) CHARACTER SET utf8mb4 COLLATE utf8mb4_unicode_ci NOT NULL COMMENT 'type',
  `dict_code` varchar(100) CHARACTER SET utf8mb4 COLLATE utf8mb4_unicode_ci NOT NULL COMMENT 'dictionary encoding',
  `dict_name` varchar(100) CHARACTER SET utf8mb4 COLLATE utf8mb4_unicode_ci NOT NULL COMMENT 'dictionary name',
  `dict_value` varchar(2048) CHARACTER SET utf8mb4 COLLATE utf8mb4_unicode_ci NULL DEFAULT NULL COMMENT 'dictionary value',
  `desc` varchar(255) CHARACTER SET utf8mb4 COLLATE utf8mb4_unicode_ci NULL DEFAULT NULL COMMENT 'dictionary description or remarks',
  `sort` int(0) NOT NULL COMMENT 'sort',
  `enabled` tinyint(0) NULL DEFAULT NULL COMMENT 'whether it is enabled (0 close, 1 open) ',
  `date_created` timestamp(3) NOT NULL DEFAULT CURRENT_TIMESTAMP(3) COMMENT 'create time',
  `date_updated` timestamp(3) NOT NULL DEFAULT CURRENT_TIMESTAMP(3) ON UPDATE CURRENT_TIMESTAMP(3) COMMENT 'update time',
  PRIMARY KEY (`id`) USING BTREE,
  UNIQUE INDEX `dict_type_dict_code_dict_name`(`type`, `dict_code`, `dict_name`) USING BTREE
) ENGINE = InnoDB CHARACTER SET = utf8mb4 COLLATE = utf8mb4_unicode_ci ROW_FORMAT = Dynamic;

-- ----------------------------
-- Records of shenyu_dict
-- ----------------------------
INSERT INTO `shenyu_dict` VALUES ('1529402613191589888', 'degradeRuleGrade', 'DEGRADE_GRADE_RT', 'slow call ratio', '0', 'degrade type-slow call ratio', 1, 1, '2022-05-25 18:02:52', '2022-05-25 18:02:52');
INSERT INTO `shenyu_dict` VALUES ('1529402613191589889', 'degradeRuleGrade', 'DEGRADE_GRADE_EXCEPTION_RATIO', 'exception ratio', '1', 'degrade type-abnormal ratio', 0, 1, '2022-05-25 18:02:52', '2022-05-25 18:02:52');
INSERT INTO `shenyu_dict` VALUES ('1529402613191589890', 'degradeRuleGrade', 'DEGRADE_GRADE_EXCEPTION_COUNT', 'exception number strategy', '2', 'degrade type-abnormal number strategy', 2, 1, '2022-05-25 18:02:52', '2022-05-25 18:02:52');
INSERT INTO `shenyu_dict` VALUES ('1529402613191589891', 'flowRuleGrade', 'FLOW_GRADE_QPS', 'QPS', '1', 'grade type-QPS', 0, 1, '2022-05-25 18:02:52', '2022-05-25 18:02:52');
INSERT INTO `shenyu_dict` VALUES ('1529402613191589892', 'flowRuleGrade', 'FLOW_GRADE_THREAD', 'number of concurrent threads', '0', 'degrade type-number of concurrent threads', 1, 1, '2022-05-25 18:02:52', '2022-05-25 18:02:52');
INSERT INTO `shenyu_dict` VALUES ('1529402613191589893', 'flowRuleControlBehavior', 'CONTROL_BEHAVIOR_DEFAULT', 'direct rejection by default', '0', 'control behavior-direct rejection by default', 0, 1, '2022-05-25 18:02:52', '2022-05-25 18:02:52');
INSERT INTO `shenyu_dict` VALUES ('1529402613191589894', 'flowRuleControlBehavior', 'CONTROL_BEHAVIOR_WARM_UP', 'warm up', '1', 'control behavior-warm up', 1, 1, '2022-05-25 18:02:52', '2022-05-25 18:02:52');
INSERT INTO `shenyu_dict` VALUES ('1529402613191589895', 'flowRuleControlBehavior', 'CONTROL_BEHAVIOR_RATE_LIMITER', 'constant speed queuing', '2', 'control behavior-uniform speed queuing', 2, 1, '2022-05-25 18:02:52', '2022-05-25 18:02:52');
INSERT INTO `shenyu_dict` VALUES ('1529402613191589896', 'flowRuleControlBehavior', 'CONTROL_BEHAVIOR_WARM_UP_RATE_LIMITER', 'preheating uniformly queued', '3', 'control behavior-preheating uniformly queued', 3, 1, '2022-05-25 18:02:52', '2022-05-25 18:02:52');
INSERT INTO `shenyu_dict` VALUES ('1529402613191589897', 'permission', 'REJECT', 'reject', 'reject', 'reject', 0, 1, '2022-05-25 18:02:52', '2022-05-25 18:02:52');
INSERT INTO `shenyu_dict` VALUES ('1529402613191589898', 'permission', 'ALLOW', 'allow', 'allow', 'allow', 1, 1, '2022-05-25 18:02:52', '2022-05-25 18:02:52');
INSERT INTO `shenyu_dict` VALUES ('1529402613191589899', 'algorithmName', 'ALGORITHM_SLIDINGWINDOW', 'slidingWindow', 'slidingWindow', 'Sliding window algorithm', 0, 1, '2022-05-25 18:02:52', '2022-05-25 18:02:52');
INSERT INTO `shenyu_dict` VALUES ('1529402613191589900', 'algorithmName', 'ALGORITHM_LEAKYBUCKET', 'leakyBucket', 'leakyBucket', 'Leaky bucket algorithm', 1, 1, '2022-05-25 18:02:52', '2022-05-25 18:02:52');
INSERT INTO `shenyu_dict` VALUES ('1529402613191589901', 'algorithmName', 'ALGORITHM_CONCURRENT', 'concurrent', 'concurrent', 'Concurrent algorithm', 2, 1, '2022-05-25 18:02:52', '2022-05-25 18:02:52');
INSERT INTO `shenyu_dict` VALUES ('1529402613195784192', 'algorithmName', 'ALGORITHM_TOKENBUCKET', 'tokenBucket', 'tokenBucket', 'Token bucket algorithm', 3, 1, '2022-05-25 18:02:52', '2022-05-25 18:02:52');
INSERT INTO `shenyu_dict` VALUES ('1529402613195784193', 'loadBalance', 'LOAD_BALANCE', 'roundRobin', 'roundRobin', 'roundRobin', 2, 1, '2022-05-25 18:02:52', '2022-05-25 18:02:52');
INSERT INTO `shenyu_dict` VALUES ('1529402613195784194', 'loadBalance', 'LOAD_BALANCE', 'random', 'random', 'random', 1, 1, '2022-05-25 18:02:52', '2022-05-25 18:02:52');
INSERT INTO `shenyu_dict` VALUES ('1529402613195784195', 'loadBalance', 'LOAD_BALANCE', 'hash', 'hash', 'hash', 0, 1, '2022-05-25 18:02:52', '2022-05-25 18:02:52');
INSERT INTO `shenyu_dict` VALUES ('1572621976689762307', 'loadBalance', 'LOAD_BALANCE', 'leastActive', 'leastActive', 'leastActive', 3, 1, '2023-01-17 18:02:52', '2023-01-17 18:02:52');
INSERT INTO `shenyu_dict` VALUES ('1572621976689762308', 'loadBalance', 'LOAD_BALANCE', 'p2c', 'p2c', 'p2c', 4, 1, '2023-03-07 22:12:12', '2023-03-07 22:12:12');
INSERT INTO `shenyu_dict` VALUES ('1572621976689762309', 'loadBalance', 'LOAD_BALANCE', 'shortestResponse', 'shortestResponse', 'shortestResponse', 5, 1, '2023-03-17 10:12:12', '2023-03-17 10:12:12');
INSERT INTO `shenyu_dict` VALUES ('1529402613195784196', 'status', 'DIVIDE_STATUS', 'close', 'false', 'close', 1, 1, '2022-05-25 18:02:52', '2022-05-25 18:02:52');
INSERT INTO `shenyu_dict` VALUES ('1529402613195784197', 'status', 'DIVIDE_STATUS', 'open', 'true', 'open', 0, 1, '2022-05-25 18:02:52', '2022-05-25 18:02:52');
INSERT INTO `shenyu_dict` VALUES ('1529402613195784198', 'multiRuleHandle', 'MULTI_RULE_HANDLE', 'multiple rule', '1', 'multiple rule', 1, 1, '2022-05-25 18:02:52', '2022-05-25 18:02:52');
INSERT INTO `shenyu_dict` VALUES ('1529402613195784199', 'multiRuleHandle', 'MULTI_RULE_HANDLE', 'single rule', '0', 'single rule', 0, 1, '2022-05-25 18:02:52', '2022-05-25 18:02:52');
INSERT INTO `shenyu_dict` VALUES ('1529402613195784200', 'multiSelectorHandle', 'MULTI_SELECTOR_HANDLE', 'multiple handle', '1', 'multiple handle', 1, 1, '2022-05-25 18:02:52', '2022-05-25 18:02:52');
INSERT INTO `shenyu_dict` VALUES ('1529402613195784201', 'multiSelectorHandle', 'MULTI_SELECTOR_HANDLE', 'single handle', '0', 'single handle', 0, 1, '2022-05-25 18:02:53', '2022-05-25 18:02:53');
INSERT INTO `shenyu_dict` VALUES ('1529402613195784202', 'matchMode', 'MATCH_MODE', 'and', '0', 'and', 0, 1, '2022-05-25 18:02:53', '2022-05-25 18:02:53');
INSERT INTO `shenyu_dict` VALUES ('1529402613195784203', 'matchMode', 'MATCH_MODE', 'or', '1', 'or', 1, 1, '2022-05-25 18:02:53', '2022-05-25 18:02:53');
INSERT INTO `shenyu_dict` VALUES ('1529402613195784204', 'operator', 'OPERATOR', 'match', 'match', 'match', 0, 1, '2022-05-25 18:02:53', '2022-05-25 18:02:53');
INSERT INTO `shenyu_dict` VALUES ('1529402613195784205', 'operator', 'OPERATOR', '=', '=', '=', 1, 1, '2022-05-25 18:02:53', '2022-05-25 18:02:53');
INSERT INTO `shenyu_dict` VALUES ('1529402613195784206', 'operator', 'OPERATOR', 'regex', 'regex', 'regex', 2, 1, '2022-05-25 18:02:53', '2022-05-25 18:02:53');
INSERT INTO `shenyu_dict` VALUES ('1529402613195784207', 'operator', 'OPERATOR', 'contains', 'contains', 'contains', 3, 1, '2022-05-25 18:02:53', '2022-05-25 18:02:53');
INSERT INTO `shenyu_dict` VALUES ('1529402613195784208', 'operator', 'OPERATOR', 'TimeBefore', 'TimeBefore', 'TimeBefore', 4, 1, '2022-05-25 18:02:53', '2022-05-25 18:02:53');
INSERT INTO `shenyu_dict` VALUES ('1529402613195784209', 'operator', 'OPERATOR', 'TimeAfter', 'TimeAfter', 'TimeAfter', 5, 1, '2022-05-25 18:02:53', '2022-05-25 18:02:53');
INSERT INTO `shenyu_dict` VALUES ('1529402613195784210', 'operator', 'OPERATOR', 'exclude', 'exclude', 'exclude', 6, 1, '2022-05-25 18:02:53', '2022-05-25 18:02:53');
INSERT INTO `shenyu_dict` VALUES ('1529402613195784211', 'operator', 'OPERATOR', 'startsWith', 'startsWith', 'startsWith', 7, 1, '2022-05-25 18:02:53', '2022-05-25 18:02:53');
INSERT INTO `shenyu_dict` VALUES ('1529402613195784212', 'operator', 'OPERATOR', 'endsWith', 'endsWith', 'endsWith', 8, 1, '2022-05-25 18:02:53', '2022-05-25 18:02:53');
INSERT INTO `shenyu_dict` VALUES ('1629402613195884212', 'operator', 'OPERATOR', 'pathPattern', 'pathPattern', 'pathPattern', 9, 1, '2022-07-19 18:02:53', '2022-07-19 18:02:53');
INSERT INTO `shenyu_dict` VALUES ('1629402613195884213', 'operator', 'OPERATOR', 'isBlank', 'isBlank', 'isBlank', 10, 1, '2023-08-10 11:11:18', '2023-08-10 11:11:18');
INSERT INTO `shenyu_dict` VALUES ('1529402613195784213', 'paramType', 'PARAM_TYPE', 'post', 'post', 'post', 0, 1, '2022-05-25 18:02:53', '2022-05-25 18:02:53');
INSERT INTO `shenyu_dict` VALUES ('1529402613195784214', 'paramType', 'PARAM_TYPE', 'uri', 'uri', 'uri', 1, 1, '2022-05-25 18:02:53', '2022-05-25 18:02:53');
INSERT INTO `shenyu_dict` VALUES ('1529402613195784215', 'paramType', 'PARAM_TYPE', 'query', 'query', 'query', 2, 1, '2022-05-25 18:02:53', '2022-05-25 18:02:53');
INSERT INTO `shenyu_dict` VALUES ('1529402613195784216', 'paramType', 'PARAM_TYPE', 'host', 'host', 'host', 3, 1, '2022-05-25 18:02:53', '2022-05-25 18:02:53');
INSERT INTO `shenyu_dict` VALUES ('1529402613195784217', 'paramType', 'PARAM_TYPE', 'ip', 'ip', 'ip', 4, 1, '2022-05-25 18:02:53', '2022-05-25 18:02:53');
INSERT INTO `shenyu_dict` VALUES ('1529402613195784218', 'paramType', 'PARAM_TYPE', 'header', 'header', 'header', 5, 1, '2022-05-25 18:02:53', '2022-05-25 18:02:53');
INSERT INTO `shenyu_dict` VALUES ('1529402613195784219', 'paramType', 'PARAM_TYPE', 'cookie', 'cookie', 'cookie', 6, 1, '2022-05-25 18:02:53', '2022-05-25 18:02:53');
INSERT INTO `shenyu_dict` VALUES ('1529402613195784220', 'paramType', 'PARAM_TYPE', 'req_method', 'req_method', 'req_method', 7, 1, '2022-05-25 18:02:53', '2022-05-25 18:02:53');
INSERT INTO `shenyu_dict` VALUES ('1529402613195784221', 'keyResolverName', 'WHOLE_KEY_RESOLVER', 'whole', 'WHOLE_KEY_RESOLVER', 'Rate limit by all request', 0, 1, '2022-05-25 18:02:53', '2022-05-25 18:02:53');
INSERT INTO `shenyu_dict` VALUES ('1529402613195784222', 'keyResolverName', 'REMOTE_ADDRESS_KEY_RESOLVER', 'remoteAddress', 'REMOTE_ADDRESS_KEY_RESOLVER', 'Rate limit by remote address', 1, 1, '2022-05-25 18:02:53', '2022-05-25 18:02:53');
INSERT INTO `shenyu_dict` VALUES ('1529402613195784223', 'automaticTransitionFromOpenToHalfOpenEnabled', 'AUTOMATIC_HALF_OPEN', 'open', 'true', '', 1, 1, '2022-05-25 18:02:53', '2022-05-25 18:02:53');
INSERT INTO `shenyu_dict` VALUES ('1529402613195784224', 'automaticTransitionFromOpenToHalfOpenEnabled', 'AUTOMATIC_HALF_OPEN', 'close', 'false', '', 2, 1, '2022-05-25 18:02:53', '2022-05-25 18:02:53');
INSERT INTO `shenyu_dict` VALUES ('1529402613195784225', 'paramType', 'PARAM_TYPE', 'domain', 'domain', 'domain', 8, 1, '2022-05-25 18:02:53', '2022-05-25 18:02:53');
INSERT INTO `shenyu_dict` VALUES ('1529402613195784226', 'strategyName', 'STRATEGY_NAME', 'rsa', 'rsa', 'rsa strategy', 1, 1, '2022-05-25 18:02:53', '2022-05-25 18:02:53');
INSERT INTO `shenyu_dict` VALUES ('1529402613195784227', 'way', 'WAY', 'encrypt', 'encrypt', 'encrypt', 1, 1, '2022-05-25 18:02:53', '2022-05-25 18:02:53');
INSERT INTO `shenyu_dict` VALUES ('1529402613195784228', 'way', 'WAY', 'decrypt', 'decrypt', 'decrypt', 1, 1, '2022-05-25 18:02:53', '2022-05-25 18:02:53');
INSERT INTO `shenyu_dict` VALUES ('1529402613195784229', 'mode', 'MODE', 'cluster', 'cluster', 'cluster', 0, 1, '2022-05-25 18:02:53', '2022-05-25 18:02:53');
INSERT INTO `shenyu_dict` VALUES ('1529402613195784230', 'mode', 'MODE', 'sentinel', 'sentinel', 'sentinel', 1, 1, '2022-05-25 18:02:53', '2022-05-25 18:02:53');
INSERT INTO `shenyu_dict` VALUES ('1529402613195784231', 'mode', 'MODE', 'standalone', 'standalone', 'standalone', 2, 1, '2022-05-25 18:02:53', '2022-05-25 18:02:53');
INSERT INTO `shenyu_dict` VALUES ('1529402613195784232', 'gray', 'GRAY_STATUS', 'close', 'false', 'close', 1, 1, '2022-05-25 18:02:53', '2022-05-25 18:02:53');
INSERT INTO `shenyu_dict` VALUES ('1529402613195784233', 'gray', 'GRAY_STATUS', 'open', 'true', 'open', 0, 1, '2022-05-25 18:02:53', '2022-05-25 18:02:53');
INSERT INTO `shenyu_dict` VALUES ('1529402613195784234', 'threadpool', 'THREADPOOL', 'shared', 'shared', '', 4, 1, '2022-05-25 18:02:53', '2022-05-25 18:02:53');
INSERT INTO `shenyu_dict` VALUES ('1529402613195784235', 'threadpool', 'THREADPOOL', 'fixed', 'fixed', '', 3, 1, '2022-05-25 18:02:53', '2022-05-25 18:02:53');
INSERT INTO `shenyu_dict` VALUES ('1529402613195784236', 'threadpool', 'THREADPOOL', 'eager', 'eager', '', 2, 1, '2022-05-25 18:02:53', '2022-05-25 18:02:53');
INSERT INTO `shenyu_dict` VALUES ('1529402613195784237', 'threadpool', 'THREADPOOL', 'cached', 'cached', '', 0, 1, '2022-05-25 18:02:53', '2022-05-25 18:02:53');
INSERT INTO `shenyu_dict` VALUES ('1529402613195784238', 'threadpool', 'THREADPOOL', 'limited', 'limited', '', 1, 1, '2022-05-25 18:02:53', '2022-05-25 18:02:53');
INSERT INTO `shenyu_dict` VALUES ('1529402613195784239', 'retryStrategy', 'RETRY_STRATEGY', 'current', 'current', 'current', 0, 1, '2022-05-25 18:02:53', '2022-05-25 18:02:53');
INSERT INTO `shenyu_dict` VALUES ('1529402613195784240', 'retryStrategy', 'RETRY_STRATEGY', 'failover', 'failover', 'failover', 1, 1, '2022-05-25 18:02:53', '2022-05-25 18:02:53');
INSERT INTO `shenyu_dict` VALUES ('1529402613195784241', 'table', 'INIT_FLAG', 'status', 'true', 'table(resource,permission) init status', 0, 0, '2022-05-25 18:02:53', '2022-05-25 18:02:58');
INSERT INTO `shenyu_dict` VALUES ('1529402613195784242', 'compressAlg', 'COMPRESS_ALG', 'none', 'none', '', 0, 1, '2022-05-25 18:02:53', '2022-05-25 18:02:53');
INSERT INTO `shenyu_dict` VALUES ('1529402613195784243', 'compressAlg', 'COMPRESS_ALG', 'LZ4', 'LZ4', '', 1, 1, '2022-05-25 18:02:53', '2022-05-25 18:02:53');
INSERT INTO `shenyu_dict` VALUES ('1529402613195784244', 'cacheType', 'CACHE_TYPE_MEMORY', 'memory', 'memory', 'use memory to cache data', 0, 1, '2022-05-25 18:02:53', '2022-05-25 18:02:53');
INSERT INTO `shenyu_dict` VALUES ('1529402613195784245', 'cacheType', 'CACHE_TYPE_REDIS', 'redis', 'redis', 'use redis to cache data', 1, 1, '2022-05-25 18:02:53', '2022-05-25 18:02:53');
INSERT INTO `shenyu_dict` VALUES ('1529402613195784246', 'threadpool', 'THREADPOOL', 'default', 'default', '', 5, 1, '2022-05-25 18:02:53', '2022-05-25 18:02:53');
INSERT INTO `shenyu_dict` VALUES ('1529402613195784247', 'signRequestBody', 'SIGN_REQUEST_BODY', 'close', 'false', 'close', 1, 1, '2022-06-29 10:08:02', '2022-06-29 10:08:02');
INSERT INTO `shenyu_dict` VALUES ('1529402613195784248', 'signRequestBody', 'SIGN_REQUEST_BODY', 'open', 'true', 'open', 0, 1, '2022-06-29 10:08:02', '2022-06-29 10:08:02');
INSERT INTO `shenyu_dict` VALUES ('1545811989312315392', 'apidoc', 'API_DOC_GLOBAL_FLAG', 'status', 'true', 'Global switching (on or off) of API documents.', 0, 1, '2022-07-10 00:47:52', '2022-07-10 00:47:52');
INSERT INTO `shenyu_dict` VALUES ('1545812101056962560', 'apidocEnv', 'ENV_LABEL_OFFLINE', 'Offline', 'http://127.0.0.1:9195', 'Offline environment', 0, 1, '2022-07-10 00:48:19', '2022-07-10 00:48:19');
INSERT INTO `shenyu_dict` VALUES ('1545812228228259840', 'apidocEnv', 'ENV_LABEL_ONLINE', 'Online', 'http://127.0.0.1:9196', 'Online environment', 1, 1, '2022-07-10 00:48:49', '2022-07-10 00:48:49');
INSERT INTO `shenyu_dict` VALUES ('1529402613195784271', 'securityProtocol', 'SECURITY_PROTOCOL', 'default', '', '', 0, 1, '2022-09-02 00:00:00', '2022-09-02 00:00:00');
INSERT INTO `shenyu_dict` VALUES ('1529402613195784272', 'securityProtocol', 'SECURITY_PROTOCOL', 'SSL', 'SSL', '', 1, 1, '2022-09-02 00:00:00', '2022-09-02 00:00:00');
INSERT INTO `shenyu_dict` VALUES ('1529402613195784273', 'securityProtocol', 'SECURITY_PROTOCOL', 'PLAINTEXT', 'PLAINTEXT', '', 2, 1, '2022-09-02 00:00:00', '2022-09-02 00:00:00');
INSERT INTO `shenyu_dict` VALUES ('1529402613195784274', 'securityProtocol', 'SECURITY_PROTOCOL', 'SASL_PLAINTEXT', 'SASL_PLAINTEXT', '', 3, 1, '2022-09-02 00:00:00', '2022-09-02 00:00:00');
INSERT INTO `shenyu_dict` VALUES ('1529402613195784275', 'securityProtocol', 'SECURITY_PROTOCOL', 'SASL_SSL', 'SASL_SSL', '', 4, 1, '2022-09-02 00:00:00', '2022-09-02 00:00:00');
INSERT INTO `shenyu_dict` VALUES ('1529402613195784276', 'saslMechanism', 'SASL_MECHANISM', 'default', '', '', 0, 1, '2022-09-02 00:00:00', '2022-09-02 00:00:00');
INSERT INTO `shenyu_dict` VALUES ('1529402613195784277', 'saslMechanism', 'SASL_MECHANISM', 'GSSAPI', 'GSSAPI', '', 1, 1, '2022-09-02 00:00:00', '2022-09-02 00:00:00');
INSERT INTO `shenyu_dict` VALUES ('1529402613195784278', 'saslMechanism', 'SASL_MECHANISM', 'PLAIN', 'PLAIN', '', 2, 1, '2022-09-02 00:00:00', '2022-09-02 00:00:00');
INSERT INTO `shenyu_dict` VALUES ('1529402613195784279', 'saslMechanism', 'SASL_MECHANISM', 'OAUTHBEARER', 'OAUTHBEARER', '', 3, 1, '2022-09-02 00:00:00', '2022-09-02 00:00:00');
INSERT INTO `shenyu_dict` VALUES ('1529402613195784280', 'saslMechanism', 'SASL_MECHANISM', 'SCRAM-SHA-256', 'SCRAM-SHA-256', '', 4, 1,'2022-09-02 00:00:00', '2022-09-02 00:00:00');
INSERT INTO `shenyu_dict` VALUES ('1529402613195784281', 'saslMechanism', 'SASL_MECHANISM', 'SCRAM-SHA-512', 'SCRAM-SHA-512', '', 5, 1, '2022-09-02 00:00:00', '2022-09-02 00:00:00');
INSERT INTO `shenyu_dict` VALUES ('1529402613195784282', 'addPrefixed', 'ADD_PREFIXED', 'open', 'true', '', 0, 1, '2022-09-27 12:00:00', '2022-09-27 12:00:00');
INSERT INTO `shenyu_dict` VALUES ('1529402613195784283', 'addPrefixed', 'ADD_PREFIXED', 'close', 'false', '', 1, 1, '2022-09-27 12:00:00', '2022-09-27 12:00:00');
INSERT INTO `shenyu_dict` VALUES ('1572621145865248768', 'keyword', 'MASK_KEYWORD', 'keyword', 'keyword', '', 0, 1, '2022-09-22 00:17:55.137', '2022-09-22 00:17:55.137');
INSERT INTO `shenyu_dict` VALUES ('1572621497251454976', 'maskType', 'MASKTYPE_ENCRYPT', 'encrypt', 'dataMaskByMD5', '', 0, 1, '2022-09-22 00:19:17.595', '2022-09-22 00:19:17.595');
INSERT INTO `shenyu_dict` VALUES ('1572621587282190336', 'maskType', 'MASKTYPE_REPLACE', 'replace', 'dataMaskByCharReplace', '', 0, 1, '2022-09-22 00:19:39.060', '2022-09-22 00:19:39.060');
INSERT INTO `shenyu_dict` VALUES ('1572621912915369984', 'maskStatus', 'MASK_STATUS_FALSE', 'notmask', 'false', '', 0, 1, '2022-09-22 00:20:56.693', '2022-09-22 00:20:56.693');
INSERT INTO `shenyu_dict` VALUES ('1572621976689762304', 'maskStatus', 'MASK_STATUS_TRUE', 'mask', 'true', '', 0, 1, '2022-09-22 00:21:11.924', '2022-09-22 00:21:11.924');
INSERT INTO `shenyu_dict` VALUES ('1572621976689762305', 'engine', 'engine', 'ReplacingMergeTree', 'ReplacingMergeTree', '', 0, 1, '2022-09-22 00:21:11.924', '2022-09-22 00:21:11.924');
INSERT INTO `shenyu_dict` VALUES ('1572621976689762306', 'engine', 'engine', 'MergeTree', 'MergeTree', '', 1, 1, '2022-09-22 00:21:11.924', '2022-09-22 00:21:11.924');
INSERT INTO `shenyu_dict` VALUES ('1572621976689762310', 'engine', 'engine', 'ReplicatedReplicatedMergeTree', 'ReplicatedReplicatedMergeTree', '', 2, 1, '2023-03-01 11:14:15', '2023-08-16 11:15:14');
INSERT INTO `shenyu_dict` VALUES ('1572621976689762311', 'engine', 'engine', 'ReplicatedMergeTree', 'ReplicatedMergeTree', '', 3, 1, '2023-03-01 11:14:15', '2023-08-16 11:15:14');
INSERT INTO `shenyu_dict` VALUES ('1630761573833920512', 'mapType', 'mapType', 'all', 'all', '', 1, 1, '2023-03-01 10:47:11', '2023-03-01 10:47:11');
INSERT INTO `shenyu_dict` VALUES ('1630761984393367552', 'mapType', 'mapType', 'field', 'field', '', 1, 1, '2023-03-01 10:48:49', '2023-03-01 10:48:49');
INSERT INTO `shenyu_dict` VALUES ('1679002911061737472', 'discoveryMode', 'DISCOVERY_MODE', 'zookeeper', '{"baseSleepTimeMilliseconds":"1000","maxRetries":"3","maxSleepTimeMilliseconds":"1000","connectionTimeoutMilliseconds":"1000","sessionTimeoutMilliseconds":"1000","namespace":"","digest":null}', 'discoery mode to link zookeeper', 0, 1,'2023-03-01 10:48:49', '2023-03-01 10:48:49');
INSERT INTO `shenyu_dict` VALUES ('1679002911061737473', 'discoveryMode', 'DISCOVERY_MODE', 'etcd', '{"etcdTimeout": "3000", "etcdTTL": "5"}', 'discoery mode to link etcd', 0, 1 ,'2023-03-01 10:48:49', '2023-03-01 10:48:49');
INSERT INTO `shenyu_dict` VALUES ('1679002911061737474', 'discoveryMode', 'DISCOVERY_MODE', 'nacos', '{"groupName": "SHENYU_GROUP", "nacosNameSpace": "", "username": "", "password": "", "accessKey": "", "secretKey": ""}', 'discoery mode to link nacos', 0, 1,'2023-03-01 10:48:49', '2023-03-01 10:48:49');
INSERT INTO `shenyu_dict` VALUES ('1679002911061737475', 'discoveryMode', 'DISCOVERY_MODE', 'eureka', '{"eurekaClientRefreshInterval": "10", "eurekaClientRegistryFetchIntervalSeconds": "10"}', 'discoery mode to link eureka', 0, 1,'2023-03-01 10:48:49', '2023-03-01 10:48:49');
INSERT INTO `shenyu_dict` VALUES ('1679002911061737478', 'rewriteMetaData', 'REWRITE_META_DATA', 'true', 'true', '', 4, 1, '2024-02-07 14:31:49', '2024-02-07 14:31:49');
INSERT INTO `shenyu_dict` VALUES ('1679002911061737479', 'rewriteMetaData', 'REWRITE_META_DATA', 'false', 'false', '', 4, 1, '2024-02-07 14:31:49', '2024-02-07 14:31:49');

-- ----------------------------
-- Table structure for user_role
-- ----------------------------
DROP TABLE IF EXISTS `user_role`;
CREATE TABLE `user_role`  (
  `id` varchar(128) CHARACTER SET utf8mb4 COLLATE utf8mb4_unicode_ci NOT NULL COMMENT 'primary key id',
  `user_id` varchar(128) CHARACTER SET utf8mb4 COLLATE utf8mb4_unicode_ci NOT NULL COMMENT 'user primary key',
  `role_id` varchar(128) CHARACTER SET utf8mb4 COLLATE utf8mb4_unicode_ci NOT NULL COMMENT 'role primary key',
  `date_created` timestamp(3) NOT NULL DEFAULT CURRENT_TIMESTAMP(3) COMMENT 'create time',
  `date_updated` timestamp(3) NOT NULL DEFAULT CURRENT_TIMESTAMP(3) ON UPDATE CURRENT_TIMESTAMP(3) COMMENT 'update time',
  PRIMARY KEY (`id`) USING BTREE
) ENGINE = InnoDB CHARACTER SET = utf8mb4 COLLATE = utf8mb4_unicode_ci COMMENT = 'user and role bind table' ROW_FORMAT = Dynamic;

-- ----------------------------
-- Records of user_role
-- ----------------------------
INSERT INTO `user_role` VALUES ('1351007709096976384', '1', '1346358560427216896', '2022-05-25 18:02:52', '2022-05-25 18:02:52');

SET FOREIGN_KEY_CHECKS = 1;

-- ----------------------------
-- Table structure for tag
-- ----------------------------
DROP TABLE IF EXISTS `tag`;
CREATE TABLE `tag`
(
  `id`            varchar(128) CHARACTER SET utf8mb4 COLLATE utf8mb4_unicode_ci NOT NULL COMMENT 'primary key id',
  `name`          varchar(128) CHARACTER SET utf8mb4 COLLATE utf8mb4_unicode_ci NOT NULL COMMENT 'tag name',
  `tag_desc`      varchar(128) CHARACTER SET utf8mb4 COLLATE utf8mb4_unicode_ci NOT NULL COMMENT 'tag description',
  `parent_tag_id` varchar(128) CHARACTER SET utf8mb4 COLLATE utf8mb4_unicode_ci NOT NULL COMMENT 'parent tag_id',
  `ext`           varchar(1024) CHARACTER SET utf8mb4 COLLATE utf8mb4_unicode_ci NOT NULL COMMENT 'extension info',
  `date_created`  timestamp(3) NOT NULL DEFAULT CURRENT_TIMESTAMP(3) COMMENT 'create time',
  `date_updated`  timestamp(3) NOT NULL DEFAULT CURRENT_TIMESTAMP(3) ON UPDATE CURRENT_TIMESTAMP (3) COMMENT 'update time',
  PRIMARY KEY (`id`) USING BTREE
) ENGINE = InnoDB CHARACTER SET = utf8mb4 COLLATE = utf8mb4_unicode_ci COMMENT = 'api doc tag table' ROW_FORMAT = Dynamic;


-- ----------------------------
-- Table structure for discovery
-- ----------------------------
DROP TABLE IF EXISTS `discovery`;
CREATE TABLE `discovery`
(
    `id`           varchar(128) CHARACTER SET utf8mb4 COLLATE utf8mb4_unicode_ci NOT NULL COMMENT 'primary key id',
    `name`         varchar(255) CHARACTER SET utf8mb4 COLLATE utf8mb4_unicode_ci NOT NULL COMMENT 'the discovery name',
    `level`        varchar(64) CHARACTER SET utf8mb4 COLLATE utf8mb4_unicode_ci NOT NULL COMMENT '0 selector,1 plugin  2 global',
    `plugin_name`  varchar(255) CHARACTER SET utf8mb4 COLLATE utf8mb4_unicode_ci  COMMENT 'the plugin name',
    `type`         varchar(64) CHARACTER SET utf8mb4 COLLATE utf8mb4_unicode_ci NOT NULL COMMENT 'local,zookeeper,etcd,consul,nacos',
    `server_list`  varchar(255) CHARACTER SET utf8mb4 COLLATE utf8mb4_unicode_ci  COMMENT 'register server url (,)',
    `props`     text CHARACTER SET utf8mb4 COLLATE utf8mb4_unicode_ci COMMENT 'the discovery pops (json) ',
    `date_created` timestamp(3) NOT NULL DEFAULT CURRENT_TIMESTAMP(3) COMMENT 'create time',
    `date_updated` timestamp(3) NOT NULL DEFAULT CURRENT_TIMESTAMP(3) ON UPDATE CURRENT_TIMESTAMP(3) COMMENT 'update time',
    PRIMARY KEY (`id`) USING BTREE
) ENGINE = InnoDB CHARACTER SET = utf8mb4 COLLATE = utf8mb4_unicode_ci ROW_FORMAT = Dynamic;

-- ----------------------------
-- Table structure for discovery_handler
-- ----------------------------
DROP TABLE IF EXISTS `discovery_handler`;
CREATE TABLE `discovery_handler`
(
    `id`           varchar(128) CHARACTER SET utf8mb4 COLLATE utf8mb4_unicode_ci NOT NULL COMMENT 'primary key id',
    `discovery_id` varchar(128) CHARACTER SET utf8mb4 COLLATE utf8mb4_unicode_ci NOT NULL COMMENT 'the discovery id',
    `handler`         varchar(255) CHARACTER SET utf8mb4 COLLATE utf8mb4_unicode_ci NOT NULL COMMENT 'the handler',
    `listener_node` varchar(255) CHARACTER SET utf8mb4 COLLATE utf8mb4_unicode_ci  COMMENT 'register server listener to node',
    `props`     text CHARACTER SET utf8mb4 COLLATE utf8mb4_unicode_ci COMMENT 'the discovery pops (json) ',
    `date_created` timestamp(3) NOT NULL DEFAULT CURRENT_TIMESTAMP(3) COMMENT 'create time',
    `date_updated` timestamp(3) NOT NULL DEFAULT CURRENT_TIMESTAMP(3) ON UPDATE CURRENT_TIMESTAMP(3) COMMENT 'update time',
    PRIMARY KEY (`id`) USING BTREE
) ENGINE = InnoDB CHARACTER SET = utf8mb4 COLLATE = utf8mb4_unicode_ci ROW_FORMAT = Dynamic;

-- ----------------------------
-- Table structure for discovery_upstream
-- ----------------------------
DROP TABLE IF EXISTS `discovery_upstream`;
CREATE TABLE `discovery_upstream`
(
    `id`           varchar(128) CHARACTER SET utf8mb4 COLLATE utf8mb4_unicode_ci NOT NULL COMMENT 'primary key id',
    `discovery_handler_id` varchar(128) CHARACTER SET utf8mb4 COLLATE utf8mb4_unicode_ci NOT NULL COMMENT 'the discovery handler id',
    `protocol`     varchar(64) CHARACTER SET utf8mb4 COLLATE utf8mb4_unicode_ci  COMMENT 'for http, https, tcp, ws',
    `url`          varchar(64) CHARACTER SET utf8mb4 COLLATE utf8mb4_unicode_ci NOT NULL COMMENT 'ip:port',
    `status`      int(0) NOT NULL COMMENT 'type (0, healthy, 1 unhealthy)',
    `weight`      int(0) NOT NULL COMMENT 'the weight for lists',
    `props`      text CHARACTER SET utf8mb4 COLLATE utf8mb4_unicode_ci COMMENT 'the other field (json)',
    `date_created` timestamp(3) NOT NULL DEFAULT CURRENT_TIMESTAMP(3) COMMENT 'create time',
    `date_updated` timestamp(3) NOT NULL DEFAULT CURRENT_TIMESTAMP(3) ON UPDATE CURRENT_TIMESTAMP(3) COMMENT 'update time',
    PRIMARY KEY (`id`) USING BTREE,
    UNIQUE KEY `discovery_upstream_discovery_handler_id_IDX` (`discovery_handler_id`,`url`) USING BTREE
) ENGINE = InnoDB CHARACTER SET = utf8mb4 COLLATE = utf8mb4_unicode_ci ROW_FORMAT = Dynamic;
-- shenyu.discovery_upstream definition

-- ----------------------------
-- Table structure for proxy_selector
-- ----------------------------
DROP TABLE IF EXISTS `proxy_selector`;
CREATE TABLE `proxy_selector`
(
    `id`           varchar(128) CHARACTER SET utf8mb4 COLLATE utf8mb4_unicode_ci NOT NULL COMMENT 'primary key id',
    `name`         varchar(255) CHARACTER SET utf8mb4 COLLATE utf8mb4_unicode_ci NOT NULL COMMENT 'the proxy name',
    `plugin_name`  varchar(255) CHARACTER SET utf8mb4 COLLATE utf8mb4_unicode_ci NOT NULL COMMENT 'the plugin name',
    `type`         varchar(64) CHARACTER SET utf8mb4 COLLATE utf8mb4_unicode_ci NOT NULL COMMENT 'proxy type for tcp, upd, ws',
    `forward_port` int(0) NOT NULL COMMENT 'the proxy forward port',
    `props`      text CHARACTER SET utf8mb4 COLLATE utf8mb4_unicode_ci COMMENT 'the other field (json)',
    `date_created` timestamp(3) NOT NULL DEFAULT CURRENT_TIMESTAMP(3) COMMENT 'create time',
    `date_updated` timestamp(3) NOT NULL DEFAULT CURRENT_TIMESTAMP(3) ON UPDATE CURRENT_TIMESTAMP(3) COMMENT 'update time',
    PRIMARY KEY (`id`) USING BTREE
) ENGINE = InnoDB CHARACTER SET = utf8mb4 COLLATE = utf8mb4_unicode_ci ROW_FORMAT = Dynamic;

-- ----------------------------
-- Table structure for discovery_rel
-- ----------------------------
DROP TABLE IF EXISTS `discovery_rel`;
CREATE TABLE `discovery_rel`
(
    `id`           varchar(128) CHARACTER SET utf8mb4 COLLATE utf8mb4_unicode_ci NOT NULL COMMENT 'primary key id',
    `plugin_name`  varchar(255) CHARACTER SET utf8mb4 COLLATE utf8mb4_unicode_ci NOT NULL COMMENT 'the plugin name',
    `discovery_handler_id` varchar(128) CHARACTER SET utf8mb4 COLLATE utf8mb4_unicode_ci NOT NULL COMMENT 'the discovery handler id',
    `selector_id` varchar(128) CHARACTER SET utf8mb4 COLLATE utf8mb4_unicode_ci  COMMENT 'the selector id ',
    `proxy_selector_id` varchar(128) CHARACTER SET utf8mb4 COLLATE utf8mb4_unicode_ci COMMENT 'the proxy selector id',
    `date_created` timestamp(3) NOT NULL DEFAULT CURRENT_TIMESTAMP(3) COMMENT 'create time',
    `date_updated` timestamp(3) NOT NULL DEFAULT CURRENT_TIMESTAMP(3) ON UPDATE CURRENT_TIMESTAMP(3) COMMENT 'update time',
    PRIMARY KEY (`id`) USING BTREE
) ENGINE = InnoDB CHARACTER SET = utf8mb4 COLLATE = utf8mb4_unicode_ci ROW_FORMAT = Dynamic;

-- ----------------------------
-- Table structure for tag_relation
-- ----------------------------
DROP TABLE IF EXISTS `tag_relation`;
CREATE TABLE `tag_relation`
(
    `id`           varchar(128) CHARACTER SET utf8mb4 COLLATE utf8mb4_unicode_ci NOT NULL COMMENT 'primary key id',
    `api_id`       varchar(64) CHARACTER SET utf8mb4 COLLATE utf8mb4_unicode_ci NOT NULL COMMENT 'api id',
    `tag_id`       varchar(128) CHARACTER SET utf8mb4 COLLATE utf8mb4_unicode_ci NOT NULL COMMENT 'parent tag id',
    `date_created` timestamp(3) NOT NULL DEFAULT CURRENT_TIMESTAMP(3) COMMENT 'create time',
    `date_updated` timestamp(3) NOT NULL DEFAULT CURRENT_TIMESTAMP(3) ON UPDATE CURRENT_TIMESTAMP(3) COMMENT 'update time',
    PRIMARY KEY (`id`) USING BTREE
) ENGINE = InnoDB CHARACTER SET = utf8mb4 COLLATE = utf8mb4_unicode_ci ROW_FORMAT = Dynamic;


-- ----------------------------
-- Table structure for alert_receiver
-- ----------------------------
DROP TABLE IF EXISTS `alert_receiver`;
CREATE TABLE IF NOT EXISTS `alert_receiver`
(
    `id`                   varchar(128)   NOT NULL COMMENT 'primary key id',
    `name`                 varchar(255)   NOT NULL COMMENT 'name',
    `enable`               tinyint(4)     NOT NULL COMMENT 'enable or not',
    `type`                 tinyint(4)     NOT NULL COMMENT 'notice type 0-SMS 1-Email 2-webhook 3-WeChat Official Account 4-Enterprise WeChat Robot 5-DingTalk Robot 6-FeiShu Robot 7-Telegram Bot 8-SlackWebHook 9-Discord Bot 10-Enterprise WeChat',
    `phone`                varchar(255)   COMMENT 'phone',
    `email`                varchar(255)   COMMENT 'email',
    `hook_url`             varchar(255)   COMMENT 'hook url',
    `wechat_id`            varchar(255)   COMMENT 'wechat id',
    `access_token`         varchar(255)   COMMENT 'access token',
    `tg_bot_token`         varchar(255)   COMMENT 'tg bot token',
    `tg_user_id`           varchar(255)   COMMENT 'tg user id',
    `slack_web_hook_url`   varchar(255)   COMMENT 'slack web hook url',
    `corp_id`              varchar(255)   COMMENT 'corp id',
    `agent_id`             varchar(255)   COMMENT 'agent id',
    `app_secret`           varchar(255)   COMMENT 'app secret',
    `discord_channel_id`   varchar(255)   COMMENT 'discord channel id',
    `discord_bot_token`    varchar(255)   COMMENT 'discord bot token',
    `smn_ak`               varchar(255)   COMMENT 'smn ak',
    `smn_sk`               varchar(255)   COMMENT 'smn sk',
    `smn_project_id`       varchar(255)   COMMENT 'smn project id',
    `smn_region`           varchar(255)   COMMENT 'smn region',
    `smn_topic_urn`        varchar(255)   COMMENT 'smn topic urn',
    `match_all`            tinyint(4)     NOT NULL COMMENT 'match all or not',
    `labels`               varchar(255)   COMMENT 'labels',
    `levels`               varchar(255)   COMMENT 'levels',
    `date_created` timestamp(3) NOT NULL DEFAULT CURRENT_TIMESTAMP(3) COMMENT 'create time',
    `date_updated` timestamp(3) NOT NULL DEFAULT CURRENT_TIMESTAMP(3) ON UPDATE CURRENT_TIMESTAMP(3) COMMENT 'update time',
    PRIMARY KEY (`id`) USING BTREE
) ENGINE = InnoDB CHARACTER SET = utf8mb4 COLLATE = utf8mb4_unicode_ci ROW_FORMAT = Dynamic;

-- ----------------------------
-- Table structure for sheny_lock
-- ----------------------------
DROP TABLE IF EXISTS `SHENYU_LOCK`;
CREATE TABLE IF NOT EXISTS SHENYU_LOCK  (
    `LOCK_KEY` CHAR(36) NOT NULL,
    `REGION` VARCHAR(100) NOT NULL,
    `CLIENT_ID` CHAR(36),
    `CREATED_DATE` TIMESTAMP NOT NULL,
<<<<<<< HEAD
    constraint INT_LOCK_PK primary key (LOCK_KEY, REGION)
) ENGINE = InnoDB CHARACTER SET = utf8mb4 COLLATE = utf8mb4_unicode_ci ROW_FORMAT = Dynamic;


INSERT INTO `shenyu`.`resource` (`id`, `parent_id`, `title`, `name`, `url`, `component`, `resource_type`, `sort`, `icon`, `is_leaf`, `is_route`, `perms`, `status`, `date_created`, `date_updated`) VALUES ('1792749362445840474', '1346776175553376256', 'SHENYU.MENU.SYSTEM.MANAGMENT.NAMESPACE', 'namespace', '/system/namespace', 'namespace', 1, 0, 'appstore', 0, 0, '', 1, '2024-06-22 17:00:00.000', '2024-06-22 17:00:00.000');
INSERT INTO `shenyu`.`resource` (`id`, `parent_id`, `title`, `name`, `url`, `component`, `resource_type`, `sort`, `icon`, `is_leaf`, `is_route`, `perms`, `status`, `date_created`, `date_updated`) VALUES ('1792749362445840475', '1792749362445840474', 'SHENYU.BUTTON.SYSTEM.ADD', '', '', '', 2, 0, '', 1, 0, 'system:namespace:add', 1, '2024-06-22 17:00:00.000', '2024-06-22 17:00:00.000');
INSERT INTO `shenyu`.`resource` (`id`, `parent_id`, `title`, `name`, `url`, `component`, `resource_type`, `sort`, `icon`, `is_leaf`, `is_route`, `perms`, `status`, `date_created`, `date_updated`) VALUES ('1792749362445840476', '1792749362445840474', 'SHENYU.BUTTON.SYSTEM.LIST', '', '', '', 2, 1, '', 1, 0, 'system:namespace:list', 1, '2024-06-22 17:00:00.000', '2024-06-22 17:00:00.000');
INSERT INTO `shenyu`.`resource` (`id`, `parent_id`, `title`, `name`, `url`, `component`, `resource_type`, `sort`, `icon`, `is_leaf`, `is_route`, `perms`, `status`, `date_created`, `date_updated`) VALUES ('1792749362445840477', '1792749362445840474', 'SHENYU.BUTTON.SYSTEM.DELETE', '', '', '', 2, 2, '', 1, 0, 'system:namespace:delete', 1,'2024-06-22 17:00:00.000', '2024-06-22 17:00:00.000');
INSERT INTO `shenyu`.`resource` (`id`, `parent_id`, `title`, `name`, `url`, `component`, `resource_type`, `sort`, `icon`, `is_leaf`, `is_route`, `perms`, `status`, `date_created`, `date_updated`) VALUES ('1792749362445840478', '1792749362445840474', 'SHENYU.BUTTON.SYSTEM.EDIT', '', '', '', 2, 3, '', 1, 0, 'system:namespace:edit', 1, '2024-06-22 17:00:00.000', '2024-06-22 17:00:00.000');


INSERT INTO `shenyu`.`permission` (`id`, `object_id`, `resource_id`, `date_created`, `date_updated`) VALUES ('1792779493541343252', '1346358560427216896', '1792749362445840474', '2024-06-22 17:00:00.000', '2024-06-22 17:00:00.000');
INSERT INTO `shenyu`.`permission` (`id`, `object_id`, `resource_id`, `date_created`, `date_updated`) VALUES ('1792779493541343253', '1346358560427216896', '1792749362445840475', '2024-06-22 17:00:00.000', '2024-06-22 17:00:00.000');
INSERT INTO `shenyu`.`permission` (`id`, `object_id`, `resource_id`, `date_created`, `date_updated`) VALUES ('1792779493541343254', '1346358560427216896', '1792749362445840476', '2024-06-22 17:00:00.000', '2024-06-22 17:00:00.000');
INSERT INTO `shenyu`.`permission` (`id`, `object_id`, `resource_id`, `date_created`, `date_updated`) VALUES ('1792779493541343255', '1346358560427216896', '1792749362445840477', '2024-06-22 17:00:00.000', '2024-06-22 17:00:00.000');
INSERT INTO `shenyu`.`permission` (`id`, `object_id`, `resource_id`, `date_created`, `date_updated`) VALUES ('1792779493541343256', '1346358560427216896', '1792749362445840478', '2024-06-22 17:00:00.000', '2024-06-22 17:00:00.000');

-- ----------------------------
-- Table structure for namespace
-- ----------------------------
DROP TABLE IF EXISTS `namespace`;
CREATE TABLE `namespace` (
                             `id` varchar(128) NOT NULL COMMENT 'namespace primary key',
                             `namespace_id` varchar(50) NOT NULL COMMENT 'namespace id',
                             `name` varchar(255) NOT NULL COMMENT 'namespace name',
                             `description` varchar(255) DEFAULT NULL COMMENT 'namespace desc',
                             `date_created` timestamp(3) NOT NULL DEFAULT CURRENT_TIMESTAMP(3) COMMENT 'create time',
                             `date_updated` timestamp(3) NOT NULL DEFAULT CURRENT_TIMESTAMP(3) ON UPDATE CURRENT_TIMESTAMP(3) COMMENT 'update time',
                             PRIMARY KEY (`id`)
) ENGINE=InnoDB DEFAULT CHARSET=utf8mb4;

INSERT INTO `shenyu`.`namespace` (`id`, `namespace_id`, `name`, `description`, `date_created`, `date_updated`) VALUES ('1', '649330b6c2d74edcbe8e8a54df9eb385', 'default', 'default-namespace', '2024-06-22 20:25:14.359', '2024-06-22 23:27:40.778');

-- ----------------------------
-- Table structure for plugin_ns_rel
-- ----------------------------
DROP TABLE IF EXISTS `plugin_ns_rel`;
CREATE TABLE `plugin_ns_rel` (
                                 `id` varchar(128) COLLATE utf8mb4_unicode_ci NOT NULL COMMENT 'primary key id',
                                 `namespace_id` varchar(50) COLLATE utf8mb4_unicode_ci NOT NULL COMMENT 'namespace id',
                                 `plugin_id` int(11) NOT NULL COMMENT 'plugin id',
                                 `config` text COLLATE utf8mb4_unicode_ci COMMENT 'plugin configuration',
                                 `sort` int(11) DEFAULT NULL COMMENT 'sort',
                                 `enabled` tinyint(4) NOT NULL DEFAULT '0' COMMENT 'whether to open (0, not open, 1 open)',
                                 `date_created` timestamp(3) NOT NULL DEFAULT CURRENT_TIMESTAMP(3) COMMENT 'create time',
                                 `date_updated` timestamp(3) NOT NULL DEFAULT CURRENT_TIMESTAMP(3) ON UPDATE CURRENT_TIMESTAMP(3) COMMENT 'update time',
                                 PRIMARY KEY (`id`) USING BTREE
) ENGINE=InnoDB DEFAULT CHARSET=utf8mb4 COLLATE=utf8mb4_unicode_ci ROW_FORMAT=DYNAMIC;


INSERT INTO `shenyu`.`plugin_ns_rel` (`id`,`namespace_id`,`plugin_id`, `config`, `sort`, `enabled`, `date_created`, `date_updated`) VALUES ('1801816010882822145','649330b6c2d74edcbe8e8a54df9eb385','1', NULL, 20, 0, '2022-05-25 18:02:53.000', '2022-05-25 18:02:53.000');
INSERT INTO `shenyu`.`plugin_ns_rel` (`id`,`namespace_id`,`plugin_id`, `config`, `sort`, `enabled`, `date_created`, `date_updated`) VALUES ('1801816010882822146','649330b6c2d74edcbe8e8a54df9eb385','10', NULL, 140, 0, '2022-05-25 18:02:53.000', '2022-05-25 18:02:53.000');
INSERT INTO `shenyu`.`plugin_ns_rel` (`id`,`namespace_id`,`plugin_id`, `config`, `sort`, `enabled`, `date_created`, `date_updated`) VALUES ('1801816010882822147','649330b6c2d74edcbe8e8a54df9eb385','11', '{\"protocol\":\"zookeeper\",\"register\":\"127.0.0.1:2181\",\"threadpool\":\"shared\"}', 310, 0, '2022-05-25 18:02:53.000', '2022-05-25 18:02:53.000');
INSERT INTO `shenyu`.`plugin_ns_rel` (`id`,`namespace_id`,`plugin_id`, `config`, `sort`, `enabled`, `date_created`, `date_updated`) VALUES ('1801816010882822148','649330b6c2d74edcbe8e8a54df9eb385','12', NULL, 310, 0, '2022-05-25 18:02:53.000', '2022-05-25 18:02:53.000');
INSERT INTO `shenyu`.`plugin_ns_rel` (`id`,`namespace_id`,`plugin_id`, `config`, `sort`, `enabled`, `date_created`, `date_updated`) VALUES ('1801816010882822149','649330b6c2d74edcbe8e8a54df9eb385','13', '{\"multiSelectorHandle\":\"1\",\"multiRuleHandle\":\"0\",\"threadpool\":\"shared\"}', 310, 0, '2022-05-25 18:02:53.000', '2022-05-25 18:02:53.000');
INSERT INTO `shenyu`.`plugin_ns_rel` (`id`,`namespace_id`,`plugin_id`, `config`, `sort`, `enabled`, `date_created`, `date_updated`) VALUES ('1801816010882822150','649330b6c2d74edcbe8e8a54df9eb385','14', NULL, 80, 1, '2022-05-25 18:02:53.000', '2022-05-25 18:02:53.000');
INSERT INTO `shenyu`.`plugin_ns_rel` (`id`,`namespace_id`,`plugin_id`, `config`, `sort`, `enabled`, `date_created`, `date_updated`) VALUES ('1801816010882822151','649330b6c2d74edcbe8e8a54df9eb385','15', '{\"multiSelectorHandle\":\"1\",\"multiRuleHandle\":\"0\",\"threadpool\":\"shared\"}', 310, 0, '2022-05-25 18:02:53.000', '2022-05-25 18:02:53.000');
INSERT INTO `shenyu`.`plugin_ns_rel` (`id`,`namespace_id`,`plugin_id`, `config`, `sort`, `enabled`, `date_created`, `date_updated`) VALUES ('1801816010882822152','649330b6c2d74edcbe8e8a54df9eb385','16', NULL, 110, 0, '2022-05-25 18:02:53.000', '2022-05-25 18:02:53.000');
INSERT INTO `shenyu`.`plugin_ns_rel` (`id`,`namespace_id`,`plugin_id`, `config`, `sort`, `enabled`, `date_created`, `date_updated`) VALUES ('1801816010882822153','649330b6c2d74edcbe8e8a54df9eb385','17', '{\"registerProtocol\":\"direct\",\"registerAddress\":\"127.0.0.1:2181\",\"corethreads\":0,\"threads\":2147483647,\"queues\":0,\"threadpool\":\"shared\"}', 310, 0, '2022-05-25 18:02:53.000', '2022-05-25 18:02:53.000');
INSERT INTO `shenyu`.`plugin_ns_rel` (`id`,`namespace_id`,`plugin_id`, `config`, `sort`, `enabled`, `date_created`, `date_updated`) VALUES ('1801816010882822154','649330b6c2d74edcbe8e8a54df9eb385','18', NULL, 160, 0, '2022-05-25 18:02:53.000', '2022-05-25 18:02:53.000');
INSERT INTO `shenyu`.`plugin_ns_rel` (`id`,`namespace_id`,`plugin_id`, `config`, `sort`, `enabled`, `date_created`, `date_updated`) VALUES ('1801816010882822155','649330b6c2d74edcbe8e8a54df9eb385','19', '{\"secretKey\":\"key\"}', 30, 0, '2022-05-25 18:02:53.000', '2022-05-25 18:02:53.000');
INSERT INTO `shenyu`.`plugin_ns_rel` (`id`,`namespace_id`,`plugin_id`, `config`, `sort`, `enabled`, `date_created`, `date_updated`) VALUES ('1801816010882822156','649330b6c2d74edcbe8e8a54df9eb385','2', '{\"model\":\"black\"}', 50, 0, '2022-05-25 18:02:53.000', '2022-05-25 18:02:53.000');
INSERT INTO `shenyu`.`plugin_ns_rel` (`id`,`namespace_id`,`plugin_id`, `config`, `sort`, `enabled`, `date_created`, `date_updated`) VALUES ('1801816010882822157','649330b6c2d74edcbe8e8a54df9eb385','20', NULL, 120, 0, '2022-05-25 18:02:53.000', '2022-05-25 18:02:53.000');
INSERT INTO `shenyu`.`plugin_ns_rel` (`id`,`namespace_id`,`plugin_id`, `config`, `sort`, `enabled`, `date_created`, `date_updated`) VALUES ('1801816010882822158','649330b6c2d74edcbe8e8a54df9eb385','21', NULL, 40, 0, '2022-05-25 18:02:53.000', '2022-05-25 18:02:53.000');
INSERT INTO `shenyu`.`plugin_ns_rel` (`id`,`namespace_id`,`plugin_id`, `config`, `sort`, `enabled`, `date_created`, `date_updated`) VALUES ('1801816010882822159','649330b6c2d74edcbe8e8a54df9eb385','22', NULL, 70, 0, '2022-05-25 18:02:53.000', '2022-05-25 18:02:53.000');
INSERT INTO `shenyu`.`plugin_ns_rel` (`id`,`namespace_id`,`plugin_id`, `config`, `sort`, `enabled`, `date_created`, `date_updated`) VALUES ('1801816010882822160','649330b6c2d74edcbe8e8a54df9eb385','23', NULL, 220, 0, '2022-05-25 18:02:53.000', '2022-05-25 18:02:53.000');
INSERT INTO `shenyu`.`plugin_ns_rel` (`id`,`namespace_id`,`plugin_id`, `config`, `sort`, `enabled`, `date_created`, `date_updated`) VALUES ('1801816010882822161','649330b6c2d74edcbe8e8a54df9eb385','24', NULL, 100, 1, '2022-05-25 18:02:53.000', '2022-05-25 18:02:53.000');
INSERT INTO `shenyu`.`plugin_ns_rel` (`id`,`namespace_id`,`plugin_id`, `config`, `sort`, `enabled`, `date_created`, `date_updated`) VALUES ('1801816010882822162','649330b6c2d74edcbe8e8a54df9eb385','25', NULL, 410, 1, '2022-05-25 18:02:53.000', '2022-05-25 18:02:53.000');
INSERT INTO `shenyu`.`plugin_ns_rel` (`id`,`namespace_id`,`plugin_id`, `config`, `sort`, `enabled`, `date_created`, `date_updated`) VALUES ('1801816010882822163','649330b6c2d74edcbe8e8a54df9eb385','26', '{\"multiSelectorHandle\":\"1\"}', 200, 1, '2022-05-25 18:02:53.000', '2022-05-25 18:02:53.000');
INSERT INTO `shenyu`.`plugin_ns_rel` (`id`,`namespace_id`,`plugin_id`, `config`, `sort`, `enabled`, `date_created`, `date_updated`) VALUES ('1801816010882822164','649330b6c2d74edcbe8e8a54df9eb385','27', NULL, 125, 1, '2022-05-25 18:02:53.000', '2022-05-25 18:02:53.000');
INSERT INTO `shenyu`.`plugin_ns_rel` (`id`,`namespace_id`,`plugin_id`, `config`, `sort`, `enabled`, `date_created`, `date_updated`) VALUES ('1801816010882822165','649330b6c2d74edcbe8e8a54df9eb385','28', '{\"port\": 9500,\"bossGroupThreadCount\": 1,\"maxPayloadSize\": 65536,\"workerGroupThreadCount\": 12,\"userName\": \"shenyu\",\"password\": \"shenyu\",\"isEncryptPassword\": false,\"encryptMode\": \"\",\"leakDetectorLevel\": \"DISABLED\"}', 125, 0, '2022-05-25 18:02:53.000', '2022-05-25 18:02:53.000');
INSERT INTO `shenyu`.`plugin_ns_rel` (`id`,`namespace_id`,`plugin_id`, `config`, `sort`, `enabled`, `date_created`, `date_updated`) VALUES ('1801816010882822166','649330b6c2d74edcbe8e8a54df9eb385','29', '{\"topic\":\"shenyu-access-logging\", \"namesrvAddr\": \"localhost:9876\",\"producerGroup\":\"shenyu-plugin-logging-rocketmq\"}', 170, 0, '2022-05-25 18:02:53.000', '2022-05-25 18:02:53.000');
INSERT INTO `shenyu`.`plugin_ns_rel` (`id`,`namespace_id`,`plugin_id`, `config`, `sort`, `enabled`, `date_created`, `date_updated`) VALUES ('1801816010882822167','649330b6c2d74edcbe8e8a54df9eb385','3', NULL, 90, 0, '2022-05-25 18:02:53.000', '2022-05-25 18:02:53.000');
INSERT INTO `shenyu`.`plugin_ns_rel` (`id`,`namespace_id`,`plugin_id`, `config`, `sort`, `enabled`, `date_created`, `date_updated`) VALUES ('1801816010882822168','649330b6c2d74edcbe8e8a54df9eb385','30', '{\"cacheType\":\"memory\"}', 10, 0, '2022-05-25 18:02:53.000', '2022-05-25 18:02:53.000');
INSERT INTO `shenyu`.`plugin_ns_rel` (`id`,`namespace_id`,`plugin_id`, `config`, `sort`, `enabled`, `date_created`, `date_updated`) VALUES ('1801816010882822169','649330b6c2d74edcbe8e8a54df9eb385','31', NULL, 1, 0, '2022-06-16 14:40:35.000', '2022-06-16 14:40:55.000');
INSERT INTO `shenyu`.`plugin_ns_rel` (`id`,`namespace_id`,`plugin_id`, `config`, `sort`, `enabled`, `date_created`, `date_updated`) VALUES ('1801816010882822170','649330b6c2d74edcbe8e8a54df9eb385','32', '{\"host\":\"localhost\", \"port\": \"9200\"}', 190, 0, '2022-06-19 22:00:00.000', '2022-06-19 22:00:00.000');
INSERT INTO `shenyu`.`plugin_ns_rel` (`id`,`namespace_id`,`plugin_id`, `config`, `sort`, `enabled`, `date_created`, `date_updated`) VALUES ('1801816010882822171','649330b6c2d74edcbe8e8a54df9eb385','33', '{\"host\":\"localhost\", \"port\": \"9092\"}', 180, 0, '2022-07-04 22:00:00.000', '2022-07-02 22:00:00.000');
INSERT INTO `shenyu`.`plugin_ns_rel` (`id`,`namespace_id`,`plugin_id`, `config`, `sort`, `enabled`, `date_created`, `date_updated`) VALUES ('1801816010882822172','649330b6c2d74edcbe8e8a54df9eb385','34', '{\"projectName\": \"shenyu\", \"logStoreName\": \"shenyu-logstore\", \"topic\": \"shenyu-topic\"}', 175, 0, '2022-06-30 21:00:00.000', '2022-06-30 21:00:00.000');
INSERT INTO `shenyu`.`plugin_ns_rel` (`id`,`namespace_id`,`plugin_id`, `config`, `sort`, `enabled`, `date_created`, `date_updated`) VALUES ('1801816010882822173','649330b6c2d74edcbe8e8a54df9eb385','35', '{\"topic\":\"shenyu-access-logging\", \"serviceUrl\": \"pulsar://localhost:6650\"}', 185, 0, '2022-06-30 21:00:00.000', '2022-06-30 21:00:00.000');
INSERT INTO `shenyu`.`plugin_ns_rel` (`id`,`namespace_id`,`plugin_id`, `config`, `sort`, `enabled`, `date_created`, `date_updated`) VALUES ('1801816010882822174','649330b6c2d74edcbe8e8a54df9eb385','36', '{\"endpoint\": \"ap-guangzhou.cls.tencentcs.com\", \"topic\": \"shenyu-topic\"}', 176, 0, '2022-06-30 21:00:00.000', '2022-06-30 21:00:00.000');
INSERT INTO `shenyu`.`plugin_ns_rel` (`id`,`namespace_id`,`plugin_id`, `config`, `sort`, `enabled`, `date_created`, `date_updated`) VALUES ('1801816010882822175','649330b6c2d74edcbe8e8a54df9eb385','38', '{\"host\":\"127.0.0.1\",\"port\":\"8123\",\"databse\":\"shenyu-gateway\",\"username\":\"foo\",\"password\":\"bar\"}', 195, 0, '2022-06-30 21:00:00.000', '2022-06-30 21:00:00.000');
INSERT INTO `shenyu`.`plugin_ns_rel` (`id`,`namespace_id`,`plugin_id`, `config`, `sort`, `enabled`, `date_created`, `date_updated`) VALUES ('1801816010882822176','649330b6c2d74edcbe8e8a54df9eb385','39', '{\"endpoint\":\"http://localhost:8000\"}', 40, 0, '2022-09-11 12:00:00.000', '2022-09-11 12:00:00.000');
INSERT INTO `shenyu`.`plugin_ns_rel` (`id`,`namespace_id`,`plugin_id`, `config`, `sort`, `enabled`, `date_created`, `date_updated`) VALUES ('1801816010882822177','649330b6c2d74edcbe8e8a54df9eb385','4', '{\"master\":\"mymaster\",\"mode\":\"standalone\",\"url\":\"192.168.1.1:6379\",\"password\":\"abc\"}', 60, 0, '2022-05-25 18:02:53.000', '2022-05-25 18:02:53.000');
INSERT INTO `shenyu`.`plugin_ns_rel` (`id`,`namespace_id`,`plugin_id`, `config`, `sort`, `enabled`, `date_created`, `date_updated`) VALUES ('1801816010882822178','649330b6c2d74edcbe8e8a54df9eb385','40', NULL, 150, 0, '2022-07-24 19:00:00.000', '2022-07-24 19:00:00.000');
INSERT INTO `shenyu`.`plugin_ns_rel` (`id`,`namespace_id`,`plugin_id`, `config`, `sort`, `enabled`, `date_created`, `date_updated`) VALUES ('1801816010882822179','649330b6c2d74edcbe8e8a54df9eb385','42', NULL, 320, 1, '2023-05-30 18:02:53.000', '2022-05-30 18:02:53.000');
INSERT INTO `shenyu`.`plugin_ns_rel` (`id`,`namespace_id`,`plugin_id`, `config`, `sort`, `enabled`, `date_created`, `date_updated`) VALUES ('1801816010882822180','649330b6c2d74edcbe8e8a54df9eb385','43', '{\"totalSizeInBytes\":\"104857600\",\"maxBlockMs\":\"0\",\"ioThreadCount\":\"1\",\"batchSizeThresholdInBytes\":\"524288\",\"batchCountThreshold\":\"4096\",\"lingerMs\":\"2000\",\"retries\":\"100\",\"baseRetryBackoffMs\":\"100\",\"maxRetryBackoffMs\":\"100\",\"enableLocalTest\":\"true\",\"setGiveUpExtraLongSingleLog\":\"false\"}', 177, 0, '2023-07-05 14:03:53.686', '2023-07-06 12:42:07.234');
INSERT INTO `shenyu`.`plugin_ns_rel` (`id`,`namespace_id`,`plugin_id`, `config`, `sort`, `enabled`, `date_created`, `date_updated`) VALUES ('1801816010882822181','649330b6c2d74edcbe8e8a54df9eb385','44', '{\"defaultHandleJson\":\"{\\\"authorization\\\":\\\"test:test123\\\"}\"}', 150, 0, '2022-07-24 19:00:00.000', '2022-07-24 19:00:00.000');
INSERT INTO `shenyu`.`plugin_ns_rel` (`id`,`namespace_id`,`plugin_id`, `config`, `sort`, `enabled`, `date_created`, `date_updated`) VALUES ('1801816010882822182','649330b6c2d74edcbe8e8a54df9eb385','45', '{\"host\":\"127.0.0.1\",\"port\":5672,\"password\":\"admin\",\"username\":\"admin\",\"exchangeName\":\"exchange.logging.plugin\",\"queueName\":\"queue.logging.plugin\",\"routingKey\":\"topic.logging\",\"virtualHost\":\"/\",\"exchangeType\":\"direct\",\"durable\":\"true\",\"exclusive\":\"false\",\"autoDelete\":\"false\"}', 171, 0, '2023-11-06 15:49:56.454', '2023-11-10 10:40:58.447');
INSERT INTO `shenyu`.`plugin_ns_rel` (`id`,`namespace_id`,`plugin_id`, `config`, `sort`, `enabled`, `date_created`, `date_updated`) VALUES ('1801816010882822183','649330b6c2d74edcbe8e8a54df9eb385','5', '{\"multiSelectorHandle\":\"1\",\"multiRuleHandle\":\"0\"}', 200, 1, '2022-05-25 18:02:53.000', '2022-05-25 18:02:53.000');
INSERT INTO `shenyu`.`plugin_ns_rel` (`id`,`namespace_id`,`plugin_id`, `config`, `sort`, `enabled`, `date_created`, `date_updated`) VALUES ('1801816010882822184','649330b6c2d74edcbe8e8a54df9eb385','6', '{\"register\":\"zookeeper://localhost:2181\",\"multiSelectorHandle\":\"1\",\"threadpool\":\"shared\",\"corethreads\":0,\"threads\":2147483647,\"queues\":0}', 310, 0, '2022-05-25 18:02:53.000', '2022-05-25 18:02:53.000');
INSERT INTO `shenyu`.`plugin_ns_rel` (`id`,`namespace_id`,`plugin_id`, `config`, `sort`, `enabled`, `date_created`, `date_updated`) VALUES ('1801816010882822185','649330b6c2d74edcbe8e8a54df9eb385','8', NULL, 200, 0, '2022-05-25 18:02:53.000', '2022-05-25 18:02:53.000');
INSERT INTO `shenyu`.`plugin_ns_rel` (`id`,`namespace_id`,`plugin_id`, `config`, `sort`, `enabled`, `date_created`, `date_updated`) VALUES ('1801816010882822186','649330b6c2d74edcbe8e8a54df9eb385','9', NULL, 130, 0, '2022-05-25 18:02:53.000', '2022-05-25 18:02:53.000');



INSERT INTO `shenyu`.`resource` (`id`, `parent_id`, `title`, `name`, `url`, `component`, `resource_type`, `sort`, `icon`, `is_leaf`, `is_route`, `perms`, `status`, `date_created`, `date_updated`) VALUES ('1792749362445840479', '1357956838021890048', 'SHENYU.MENU.SYSTEM.MANAGMENT.PLUGINNAMESPACE', 'pluginNamespace', '/config/pluginNamespace', 'pluginNamespace', 1, 2, 'build', 0, 0, '', 1, '2024-06-25 18:02:53.000', '2024-06-25 18:02:53.000');
INSERT INTO `shenyu`.`resource` (`id`, `parent_id`, `title`, `name`, `url`, `component`, `resource_type`, `sort`, `icon`, `is_leaf`, `is_route`, `perms`, `status`, `date_created`, `date_updated`) VALUES ('1792749362445840480', '1792749362445840479', 'SHENYU.BUTTON.SYSTEM.LIST', '', '', '', 2, 0, '', 1, 0, 'system:pluginNamespace:list', 1, '2024-06-25 18:02:53.000', '2024-06-25 18:02:53.000');
INSERT INTO `shenyu`.`resource` (`id`, `parent_id`, `title`, `name`, `url`, `component`, `resource_type`, `sort`, `icon`, `is_leaf`, `is_route`, `perms`, `status`, `date_created`, `date_updated`) VALUES ('1792749362445840481', '1792749362445840479', 'SHENYU.BUTTON.SYSTEM.DELETE', '', '', '', 2, 1, '', 1, 0, 'system:pluginNamespace:delete', 1, '2024-06-25 18:02:53.000', '2024-06-25 18:02:53.000');
INSERT INTO `shenyu`.`resource` (`id`, `parent_id`, `title`, `name`, `url`, `component`, `resource_type`, `sort`, `icon`, `is_leaf`, `is_route`, `perms`, `status`, `date_created`, `date_updated`) VALUES ('1792749362445840482', '1792749362445840479', 'SHENYU.BUTTON.SYSTEM.ADD', '', '', '', 2, 2, '', 1, 0, 'system:pluginNamespace:add', 1, '2024-06-25 18:02:53.000', '2024-06-25 18:02:53.000');
INSERT INTO `shenyu`.`resource` (`id`, `parent_id`, `title`, `name`, `url`, `component`, `resource_type`, `sort`, `icon`, `is_leaf`, `is_route`, `perms`, `status`, `date_created`, `date_updated`) VALUES ('1792749362445840483', '1792749362445840479', 'SHENYU.BUTTON.SYSTEM.SYNCHRONIZE', '', '', '', 2, 3, '', 1, 0, 'system:pluginNamespace:modify', 1, '2024-06-25 18:02:53.000', '2024-06-25 18:02:53.000');
INSERT INTO `shenyu`.`resource` (`id`, `parent_id`, `title`, `name`, `url`, `component`, `resource_type`, `sort`, `icon`, `is_leaf`, `is_route`, `perms`, `status`, `date_created`, `date_updated`) VALUES ('1792749362445840484', '1792749362445840479', 'SHENYU.BUTTON.SYSTEM.ENABLE', '', '', '', 2, 4, '', 1, 0, 'system:pluginNamespace:disable', 1, '2024-06-25 18:02:53.000', '2024-06-25 18:02:53.000');
INSERT INTO `shenyu`.`resource` (`id`, `parent_id`, `title`, `name`, `url`, `component`, `resource_type`, `sort`, `icon`, `is_leaf`, `is_route`, `perms`, `status`, `date_created`, `date_updated`) VALUES ('1792749362445840485', '1792749362445840479', 'SHENYU.BUTTON.SYSTEM.EDIT', '', '', '', 2, 5, '', 1, 0, 'system:pluginNamespace:edit', 1,'2024-06-25 18:02:53.000', '2024-06-25 18:02:53.000');
INSERT INTO `shenyu`.`resource` (`id`, `parent_id`, `title`, `name`, `url`, `component`, `resource_type`, `sort`, `icon`, `is_leaf`, `is_route`, `perms`, `status`, `date_created`, `date_updated`) VALUES ('1792749362445840486', '1792749362445840479', 'SHENYU.BUTTON.SYSTEM.RESOURCE', '', '', '', 2, 6, '', 1, 0, 'system:pluginNamespace:resource', 1,'2024-06-25 18:02:53.000', '2024-06-25 18:02:53.000');


INSERT INTO `shenyu`.`permission` (`id`, `object_id`, `resource_id`, `date_created`, `date_updated`) VALUES ('1792779493541343260', '1346358560427216896', '1792749362445840479', '2024-06-25 20:00:00.000', '2024-06-25 20:00:00.000');
INSERT INTO `shenyu`.`permission` (`id`, `object_id`, `resource_id`, `date_created`, `date_updated`) VALUES ('1792779493541343261', '1346358560427216896', '1792749362445840480', '2024-06-25 20:00:00.000', '2024-06-25 20:00:00.000');
INSERT INTO `shenyu`.`permission` (`id`, `object_id`, `resource_id`, `date_created`, `date_updated`) VALUES ('1792779493541343262', '1346358560427216896', '1792749362445840481', '2024-06-25 20:00:00.000', '2024-06-25 20:00:00.000');
INSERT INTO `shenyu`.`permission` (`id`, `object_id`, `resource_id`, `date_created`, `date_updated`) VALUES ('1792779493541343263', '1346358560427216896', '1792749362445840482', '2024-06-25 20:00:00.000', '2024-06-25 20:00:00.000');
INSERT INTO `shenyu`.`permission` (`id`, `object_id`, `resource_id`, `date_created`, `date_updated`) VALUES ('1792779493541343264', '1346358560427216896', '1792749362445840483', '2024-06-25 20:00:00.000', '2024-06-25 20:00:00.000');
INSERT INTO `shenyu`.`permission` (`id`, `object_id`, `resource_id`, `date_created`, `date_updated`) VALUES ('1792779493541343265', '1346358560427216896', '1792749362445840484', '2024-06-25 20:00:00.000', '2024-06-25 20:00:00.000');
INSERT INTO `shenyu`.`permission` (`id`, `object_id`, `resource_id`, `date_created`, `date_updated`) VALUES ('1792779493541343266', '1346358560427216896', '1792749362445840485', '2024-06-25 20:00:00.000', '2024-06-25 20:00:00.000');
INSERT INTO `shenyu`.`permission` (`id`, `object_id`, `resource_id`, `date_created`, `date_updated`) VALUES ('1792779493541343267', '1346358560427216896', '1792749362445840486', '2024-06-25 20:00:00.000', '2024-06-25 20:00:00.000');
=======
    constraint SHENYU_LOCK_PK primary key (LOCK_KEY, REGION)
) ENGINE = InnoDB CHARACTER SET = utf8mb4 COLLATE = utf8mb4_unicode_ci ROW_FORMAT = Dynamic;

-- ----------------------------
-- Table structure for cluster_master
-- ----------------------------
DROP TABLE IF EXISTS `cluster_master`;
CREATE TABLE IF NOT EXISTS cluster_master  (
    `id`           varchar(128) CHARACTER SET utf8mb4 COLLATE utf8mb4_unicode_ci NOT NULL COMMENT 'primary key id',
    `master_host`  varchar(255) CHARACTER SET utf8mb4 COLLATE utf8mb4_unicode_ci NOT NULL COMMENT 'master host',
    `master_port`  varchar(255) CHARACTER SET utf8mb4 COLLATE utf8mb4_unicode_ci NOT NULL COMMENT 'master port',
    `context_path`  varchar(255) CHARACTER SET utf8mb4 COLLATE utf8mb4_unicode_ci NOT NULL COMMENT 'master context_path',
    `date_created` timestamp(3) NOT NULL DEFAULT CURRENT_TIMESTAMP(3) COMMENT 'create time',
    `date_updated` timestamp(3) NOT NULL DEFAULT CURRENT_TIMESTAMP(3) ON UPDATE CURRENT_TIMESTAMP(3) COMMENT 'update time',
    PRIMARY KEY (`id`) USING BTREE
) ENGINE = InnoDB CHARACTER SET = utf8mb4 COLLATE = utf8mb4_unicode_ci ROW_FORMAT = Dynamic;
>>>>>>> 51cc917d
<|MERGE_RESOLUTION|>--- conflicted
+++ resolved
@@ -2242,8 +2242,21 @@
     `REGION` VARCHAR(100) NOT NULL,
     `CLIENT_ID` CHAR(36),
     `CREATED_DATE` TIMESTAMP NOT NULL,
-<<<<<<< HEAD
-    constraint INT_LOCK_PK primary key (LOCK_KEY, REGION)
+    constraint SHENYU_LOCK_PK primary key (LOCK_KEY, REGION)
+) ENGINE = InnoDB CHARACTER SET = utf8mb4 COLLATE = utf8mb4_unicode_ci ROW_FORMAT = Dynamic;
+
+-- ----------------------------
+-- Table structure for cluster_master
+-- ----------------------------
+DROP TABLE IF EXISTS `cluster_master`;
+CREATE TABLE IF NOT EXISTS cluster_master  (
+    `id`           varchar(128) CHARACTER SET utf8mb4 COLLATE utf8mb4_unicode_ci NOT NULL COMMENT 'primary key id',
+    `master_host`  varchar(255) CHARACTER SET utf8mb4 COLLATE utf8mb4_unicode_ci NOT NULL COMMENT 'master host',
+    `master_port`  varchar(255) CHARACTER SET utf8mb4 COLLATE utf8mb4_unicode_ci NOT NULL COMMENT 'master port',
+    `context_path`  varchar(255) CHARACTER SET utf8mb4 COLLATE utf8mb4_unicode_ci NOT NULL COMMENT 'master context_path',
+    `date_created` timestamp(3) NOT NULL DEFAULT CURRENT_TIMESTAMP(3) COMMENT 'create time',
+    `date_updated` timestamp(3) NOT NULL DEFAULT CURRENT_TIMESTAMP(3) ON UPDATE CURRENT_TIMESTAMP(3) COMMENT 'update time',
+    PRIMARY KEY (`id`) USING BTREE
 ) ENGINE = InnoDB CHARACTER SET = utf8mb4 COLLATE = utf8mb4_unicode_ci ROW_FORMAT = Dynamic;
 
 
@@ -2355,22 +2368,4 @@
 INSERT INTO `shenyu`.`permission` (`id`, `object_id`, `resource_id`, `date_created`, `date_updated`) VALUES ('1792779493541343264', '1346358560427216896', '1792749362445840483', '2024-06-25 20:00:00.000', '2024-06-25 20:00:00.000');
 INSERT INTO `shenyu`.`permission` (`id`, `object_id`, `resource_id`, `date_created`, `date_updated`) VALUES ('1792779493541343265', '1346358560427216896', '1792749362445840484', '2024-06-25 20:00:00.000', '2024-06-25 20:00:00.000');
 INSERT INTO `shenyu`.`permission` (`id`, `object_id`, `resource_id`, `date_created`, `date_updated`) VALUES ('1792779493541343266', '1346358560427216896', '1792749362445840485', '2024-06-25 20:00:00.000', '2024-06-25 20:00:00.000');
-INSERT INTO `shenyu`.`permission` (`id`, `object_id`, `resource_id`, `date_created`, `date_updated`) VALUES ('1792779493541343267', '1346358560427216896', '1792749362445840486', '2024-06-25 20:00:00.000', '2024-06-25 20:00:00.000');
-=======
-    constraint SHENYU_LOCK_PK primary key (LOCK_KEY, REGION)
-) ENGINE = InnoDB CHARACTER SET = utf8mb4 COLLATE = utf8mb4_unicode_ci ROW_FORMAT = Dynamic;
-
--- ----------------------------
--- Table structure for cluster_master
--- ----------------------------
-DROP TABLE IF EXISTS `cluster_master`;
-CREATE TABLE IF NOT EXISTS cluster_master  (
-    `id`           varchar(128) CHARACTER SET utf8mb4 COLLATE utf8mb4_unicode_ci NOT NULL COMMENT 'primary key id',
-    `master_host`  varchar(255) CHARACTER SET utf8mb4 COLLATE utf8mb4_unicode_ci NOT NULL COMMENT 'master host',
-    `master_port`  varchar(255) CHARACTER SET utf8mb4 COLLATE utf8mb4_unicode_ci NOT NULL COMMENT 'master port',
-    `context_path`  varchar(255) CHARACTER SET utf8mb4 COLLATE utf8mb4_unicode_ci NOT NULL COMMENT 'master context_path',
-    `date_created` timestamp(3) NOT NULL DEFAULT CURRENT_TIMESTAMP(3) COMMENT 'create time',
-    `date_updated` timestamp(3) NOT NULL DEFAULT CURRENT_TIMESTAMP(3) ON UPDATE CURRENT_TIMESTAMP(3) COMMENT 'update time',
-    PRIMARY KEY (`id`) USING BTREE
-) ENGINE = InnoDB CHARACTER SET = utf8mb4 COLLATE = utf8mb4_unicode_ci ROW_FORMAT = Dynamic;
->>>>>>> 51cc917d
+INSERT INTO `shenyu`.`permission` (`id`, `object_id`, `resource_id`, `date_created`, `date_updated`) VALUES ('1792779493541343267', '1346358560427216896', '1792749362445840486', '2024-06-25 20:00:00.000', '2024-06-25 20:00:00.000');