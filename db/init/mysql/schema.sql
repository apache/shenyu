-- Licensed to the Apache Software Foundation (ASF) under one
-- or more contributor license agreements.  See the NOTICE file
-- distributed with this work for additional information
-- regarding copyright ownership.  The ASF licenses this file
-- to you under the Apache License, Version 2.0 (the
-- "License"); you may not use this file except in compliance
-- with the License.  You may obtain a copy of the License at
--
--     http://www.apache.org/licenses/LICENSE-2.0
--
-- Unless required by applicable law or agreed to in writing, software
-- distributed under the License is distributed on an "AS IS" BASIS,
-- WITHOUT WARRANTIES OR CONDITIONS OF ANY KIND, either express or implied.
-- See the License for the specific language governing permissions and
-- limitations under the License.

CREATE DATABASE  IF NOT EXISTS  `shenyu`  DEFAULT CHARACTER SET utf8mb4 COLLATE utf8mb4_unicode_ci ;

USE `shenyu`;

SET NAMES utf8mb4;
SET FOREIGN_KEY_CHECKS = 0;

-- ----------------------------
-- Table structure for alert_template
-- ----------------------------
DROP TABLE IF EXISTS `alert_template`;
CREATE TABLE `alert_template`  (
  `id` bigint(0) NOT NULL AUTO_INCREMENT COMMENT 'primary key id',
  `name` varchar(255) CHARACTER SET utf8mb4 COLLATE utf8mb4_unicode_ci NOT NULL COMMENT 'alert template name',
  `strategy_name` varchar(255) CHARACTER SET utf8mb4 COLLATE utf8mb4_unicode_ci NOT NULL COMMENT 'alert template strategy name',
  `content` varchar(1000) CHARACTER SET utf8mb4 COLLATE utf8mb4_unicode_ci NOT NULL COMMENT 'alert template content',
  `date_created` timestamp(3) NOT NULL DEFAULT CURRENT_TIMESTAMP(3) COMMENT 'create time',
  `date_updated` timestamp(3) NOT NULL DEFAULT CURRENT_TIMESTAMP(3) ON UPDATE CURRENT_TIMESTAMP(3) COMMENT 'update time',
  PRIMARY KEY (`id`) USING BTREE
) ENGINE = InnoDB AUTO_INCREMENT = 1 CHARACTER SET = utf8mb4 COLLATE = utf8mb4_unicode_ci ROW_FORMAT = Dynamic;

-- ----------------------------
-- Records of alert_template
-- ----------------------------

-- ----------------------------
-- Table structure for api
-- ----------------------------
DROP TABLE IF EXISTS `api`;
CREATE TABLE `api`  (
  `id`           varchar(128) CHARACTER SET utf8mb4 COLLATE utf8mb4_unicode_ci NOT NULL COMMENT 'primary key id',
  `context_path` varchar(255) CHARACTER SET utf8mb4 COLLATE utf8mb4_unicode_ci NOT NULL COMMENT 'the context_path',
  `api_path`     varchar(255) CHARACTER SET utf8mb4 COLLATE utf8mb4_unicode_ci NOT NULL COMMENT 'the api_path',
  `http_method`  int(0) NOT NULL COMMENT '0-get,1-head,2-post,3-put,4-patch,5-delete,6-options,7-trace',
  `consume`      varchar(255) CHARACTER SET utf8mb4 COLLATE utf8mb4_unicode_ci NOT NULL COMMENT 'consume content-type',
  `produce`      varchar(255) CHARACTER SET utf8mb4 COLLATE utf8mb4_unicode_ci NOT NULL COMMENT 'produce content-type',
  `version`      varchar(255) CHARACTER SET utf8mb4 COLLATE utf8mb4_unicode_ci NOT NULL COMMENT 'api version,for example V0.01',
  `rpc_type`     varchar(64) CHARACTER SET utf8mb4 COLLATE utf8mb4_unicode_ci NOT NULL COMMENT 'http,dubbo,sofa,tars,websocket,springCloud,motan,grpc',
  `state`        tinyint(4) NOT NULL COMMENT '0-unpublished,1-published,2-offline',
  `ext`          varchar(1024) CHARACTER SET utf8mb4 COLLATE utf8mb4_unicode_ci NOT NULL COMMENT 'extended fields',
  `api_owner`    varchar(255) CHARACTER SET utf8mb4 COLLATE utf8mb4_unicode_ci  NOT NULL COMMENT 'api_owner',
  `api_desc`     varchar(1024) CHARACTER SET utf8mb4 COLLATE utf8mb4_unicode_ci NOT NULL COMMENT 'the api description',
  `api_source`   int(0) NOT NULL COMMENT '0-swagger,1-annotation generation,2-create manually,3-import swagger,4-import yapi',
  `document`     text CHARACTER SET utf8mb4 COLLATE utf8mb4_unicode_ci NOT NULL COMMENT 'complete documentation of the api, including request parameters and response parameters',
  `document_md5` char(32) CHARACTER SET utf8mb4 COLLATE utf8mb4_unicode_ci NOT NULL COMMENT 'document_md5',
  `date_created` timestamp(3) NOT NULL DEFAULT CURRENT_TIMESTAMP(3) COMMENT 'create time',
  `date_updated` timestamp(3) NOT NULL DEFAULT CURRENT_TIMESTAMP(3) ON UPDATE CURRENT_TIMESTAMP(3) COMMENT 'update time',
  PRIMARY KEY (`id`) USING BTREE
) ENGINE = InnoDB CHARACTER SET = utf8mb4 COLLATE = utf8mb4_unicode_ci ROW_FORMAT = Dynamic;

-- ----------------------------
-- Records of api
-- ----------------------------

-- ----------------------------
-- Table structure for api_rule_relation
-- ----------------------------
DROP TABLE IF EXISTS `api_rule_relation`;
CREATE TABLE `api_rule_relation`  (
  `id`           varchar(128) CHARACTER SET utf8mb4 COLLATE utf8mb4_unicode_ci NOT NULL COMMENT 'primary key id',
  `api_id`       varchar(128) CHARACTER SET utf8mb4 COLLATE utf8mb4_unicode_ci NOT NULL COMMENT 'the table api primary key id',
  `rule_id`      varchar(128) CHARACTER SET utf8mb4 COLLATE utf8mb4_unicode_ci NOT NULL COMMENT 'the table rule primary key id',
  `date_created` timestamp(3) NOT NULL DEFAULT CURRENT_TIMESTAMP(3) COMMENT 'create time',
  `date_updated` timestamp(3) NOT NULL DEFAULT CURRENT_TIMESTAMP(3) ON UPDATE CURRENT_TIMESTAMP(3) COMMENT 'update time',
  PRIMARY KEY (`id`) USING BTREE
) ENGINE = InnoDB CHARACTER SET = utf8mb4 COLLATE = utf8mb4_unicode_ci ROW_FORMAT = Dynamic;

-- ----------------------------
-- Records of api_rule_relation
-- ----------------------------

-- ----------------------------
-- Table structure for app_auth
-- ----------------------------
DROP TABLE IF EXISTS `app_auth`;
CREATE TABLE `app_auth`  (
  `id` varchar(128) CHARACTER SET utf8mb4 COLLATE utf8mb4_unicode_ci NOT NULL COMMENT 'primary key id',
  `app_key` varchar(32) CHARACTER SET utf8mb4 COLLATE utf8mb4_unicode_ci NOT NULL COMMENT 'application identification key',
  `app_secret` varchar(128) CHARACTER SET utf8mb4 COLLATE utf8mb4_unicode_ci NOT NULL COMMENT 'encryption algorithm secret',
  `user_id` varchar(128) CHARACTER SET utf8mb4 COLLATE utf8mb4_unicode_ci NULL DEFAULT NULL COMMENT 'user id',
  `phone` varchar(255) CHARACTER SET utf8mb4 COLLATE utf8mb4_unicode_ci NULL DEFAULT NULL COMMENT 'phone number when the user applies',
  `ext_info` varchar(1024) CHARACTER SET utf8mb4 COLLATE utf8mb4_unicode_ci NULL DEFAULT NULL COMMENT 'extended parameter json',
  `open` tinyint(0) NOT NULL COMMENT 'open auth path or not  (0 close, 1 open) ',
  `enabled` tinyint(0) NOT NULL COMMENT 'delete or not  (0 close, 1 open) ',
  `date_created` timestamp(3) NOT NULL DEFAULT CURRENT_TIMESTAMP(3) COMMENT 'create time',
  `date_updated` timestamp(3) NOT NULL DEFAULT CURRENT_TIMESTAMP(3) ON UPDATE CURRENT_TIMESTAMP(3) COMMENT 'update time',
  PRIMARY KEY (`id`) USING BTREE
) ENGINE = InnoDB CHARACTER SET = utf8mb4 COLLATE = utf8mb4_unicode_ci ROW_FORMAT = Dynamic;

-- ----------------------------
-- Records of app_auth
-- ----------------------------

-- ----------------------------
-- Table structure for auth_param
-- ----------------------------
DROP TABLE IF EXISTS `auth_param`;
CREATE TABLE `auth_param`  (
  `id` varchar(128) CHARACTER SET utf8mb4 COLLATE utf8mb4_unicode_ci NOT NULL COMMENT 'primary key id',
  `auth_id` varchar(128) CHARACTER SET utf8mb4 COLLATE utf8mb4_unicode_ci NULL DEFAULT NULL COMMENT 'Authentication table id',
  `app_name` varchar(255) CHARACTER SET utf8mb4 COLLATE utf8mb4_unicode_ci NOT NULL COMMENT 'business Module',
  `app_param` varchar(255) CHARACTER SET utf8mb4 COLLATE utf8mb4_unicode_ci NULL DEFAULT NULL COMMENT 'service module parameters (parameters that need to be passed by the gateway) json type',
  `date_created` timestamp(3) NOT NULL DEFAULT CURRENT_TIMESTAMP(3) COMMENT 'create time',
  `date_updated` timestamp(3) NOT NULL DEFAULT CURRENT_TIMESTAMP(3) ON UPDATE CURRENT_TIMESTAMP(3) COMMENT 'update time',
  PRIMARY KEY (`id`) USING BTREE
) ENGINE = InnoDB CHARACTER SET = utf8mb4 COLLATE = utf8mb4_unicode_ci ROW_FORMAT = Dynamic;

-- ----------------------------
-- Records of auth_param
-- ----------------------------

-- ----------------------------
-- Table structure for auth_path
-- ----------------------------
DROP TABLE IF EXISTS `auth_path`;
CREATE TABLE `auth_path`  (
  `id` varchar(128) CHARACTER SET utf8mb4 COLLATE utf8mb4_unicode_ci NOT NULL COMMENT 'primary key id',
  `auth_id` varchar(128) CHARACTER SET utf8mb4 COLLATE utf8mb4_unicode_ci NOT NULL COMMENT 'auth table id',
  `app_name` varchar(255) CHARACTER SET utf8mb4 COLLATE utf8mb4_unicode_ci NOT NULL COMMENT 'module',
  `path` varchar(255) CHARACTER SET utf8mb4 COLLATE utf8mb4_unicode_ci NOT NULL COMMENT 'path',
  `enabled` tinyint(0) NOT NULL COMMENT 'whether pass 1 is  (0 close, 1 open) ',
  `date_created` timestamp(3) NOT NULL DEFAULT CURRENT_TIMESTAMP(3) COMMENT 'create time',
  `date_updated` timestamp(3) NOT NULL DEFAULT CURRENT_TIMESTAMP(3) ON UPDATE CURRENT_TIMESTAMP(3) COMMENT 'update time',
  PRIMARY KEY (`id`) USING BTREE
) ENGINE = InnoDB CHARACTER SET = utf8mb4 COLLATE = utf8mb4_unicode_ci ROW_FORMAT = Dynamic;

-- ----------------------------
-- Records of auth_path
-- ----------------------------

-- ----------------------------
-- Table structure for dashboard_user
-- ----------------------------
DROP TABLE IF EXISTS `dashboard_user`;
CREATE TABLE `dashboard_user`  (
  `id` varchar(128) CHARACTER SET utf8mb4 COLLATE utf8mb4_unicode_ci NOT NULL COMMENT 'primary key id',
  `user_name` varchar(64) CHARACTER SET utf8mb4 COLLATE utf8mb4_unicode_ci NOT NULL COMMENT 'user name',
  `password` varchar(128) CHARACTER SET utf8mb4 COLLATE utf8mb4_unicode_ci NULL DEFAULT NULL COMMENT 'user password',
  `role` int(0) NOT NULL COMMENT 'role',
  `enabled` tinyint(0) NOT NULL COMMENT 'delete or not (0 close, 1 open) ',
  `client_id` varchar(32) DEFAULT NULL COMMENT 'client id',
  `date_created` timestamp(3) NOT NULL DEFAULT CURRENT_TIMESTAMP(3) COMMENT 'create time',
  `date_updated` timestamp(3) NOT NULL DEFAULT CURRENT_TIMESTAMP(3) ON UPDATE CURRENT_TIMESTAMP(3) COMMENT 'update time',
  PRIMARY KEY (`id`) USING BTREE,
  UNIQUE INDEX `unique_user_name`(`user_name`) USING BTREE
) ENGINE = InnoDB CHARACTER SET = utf8mb4 COLLATE = utf8mb4_unicode_ci ROW_FORMAT = Dynamic;

-- ----------------------------
-- Records of dashboard_user
-- ----------------------------
INSERT INTO `dashboard_user` VALUES ('1', 'admin', 'ba3253876aed6bc22d4a6ff53d8406c6ad864195ed144ab5c87621b6c233b548baeae6956df346ec8c17f5ea10f35ee3cbc514797ed7ddd3145464e2a0bab413', 1, 1, null, '2022-05-25 18:02:52', '2022-05-25 18:02:52');

-- ----------------------------
-- Table structure for data_permission
-- ----------------------------
DROP TABLE IF EXISTS `data_permission`;
CREATE TABLE `data_permission`  (
  `id` varchar(128) CHARACTER SET utf8mb4 COLLATE utf8mb4_unicode_ci NOT NULL COMMENT 'primary key id',
  `user_id` varchar(128) CHARACTER SET utf8mb4 COLLATE utf8mb4_unicode_ci NOT NULL COMMENT 'user primary key id',
  `data_id` varchar(128) CHARACTER SET utf8mb4 COLLATE utf8mb4_unicode_ci NOT NULL COMMENT 'data(selector,rule) primary key id',
  `data_type` int(0) NOT NULL COMMENT '0 selector type , 1 rule type',
  `date_created` timestamp(3) NOT NULL DEFAULT CURRENT_TIMESTAMP(3) COMMENT 'create time',
  `date_updated` timestamp(3) NOT NULL DEFAULT CURRENT_TIMESTAMP(3) ON UPDATE CURRENT_TIMESTAMP(3) COMMENT 'update time',
  PRIMARY KEY (`id`) USING BTREE
) ENGINE = InnoDB CHARACTER SET = utf8mb4 COLLATE = utf8mb4_unicode_ci COMMENT = 'data permission table' ROW_FORMAT = Dynamic;

-- ----------------------------
-- Records of data_permission
-- ----------------------------

-- ----------------------------
-- Table structure for detail
-- ----------------------------
DROP TABLE IF EXISTS `detail`;
CREATE TABLE `detail`  (
  `id` varchar(128) CHARACTER SET utf8mb4 COLLATE utf8mb4_unicode_ci NOT NULL COMMENT 'primary key id',
  `field_id` varchar(128) CHARACTER SET utf8mb4 COLLATE utf8mb4_unicode_ci NOT NULL COMMENT 'the field id',
  `is_example` tinyint(0) NOT NULL COMMENT 'is example or not (0 not, 1 is)',
  `field_value` text CHARACTER SET utf8mb4 COLLATE utf8mb4_unicode_ci NOT NULL COMMENT 'the field value',
  `value_desc` varchar(1024) CHARACTER SET utf8mb4 COLLATE utf8mb4_unicode_ci NOT NULL COMMENT 'field value description',
  `date_created` timestamp(3) NOT NULL DEFAULT CURRENT_TIMESTAMP(3) COMMENT 'create time',
  `date_updated` timestamp(3) NOT NULL DEFAULT CURRENT_TIMESTAMP(3) ON UPDATE CURRENT_TIMESTAMP(3) COMMENT 'update time',
  PRIMARY KEY (`id`) USING BTREE
) ENGINE = InnoDB CHARACTER SET = utf8mb4 COLLATE = utf8mb4_unicode_ci COMMENT = 'field value detail table' ROW_FORMAT = Dynamic;

-- ----------------------------
-- Records of detail
-- ----------------------------

-- ----------------------------
-- Table structure for field
-- ----------------------------
DROP TABLE IF EXISTS `field`;
CREATE TABLE `field`  (
  `id` varchar(128) CHARACTER SET utf8mb4 COLLATE utf8mb4_unicode_ci NOT NULL COMMENT 'primary key id',
  `model_id` varchar(128) CHARACTER SET utf8mb4 COLLATE utf8mb4_unicode_ci NOT NULL COMMENT 'this field belongs to which model',
  `self_model_id` varchar(128) CHARACTER SET utf8mb4 COLLATE utf8mb4_unicode_ci NOT NULL COMMENT 'which model of this field is',
  `name` varchar(128) CHARACTER SET utf8mb4 COLLATE utf8mb4_unicode_ci NOT NULL COMMENT 'field name',
  `field_desc` varchar(1024) CHARACTER SET utf8mb4 COLLATE utf8mb4_unicode_ci NOT NULL COMMENT 'field description',
  `required`     tinyint(0) NOT NULL COMMENT 'whether to require (0 not required, 1 required)',
  `ext`          varchar(1024) CHARACTER SET utf8mb4 COLLATE utf8mb4_unicode_ci NOT NULL COMMENT 'extended fields,can store genericTypes,eg..{"genericTypes":[model_id1,model_id2]}',
  `date_created` timestamp(3) NOT NULL DEFAULT CURRENT_TIMESTAMP(3) COMMENT 'create time',
  `date_updated` timestamp(3) NOT NULL DEFAULT CURRENT_TIMESTAMP(3) ON UPDATE CURRENT_TIMESTAMP(3) COMMENT 'update time',
  PRIMARY KEY (`id`) USING BTREE
) ENGINE = InnoDB CHARACTER SET = utf8mb4 COLLATE = utf8mb4_unicode_ci COMMENT = 'field document table' ROW_FORMAT = Dynamic;

-- ----------------------------
-- Records of field
-- ----------------------------

-- ----------------------------
-- Table structure for meta_data
-- ----------------------------
DROP TABLE IF EXISTS `meta_data`;
CREATE TABLE `meta_data`  (
  `id` varchar(128) CHARACTER SET utf8mb4 COLLATE utf8mb4_unicode_ci NOT NULL COMMENT 'id',
  `app_name` varchar(255) CHARACTER SET utf8mb4 COLLATE utf8mb4_unicode_ci NOT NULL COMMENT 'application name',
  `path` varchar(255) CHARACTER SET utf8mb4 COLLATE utf8mb4_unicode_ci NOT NULL COMMENT 'path, cannot be repeated',
  `path_desc` varchar(255) CHARACTER SET utf8mb4 COLLATE utf8mb4_unicode_ci NULL DEFAULT NULL COMMENT 'path description',
  `rpc_type` varchar(64) CHARACTER SET utf8mb4 COLLATE utf8mb4_unicode_ci NOT NULL COMMENT 'rpc type',
  `service_name` varchar(255) CHARACTER SET utf8mb4 COLLATE utf8mb4_unicode_ci NULL DEFAULT NULL COMMENT 'service name',
  `method_name` varchar(255) CHARACTER SET utf8mb4 COLLATE utf8mb4_unicode_ci NULL DEFAULT NULL COMMENT 'method name',
  `parameter_types` varchar(255) CHARACTER SET utf8mb4 COLLATE utf8mb4_unicode_ci NULL DEFAULT NULL COMMENT 'parameter types are provided with multiple parameter types separated by commas',
  `rpc_ext` varchar(512) CHARACTER SET utf8mb4 COLLATE utf8mb4_unicode_ci NULL DEFAULT NULL COMMENT 'rpc extended information, json format',
  `date_created` timestamp(3) NOT NULL DEFAULT CURRENT_TIMESTAMP(3) COMMENT 'create time',
  `date_updated` timestamp(3) NOT NULL DEFAULT CURRENT_TIMESTAMP(3) ON UPDATE CURRENT_TIMESTAMP(3) COMMENT 'update time',
  `enabled` tinyint(0) NOT NULL DEFAULT 0 COMMENT 'enabled state  (0 close, 1 open) ',
  PRIMARY KEY (`id`) USING BTREE
) ENGINE = InnoDB CHARACTER SET = utf8mb4 COLLATE = utf8mb4_unicode_ci ROW_FORMAT = Dynamic;

-- ----------------------------
-- Records of meta_data
-- ----------------------------

-- ----------------------------
-- Table structure for mock_request_record
-- ----------------------------
DROP TABLE IF EXISTS `mock_request_record`;
CREATE TABLE `mock_request_record`  (
    `id` varchar(128) CHARACTER SET utf8mb4 COLLATE utf8mb4_unicode_ci NOT NULL COMMENT 'primary key id',
    `api_id` varchar(128) CHARACTER SET utf8mb4 COLLATE utf8mb4_unicode_ci NOT NULL COMMENT 'the api id',
    `host` varchar(32) CHARACTER SET utf8mb4 COLLATE utf8mb4_unicode_ci NOT NULL COMMENT 'the request host',
    `port` int(5) NOT NULL COMMENT 'the request port',
    `url` varchar(1024) CHARACTER SET utf8mb4 COLLATE utf8mb4_unicode_ci NOT NULL COMMENT 'the request url',
    `path_variable` varchar(255) CHARACTER SET utf8mb4 COLLATE utf8mb4_unicode_ci NOT NULL DEFAULT '' COMMENT 'the request param in url',
    `query` varchar(1024) CHARACTER SET utf8mb4 COLLATE utf8mb4_unicode_ci NOT NULL DEFAULT '' COMMENT 'the request param after url',
    `header` varchar(1024) CHARACTER SET utf8mb4 COLLATE utf8mb4_unicode_ci NOT NULL DEFAULT '' COMMENT 'the request param in header',
    `body` text CHARACTER SET utf8mb4 COLLATE utf8mb4_unicode_ci COMMENT 'the request body',
    `date_created` timestamp(3) NOT NULL DEFAULT CURRENT_TIMESTAMP(3) COMMENT 'create time',
    `date_updated` timestamp(3) NOT NULL DEFAULT CURRENT_TIMESTAMP(3) ON UPDATE CURRENT_TIMESTAMP(3) COMMENT 'update time',
    PRIMARY KEY (`id`) USING BTREE
) ENGINE = InnoDB CHARACTER SET = utf8mb4 COLLATE = utf8mb4_unicode_ci ROW_FORMAT = Dynamic;

-- ----------------------------
-- Records of mock_request_record
-- ----------------------------

-- ----------------------------
-- Table structure for model
-- ----------------------------
DROP TABLE IF EXISTS `model`;
CREATE TABLE `model`  (
  `id` varchar(128) CHARACTER SET utf8mb4 COLLATE utf8mb4_unicode_ci NOT NULL COMMENT 'primary key id',
  `name` varchar(128) CHARACTER SET utf8mb4 COLLATE utf8mb4_unicode_ci NOT NULL COMMENT 'the model name',
  `model_desc`   varchar(1024) CHARACTER SET utf8mb4 COLLATE utf8mb4_unicode_ci NOT NULL COMMENT 'the model description',
  `date_created` timestamp(3) NOT NULL DEFAULT CURRENT_TIMESTAMP(3) COMMENT 'create time',
  `date_updated` timestamp(3) NOT NULL DEFAULT CURRENT_TIMESTAMP(3) ON UPDATE CURRENT_TIMESTAMP(3) COMMENT 'update time',
  PRIMARY KEY (`id`) USING BTREE
) ENGINE = InnoDB CHARACTER SET = utf8mb4 COLLATE = utf8mb4_unicode_ci ROW_FORMAT = Dynamic;

-- ----------------------------
-- Records of model
-- ----------------------------
-- todo add some simple model, like java.lang.String long java.lang.Long

-- ----------------------------
-- Table structure for operation_record_log
-- ----------------------------
DROP TABLE IF EXISTS `operation_record_log`;
CREATE TABLE `operation_record_log`  (
  `id` bigint(0) NOT NULL AUTO_INCREMENT COMMENT 'id',
  `color` varchar(20) CHARACTER SET utf8mb4 COLLATE utf8mb4_unicode_ci NOT NULL COMMENT 'log color',
  `context` text CHARACTER SET utf8mb4 COLLATE utf8mb4_unicode_ci NOT NULL COMMENT 'log context',
  `operator` varchar(200) CHARACTER SET utf8mb4 COLLATE utf8mb4_unicode_ci NOT NULL COMMENT 'operator [user or app]]',
  `operation_time` datetime(3) NOT NULL DEFAULT CURRENT_TIMESTAMP(3) COMMENT 'operation time',
  `operation_type` varchar(60) CHARACTER SET utf8mb4 COLLATE utf8mb4_unicode_ci NOT NULL DEFAULT 'update' COMMENT 'operation type：create/update/delete/register...',
  PRIMARY KEY (`id`) USING BTREE
) ENGINE = InnoDB CHARACTER SET = utf8mb4 COLLATE = utf8mb4_unicode_ci COMMENT = 'operation record log' ROW_FORMAT = Dynamic;

-- ----------------------------
-- Records of operation_record_log
-- ----------------------------

-- ----------------------------
-- Table structure for param
-- ----------------------------
DROP TABLE IF EXISTS `param`;
CREATE TABLE `param`  (
  `id`           varchar(128) CHARACTER SET utf8mb4 COLLATE utf8mb4_unicode_ci NOT NULL COMMENT 'primary key id',
  `api_id`       varchar(128) CHARACTER SET utf8mb4 COLLATE utf8mb4_unicode_ci NOT NULL COMMENT 'the api id',
  `model_id`     varchar(128) CHARACTER SET utf8mb4 COLLATE utf8mb4_unicode_ci NOT NULL COMMENT 'the model id, empty if not a model',
  `type`         int(0) NOT NULL COMMENT '0-requestPathVariable,1-requestUrlParam,2-requestHeader,3-requestBody,4-responseHeader,5-responseBody',
  `name`         varchar(255) CHARACTER SET utf8mb4 COLLATE utf8mb4_unicode_ci NOT NULL COMMENT 'the param name',
  `param_desc`   varchar(1024) CHARACTER SET utf8mb4 COLLATE utf8mb4_unicode_ci NOT NULL COMMENT 'the param description',
  `required`     tinyint(0) NOT NULL COMMENT 'whether to require (0 not required, 1 required)',
  `ext`          varchar(1024) CHARACTER SET utf8mb4 COLLATE utf8mb4_unicode_ci NOT NULL COMMENT 'extended fields',
  `date_created` timestamp(3) NOT NULL DEFAULT CURRENT_TIMESTAMP(3) COMMENT 'create time',
  `date_updated` timestamp(3) NOT NULL DEFAULT CURRENT_TIMESTAMP(3) ON UPDATE CURRENT_TIMESTAMP(3) COMMENT 'update time',
  PRIMARY KEY (`id`) USING BTREE
) ENGINE = InnoDB CHARACTER SET = utf8mb4 COLLATE = utf8mb4_unicode_ci ROW_FORMAT = Dynamic;

-- ----------------------------
-- Records of param
-- ----------------------------

-- ----------------------------
-- Table structure for permission
-- ----------------------------
DROP TABLE IF EXISTS `permission`;
CREATE TABLE `permission`  (
  `id` varchar(128) CHARACTER SET utf8mb4 COLLATE utf8mb4_unicode_ci NOT NULL COMMENT 'primary key id',
  `object_id` varchar(128) CHARACTER SET utf8mb4 COLLATE utf8mb4_unicode_ci NOT NULL COMMENT 'user primary key id or role primary key id',
  `resource_id` varchar(128) CHARACTER SET utf8mb4 COLLATE utf8mb4_unicode_ci NOT NULL COMMENT 'resource primary key id',
  `date_created` timestamp(3) NOT NULL DEFAULT CURRENT_TIMESTAMP(3) COMMENT 'create time',
  `date_updated` timestamp(3) NOT NULL DEFAULT CURRENT_TIMESTAMP(3) ON UPDATE CURRENT_TIMESTAMP(3) COMMENT 'update time',
  PRIMARY KEY (`id`) USING BTREE
) ENGINE = InnoDB CHARACTER SET = utf8mb4 COLLATE = utf8mb4_unicode_ci COMMENT = 'permission table' ROW_FORMAT = Dynamic;

-- ----------------------------
-- Records of permission
-- ----------------------------
INSERT INTO `permission` VALUES ('1351007708572688384', '1346358560427216896', '1346775491550474240', '2022-05-25 18:02:53', '2022-05-25 18:02:53');
INSERT INTO `permission` VALUES ('1351007708585271296', '1346358560427216896', '1346776175553376256', '2022-05-25 18:02:53', '2022-05-25 18:02:53');
INSERT INTO `permission` VALUES ('1351007708593659904', '1346358560427216896', '1346777157943259136', '2022-05-25 18:02:53', '2022-05-25 18:02:53');
INSERT INTO `permission` VALUES ('1351007708597854208', '1346358560427216896', '1346777449787125760', '2022-05-25 18:02:53', '2022-05-25 18:02:53');
INSERT INTO `permission` VALUES ('1351007708606242816', '1346358560427216896', '1346777623011880960', '2022-05-25 18:02:53', '2022-05-25 18:02:53');
INSERT INTO `permission` VALUES ('1351007708610437120', '1346358560427216896', '1346777766301888512', '2022-05-25 18:02:53', '2022-05-25 18:02:53');
INSERT INTO `permission` VALUES ('1351007708614631424', '1346358560427216896', '1346777907096285184', '2022-05-25 18:02:53', '2022-05-25 18:02:53');
INSERT INTO `permission` VALUES ('1351007708623020032', '1346358560427216896', '1346778036402483200', '2022-05-25 18:02:53', '2022-05-25 18:02:53');
INSERT INTO `permission` VALUES ('1351007708685934593', '1346358560427216896', '1347032308726902784', '2022-05-25 18:02:53', '2022-05-25 18:02:53');
INSERT INTO `permission` VALUES ('1351007708690128896', '1346358560427216896', '1347032395901317120', '2022-05-25 18:02:53', '2022-05-25 18:02:53');
INSERT INTO `permission` VALUES ('1351007708694323200', '1346358560427216896', '1347032453707214848', '2022-05-25 18:02:53', '2022-05-25 18:02:53');
INSERT INTO `permission` VALUES ('1351007708698517504', '1346358560427216896', '1347032509051056128', '2022-05-25 18:02:53', '2022-05-25 18:02:53');
INSERT INTO `permission` VALUES ('1351007708702711808', '1346358560427216896', '1347034027070337024', '2022-05-25 18:02:53', '2022-05-25 18:02:53');
INSERT INTO `permission` VALUES ('1351007708706906112', '1346358560427216896', '1347039054925148160', '2022-05-25 18:02:53', '2022-05-25 18:02:53');
INSERT INTO `permission` VALUES ('1351007708711100416', '1346358560427216896', '1347041326749691904', '2022-05-25 18:02:53', '2022-05-25 18:02:53');
INSERT INTO `permission` VALUES ('1351007708715294720', '1346358560427216896', '1347046566244003840', '2022-05-25 18:02:53', '2022-05-25 18:02:53');
INSERT INTO `permission` VALUES ('1351007708719489024', '1346358560427216896', '1347047143350874112', '2022-05-25 18:02:53', '2022-05-25 18:02:53');
INSERT INTO `permission` VALUES ('1351007708723683328', '1346358560427216896', '1347047203220369408', '2022-05-25 18:02:53', '2022-05-25 18:02:53');
INSERT INTO `permission` VALUES ('1351007708727877632', '1346358560427216896', '1347047555588042752', '2022-05-25 18:02:53', '2022-05-25 18:02:53');
INSERT INTO `permission` VALUES ('1351007708732071936', '1346358560427216896', '1347047640145211392', '2022-05-25 18:02:53', '2022-05-25 18:02:53');
INSERT INTO `permission` VALUES ('1351007708732071937', '1346358560427216896', '1347047695002513408', '2022-05-25 18:02:53', '2022-05-25 18:02:53');
INSERT INTO `permission` VALUES ('1351007708736266240', '1346358560427216896', '1347047747305484288', '2022-05-25 18:02:53', '2022-05-25 18:02:53');
INSERT INTO `permission` VALUES ('1351007708740460544', '1346358560427216896', '1347048004105940992', '2022-05-25 18:02:53', '2022-05-25 18:02:53');
INSERT INTO `permission` VALUES ('1351007708744654848', '1346358560427216896', '1347048101875167232', '2022-05-25 18:02:53', '2022-05-25 18:02:53');
INSERT INTO `permission` VALUES ('1351007708744654849', '1346358560427216896', '1347048145877610496', '2022-05-25 18:02:53', '2022-05-25 18:02:53');
INSERT INTO `permission` VALUES ('1351007708748849151', '1346358560427216896', '1347048240677269503', '2022-05-25 18:02:53', '2022-05-25 18:02:53');
INSERT INTO `permission` VALUES ('1351007708748849152', '1346358560427216896', '1347048240677269504', '2022-05-25 18:02:53', '2022-05-25 18:02:53');
INSERT INTO `permission` VALUES ('1351007708753043456', '1346358560427216896', '1347048316216684544', '2022-05-25 18:02:53', '2022-05-25 18:02:53');
INSERT INTO `permission` VALUES ('1351007708757237760', '1346358560427216896', '1347048776029843456', '2022-05-25 18:02:53', '2022-05-25 18:02:53');
INSERT INTO `permission` VALUES ('1351007708757237761', '1346358560427216896', '1347048968414179328', '2022-05-25 18:02:53', '2022-05-25 18:02:53');
INSERT INTO `permission` VALUES ('1351007708761432064', '1346358560427216896', '1347049029323862016', '2022-05-25 18:02:53', '2022-05-25 18:02:53');
INSERT INTO `permission` VALUES ('1351007708765626368', '1346358560427216896', '1347049092552994816', '2022-05-25 18:02:53', '2022-05-25 18:02:53');
INSERT INTO `permission` VALUES ('1351007708769820672', '1346358560427216896', '1347049251395481600', '2022-05-25 18:02:53', '2022-05-25 18:02:53');
INSERT INTO `permission` VALUES ('1351007708774014976', '1346358560427216896', '1347049317178945536', '2022-05-25 18:02:53', '2022-05-25 18:02:53');
INSERT INTO `permission` VALUES ('1351007708774014977', '1346358560427216896', '1347049370014593024', '2022-05-25 18:02:53', '2022-05-25 18:02:53');
INSERT INTO `permission` VALUES ('1351007708778209280', '1346358560427216896', '1347049542417264640', '2022-05-25 18:02:53', '2022-05-25 18:02:53');
INSERT INTO `permission` VALUES ('1351007708782403584', '1346358560427216896', '1347049598155370496', '2022-05-25 18:02:53', '2022-05-25 18:02:53');
INSERT INTO `permission` VALUES ('1351007708786597888', '1346358560427216896', '1347049659023110144', '2022-05-25 18:02:53', '2022-05-25 18:02:53');
INSERT INTO `permission` VALUES ('1351007708790792192', '1346358560427216896', '1347049731047698432', '2022-05-25 18:02:53', '2022-05-25 18:02:53');
INSERT INTO `permission` VALUES ('1351007708794986496', '1346358560427216896', '1347049794008395776', '2022-05-25 18:02:53', '2022-05-25 18:02:53');
INSERT INTO `permission` VALUES ('1351007709080199168', '1346358560427216896', '1350106119681622016', '2022-05-25 18:02:53', '2022-05-25 18:02:53');
INSERT INTO `permission` VALUES ('1351007709080199169', '1346358560427216896', '1350107709494804480', '2022-05-25 18:02:53', '2022-05-25 18:02:53');
INSERT INTO `permission` VALUES ('1351007709084393472', '1346358560427216896', '1350107842236137472', '2022-05-25 18:02:53', '2022-05-25 18:02:53');
INSERT INTO `permission` VALUES ('1351007709084393473', '1346358560427216896', '1350112406754766848', '2022-05-25 18:02:53', '2022-05-25 18:02:53');
INSERT INTO `permission` VALUES ('1351007709088587776', '1346358560427216896', '1350112481253994496', '2022-05-25 18:02:53', '2022-05-25 18:02:53');
INSERT INTO `permission` VALUES ('1351007709088587777', '1346358560427216896', '1350804501819195392', '2022-05-25 18:02:53', '2022-05-25 18:02:53');
INSERT INTO `permission` VALUES ('1355167519859040256', '1346358560427216896', '1355163372527050752', '2022-05-25 18:02:53', '2022-05-25 18:02:53');
INSERT INTO `permission` VALUES ('1355167519859040257', '1346358560427216896', '1355165158419750912', '2022-05-25 18:02:53', '2022-05-25 18:02:53');
INSERT INTO `permission` VALUES ('1355167519859040258', '1346358560427216896', '1355165353534578688', '2022-05-25 18:02:53', '2022-05-25 18:02:53');
INSERT INTO `permission` VALUES ('1355167519859040259', '1346358560427216896', '1355165475785957376', '2022-05-25 18:02:53', '2022-05-25 18:02:53');
INSERT INTO `permission` VALUES ('1355167519859040260', '1346358560427216896', '1355165608565039104', '2022-05-25 18:02:53', '2022-05-25 18:02:53');
INSERT INTO `permission` VALUES ('1357956838021890049', '1346358560427216896', '1357956838021890048', '2022-05-25 18:02:53', '2022-05-25 18:02:53');
INSERT INTO `permission` VALUES ('1357977745893326848', '1346358560427216896', '1357977745889132544', '2022-05-25 18:02:53', '2022-05-25 18:02:53');
INSERT INTO `permission` VALUES ('1357977912126177281', '1346358560427216896', '1357977912126177280', '2022-05-25 18:02:53', '2022-05-25 18:02:53');
INSERT INTO `permission` VALUES ('1357977971827900417', '1346358560427216896', '1357977971827900416', '2022-05-25 18:02:53', '2022-05-25 18:02:53');
INSERT INTO `permission` VALUES ('1386680049203195905', '1346358560427216896', '1386680049203195904', '2022-05-25 18:02:53', '2022-05-25 18:02:53');
INSERT INTO `permission` VALUES ('1386680049203195906', '1346358560427216896', '1386680049203195915', '2022-05-25 18:02:53', '2022-05-25 18:02:53');
INSERT INTO `permission` VALUES ('1386680049203195907', '1346358560427216896', '1386680049203195916', '2022-05-25 18:02:53', '2022-05-25 18:02:53');
INSERT INTO `permission` VALUES ('1529402639305326592', '1346358560427216896', '1529402639271772160', '2022-05-25 18:02:58', '2022-05-25 18:02:58');
INSERT INTO `permission` VALUES ('1529402639305326593', '1346358560427216896', '1529402639284355072', '2022-05-25 18:02:58', '2022-05-25 18:02:58');
INSERT INTO `permission` VALUES ('1529402639305326594', '1346358560427216896', '1529402639284355073', '2022-05-25 18:02:58', '2022-05-25 18:02:58');
INSERT INTO `permission` VALUES ('1529402639305326595', '1346358560427216896', '1529402639284355074', '2022-05-25 18:02:58', '2022-05-25 18:02:58');
INSERT INTO `permission` VALUES ('1529402639305326596', '1346358560427216896', '1529402639284355075', '2022-05-25 18:02:58', '2022-05-25 18:02:58');
INSERT INTO `permission` VALUES ('1529402639305326597', '1346358560427216896', '1529402639284355076', '2022-05-25 18:02:58', '2022-05-25 18:02:58');
INSERT INTO `permission` VALUES ('1529402639305326598', '1346358560427216896', '1529402639284355077', '2022-05-25 18:02:58', '2022-05-25 18:02:58');
INSERT INTO `permission` VALUES ('1529402639305326599', '1346358560427216896', '1529402639284355078', '2022-05-25 18:02:58', '2022-05-25 18:02:58');
INSERT INTO `permission` VALUES ('1529402639305326600', '1346358560427216896', '1529402639284355079', '2022-05-25 18:02:58', '2022-05-25 18:02:58');
INSERT INTO `permission` VALUES ('1529402639305326601', '1346358560427216896', '1529402639284355080', '2022-05-25 18:02:58', '2022-05-25 18:02:58');
INSERT INTO `permission` VALUES ('1529402639305326602', '1346358560427216896', '1529402639284355081', '2022-05-25 18:02:58', '2022-05-25 18:02:58');
INSERT INTO `permission` VALUES ('1529402639305326603', '1346358560427216896', '1529402639284355082', '2022-05-25 18:02:58', '2022-05-25 18:02:58');
INSERT INTO `permission` VALUES ('1529402639305326604', '1346358560427216896', '1529402639284355083', '2022-05-25 18:02:58', '2022-05-25 18:02:58');
INSERT INTO `permission` VALUES ('1529402639305326605', '1346358560427216896', '1529402639284355084', '2022-05-25 18:02:58', '2022-05-25 18:02:58');
INSERT INTO `permission` VALUES ('1529402639305326606', '1346358560427216896', '1529402639284355085', '2022-05-25 18:02:58', '2022-05-25 18:02:58');
INSERT INTO `permission` VALUES ('1529402639305326607', '1346358560427216896', '1529402639284355086', '2022-05-25 18:02:58', '2022-05-25 18:02:58');
INSERT INTO `permission` VALUES ('1529402639305326608', '1346358560427216896', '1529402639284355087', '2022-05-25 18:02:58', '2022-05-25 18:02:58');
INSERT INTO `permission` VALUES ('1529402639305326609', '1346358560427216896', '1529402639284355088', '2022-05-25 18:02:58', '2022-05-25 18:02:58');
INSERT INTO `permission` VALUES ('1529402639305326610', '1346358560427216896', '1529402639284355089', '2022-05-25 18:02:58', '2022-05-25 18:02:58');
INSERT INTO `permission` VALUES ('1529402639305326611', '1346358560427216896', '1529402639284355090', '2022-05-25 18:02:58', '2022-05-25 18:02:58');
INSERT INTO `permission` VALUES ('1529402639305326612', '1346358560427216896', '1529402639284355091', '2022-05-25 18:02:58', '2022-05-25 18:02:58');
INSERT INTO `permission` VALUES ('1529402639305326613', '1346358560427216896', '1529402639284355092', '2022-05-25 18:02:58', '2022-05-25 18:02:58');
INSERT INTO `permission` VALUES ('1529402639305326614', '1346358560427216896', '1529402639284355093', '2022-05-25 18:02:58', '2022-05-25 18:02:58');
INSERT INTO `permission` VALUES ('1529402639305326615', '1346358560427216896', '1529402639284355094', '2022-05-25 18:02:58', '2022-05-25 18:02:58');
INSERT INTO `permission` VALUES ('1529402639305326616', '1346358560427216896', '1529402639284355095', '2022-05-25 18:02:58', '2022-05-25 18:02:58');
INSERT INTO `permission` VALUES ('1529402639305326617', '1346358560427216896', '1529402639284355096', '2022-05-25 18:02:58', '2022-05-25 18:02:58');
INSERT INTO `permission` VALUES ('1529402639305326618', '1346358560427216896', '1529402639284355097', '2022-05-25 18:02:58', '2022-05-25 18:02:58');
INSERT INTO `permission` VALUES ('1529402639305326619', '1346358560427216896', '1529402639284355098', '2022-05-25 18:02:58', '2022-05-25 18:02:58');
INSERT INTO `permission` VALUES ('1529402639305326620', '1346358560427216896', '1529402639284355099', '2022-05-25 18:02:58', '2022-05-25 18:02:58');
INSERT INTO `permission` VALUES ('1529402639372435663', '1346358560427216896', '1529402639368241152', '2022-05-25 18:02:58', '2022-05-25 18:02:58');
INSERT INTO `permission` VALUES ('1529402639372435664', '1346358560427216896', '1529402639368241153', '2022-05-25 18:02:58', '2022-05-25 18:02:58');
INSERT INTO `permission` VALUES ('1529402639372435665', '1346358560427216896', '1529402639368241154', '2022-05-25 18:02:58', '2022-05-25 18:02:58');
INSERT INTO `permission` VALUES ('1529402639372435666', '1346358560427216896', '1529402639368241155', '2022-05-25 18:02:58', '2022-05-25 18:02:58');
INSERT INTO `permission` VALUES ('1529402639372435667', '1346358560427216896', '1529402639368241156', '2022-05-25 18:02:58', '2022-05-25 18:02:58');
INSERT INTO `permission` VALUES ('1529402639372435668', '1346358560427216896', '1529402639368241157', '2022-05-25 18:02:58', '2022-05-25 18:02:58');
INSERT INTO `permission` VALUES ('1529402639372435669', '1346358560427216896', '1529402639368241158', '2022-05-25 18:02:58', '2022-05-25 18:02:58');
INSERT INTO `permission` VALUES ('1529402639372435670', '1346358560427216896', '1529402639368241159', '2022-05-25 18:02:58', '2022-05-25 18:02:58');
INSERT INTO `permission` VALUES ('1529402639372435671', '1346358560427216896', '1529402639368241160', '2022-05-25 18:02:58', '2022-05-25 18:02:58');
INSERT INTO `permission` VALUES ('1529402639372435672', '1346358560427216896', '1529402639368241161', '2022-05-25 18:02:58', '2022-05-25 18:02:58');
INSERT INTO `permission` VALUES ('1529402639372435673', '1346358560427216896', '1529402639368241162', '2022-05-25 18:02:58', '2022-05-25 18:02:58');
INSERT INTO `permission` VALUES ('1529402639372435674', '1346358560427216896', '1529402639368241163', '2022-05-25 18:02:58', '2022-05-25 18:02:58');
INSERT INTO `permission` VALUES ('1529402639372435675', '1346358560427216896', '1529402639368241164', '2022-05-25 18:02:58', '2022-05-25 18:02:58');
INSERT INTO `permission` VALUES ('1529402639372435676', '1346358560427216896', '1529402639368241165', '2022-05-25 18:02:58', '2022-05-25 18:02:58');
INSERT INTO `permission` VALUES ('1529402639372435677', '1346358560427216896', '1529402639368241166', '2022-05-25 18:02:58', '2022-05-25 18:02:58');
INSERT INTO `permission` VALUES ('1529402639372435678', '1346358560427216896', '1529402639368241167', '2022-05-25 18:02:58', '2022-05-25 18:02:58');
INSERT INTO `permission` VALUES ('1529402639372435679', '1346358560427216896', '1529402639368241168', '2022-05-25 18:02:58', '2022-05-25 18:02:58');
INSERT INTO `permission` VALUES ('1529402639372435680', '1346358560427216896', '1529402639368241169', '2022-05-25 18:02:58', '2022-05-25 18:02:58');
INSERT INTO `permission` VALUES ('1529402639372435681', '1346358560427216896', '1529402639368241170', '2022-05-25 18:02:58', '2022-05-25 18:02:58');
INSERT INTO `permission` VALUES ('1529402639372435682', '1346358560427216896', '1529402639368241171', '2022-05-25 18:02:58', '2022-05-25 18:02:58');
INSERT INTO `permission` VALUES ('1529402639372435683', '1346358560427216896', '1529402639368241172', '2022-05-25 18:02:58', '2022-05-25 18:02:58');
INSERT INTO `permission` VALUES ('1529402639372435684', '1346358560427216896', '1529402639368241173', '2022-05-25 18:02:58', '2022-05-25 18:02:58');
INSERT INTO `permission` VALUES ('1529402639372435685', '1346358560427216896', '1529402639368241174', '2022-05-25 18:02:58', '2022-05-25 18:02:58');
INSERT INTO `permission` VALUES ('1529402639372435686', '1346358560427216896', '1529402639368241175', '2022-05-25 18:02:58', '2022-05-25 18:02:58');
INSERT INTO `permission` VALUES ('1529402639372435687', '1346358560427216896', '1529402639368241176', '2022-05-25 18:02:58', '2022-05-25 18:02:58');
INSERT INTO `permission` VALUES ('1529402639372435688', '1346358560427216896', '1529402639368241177', '2022-05-25 18:02:58', '2022-05-25 18:02:58');
INSERT INTO `permission` VALUES ('1529402639372435689', '1346358560427216896', '1529402639368241178', '2022-05-25 18:02:58', '2022-05-25 18:02:58');
INSERT INTO `permission` VALUES ('1529402639372435690', '1346358560427216896', '1529402639368241179', '2022-05-25 18:02:58', '2022-05-25 18:02:58');
INSERT INTO `permission` VALUES ('1529402639372435691', '1346358560427216896', '1529402639368241180', '2022-05-25 18:02:58', '2022-05-25 18:02:58');
INSERT INTO `permission` VALUES ('1529402639372435692', '1346358560427216896', '1529402639368241181', '2022-05-25 18:02:58', '2022-05-25 18:02:58');
INSERT INTO `permission` VALUES ('1529402639372435693', '1346358560427216896', '1529402639368241182', '2022-05-25 18:02:58', '2022-05-25 18:02:58');
INSERT INTO `permission` VALUES ('1529402639372435694', '1346358560427216896', '1529402639368241183', '2022-05-25 18:02:58', '2022-05-25 18:02:58');
INSERT INTO `permission` VALUES ('1529402639372435695', '1346358560427216896', '1529402639368241184', '2022-05-25 18:02:58', '2022-05-25 18:02:58');
INSERT INTO `permission` VALUES ('1529402639372435696', '1346358560427216896', '1529402639368241185', '2022-05-25 18:02:58', '2022-05-25 18:02:58');
INSERT INTO `permission` VALUES ('1529402639372435697', '1346358560427216896', '1529402639368241186', '2022-05-25 18:02:58', '2022-05-25 18:02:58');
INSERT INTO `permission` VALUES ('1529402639372435698', '1346358560427216896', '1529402639368241187', '2022-05-25 18:02:58', '2022-05-25 18:02:58');
INSERT INTO `permission` VALUES ('1529402639372435699', '1346358560427216896', '1529402639368241188', '2022-05-25 18:02:58', '2022-05-25 18:02:58');
INSERT INTO `permission` VALUES ('1529402639372435700', '1346358560427216896', '1529402639368241189', '2022-05-25 18:02:58', '2022-05-25 18:02:58');
INSERT INTO `permission` VALUES ('1529402639372435701', '1346358560427216896', '1529402639368241190', '2022-05-25 18:02:58', '2022-05-25 18:02:58');
INSERT INTO `permission` VALUES ('1529402639372435702', '1346358560427216896', '1529402639368241191', '2022-05-25 18:02:58', '2022-05-25 18:02:58');
INSERT INTO `permission` VALUES ('1529402639372435703', '1346358560427216896', '1529402639368241192', '2022-05-25 18:02:58', '2022-05-25 18:02:58');
INSERT INTO `permission` VALUES ('1529402639372435704', '1346358560427216896', '1529402639368241193', '2022-05-25 18:02:58', '2022-05-25 18:02:58');
INSERT INTO `permission` VALUES ('1529402639372435705', '1346358560427216896', '1529402639368241194', '2022-05-25 18:02:58', '2022-05-25 18:02:58');
INSERT INTO `permission` VALUES ('1529402639372435706', '1346358560427216896', '1529402639368241195', '2022-05-25 18:02:58', '2022-05-25 18:02:58');
INSERT INTO `permission` VALUES ('1529402639372435707', '1346358560427216896', '1529402639368241196', '2022-05-25 18:02:58', '2022-05-25 18:02:58');
INSERT INTO `permission` VALUES ('1529402639372435708', '1346358560427216896', '1529402639368241197', '2022-05-25 18:02:58', '2022-05-25 18:02:58');
INSERT INTO `permission` VALUES ('1529402639372435709', '1346358560427216896', '1529402639368241198', '2022-05-25 18:02:58', '2022-05-25 18:02:58');
INSERT INTO `permission` VALUES ('1529402639372435710', '1346358560427216896', '1529402639368241199', '2022-05-25 18:02:58', '2022-05-25 18:02:58');
INSERT INTO `permission` VALUES ('1529402639372435711', '1346358560427216896', '1529402639368241200', '2022-05-25 18:02:58', '2022-05-25 18:02:58');
INSERT INTO `permission` VALUES ('1529402639372435712', '1346358560427216896', '1529402639368241201', '2022-05-25 18:02:58', '2022-05-25 18:02:58');
INSERT INTO `permission` VALUES ('1529402639372435713', '1346358560427216896', '1529402639368241202', '2022-05-25 18:02:58', '2022-05-25 18:02:58');
INSERT INTO `permission` VALUES ('1529402639372435714', '1346358560427216896', '1529402639368241203', '2022-05-25 18:02:58', '2022-05-25 18:02:58');
INSERT INTO `permission` VALUES ('1529402639372435715', '1346358560427216896', '1529402639368241204', '2022-05-25 18:02:58', '2022-05-25 18:02:58');
INSERT INTO `permission` VALUES ('1529402639372435716', '1346358560427216896', '1529402639368241205', '2022-05-25 18:02:58', '2022-05-25 18:02:58');
INSERT INTO `permission` VALUES ('1529402639372435717', '1346358560427216896', '1529402639372435456', '2022-05-25 18:02:58', '2022-05-25 18:02:58');
INSERT INTO `permission` VALUES ('1529402639372435718', '1346358560427216896', '1529402639372435457', '2022-05-25 18:02:58', '2022-05-25 18:02:58');
INSERT INTO `permission` VALUES ('1529402639372435719', '1346358560427216896', '1529402639372435458', '2022-05-25 18:02:58', '2022-05-25 18:02:58');
INSERT INTO `permission` VALUES ('1529402639372435720', '1346358560427216896', '1529402639372435459', '2022-05-25 18:02:58', '2022-05-25 18:02:58');
INSERT INTO `permission` VALUES ('1529402639372435721', '1346358560427216896', '1529402639372435460', '2022-05-25 18:02:58', '2022-05-25 18:02:58');
INSERT INTO `permission` VALUES ('1529402639372435722', '1346358560427216896', '1529402639372435461', '2022-05-25 18:02:58', '2022-05-25 18:02:58');
INSERT INTO `permission` VALUES ('1529402639372435723', '1346358560427216896', '1529402639372435462', '2022-05-25 18:02:58', '2022-05-25 18:02:58');
INSERT INTO `permission` VALUES ('1529402639372435724', '1346358560427216896', '1529402639372435463', '2022-05-25 18:02:58', '2022-05-25 18:02:58');
INSERT INTO `permission` VALUES ('1529402639372435725', '1346358560427216896', '1529402639372435464', '2022-05-25 18:02:58', '2022-05-25 18:02:58');
INSERT INTO `permission` VALUES ('1529402639372435726', '1346358560427216896', '1529402639372435465', '2022-05-25 18:02:58', '2022-05-25 18:02:58');
INSERT INTO `permission` VALUES ('1529402639372435727', '1346358560427216896', '1529402639372435466', '2022-05-25 18:02:58', '2022-05-25 18:02:58');
INSERT INTO `permission` VALUES ('1529402639372435728', '1346358560427216896', '1529402639372435467', '2022-05-25 18:02:58', '2022-05-25 18:02:58');
INSERT INTO `permission` VALUES ('1529402639372435729', '1346358560427216896', '1529402639372435468', '2022-05-25 18:02:58', '2022-05-25 18:02:58');
INSERT INTO `permission` VALUES ('1529402639372435730', '1346358560427216896', '1529402639372435469', '2022-05-25 18:02:58', '2022-05-25 18:02:58');
INSERT INTO `permission` VALUES ('1529402639372435731', '1346358560427216896', '1529402639372435470', '2022-05-25 18:02:58', '2022-05-25 18:02:58');
INSERT INTO `permission` VALUES ('1529402639372435732', '1346358560427216896', '1529402639372435471', '2022-05-25 18:02:58', '2022-05-25 18:02:58');
INSERT INTO `permission` VALUES ('1529402639372435733', '1346358560427216896', '1529402639372435472', '2022-05-25 18:02:58', '2022-05-25 18:02:58');
INSERT INTO `permission` VALUES ('1529402639372435734', '1346358560427216896', '1529402639372435473', '2022-05-25 18:02:58', '2022-05-25 18:02:58');
INSERT INTO `permission` VALUES ('1529402639372435735', '1346358560427216896', '1529402639372435474', '2022-05-25 18:02:58', '2022-05-25 18:02:58');
INSERT INTO `permission` VALUES ('1529402639372435736', '1346358560427216896', '1529402639372435475', '2022-05-25 18:02:58', '2022-05-25 18:02:58');
INSERT INTO `permission` VALUES ('1529402639372435737', '1346358560427216896', '1529402639372435476', '2022-05-25 18:02:58', '2022-05-25 18:02:58');
INSERT INTO `permission` VALUES ('1529402639372435738', '1346358560427216896', '1529402639372435477', '2022-05-25 18:02:58', '2022-05-25 18:02:58');
INSERT INTO `permission` VALUES ('1529402639372435739', '1346358560427216896', '1529402639372435478', '2022-05-25 18:02:58', '2022-05-25 18:02:58');
INSERT INTO `permission` VALUES ('1529402639372435740', '1346358560427216896', '1529402639372435479', '2022-05-25 18:02:58', '2022-05-25 18:02:58');
INSERT INTO `permission` VALUES ('1529402639372435741', '1346358560427216896', '1529402639372435480', '2022-05-25 18:02:58', '2022-05-25 18:02:58');
INSERT INTO `permission` VALUES ('1529402639372435742', '1346358560427216896', '1529402639372435481', '2022-05-25 18:02:58', '2022-05-25 18:02:58');
INSERT INTO `permission` VALUES ('1529402639372435743', '1346358560427216896', '1529402639372435482', '2022-05-25 18:02:58', '2022-05-25 18:02:58');
INSERT INTO `permission` VALUES ('1529402639372435744', '1346358560427216896', '1529402639372435483', '2022-05-25 18:02:58', '2022-05-25 18:02:58');
INSERT INTO `permission` VALUES ('1529402639372435745', '1346358560427216896', '1529402639372435484', '2022-05-25 18:02:58', '2022-05-25 18:02:58');
INSERT INTO `permission` VALUES ('1529402639372435746', '1346358560427216896', '1529402639372435485', '2022-05-25 18:02:58', '2022-05-25 18:02:58');
INSERT INTO `permission` VALUES ('1529402639372435747', '1346358560427216896', '1529402639372435486', '2022-05-25 18:02:58', '2022-05-25 18:02:58');
INSERT INTO `permission` VALUES ('1529402639372435748', '1346358560427216896', '1529402639372435487', '2022-05-25 18:02:58', '2022-05-25 18:02:58');
INSERT INTO `permission` VALUES ('1529402639372435749', '1346358560427216896', '1529402639372435488', '2022-05-25 18:02:58', '2022-05-25 18:02:58');
INSERT INTO `permission` VALUES ('1529402639372435750', '1346358560427216896', '1529402639372435489', '2022-05-25 18:02:58', '2022-05-25 18:02:58');
INSERT INTO `permission` VALUES ('1529402639372435751', '1346358560427216896', '1529402639372435490', '2022-05-25 18:02:58', '2022-05-25 18:02:58');
INSERT INTO `permission` VALUES ('1529402639372435752', '1346358560427216896', '1529402639372435491', '2022-05-25 18:02:58', '2022-05-25 18:02:58');
INSERT INTO `permission` VALUES ('1529402639372435753', '1346358560427216896', '1529402639372435492', '2022-05-25 18:02:58', '2022-05-25 18:02:58');
INSERT INTO `permission` VALUES ('1529402639372435754', '1346358560427216896', '1529402639372435493', '2022-05-25 18:02:58', '2022-05-25 18:02:58');
INSERT INTO `permission` VALUES ('1529402639372435755', '1346358560427216896', '1529402639372435494', '2022-05-25 18:02:58', '2022-05-25 18:02:58');
INSERT INTO `permission` VALUES ('1529402639372435756', '1346358560427216896', '1529402639372435495', '2022-05-25 18:02:58', '2022-05-25 18:02:58');
INSERT INTO `permission` VALUES ('1529402639372435757', '1346358560427216896', '1529402639372435496', '2022-05-25 18:02:58', '2022-05-25 18:02:58');
INSERT INTO `permission` VALUES ('1529402639372435758', '1346358560427216896', '1529402639372435497', '2022-05-25 18:02:58', '2022-05-25 18:02:58');
INSERT INTO `permission` VALUES ('1529402639372435759', '1346358560427216896', '1529402639372435498', '2022-05-25 18:02:58', '2022-05-25 18:02:58');
INSERT INTO `permission` VALUES ('1529402639372435760', '1346358560427216896', '1529402639372435499', '2022-05-25 18:02:58', '2022-05-25 18:02:58');
INSERT INTO `permission` VALUES ('1529402639372435761', '1346358560427216896', '1529402639372435500', '2022-05-25 18:02:58', '2022-05-25 18:02:58');
INSERT INTO `permission` VALUES ('1529402639372435762', '1346358560427216896', '1529402639372435501', '2022-05-25 18:02:58', '2022-05-25 18:02:58');
INSERT INTO `permission` VALUES ('1529402639372435763', '1346358560427216896', '1529402639372435502', '2022-05-25 18:02:58', '2022-05-25 18:02:58');
INSERT INTO `permission` VALUES ('1529402639372435764', '1346358560427216896', '1529402639372435503', '2022-05-25 18:02:58', '2022-05-25 18:02:58');
INSERT INTO `permission` VALUES ('1529402639372435765', '1346358560427216896', '1529402639372435504', '2022-05-25 18:02:58', '2022-05-25 18:02:58');
INSERT INTO `permission` VALUES ('1529402639372435766', '1346358560427216896', '1529402639372435505', '2022-05-25 18:02:58', '2022-05-25 18:02:58');
INSERT INTO `permission` VALUES ('1529402639372435767', '1346358560427216896', '1529402639372435506', '2022-05-25 18:02:58', '2022-05-25 18:02:58');
INSERT INTO `permission` VALUES ('1529402639372435768', '1346358560427216896', '1529402639372435507', '2022-05-25 18:02:58', '2022-05-25 18:02:58');
INSERT INTO `permission` VALUES ('1529402639372435769', '1346358560427216896', '1529402639372435508', '2022-05-25 18:02:58', '2022-05-25 18:02:58');
INSERT INTO `permission` VALUES ('1529402639372435770', '1346358560427216896', '1529402639372435509', '2022-05-25 18:02:58', '2022-05-25 18:02:58');
INSERT INTO `permission` VALUES ('1529402639372435771', '1346358560427216896', '1529402639372435510', '2022-05-25 18:02:58', '2022-05-25 18:02:58');
INSERT INTO `permission` VALUES ('1529402639372435772', '1346358560427216896', '1529402639372435511', '2022-05-25 18:02:58', '2022-05-25 18:02:58');
INSERT INTO `permission` VALUES ('1529402639372435773', '1346358560427216896', '1529402639372435512', '2022-05-25 18:02:58', '2022-05-25 18:02:58');
INSERT INTO `permission` VALUES ('1529402639372435774', '1346358560427216896', '1529402639372435513', '2022-05-25 18:02:58', '2022-05-25 18:02:58');
INSERT INTO `permission` VALUES ('1529402639372435775', '1346358560427216896', '1529402639372435514', '2022-05-25 18:02:58', '2022-05-25 18:02:58');
INSERT INTO `permission` VALUES ('1529402639372435776', '1346358560427216896', '1529402639372435515', '2022-05-25 18:02:58', '2022-05-25 18:02:58');
INSERT INTO `permission` VALUES ('1529402639372435777', '1346358560427216896', '1529402639372435516', '2022-05-25 18:02:58', '2022-05-25 18:02:58');
INSERT INTO `permission` VALUES ('1529402639372435778', '1346358560427216896', '1529402639372435517', '2022-05-25 18:02:58', '2022-05-25 18:02:58');
INSERT INTO `permission` VALUES ('1529402639372435779', '1346358560427216896', '1529402639372435518', '2022-05-25 18:02:58', '2022-05-25 18:02:58');
INSERT INTO `permission` VALUES ('1529402639372435780', '1346358560427216896', '1529402639372435519', '2022-05-25 18:02:58', '2022-05-25 18:02:58');
INSERT INTO `permission` VALUES ('1529402639372435781', '1346358560427216896', '1529402639372435520', '2022-05-25 18:02:58', '2022-05-25 18:02:58');
INSERT INTO `permission` VALUES ('1529402639372435782', '1346358560427216896', '1529402639372435521', '2022-05-25 18:02:58', '2022-05-25 18:02:58');
INSERT INTO `permission` VALUES ('1529402639372435783', '1346358560427216896', '1529402639372435522', '2022-05-25 18:02:58', '2022-05-25 18:02:58');
INSERT INTO `permission` VALUES ('1529402639372435784', '1346358560427216896', '1529402639372435523', '2022-05-25 18:02:58', '2022-05-25 18:02:58');
INSERT INTO `permission` VALUES ('1529402639372435785', '1346358560427216896', '1529402639372435524', '2022-05-25 18:02:58', '2022-05-25 18:02:58');
INSERT INTO `permission` VALUES ('1529402639372435786', '1346358560427216896', '1529402639372435525', '2022-05-25 18:02:58', '2022-05-25 18:02:58');
INSERT INTO `permission` VALUES ('1529402639376629760', '1346358560427216896', '1529402639372435526', '2022-05-25 18:02:58', '2022-05-25 18:02:58');
INSERT INTO `permission` VALUES ('1529402639376629761', '1346358560427216896', '1529402639372435527', '2022-05-25 18:02:58', '2022-05-25 18:02:58');
INSERT INTO `permission` VALUES ('1529402639376629762', '1346358560427216896', '1529402639372435528', '2022-05-25 18:02:58', '2022-05-25 18:02:58');
INSERT INTO `permission` VALUES ('1529402639376629763', '1346358560427216896', '1529402639372435529', '2022-05-25 18:02:58', '2022-05-25 18:02:58');
INSERT INTO `permission` VALUES ('1529402639376629764', '1346358560427216896', '1529402639372435530', '2022-05-25 18:02:58', '2022-05-25 18:02:58');
INSERT INTO `permission` VALUES ('1529402639376629765', '1346358560427216896', '1529402639372435531', '2022-05-25 18:02:58', '2022-05-25 18:02:58');
INSERT INTO `permission` VALUES ('1529402639376629766', '1346358560427216896', '1529402639372435532', '2022-05-25 18:02:58', '2022-05-25 18:02:58');
INSERT INTO `permission` VALUES ('1529402639376629767', '1346358560427216896', '1529402639372435533', '2022-05-25 18:02:58', '2022-05-25 18:02:58');
INSERT INTO `permission` VALUES ('1529402639376629768', '1346358560427216896', '1529402639372435534', '2022-05-25 18:02:58', '2022-05-25 18:02:58');
INSERT INTO `permission` VALUES ('1529402639376629769', '1346358560427216896', '1529402639372435535', '2022-05-25 18:02:58', '2022-05-25 18:02:58');
INSERT INTO `permission` VALUES ('1529402639376629770', '1346358560427216896', '1529402639372435536', '2022-05-25 18:02:58', '2022-05-25 18:02:58');
INSERT INTO `permission` VALUES ('1529402639376629771', '1346358560427216896', '1529402639372435537', '2022-05-25 18:02:58', '2022-05-25 18:02:58');
INSERT INTO `permission` VALUES ('1529402639376629772', '1346358560427216896', '1529402639372435538', '2022-05-25 18:02:58', '2022-05-25 18:02:58');
INSERT INTO `permission` VALUES ('1529402639376629773', '1346358560427216896', '1529402639372435539', '2022-05-25 18:02:58', '2022-05-25 18:02:58');
INSERT INTO `permission` VALUES ('1529402639376629774', '1346358560427216896', '1529402639372435540', '2022-05-25 18:02:58', '2022-05-25 18:02:58');
INSERT INTO `permission` VALUES ('1529402639376629775', '1346358560427216896', '1529402639372435541', '2022-05-25 18:02:58', '2022-05-25 18:02:58');
INSERT INTO `permission` VALUES ('1529402639376629776', '1346358560427216896', '1529402639372435542', '2022-05-25 18:02:58', '2022-05-25 18:02:58');
INSERT INTO `permission` VALUES ('1529402639376629777', '1346358560427216896', '1529402639372435543', '2022-05-25 18:02:58', '2022-05-25 18:02:58');
INSERT INTO `permission` VALUES ('1529402639376629778', '1346358560427216896', '1529402639372435544', '2022-05-25 18:02:58', '2022-05-25 18:02:58');
INSERT INTO `permission` VALUES ('1529402639376629779', '1346358560427216896', '1529402639372435545', '2022-05-25 18:02:58', '2022-05-25 18:02:58');
INSERT INTO `permission` VALUES ('1529402639376629780', '1346358560427216896', '1529402639372435546', '2022-05-25 18:02:58', '2022-05-25 18:02:58');
INSERT INTO `permission` VALUES ('1529402639376629781', '1346358560427216896', '1529402639372435547', '2022-05-25 18:02:58', '2022-05-25 18:02:58');
INSERT INTO `permission` VALUES ('1529402639376629782', '1346358560427216896', '1529402639372435548', '2022-05-25 18:02:58', '2022-05-25 18:02:58');
INSERT INTO `permission` VALUES ('1529402639376629783', '1346358560427216896', '1529402639372435549', '2022-05-25 18:02:58', '2022-05-25 18:02:58');
INSERT INTO `permission` VALUES ('1529402639376629784', '1346358560427216896', '1529402639372435550', '2022-05-25 18:02:58', '2022-05-25 18:02:58');
INSERT INTO `permission` VALUES ('1529402639376629785', '1346358560427216896', '1529402639372435551', '2022-05-25 18:02:58', '2022-05-25 18:02:58');
INSERT INTO `permission` VALUES ('1529402639376629786', '1346358560427216896', '1529402639372435552', '2022-05-25 18:02:58', '2022-05-25 18:02:58');
INSERT INTO `permission` VALUES ('1529402639376629787', '1346358560427216896', '1529402639372435553', '2022-05-25 18:02:58', '2022-05-25 18:02:58');
INSERT INTO `permission` VALUES ('1529402639376629788', '1346358560427216896', '1529402639372435554', '2022-05-25 18:02:58', '2022-05-25 18:02:58');
INSERT INTO `permission` VALUES ('1529402639376629789', '1346358560427216896', '1529402639372435555', '2022-05-25 18:02:58', '2022-05-25 18:02:58');
INSERT INTO `permission` VALUES ('1529402639376629790', '1346358560427216896', '1529402639372435556', '2022-05-25 18:02:58', '2022-05-25 18:02:58');
INSERT INTO `permission` VALUES ('1529402639376629791', '1346358560427216896', '1529402639372435557', '2022-05-25 18:02:58', '2022-05-25 18:02:58');
INSERT INTO `permission` VALUES ('1529402639376629792', '1346358560427216896', '1529402639372435558', '2022-05-25 18:02:58', '2022-05-25 18:02:58');
INSERT INTO `permission` VALUES ('1529402639376629793', '1346358560427216896', '1529402639372435559', '2022-05-25 18:02:58', '2022-05-25 18:02:58');
INSERT INTO `permission` VALUES ('1529402639376629794', '1346358560427216896', '1529402639372435560', '2022-05-25 18:02:58', '2022-05-25 18:02:58');
INSERT INTO `permission` VALUES ('1529402639376629795', '1346358560427216896', '1529402639372435561', '2022-05-25 18:02:58', '2022-05-25 18:02:58');
INSERT INTO `permission` VALUES ('1529402639376629796', '1346358560427216896', '1529402639372435562', '2022-05-25 18:02:58', '2022-05-25 18:02:58');
INSERT INTO `permission` VALUES ('1529402639376629797', '1346358560427216896', '1529402639372435563', '2022-05-25 18:02:58', '2022-05-25 18:02:58');
INSERT INTO `permission` VALUES ('1529402639376629798', '1346358560427216896', '1529402639372435564', '2022-05-25 18:02:58', '2022-05-25 18:02:58');
INSERT INTO `permission` VALUES ('1529402639376629799', '1346358560427216896', '1529402639372435565', '2022-05-25 18:02:58', '2022-05-25 18:02:58');
INSERT INTO `permission` VALUES ('1529402639376629800', '1346358560427216896', '1529402639372435566', '2022-05-25 18:02:58', '2022-05-25 18:02:58');
INSERT INTO `permission` VALUES ('1529402639376629801', '1346358560427216896', '1529402639372435567', '2022-05-25 18:02:58', '2022-05-25 18:02:58');
INSERT INTO `permission` VALUES ('1529402639376629802', '1346358560427216896', '1529402639372435568', '2022-05-25 18:02:58', '2022-05-25 18:02:58');
INSERT INTO `permission` VALUES ('1529402639376629803', '1346358560427216896', '1529402639372435569', '2022-05-25 18:02:58', '2022-05-25 18:02:58');
INSERT INTO `permission` VALUES ('1529402639376629804', '1346358560427216896', '1529402639372435570', '2022-05-25 18:02:58', '2022-05-25 18:02:58');
INSERT INTO `permission` VALUES ('1529402639376629805', '1346358560427216896', '1529402639372435571', '2022-05-25 18:02:58', '2022-05-25 18:02:58');
INSERT INTO `permission` VALUES ('1529402639376629806', '1346358560427216896', '1529402639372435572', '2022-05-25 18:02:58', '2022-05-25 18:02:58');
INSERT INTO `permission` VALUES ('1529402639376629807', '1346358560427216896', '1529402639372435573', '2022-05-25 18:02:58', '2022-05-25 18:02:58');
INSERT INTO `permission` VALUES ('1529402639376629808', '1346358560427216896', '1529402639372435574', '2022-05-25 18:02:58', '2022-05-25 18:02:58');
INSERT INTO `permission` VALUES ('1529402639376629809', '1346358560427216896', '1529402639372435575', '2022-05-25 18:02:58', '2022-05-25 18:02:58');
INSERT INTO `permission` VALUES ('1529402639376629810', '1346358560427216896', '1529402639372435576', '2022-05-25 18:02:58', '2022-05-25 18:02:58');
INSERT INTO `permission` VALUES ('1529402639376629811', '1346358560427216896', '1529402639372435577', '2022-05-25 18:02:58', '2022-05-25 18:02:58');
INSERT INTO `permission` VALUES ('1529402639376629812', '1346358560427216896', '1529402639372435578', '2022-05-25 18:02:58', '2022-05-25 18:02:58');
INSERT INTO `permission` VALUES ('1529402639376629813', '1346358560427216896', '1529402639372435579', '2022-05-25 18:02:58', '2022-05-25 18:02:58');
INSERT INTO `permission` VALUES ('1529402639376629814', '1346358560427216896', '1529402639372435580', '2022-05-25 18:02:58', '2022-05-25 18:02:58');
INSERT INTO `permission` VALUES ('1529402639376629815', '1346358560427216896', '1529402639372435581', '2022-05-25 18:02:58', '2022-05-25 18:02:58');
INSERT INTO `permission` VALUES ('1529402639376629816', '1346358560427216896', '1529402639372435582', '2022-05-25 18:02:58', '2022-05-25 18:02:58');
INSERT INTO `permission` VALUES ('1529402639376629817', '1346358560427216896', '1529402639372435583', '2022-05-25 18:02:58', '2022-05-25 18:02:58');
INSERT INTO `permission` VALUES ('1529402639376629818', '1346358560427216896', '1529402639372435584', '2022-05-25 18:02:58', '2022-05-25 18:02:58');
INSERT INTO `permission` VALUES ('1529402639376629819', '1346358560427216896', '1529402639372435585', '2022-05-25 18:02:58', '2022-05-25 18:02:58');
INSERT INTO `permission` VALUES ('1529402639376629820', '1346358560427216896', '1529402639372435586', '2022-05-25 18:02:58', '2022-05-25 18:02:58');
INSERT INTO `permission` VALUES ('1529402639376629821', '1346358560427216896', '1529402639372435587', '2022-05-25 18:02:58', '2022-05-25 18:02:58');
INSERT INTO `permission` VALUES ('1529402639376629822', '1346358560427216896', '1529402639372435588', '2022-05-25 18:02:58', '2022-05-25 18:02:58');
INSERT INTO `permission` VALUES ('1529402639376629823', '1346358560427216896', '1529402639372435589', '2022-05-25 18:02:58', '2022-05-25 18:02:58');
INSERT INTO `permission` VALUES ('1529402639376629824', '1346358560427216896', '1529402639372435590', '2022-05-25 18:02:58', '2022-05-25 18:02:58');
INSERT INTO `permission` VALUES ('1529402639376629825', '1346358560427216896', '1529402639372435591', '2022-05-25 18:02:58', '2022-05-25 18:02:58');
INSERT INTO `permission` VALUES ('1529402639376629826', '1346358560427216896', '1529402639372435592', '2022-05-25 18:02:58', '2022-05-25 18:02:58');
INSERT INTO `permission` VALUES ('1529402639376629827', '1346358560427216896', '1529402639372435593', '2022-05-25 18:02:58', '2022-05-25 18:02:58');
INSERT INTO `permission` VALUES ('1529402639376629828', '1346358560427216896', '1529402639372435594', '2022-05-25 18:02:58', '2022-05-25 18:02:58');
INSERT INTO `permission` VALUES ('1529402639376629829', '1346358560427216896', '1529402639372435595', '2022-05-25 18:02:58', '2022-05-25 18:02:58');
INSERT INTO `permission` VALUES ('1529402639376629830', '1346358560427216896', '1529402639372435596', '2022-05-25 18:02:58', '2022-05-25 18:02:58');
INSERT INTO `permission` VALUES ('1529402639376629831', '1346358560427216896', '1529402639372435597', '2022-05-25 18:02:58', '2022-05-25 18:02:58');
INSERT INTO `permission` VALUES ('1529402639376629832', '1346358560427216896', '1529402639372435598', '2022-05-25 18:02:58', '2022-05-25 18:02:58');
INSERT INTO `permission` VALUES ('1529402639376629833', '1346358560427216896', '1529402639372435599', '2022-05-25 18:02:58', '2022-05-25 18:02:58');
INSERT INTO `permission` VALUES ('1529402639376629834', '1346358560427216896', '1529402639372435600', '2022-05-25 18:02:58', '2022-05-25 18:02:58');
INSERT INTO `permission` VALUES ('1529402639376629835', '1346358560427216896', '1529402639372435601', '2022-05-25 18:02:58', '2022-05-25 18:02:58');
INSERT INTO `permission` VALUES ('1529402639376629836', '1346358560427216896', '1529402639372435602', '2022-05-25 18:02:58', '2022-05-25 18:02:58');
INSERT INTO `permission` VALUES ('1529402639376629837', '1346358560427216896', '1529402639372435603', '2022-05-25 18:02:58', '2022-05-25 18:02:58');
INSERT INTO `permission` VALUES ('1529402639376629838', '1346358560427216896', '1529402639372435604', '2022-05-25 18:02:58', '2022-05-25 18:02:58');
INSERT INTO `permission` VALUES ('1529402639376629839', '1346358560427216896', '1529402639372435605', '2022-05-25 18:02:58', '2022-05-25 18:02:58');
INSERT INTO `permission` VALUES ('1529402639376629840', '1346358560427216896', '1529402639372435606', '2022-05-25 18:02:58', '2022-05-25 18:02:58');
INSERT INTO `permission` VALUES ('1529402639376629841', '1346358560427216896', '1529402639372435607', '2022-05-25 18:02:58', '2022-05-25 18:02:58');
INSERT INTO `permission` VALUES ('1529402639376629842', '1346358560427216896', '1529402639372435608', '2022-05-25 18:02:58', '2022-05-25 18:02:58');
INSERT INTO `permission` VALUES ('1529402639376629843', '1346358560427216896', '1529402639372435609', '2022-05-25 18:02:58', '2022-05-25 18:02:58');
INSERT INTO `permission` VALUES ('1529402639376629844', '1346358560427216896', '1529402639372435610', '2022-05-25 18:02:58', '2022-05-25 18:02:58');
INSERT INTO `permission` VALUES ('1529402639376629845', '1346358560427216896', '1529402639372435611', '2022-05-25 18:02:58', '2022-05-25 18:02:58');
INSERT INTO `permission` VALUES ('1529402639376629846', '1346358560427216896', '1529402639372435612', '2022-05-25 18:02:58', '2022-05-25 18:02:58');
INSERT INTO `permission` VALUES ('1529402639376629847', '1346358560427216896', '1529402639372435613', '2022-05-25 18:02:58', '2022-05-25 18:02:58');
INSERT INTO `permission` VALUES ('1529402639376629848', '1346358560427216896', '1529402639372435614', '2022-05-25 18:02:58', '2022-05-25 18:02:58');
INSERT INTO `permission` VALUES ('1529402639376629849', '1346358560427216896', '1529402639372435615', '2022-05-25 18:02:58', '2022-05-25 18:02:58');
INSERT INTO `permission` VALUES ('1529402639376629850', '1346358560427216896', '1529402639372435616', '2022-05-25 18:02:58', '2022-05-25 18:02:58');
INSERT INTO `permission` VALUES ('1529402639376629851', '1346358560427216896', '1529402639372435617', '2022-05-25 18:02:58', '2022-05-25 18:02:58');
INSERT INTO `permission` VALUES ('1529402639376629852', '1346358560427216896', '1529402639372435618', '2022-05-25 18:02:58', '2022-05-25 18:02:58');
INSERT INTO `permission` VALUES ('1529402639376629853', '1346358560427216896', '1529402639372435619', '2022-05-25 18:02:58', '2022-05-25 18:02:58');
INSERT INTO `permission` VALUES ('1529402639376629854', '1346358560427216896', '1529402639372435620', '2022-05-25 18:02:58', '2022-05-25 18:02:58');
INSERT INTO `permission` VALUES ('1529402639376629855', '1346358560427216896', '1529402639372435621', '2022-05-25 18:02:58', '2022-05-25 18:02:58');
INSERT INTO `permission` VALUES ('1529402639376629856', '1346358560427216896', '1529402639372435622', '2022-05-25 18:02:58', '2022-05-25 18:02:58');
INSERT INTO `permission` VALUES ('1529402639376629857', '1346358560427216896', '1529402639372435623', '2022-05-25 18:02:58', '2022-05-25 18:02:58');
INSERT INTO `permission` VALUES ('1529402639376629858', '1346358560427216896', '1529402639372435624', '2022-05-25 18:02:58', '2022-05-25 18:02:58');
INSERT INTO `permission` VALUES ('1529402639376629859', '1346358560427216896', '1529402639372435625', '2022-05-25 18:02:58', '2022-05-25 18:02:58');
INSERT INTO `permission` VALUES ('1529402639376629860', '1346358560427216896', '1529402639372435626', '2022-05-25 18:02:58', '2022-05-25 18:02:58');
INSERT INTO `permission` VALUES ('1529402639376629861', '1346358560427216896', '1529402639372435627', '2022-05-25 18:02:58', '2022-05-25 18:02:58');
INSERT INTO `permission` VALUES ('1529402639376629862', '1346358560427216896', '1529402639372435628', '2022-05-25 18:02:58', '2022-05-25 18:02:58');
INSERT INTO `permission` VALUES ('1529402639376629863', '1346358560427216896', '1529402639372435629', '2022-05-25 18:02:58', '2022-05-25 18:02:58');
INSERT INTO `permission` VALUES ('1529402639376629864', '1346358560427216896', '1529402639372435630', '2022-05-25 18:02:58', '2022-05-25 18:02:58');
INSERT INTO `permission` VALUES ('1529402639376629865', '1346358560427216896', '1529402639372435631', '2022-05-25 18:02:58', '2022-05-25 18:02:58');
INSERT INTO `permission` VALUES ('1529402639376629866', '1346358560427216896', '1529402639372435632', '2022-05-25 18:02:58', '2022-05-25 18:02:58');
INSERT INTO `permission` VALUES ('1529402639376629867', '1346358560427216896', '1529402639372435633', '2022-05-25 18:02:58', '2022-05-25 18:02:58');
INSERT INTO `permission` VALUES ('1529402639376629868', '1346358560427216896', '1529402639372435634', '2022-05-25 18:02:58', '2022-05-25 18:02:58');
INSERT INTO `permission` VALUES ('1529402639376629869', '1346358560427216896', '1529402639372435635', '2022-05-25 18:02:58', '2022-05-25 18:02:58');
INSERT INTO `permission` VALUES ('1529402639376629870', '1346358560427216896', '1529402639372435636', '2022-05-25 18:02:58', '2022-05-25 18:02:58');
INSERT INTO `permission` VALUES ('1529402639376629871', '1346358560427216896', '1529402639372435637', '2022-05-25 18:02:58', '2022-05-25 18:02:58');
INSERT INTO `permission` VALUES ('1529402639376629872', '1346358560427216896', '1529402639372435638', '2022-05-25 18:02:58', '2022-05-25 18:02:58');
INSERT INTO `permission` VALUES ('1529402639376629873', '1346358560427216896', '1529402639372435639', '2022-05-25 18:02:58', '2022-05-25 18:02:58');
INSERT INTO `permission` VALUES ('1529402639376629874', '1346358560427216896', '1529402639372435640', '2022-05-25 18:02:58', '2022-05-25 18:02:58');
INSERT INTO `permission` VALUES ('1529402639376629875', '1346358560427216896', '1529402639372435641', '2022-05-25 18:02:58', '2022-05-25 18:02:58');
INSERT INTO `permission` VALUES ('1529402639376629876', '1346358560427216896', '1529402639372435642', '2022-05-25 18:02:58', '2022-05-25 18:02:58');
INSERT INTO `permission` VALUES ('1529402639376629877', '1346358560427216896', '1529402639372435643', '2022-05-25 18:02:58', '2022-05-25 18:02:58');
INSERT INTO `permission` VALUES ('1529402639376629878', '1346358560427216896', '1529402639372435644', '2022-05-25 18:02:58', '2022-05-25 18:02:58');
INSERT INTO `permission` VALUES ('1529402639376629879', '1346358560427216896', '1529402639372435645', '2022-05-25 18:02:58', '2022-05-25 18:02:58');
INSERT INTO `permission` VALUES ('1529402639376629880', '1346358560427216896', '1529402639372435646', '2022-05-25 18:02:58', '2022-05-25 18:02:58');
INSERT INTO `permission` VALUES ('1529402639376629881', '1346358560427216896', '1529402639372435647', '2022-05-25 18:02:58', '2022-05-25 18:02:58');
INSERT INTO `permission` VALUES ('1529402639376629882', '1346358560427216896', '1529402639372435648', '2022-05-25 18:02:58', '2022-05-25 18:02:58');
INSERT INTO `permission` VALUES ('1529402639376629883', '1346358560427216896', '1529402639372435649', '2022-05-25 18:02:58', '2022-05-25 18:02:58');
INSERT INTO `permission` VALUES ('1529402639376629884', '1346358560427216896', '1529402639372435650', '2022-05-25 18:02:58', '2022-05-25 18:02:58');
INSERT INTO `permission` VALUES ('1529402639376629885', '1346358560427216896', '1529402639372435651', '2022-05-25 18:02:58', '2022-05-25 18:02:58');
INSERT INTO `permission` VALUES ('1529402639376629886', '1346358560427216896', '1529402639372435652', '2022-05-25 18:02:58', '2022-05-25 18:02:58');
INSERT INTO `permission` VALUES ('1529402639376629887', '1346358560427216896', '1529402639372435653', '2022-05-25 18:02:58', '2022-05-25 18:02:58');
INSERT INTO `permission` VALUES ('1529402639376629888', '1346358560427216896', '1529402639372435654', '2022-05-25 18:02:58', '2022-05-25 18:02:58');
INSERT INTO `permission` VALUES ('1529402639376629889', '1346358560427216896', '1529402639372435655', '2022-05-25 18:02:58', '2022-05-25 18:02:58');
INSERT INTO `permission` VALUES ('1529402639376629890', '1346358560427216896', '1529402639372435656', '2022-05-25 18:02:58', '2022-05-25 18:02:58');
INSERT INTO `permission` VALUES ('1529402639376629891', '1346358560427216896', '1529402639372435657', '2022-05-25 18:02:58', '2022-05-25 18:02:58');
INSERT INTO `permission` VALUES ('1529402639376629892', '1346358560427216896', '1529402639372435658', '2022-05-25 18:02:58', '2022-05-25 18:02:58');
INSERT INTO `permission` VALUES ('1529402639376629893', '1346358560427216896', '1529402639372435659', '2022-05-25 18:02:58', '2022-05-25 18:02:58');
INSERT INTO `permission` VALUES ('1529402639376629894', '1346358560427216896', '1529402639372435660', '2022-05-25 18:02:58', '2022-05-25 18:02:58');
INSERT INTO `permission` VALUES ('1529402639376629895', '1346358560427216896', '1529402639372435661', '2022-05-25 18:02:58', '2022-05-25 18:02:58');
INSERT INTO `permission` VALUES ('1529402639376629896', '1346358560427216896', '1529402639372435662', '2022-05-25 18:02:58', '2022-05-25 18:02:58');
INSERT INTO `permission` VALUES ('1534577122279825408', '1346358560427216896', '1534577121923309568', '2022-06-09 00:44:32', '2022-06-09 00:44:31');
INSERT INTO `permission` VALUES ('1534585430587875328', '1346358560427216896', '1534585430311051264', '2022-06-09 01:17:33', '2022-06-09 01:17:32');
INSERT INTO `permission` VALUES ('1534585531389583360', '1346358560427216896', '1534585531108564992', '2022-06-09 01:17:57', '2022-06-09 01:17:56');

INSERT INTO `permission` VALUES ('1534585531389583361', '1346358560427216896', '1534585531108564993', '2022-05-25 18:02:58', '2022-05-25 18:02:58');
INSERT INTO `permission` VALUES ('1534585531389583362', '1346358560427216896', '1534585531108564994', '2022-05-25 18:02:58', '2022-05-25 18:02:58');
INSERT INTO `permission` VALUES ('1534585531389583363', '1346358560427216896', '1534585531108564995', '2022-05-25 18:02:58', '2022-05-25 18:02:58');
INSERT INTO `permission` VALUES ('1534585531389583364', '1346358560427216896', '1534585531108564996', '2022-05-25 18:02:58', '2022-05-25 18:02:58');
INSERT INTO `permission` VALUES ('1534585531389583365', '1346358560427216896', '1534585531108564997', '2022-05-25 18:02:58', '2022-05-25 18:02:58');
INSERT INTO `permission` VALUES ('1534585531389583366', '1346358560427216896', '1534585531108564998', '2022-05-25 18:02:58', '2022-05-25 18:02:58');
INSERT INTO `permission` VALUES ('1534585531389583367', '1346358560427216896', '1534585531108564999', '2022-05-25 18:02:58', '2022-05-25 18:02:58');
INSERT INTO `permission` VALUES ('1534585531389583368', '1346358560427216896', '1534585531108565000', '2022-05-25 18:02:58', '2022-05-25 18:02:58');
INSERT INTO `permission` VALUES ('1534585531389583369', '1346358560427216896', '1534585531108565001', '2022-05-25 18:02:58', '2022-05-25 18:02:58');
INSERT INTO `permission` VALUES ('1534585531389583370', '1346358560427216896', '1534585531108565002', '2022-05-25 18:02:58', '2022-05-25 18:02:58');

INSERT INTO `permission` VALUES ('1534585531389583371', '1346358560427216896', '1534585531108565003', '2022-05-25 18:02:58', '2022-05-25 18:02:58');
INSERT INTO `permission` VALUES ('1534585531389583372', '1346358560427216896', '1534585531108565004', '2022-05-25 18:02:58', '2022-05-25 18:02:58');
INSERT INTO `permission` VALUES ('1534585531389583373', '1346358560427216896', '1534585531108565005', '2022-05-25 18:02:58', '2022-05-25 18:02:58');
INSERT INTO `permission` VALUES ('1534585531389583374', '1346358560427216896', '1534585531108565006', '2022-05-25 18:02:58', '2022-05-25 18:02:58');
INSERT INTO `permission` VALUES ('1534585531389583375', '1346358560427216896', '1534585531108565007', '2022-05-25 18:02:58', '2022-05-25 18:02:58');
INSERT INTO `permission` VALUES ('1534585531389583376', '1346358560427216896', '1534585531108565008', '2022-05-25 18:02:58', '2022-05-25 18:02:58');
INSERT INTO `permission` VALUES ('1534585531389583377', '1346358560427216896', '1534585531108565009', '2022-05-25 18:02:58', '2022-05-25 18:02:58');
INSERT INTO `permission` VALUES ('1534585531389583378', '1346358560427216896', '1534585531108565010', '2022-05-25 18:02:58', '2022-05-25 18:02:58');
INSERT INTO `permission` VALUES ('1534585531389583379', '1346358560427216896', '1534585531108565011', '2022-05-25 18:02:58', '2022-05-25 18:02:58');
INSERT INTO `permission` VALUES ('1534585531389583380', '1346358560427216896', '1534585531108565012', '2022-05-25 18:02:58', '2022-05-25 18:02:58');

INSERT INTO `permission` VALUES ('1534585531389583381', '1346358560427216896', '1534585531108565013', '2022-05-25 18:02:58', '2022-05-25 18:02:58');
INSERT INTO `permission` VALUES ('1534585531389583382', '1346358560427216896', '1534585531108565014', '2022-05-25 18:02:58', '2022-05-25 18:02:58');
INSERT INTO `permission` VALUES ('1534585531389583383', '1346358560427216896', '1534585531108565015', '2022-05-25 18:02:58', '2022-05-25 18:02:58');
INSERT INTO `permission` VALUES ('1534585531389583384', '1346358560427216896', '1534585531108565016', '2022-05-25 18:02:58', '2022-05-25 18:02:58');
INSERT INTO `permission` VALUES ('1534585531389583385', '1346358560427216896', '1534585531108565017', '2022-05-25 18:02:58', '2022-05-25 18:02:58');
INSERT INTO `permission` VALUES ('1534585531389583386', '1346358560427216896', '1534585531108565018', '2022-05-25 18:02:58', '2022-05-25 18:02:58');
INSERT INTO `permission` VALUES ('1534585531389583387', '1346358560427216896', '1534585531108565019', '2022-05-25 18:02:58', '2022-05-25 18:02:58');
INSERT INTO `permission` VALUES ('1534585531389583388', '1346358560427216896', '1534585531108565020', '2022-05-25 18:02:58', '2022-05-25 18:02:58');
INSERT INTO `permission` VALUES ('1534585531389583389', '1346358560427216896', '1534585531108565021', '2022-05-25 18:02:58', '2022-05-25 18:02:58');
INSERT INTO `permission` VALUES ('1534585531389583390', '1346358560427216896', '1534585531108565022', '2022-05-25 18:02:58', '2022-05-25 18:02:58');

INSERT INTO `permission` VALUES ('1534585531389583391', '1346358560427216896', '1534585531108565023', '2022-05-25 18:02:58', '2022-05-25 18:02:58');
INSERT INTO `permission` VALUES ('1534585531389583392', '1346358560427216896', '1534585531108565024', '2022-05-25 18:02:58', '2022-05-25 18:02:58');
INSERT INTO `permission` VALUES ('1534585531389583393', '1346358560427216896', '1534585531108565025', '2022-05-25 18:02:58', '2022-05-25 18:02:58');
INSERT INTO `permission` VALUES ('1534585531389583394', '1346358560427216896', '1534585531108565026', '2022-05-25 18:02:58', '2022-05-25 18:02:58');
INSERT INTO `permission` VALUES ('1534585531389583395', '1346358560427216896', '1534585531108565027', '2022-05-25 18:02:58', '2022-05-25 18:02:58');
INSERT INTO `permission` VALUES ('1534585531389583396', '1346358560427216896', '1534585531108565028', '2022-05-25 18:02:58', '2022-05-25 18:02:58');
INSERT INTO `permission` VALUES ('1534585531389583397', '1346358560427216896', '1534585531108565029', '2022-05-25 18:02:58', '2022-05-25 18:02:58');
INSERT INTO `permission` VALUES ('1534585531389583398', '1346358560427216896', '1534585531108565030', '2022-05-25 18:02:58', '2022-05-25 18:02:58');
INSERT INTO `permission` VALUES ('1534585531389583399', '1346358560427216896', '1534585531108565031', '2022-05-25 18:02:58', '2022-05-25 18:02:58');
INSERT INTO `permission` VALUES ('1534585531389583400', '1346358560427216896', '1534585531108565032', '2022-05-25 18:02:58', '2022-05-25 18:02:58');

INSERT INTO `permission` VALUES ('1534585531389583401', '1346358560427216896', '1534585531108565033', '2022-05-25 18:02:58', '2022-05-25 18:02:58');
INSERT INTO `permission` VALUES ('1534585531389583402', '1346358560427216896', '1534585531108565034', '2022-05-25 18:02:58', '2022-05-25 18:02:58');
INSERT INTO `permission` VALUES ('1534585531389583403', '1346358560427216896', '1534585531108565035', '2022-05-25 18:02:58', '2022-05-25 18:02:58');
INSERT INTO `permission` VALUES ('1534585531389583404', '1346358560427216896', '1534585531108565036', '2022-05-25 18:02:58', '2022-05-25 18:02:58');
INSERT INTO `permission` VALUES ('1534585531389583405', '1346358560427216896', '1534585531108565037', '2022-05-25 18:02:58', '2022-05-25 18:02:58');
INSERT INTO `permission` VALUES ('1534585531389583406', '1346358560427216896', '1534585531108565038', '2022-05-25 18:02:58', '2022-05-25 18:02:58');
INSERT INTO `permission` VALUES ('1534585531389583407', '1346358560427216896', '1534585531108565039', '2022-05-25 18:02:58', '2022-05-25 18:02:58');
INSERT INTO `permission` VALUES ('1534585531389583408', '1346358560427216896', '1534585531108565040', '2022-05-25 18:02:58', '2022-05-25 18:02:58');
INSERT INTO `permission` VALUES ('1534585531389583409', '1346358560427216896', '1534585531108565041', '2022-05-25 18:02:58', '2022-05-25 18:02:58');
INSERT INTO `permission` VALUES ('1534585531389583410', '1346358560427216896', '1534585531108565042', '2022-05-25 18:02:58', '2022-05-25 18:02:58');

INSERT INTO `permission` VALUES ('1534585531389583411', '1346358560427216896', '1534585531108565043', '2022-05-25 18:02:58', '2022-05-25 18:02:58');
INSERT INTO `permission` VALUES ('1534585531389583412', '1346358560427216896', '1534585531108565044', '2022-05-25 18:02:58', '2022-05-25 18:02:58');
INSERT INTO `permission` VALUES ('1534585531389583413', '1346358560427216896', '1534585531108565045', '2022-05-25 18:02:58', '2022-05-25 18:02:58');
INSERT INTO `permission` VALUES ('1534585531389583414', '1346358560427216896', '1534585531108565046', '2022-05-25 18:02:58', '2022-05-25 18:02:58');
INSERT INTO `permission` VALUES ('1534585531389583415', '1346358560427216896', '1534585531108565047', '2022-05-25 18:02:58', '2022-05-25 18:02:58');
INSERT INTO `permission` VALUES ('1534585531389583416', '1346358560427216896', '1534585531108565048', '2022-05-25 18:02:58', '2022-05-25 18:02:58');
INSERT INTO `permission` VALUES ('1534585531389583417', '1346358560427216896', '1534585531108565049', '2022-05-25 18:02:58', '2022-05-25 18:02:58');
INSERT INTO `permission` VALUES ('1534585531389583418', '1346358560427216896', '1534585531108565050', '2022-05-25 18:02:58', '2022-05-25 18:02:58');
INSERT INTO `permission` VALUES ('1534585531389583419', '1346358560427216896', '1534585531108565051', '2022-05-25 18:02:58', '2022-05-25 18:02:58');
INSERT INTO `permission` VALUES ('1534585531389583420', '1346358560427216896', '1534585531108565052', '2022-05-25 18:02:58', '2022-05-25 18:02:58');

INSERT INTO `permission` VALUES ('1572525965658820609', '1346358560427216896', '1676471945048780800', '2023-07-07 23:20:04.962', '2023-07-07 23:20:14.170');
INSERT INTO `permission` VALUES ('1572525965658820610', '1346358560427216896', '1676471945124278272', '2023-07-07 23:21:23.648', '2023-07-07 23:21:23.648');
INSERT INTO `permission` VALUES ('1572525965658820611', '1346358560427216896', '1676471945124278273', '2023-07-07 23:23:40.409', '2023-07-07 23:23:40.409');
INSERT INTO `permission` VALUES ('1572525965658820612', '1346358560427216896', '1676471945124278274', '2023-07-07 23:24:03.398', '2023-07-07 23:24:03.398');
INSERT INTO `permission` VALUES ('1572525965658820613', '1346358560427216896', '1676471945124278275', '2023-07-07 23:24:19.165', '2023-07-07 23:24:19.165');
INSERT INTO `permission` VALUES ('1572525965658820614', '1346358560427216896', '1676471945124278276', '2023-07-07 23:24:52.339', '2023-07-07 23:24:52.339');
INSERT INTO `permission` VALUES ('1572525965658820615', '1346358560427216896', '1676471945124278277', '2023-07-07 23:25:30.528', '2023-07-07 23:25:30.528');
INSERT INTO `permission` VALUES ('1572525965658820616', '1346358560427216896', '1676471945124278278', '2023-07-07 23:25:50.772', '2023-07-07 23:25:50.772');
INSERT INTO `permission` VALUES ('1572525965658820617', '1346358560427216896', '1676471945124278279', '2023-07-07 23:26:11.518', '2023-07-07 23:26:11.518');
INSERT INTO `permission` VALUES ('1572525965658820618', '1346358560427216896', '1676471945124278280', '2023-07-07 23:26:37.388', '2023-07-07 23:26:37.388');

INSERT INTO `permission` VALUES ('1572525965658820608','1346358560427216896','1572525965625266176', '2022-09-28 11:50:58', '2022-09-28 11:50:58');
INSERT INTO `permission` VALUES ('1697141926281318400','1346358560427216896','1697141926247763968', '2023-08-31 14:59:01', '2023-08-31 06:59:01');
INSERT INTO `permission` VALUES ('1697145808239693824','1346358560427216896','1697145808210333696', '2023-08-31 15:14:26', '2023-08-31 07:14:26');
INSERT INTO `permission` VALUES ('1697146375754190848','1346358560427216896','1697146375729025024', '2023-08-31 15:16:42', '2023-08-31 07:16:42');
INSERT INTO `permission` VALUES ('1697146617543233536','1346358560427216896','1697146617513873408', '2023-08-31 15:17:39', '2023-08-31 07:17:39');
INSERT INTO `permission` VALUES ('1697146860569595904','1346358560427216896','1697146860540235776', '2023-08-31 15:18:37', '2023-08-31 07:18:37');

INSERT INTO `permission` VALUES ('1792779493537148928','1346358560427216896','1792749362361954340', '2022-05-25 18:02:58', '2022-05-25 18:02:58');
INSERT INTO `permission` VALUES ('1792779493537148929','1346358560427216896','1792749362445840411', '2022-05-25 18:02:58', '2022-05-25 18:02:58');
INSERT INTO `permission` VALUES ('1792779493537148930','1346358560427216896','1792749362445840412', '2022-05-25 18:02:58', '2022-05-25 18:02:58');
INSERT INTO `permission` VALUES ('1792779493537148931','1346358560427216896','1792749362445840413', '2022-05-25 18:02:58', '2022-05-25 18:02:58');
INSERT INTO `permission` VALUES ('1792779493537148932','1346358560427216896','1792749362445840414', '2022-05-25 18:02:58', '2022-05-25 18:02:58');
INSERT INTO `permission` VALUES ('1792779493537148933','1346358560427216896','1792749362445840415', '2022-05-25 18:02:58', '2022-05-25 18:02:58');
INSERT INTO `permission` VALUES ('1792779493537148934','1346358560427216896','1792749362445840416', '2022-05-25 18:02:58', '2022-05-25 18:02:58');
INSERT INTO `permission` VALUES ('1792779493537148935','1346358560427216896','1792749362445840417', '2022-05-25 18:02:58', '2022-05-25 18:02:58');
INSERT INTO `permission` VALUES ('1792779493537148936','1346358560427216896','1792749362445840418', '2022-05-25 18:02:58', '2022-05-25 18:02:58');
INSERT INTO `permission` VALUES ('1792779493537148937','1346358560427216896','1792749362445840419', '2022-05-25 18:02:58', '2022-05-25 18:02:58');
INSERT INTO `permission` VALUES ('1792779493537148938','1346358560427216896','1792749362361954341', '2022-05-25 18:02:58', '2022-05-25 18:02:58');
INSERT INTO `permission` VALUES ('1792779493537148939','1346358560427216896','1792749362445840420', '2022-05-25 18:02:58', '2022-05-25 18:02:58');
INSERT INTO `permission` VALUES ('1792779493537148940','1346358560427216896','1792749362445840421', '2022-05-25 18:02:58', '2022-05-25 18:02:58');
INSERT INTO `permission` VALUES ('1792779493537148941','1346358560427216896','1792749362445840422', '2022-05-25 18:02:58', '2022-05-25 18:02:58');
INSERT INTO `permission` VALUES ('1792779493537148942','1346358560427216896','1792749362445840423', '2022-05-25 18:02:58', '2022-05-25 18:02:58');
INSERT INTO `permission` VALUES ('1792779493537148943','1346358560427216896','1792749362445840424', '2022-05-25 18:02:58', '2022-05-25 18:02:58');
INSERT INTO `permission` VALUES ('1792779493537148944','1346358560427216896','1792749362445840425', '2022-05-25 18:02:58', '2022-05-25 18:02:58');
INSERT INTO `permission` VALUES ('1792779493537148945','1346358560427216896','1792749362445840426', '2022-05-25 18:02:58', '2022-05-25 18:02:58');
INSERT INTO `permission` VALUES ('1792779493537148946','1346358560427216896','1792749362445840427', '2022-05-25 18:02:58', '2022-05-25 18:02:58');
INSERT INTO `permission` VALUES ('1792779493537148947','1346358560427216896','1792749362445840428', '2022-05-25 18:02:58', '2022-05-25 18:02:58');
INSERT INTO `permission` VALUES ('1792779493537148948','1346358560427216896','1792749362361954342', '2022-05-25 18:02:58', '2022-05-25 18:02:58');
INSERT INTO `permission` VALUES ('1792779493537148949','1346358560427216896','1792749362445840429', '2022-05-25 18:02:58', '2022-05-25 18:02:58');
INSERT INTO `permission` VALUES ('1792779493537148950','1346358560427216896','1792749362445840430', '2022-05-25 18:02:58', '2022-05-25 18:02:58');
INSERT INTO `permission` VALUES ('1792779493537148951','1346358560427216896','1792749362445840431', '2022-05-25 18:02:58', '2022-05-25 18:02:58');
INSERT INTO `permission` VALUES ('1792779493537148952','1346358560427216896','1792749362445840432', '2022-05-25 18:02:58', '2022-05-25 18:02:58');
INSERT INTO `permission` VALUES ('1792779493537148953','1346358560427216896','1792749362445840433', '2022-05-25 18:02:58', '2022-05-25 18:02:58');
INSERT INTO `permission` VALUES ('1792779493537148954','1346358560427216896','1792749362445840434', '2022-05-25 18:02:58', '2022-05-25 18:02:58');
INSERT INTO `permission` VALUES ('1792779493537148955','1346358560427216896','1792749362445840435', '2022-05-25 18:02:58', '2022-05-25 18:02:58');
INSERT INTO `permission` VALUES ('1792779493537148956','1346358560427216896','1792749362445840436', '2022-05-25 18:02:58', '2022-05-25 18:02:58');
INSERT INTO `permission` VALUES ('1792779493537148957','1346358560427216896','1792749362445840437', '2022-05-25 18:02:58', '2022-05-25 18:02:58');
INSERT INTO `permission` VALUES ('1792779493537148958','1346358560427216896','1792749362361954343', '2022-05-25 18:02:58', '2022-05-25 18:02:58');
INSERT INTO `permission` VALUES ('1792779493537148959','1346358560427216896','1792749362445840438', '2022-05-25 18:02:58', '2022-05-25 18:02:58');
INSERT INTO `permission` VALUES ('1792779493537148960','1346358560427216896','1792749362445840439', '2022-05-25 18:02:58', '2022-05-25 18:02:58');
INSERT INTO `permission` VALUES ('1792779493537148961','1346358560427216896','1792749362445840440', '2022-05-25 18:02:58', '2022-05-25 18:02:58');
INSERT INTO `permission` VALUES ('1792779493537148962','1346358560427216896','1792749362445840441', '2022-05-25 18:02:58', '2022-05-25 18:02:58');
INSERT INTO `permission` VALUES ('1792779493537148963','1346358560427216896','1792749362445840442', '2022-05-25 18:02:58', '2022-05-25 18:02:58');
INSERT INTO `permission` VALUES ('1792779493537148964','1346358560427216896','1792749362445840443', '2022-05-25 18:02:58', '2022-05-25 18:02:58');
INSERT INTO `permission` VALUES ('1792779493537148965','1346358560427216896','1792749362445840444', '2022-05-25 18:02:58', '2022-05-25 18:02:58');
INSERT INTO `permission` VALUES ('1792779493537148966','1346358560427216896','1792749362445840445', '2022-05-25 18:02:58', '2022-05-25 18:02:58');
INSERT INTO `permission` VALUES ('1792779493537148967','1346358560427216896','1792749362445840446', '2022-05-25 18:02:58', '2022-05-25 18:02:58');
INSERT INTO `permission` VALUES ('1792779493537148968','1346358560427216896','1792749362361954344', '2022-05-25 18:02:58', '2022-05-25 18:02:58');
INSERT INTO `permission` VALUES ('1792779493537148969','1346358560427216896','1792749362445840447', '2022-05-25 18:02:58', '2022-05-25 18:02:58');
INSERT INTO `permission` VALUES ('1792779493537148970','1346358560427216896','1792749362445840448', '2022-05-25 18:02:58', '2022-05-25 18:02:58');
INSERT INTO `permission` VALUES ('1792779493537148971','1346358560427216896','1792749362445840449', '2022-05-25 18:02:58', '2022-05-25 18:02:58');
INSERT INTO `permission` VALUES ('1792779493537148972','1346358560427216896','1792749362445840450', '2022-05-25 18:02:58', '2022-05-25 18:02:58');
INSERT INTO `permission` VALUES ('1792779493537148973','1346358560427216896','1792749362445840451', '2022-05-25 18:02:58', '2022-05-25 18:02:58');
INSERT INTO `permission` VALUES ('1792779493537148974','1346358560427216896','1792749362445840452', '2022-05-25 18:02:58', '2022-05-25 18:02:58');
INSERT INTO `permission` VALUES ('1792779493537148975','1346358560427216896','1792749362445840453', '2022-05-25 18:02:58', '2022-05-25 18:02:58');
INSERT INTO `permission` VALUES ('1792779493537148976','1346358560427216896','1792749362445840454', '2022-05-25 18:02:58', '2022-05-25 18:02:58');
INSERT INTO `permission` VALUES ('1792779493537148977','1346358560427216896','1792749362445840455', '2022-05-25 18:02:58', '2022-05-25 18:02:58');
INSERT INTO `permission` VALUES ('1792779493541343232','1346358560427216896','1792749362361954345', '2022-05-25 18:02:58', '2022-05-25 18:02:58');
INSERT INTO `permission` VALUES ('1792779493541343233','1346358560427216896','1792749362445840456', '2022-05-25 18:02:58', '2022-05-25 18:02:58');
INSERT INTO `permission` VALUES ('1792779493541343234','1346358560427216896','1792749362445840457', '2022-05-25 18:02:58', '2022-05-25 18:02:58');
INSERT INTO `permission` VALUES ('1792779493541343235','1346358560427216896','1792749362445840458', '2022-05-25 18:02:58', '2022-05-25 18:02:58');
INSERT INTO `permission` VALUES ('1792779493541343236','1346358560427216896','1792749362445840459', '2022-05-25 18:02:58', '2022-05-25 18:02:58');
INSERT INTO `permission` VALUES ('1792779493541343237','1346358560427216896','1792749362445840460', '2022-05-25 18:02:58', '2022-05-25 18:02:58');
INSERT INTO `permission` VALUES ('1792779493541343238','1346358560427216896','1792749362445840461', '2022-05-25 18:02:58', '2022-05-25 18:02:58');
INSERT INTO `permission` VALUES ('1792779493541343239','1346358560427216896','1792749362445840462', '2022-05-25 18:02:58', '2022-05-25 18:02:58');
INSERT INTO `permission` VALUES ('1792779493541343240','1346358560427216896','1792749362445840463', '2022-05-25 18:02:58', '2022-05-25 18:02:58');
INSERT INTO `permission` VALUES ('1792779493541343241','1346358560427216896','1792749362445840464', '2022-05-25 18:02:58', '2022-05-25 18:02:58');
INSERT INTO `permission` VALUES ('1792779493541343242','1346358560427216896','1792749362361954333', '2022-05-25 18:02:58', '2022-05-25 18:02:58');
INSERT INTO `permission` VALUES ('1792779493541343243','1346358560427216896','1792749362441646341', '2022-05-25 18:02:58', '2022-05-25 18:02:58');
INSERT INTO `permission` VALUES ('1792779493541343244','1346358560427216896','1792749362441646342', '2022-05-25 18:02:58', '2022-05-25 18:02:58');
INSERT INTO `permission` VALUES ('1792779493541343245','1346358560427216896','1792749362441646343', '2022-05-25 18:02:58', '2022-05-25 18:02:58');
INSERT INTO `permission` VALUES ('1792779493541343246','1346358560427216896','1792749362441646344', '2022-05-25 18:02:58', '2022-05-25 18:02:58');
INSERT INTO `permission` VALUES ('1792779493541343247','1346358560427216896','1792749362441646345', '2022-05-25 18:02:58', '2022-05-25 18:02:58');
INSERT INTO `permission` VALUES ('1792779493541343248','1346358560427216896','1792749362441646346', '2022-05-25 18:02:58', '2022-05-25 18:02:58');
INSERT INTO `permission` VALUES ('1792779493541343249','1346358560427216896','1792749362441646347', '2022-05-25 18:02:58', '2022-05-25 18:02:58');
INSERT INTO `permission` VALUES ('1792779493541343250','1346358560427216896','1792749362441646348', '2022-05-25 18:02:58', '2022-05-25 18:02:58');
INSERT INTO `permission` VALUES ('1792779493541343251','1346358560427216896','1792749362441646349', '2022-05-25 18:02:58', '2022-05-25 18:02:58');

-- ----------------------------
-- Table structure for plugin
-- ----------------------------
DROP TABLE IF EXISTS `plugin`;
CREATE TABLE `plugin`  (
  `id` varchar(128) CHARACTER SET utf8mb4 COLLATE utf8mb4_unicode_ci NOT NULL COMMENT 'primary key id',
  `name` varchar(62) CHARACTER SET utf8mb4 COLLATE utf8mb4_unicode_ci NOT NULL COMMENT 'plugin name',
  `config` text CHARACTER SET utf8mb4 COLLATE utf8mb4_unicode_ci NULL COMMENT 'plugin configuration',
  `role` varchar(64) CHARACTER SET utf8mb4 COLLATE utf8mb4_unicode_ci NOT NULL COMMENT 'plug-in role',
  `sort` int(0) NULL DEFAULT NULL COMMENT 'sort',
  `enabled` tinyint(0) NOT NULL DEFAULT 0 COMMENT 'whether to open (0, not open, 1 open)',
  `date_created` timestamp(3) NOT NULL DEFAULT CURRENT_TIMESTAMP(3) COMMENT 'create time',
  `date_updated` timestamp(3) NOT NULL DEFAULT CURRENT_TIMESTAMP(3) ON UPDATE CURRENT_TIMESTAMP(3) COMMENT 'update time',
  `plugin_jar` mediumblob  DEFAULT NULL COMMENT 'plugin jar',
  PRIMARY KEY (`id`) USING BTREE
) ENGINE = InnoDB CHARACTER SET = utf8mb4 COLLATE = utf8mb4_unicode_ci ROW_FORMAT = Dynamic;

-- ----------------------------
-- Records of plugin
-- ----------------------------
INSERT INTO `plugin` VALUES ('1', 'sign', NULL, 'Authentication', 20, 0, '2022-05-25 18:02:53', '2022-05-25 18:02:53',null);
INSERT INTO `plugin` VALUES ('31', 'mock', null, 'Mock', 1, 0, '2022-06-16 14:40:35', '2022-06-16 14:40:55',null);
INSERT INTO `plugin` VALUES ('10', 'sentinel', NULL, 'FaultTolerance', 140, 0, '2022-05-25 18:02:53', '2022-05-25 18:02:53',null);
INSERT INTO `plugin` VALUES ('11', 'sofa', '{\"protocol\":\"zookeeper\",\"register\":\"127.0.0.1:2181\",\"threadpool\":\"shared\"}', 'Proxy', 310, 0, '2022-05-25 18:02:53', '2022-05-25 18:02:53',null);
INSERT INTO `plugin` VALUES ('12', 'resilience4j', NULL, 'FaultTolerance', 310, 0, '2022-05-25 18:02:53', '2022-05-25 18:02:53',null);
INSERT INTO `plugin` VALUES ('13', 'tars', '{\"multiSelectorHandle\":\"1\",\"multiRuleHandle\":\"0\",\"threadpool\":\"shared\"}', 'Proxy', 310, 0, '2022-05-25 18:02:53', '2022-05-25 18:02:53',null);
INSERT INTO `plugin` VALUES ('14', 'contextPath', NULL, 'HttpProcess', 80, 1, '2022-05-25 18:02:53', '2022-05-25 18:02:53',null);
INSERT INTO `plugin` VALUES ('15', 'grpc', '{\"multiSelectorHandle\":\"1\",\"multiRuleHandle\":\"0\",\"threadpool\":\"shared\"}', 'Proxy', 310, 0, '2022-05-25 18:02:53', '2022-05-25 18:02:53',null);
INSERT INTO `plugin` VALUES ('16', 'redirect', NULL, 'HttpProcess', 110, 0, '2022-05-25 18:02:53', '2022-05-25 18:02:53',null);
INSERT INTO `plugin` VALUES ('17', 'motan', '{\"registerProtocol\":\"direct\",\"registerAddress\":\"127.0.0.1:2181\",\"corethreads\":0,\"threads\":2147483647,\"queues\":0,\"threadpool\":\"shared\"}', 'Proxy', 310, 0, '2022-05-25 18:02:53', '2022-05-25 18:02:53',null);
INSERT INTO `plugin` VALUES ('18', 'loggingConsole', NULL, 'Logging', 160, 0, '2022-05-25 18:02:53', '2022-05-25 18:02:53',null);
INSERT INTO `plugin` VALUES ('19', 'jwt', '{\"secretKey\":\"key\"}', 'Authentication', 30, 0, '2022-05-25 18:02:53', '2022-05-25 18:02:53',null);
INSERT INTO `plugin` VALUES ('2', 'waf', '{\"model\":\"black\"}', 'Authentication', 50, 0, '2022-05-25 18:02:53', '2022-05-25 18:02:53',null);
INSERT INTO `plugin` VALUES ('20', 'request', NULL, 'HttpProcess', 120, 0, '2022-05-25 18:02:53', '2022-05-25 18:02:53',null);
INSERT INTO `plugin` VALUES ('21', 'oauth2', NULL, 'Authentication', 40, 0, '2022-05-25 18:02:53', '2022-05-25 18:02:53',null);
INSERT INTO `plugin` VALUES ('22', 'paramMapping', NULL, 'HttpProcess', 70, 0, '2022-05-25 18:02:53', '2022-05-25 18:02:53',null);
INSERT INTO `plugin` VALUES ('23', 'modifyResponse', NULL, 'HttpProcess', 220, 0, '2022-05-25 18:02:53', '2022-05-25 18:02:53',null);
INSERT INTO `plugin` VALUES ('24', 'cryptorRequest', NULL, 'Cryptor', 100, 1, '2022-05-25 18:02:53', '2022-05-25 18:02:53',null);
INSERT INTO `plugin` VALUES ('25', 'cryptorResponse', NULL, 'Cryptor', 410, 1, '2022-05-25 18:02:53', '2022-05-25 18:02:53',null);
INSERT INTO `plugin` VALUES ('26', 'websocket', '{\"multiSelectorHandle\":\"1\"}', 'Proxy', 200, 1, '2022-05-25 18:02:53', '2022-05-25 18:02:53',null);
INSERT INTO `plugin` VALUES ('27', 'generalContext', NULL, 'Common', 125, 1, '2022-05-25 18:02:53', '2022-05-25 18:02:53',null);
INSERT INTO `plugin` VALUES ('28', 'mqtt', '{\"port\": 9500,\"bossGroupThreadCount\": 1,\"maxPayloadSize\": 65536,\"workerGroupThreadCount\": 12,\"userName\": \"shenyu\",\"password\": \"shenyu\",\"isEncryptPassword\": false,\"encryptMode\": \"\",\"leakDetectorLevel\": \"DISABLED\"}', 'Proxy', 125, 0, '2022-05-25 18:02:53', '2022-05-25 18:02:53',null);
INSERT INTO `plugin` VALUES ('29', 'loggingRocketMQ', '{\"topic\":\"shenyu-access-logging\", \"namesrvAddr\": \"localhost:9876\",\"producerGroup\":\"shenyu-plugin-logging-rocketmq\"}', 'Logging', 170, 0, '2022-05-25 18:02:53', '2022-05-25 18:02:53',null);
INSERT INTO `plugin` VALUES ('3', 'rewrite', NULL, 'HttpProcess', 90, 0, '2022-05-25 18:02:53', '2022-05-25 18:02:53',null);
INSERT INTO `plugin` VALUES ('30', 'cache', '{\"cacheType\":\"memory\"}', 'Cache', 10, 0, '2022-05-25 18:02:53', '2022-05-25 18:02:53',null);
INSERT INTO `plugin` VALUES ('4', 'rateLimiter', '{\"master\":\"mymaster\",\"mode\":\"standalone\",\"url\":\"192.168.1.1:6379\",\"password\":\"abc\"}', 'FaultTolerance', 60, 0, '2022-05-25 18:02:53', '2022-05-25 18:02:53',null);
INSERT INTO `plugin` VALUES ('5', 'divide', '{\"multiSelectorHandle\":\"1\",\"multiRuleHandle\":\"0\"}', 'Proxy', 200, 1, '2022-05-25 18:02:53', '2022-05-25 18:02:53',null);
INSERT INTO `plugin` VALUES ('6', 'dubbo', '{\"register\":\"zookeeper://localhost:2181\",\"multiSelectorHandle\":\"1\",\"threadpool\":\"shared\",\"corethreads\":0,\"threads\":2147483647,\"queues\":0}', 'Proxy', 310, 0, '2022-05-25 18:02:53', '2022-05-25 18:02:53',null);
INSERT INTO `plugin` VALUES ('8', 'springCloud', NULL, 'Proxy', 200, 0, '2022-05-25 18:02:53', '2022-05-25 18:02:53',null);
INSERT INTO `plugin` VALUES ('9', 'hystrix', NULL, 'FaultTolerance', 130, 0, '2022-05-25 18:02:53', '2022-05-25 18:02:53',null);
INSERT INTO `plugin` VALUES ('32', 'loggingElasticSearch','{\"host\":\"localhost\", \"port\": \"9200\"}', 'Logging', 190, 0, '2022-06-19 22:00:00', '2022-06-19 22:00:00',null);
INSERT INTO `plugin` VALUES ('33', 'loggingKafka','{\"host\":\"localhost\", \"port\": \"9092\"}', 'Logging', 180, 0, '2022-07-04 22:00:00', '2022-07-02 22:00:00',null);
INSERT INTO `plugin` VALUES ('34', 'loggingAliyunSls','{\"projectName\": \"shenyu\", \"logStoreName\": \"shenyu-logstore\", \"topic\": \"shenyu-topic\"}', 'Logging', 175, 0, '2022-06-30 21:00:00', '2022-06-30 21:00:00',null);
INSERT INTO `plugin` VALUES ('35', 'loggingPulsar', '{\"topic":\"shenyu-access-logging\", \"serviceUrl\": \"pulsar://localhost:6650\"}', 'Logging', 185, 0, '2022-06-30 21:00:00', '2022-06-30 21:00:00',null);
INSERT INTO `plugin` VALUES ('36', 'loggingTencentCls','{\"endpoint\": \"ap-guangzhou.cls.tencentcs.com\", \"topic\": \"shenyu-topic\"}', 'Logging', 176, 0, '2022-06-30 21:00:00', '2022-06-30 21:00:00',null);
INSERT INTO `plugin` VALUES ('38', 'loggingClickHouse', '{\"host\":\"127.0.0.1\",\"port\":\"8123\",\"databse\":\"shenyu-gateway\",\"username\":\"foo\",\"password\":\"bar\"}', 'Logging', 195, 0, '2022-06-30 21:00:00', '2022-06-30 21:00:00',null);
INSERT INTO `plugin` VALUES ('39', 'casdoor', '{\"endpoint\":\"http://localhost:8000\"}', 'Authentication', 40, 0, '2022-09-11 12:00:00', '2022-09-11 12:00:00',null);
INSERT INTO `plugin` VALUES ('40', 'keyAuth', NULL, 'Authentication', 150, 0, '2022-07-24 19:00:00', '2022-07-24 19:00:00',null);
INSERT INTO `plugin` VALUES ('42', 'tcp', NULL, 'Proxy', 320, 1, '2023-05-30 18:02:53', '2022-05-30 18:02:53',null);
INSERT INTO `plugin` VALUES ('43', 'loggingHuaweiLts', '{\"totalSizeInBytes\":\"104857600\",\"maxBlockMs\":\"0\",\"ioThreadCount\":\"1\",\"batchSizeThresholdInBytes\":\"524288\",\"batchCountThreshold\":\"4096\",\"lingerMs\":\"2000\",\"retries\":\"100\",\"baseRetryBackoffMs\":\"100\",\"maxRetryBackoffMs\":\"100\",\"enableLocalTest\":\"true\",\"setGiveUpExtraLongSingleLog\":\"false\"}', 'Logging', 177, 0, '2023-07-05 14:03:53.686', '2023-07-06 12:42:07.234', NULL);
INSERT INTO `plugin` VALUES ('44', 'basicAuth', '{\"defaultHandleJson\":\"{\\\"authorization\\\":\\\"test:test123\\\"}\"}', 'Authentication', 150, 0, '2022-07-24 19:00:00', '2022-07-24 19:00:00', null);
INSERT INTO `plugin` VALUES ('45', 'loggingRabbitMQ', '{\"host\":\"127.0.0.1\",\"port\":5672,\"password\":\"admin\",\"username\":\"admin\",\"exchangeName\":\"exchange.logging.plugin\",\"queueName\":\"queue.logging.plugin\",\"routingKey\":\"topic.logging\",\"virtualHost\":\"/\",\"exchangeType\":\"direct\",\"durable\":\"true\",\"exclusive\":\"false\",\"autoDelete\":\"false\"}', 'Logging', 171, 0, '2023-11-06 15:49:56.454', '2023-11-10 10:40:58.447', NULL);

-- ----------------------------
-- Table structure for plugin_handle
-- ----------------------------
DROP TABLE IF EXISTS `plugin_handle`;
CREATE TABLE `plugin_handle`  (
  `id` varchar(128) CHARACTER SET utf8mb4 COLLATE utf8mb4_unicode_ci NOT NULL COMMENT 'primary key id',
  `plugin_id` varchar(128) CHARACTER SET utf8mb4 COLLATE utf8mb4_unicode_ci NOT NULL COMMENT 'plugin id',
  `field` varchar(100) CHARACTER SET utf8mb4 COLLATE utf8mb4_unicode_ci NOT NULL COMMENT 'field',
  `label` varchar(100) CHARACTER SET utf8mb4 COLLATE utf8mb4_unicode_ci NULL DEFAULT NULL COMMENT 'label',
  `data_type` smallint(0) NOT NULL DEFAULT 1 COMMENT 'data type 1 number 2 string',
  `type` smallint(0) NULL DEFAULT NULL COMMENT 'type, 1 means selector, 2 means rule, 3 means plugin',
  `sort` int(0) NULL DEFAULT NULL COMMENT 'sort',
  `ext_obj` varchar(4096) CHARACTER SET utf8mb4 COLLATE utf8mb4_unicode_ci NULL DEFAULT NULL COMMENT 'extra configuration (json format data)',
  `date_created` timestamp(3) NOT NULL DEFAULT CURRENT_TIMESTAMP(3) COMMENT 'create time',
  `date_updated` timestamp(3) NOT NULL DEFAULT CURRENT_TIMESTAMP(3) ON UPDATE CURRENT_TIMESTAMP(3) COMMENT 'update time',
  PRIMARY KEY (`id`) USING BTREE,
  UNIQUE INDEX `plugin_id_field_type`(`plugin_id`, `field`, `type`) USING BTREE
) ENGINE = InnoDB CHARACTER SET = utf8mb4 COLLATE = utf8mb4_unicode_ci ROW_FORMAT = Dynamic;

-- ----------------------------
-- Records of plugin_handle
-- ----------------------------
INSERT INTO `plugin_handle` VALUES ('1529402613195784246', '10', 'flowRuleGrade', 'flowRuleGrade', 3, 2, 8, '{\"required\":\"1\",\"defaultValue\":\"1\",\"rule\":\"\"}', '2022-05-25 18:02:53', '2022-05-25 18:02:53');
INSERT INTO `plugin_handle` VALUES ('1529402613199978496', '10', 'flowRuleControlBehavior', 'flowRuleControlBehavior', 3, 2, 5, '{\"required\":\"1\",\"defaultValue\":\"0\",\"rule\":\"\"}', '2022-05-25 18:02:53', '2022-05-25 18:02:53');
INSERT INTO `plugin_handle` VALUES ('1529402613199978497', '10', 'flowRuleEnable', 'flowRuleEnable 1 or 0', 1, 2, 7, '{\"required\":\"1\",\"defaultValue\":\"1\",\"rule\":\"/^[01]$/\"}', '2022-05-25 18:02:53', '2022-05-25 18:02:53');
INSERT INTO `plugin_handle` VALUES ('1529402613199978498', '10', 'flowRuleCount', 'flowRuleCount', 1, 2, 6, '{\"required\":\"1\",\"defaultValue\":\"0\",\"rule\":\"\"}', '2022-05-25 18:02:53', '2022-05-25 18:02:53');
INSERT INTO `plugin_handle` VALUES ('1529402613199978499', '10', 'degradeRuleEnable', 'degradeRuleEnable 1 or 0', 1, 2, 2, '{\"required\":\"1\",\"defaultValue\":\"1\",\"rule\":\"/^[01]$/\"}', '2022-05-25 18:02:53', '2022-05-25 18:02:53');
INSERT INTO `plugin_handle` VALUES ('1529402613199978500', '10', 'degradeRuleGrade', 'degradeRuleGrade', 3, 2, 3, '{\"required\":\"1\",\"defaultValue\":\"0\",\"rule\":\"\"}', '2022-05-25 18:02:53', '2022-05-25 18:02:53');
INSERT INTO `plugin_handle` VALUES ('1529402613199978501', '10', 'degradeRuleCount', 'degradeRuleCount', 1, 2, 1, '{\"required\":\"1\",\"defaultValue\":\"0\",\"rule\":\"\"}', '2022-05-25 18:02:53', '2022-05-25 18:02:53');
INSERT INTO `plugin_handle` VALUES ('1529402613199978502', '10', 'degradeRuleTimeWindow', 'degradeRuleTimeWindow', 1, 2, 4, '{\"required\":\"1\",\"defaultValue\":\"0\",\"rule\":\"\"}', '2022-05-25 18:02:53', '2022-05-25 18:02:53');
INSERT INTO `plugin_handle` VALUES ('1529402613199978503', '10', 'degradeRuleMinRequestAmount', 'degradeRuleMinRequestAmount', 1, 2, 3, '{\"required\":\"1\",\"defaultValue\":\"5\",\"rule\":\"\"}', '2022-05-25 18:02:53', '2022-05-25 18:02:53');
INSERT INTO `plugin_handle` VALUES ('1529402613199978504', '10', 'degradeRuleStatIntervals', 'degradeRuleStatIntervals', 1, 2, 3, '{\"required\":\"1\",\"defaultValue\":\"1\",\"rule\":\"\"}', '2022-05-25 18:02:53', '2022-05-25 18:02:53');
INSERT INTO `plugin_handle` VALUES ('1529402613199978505', '10', 'degradeRuleSlowRatioThreshold', 'degradeRuleSlowRatioThreshold', 1, 2, 3, '{\"required\":\"1\",\"defaultValue\":\"0.5\",\"rule\":\"\"}', '2022-05-25 18:02:53', '2022-05-25 18:02:53');
INSERT INTO `plugin_handle` VALUES ('1529402613199978506', '10', 'fallbackUri', 'fallbackUri', 2, 2, 9, '{\"required\":\"0\",\"rule\":\"\"}', '2022-05-25 18:02:53', '2022-05-25 18:02:53');
INSERT INTO `plugin_handle` VALUES ('1529402613199978507', '2', 'permission', 'permission', 3, 2, 1, NULL, '2022-05-25 18:02:53', '2022-05-25 18:02:53');
INSERT INTO `plugin_handle` VALUES ('1529402613199978508', '2', 'statusCode', 'statusCode', 2, 2, 2, NULL, '2022-05-25 18:02:53', '2022-05-25 18:02:53');
INSERT INTO `plugin_handle` VALUES ('1529402613199978509', '4', 'replenishRate', 'replenishRate', 2, 2, 2, '{\"required\":\"1\",\"defaultValue\":\"10\",\"rule\":\"\"}', '2022-05-25 18:02:53', '2022-05-25 18:02:53');
INSERT INTO `plugin_handle` VALUES ('1529402613199978510', '4', 'burstCapacity', 'burstCapacity', 2, 2, 3, '{\"required\":\"1\",\"defaultValue\":\"100\",\"rule\":\"\"}', '2022-05-25 18:02:53', '2022-05-25 18:02:53');
INSERT INTO `plugin_handle` VALUES ('1529402613199978511', '3', 'regex', 'regex', 2, 2, 1, NULL, '2022-05-25 18:02:53', '2022-05-25 18:02:53');
INSERT INTO `plugin_handle` VALUES ('1529402613199978512', '3', 'replace', 'replace', 2, 2, 2, NULL, '2022-05-25 18:02:53', '2022-05-25 18:02:53');
INSERT INTO `plugin_handle` VALUES ('1697146860569596304', '3', 'percentage', 'percentage', 1, 2, 3, NULL, '2023-09-15 20:25:53', '2023-09-15 20:25:53');
INSERT INTO `plugin_handle` VALUES ('1529402613199978513', '16', 'redirectURI', 'redirectURI', 2, 2, 1, NULL, '2022-05-25 18:02:53', '2022-05-25 18:02:53');
INSERT INTO `plugin_handle` VALUES ('1529402613199978514', '8', 'path', 'path', 2, 2, 1, NULL, '2022-05-25 18:02:53', '2022-05-25 18:02:53');
INSERT INTO `plugin_handle` VALUES ('1529402613199978515', '8', 'timeout', 'timeout ms)', 1, 2, 2, NULL, '2022-05-25 18:02:53', '2022-05-25 18:02:53');
INSERT INTO `plugin_handle` VALUES ('1529402613199978516', '8', 'serviceId', 'serviceId', 2, 1, 1, NULL, '2022-05-25 18:02:53', '2022-05-25 18:02:53');
INSERT INTO `plugin_handle` VALUES ('1529402613199978517', '12', 'timeoutDurationRate', 'timeoutDurationRate ms)', 1, 2, 1, '{\"required\":\"1\",\"defaultValue\":\"5000\",\"rule\":\"\"}', '2022-05-25 18:02:53', '2022-05-25 18:02:53');
INSERT INTO `plugin_handle` VALUES ('1529402613199978518', '12', 'limitRefreshPeriod', 'limitRefreshPeriod ms)', 1, 2, 0, '{\"required\":\"1\",\"defaultValue\":\"500\",\"rule\":\"\"}', '2022-05-25 18:02:53', '2022-05-25 18:02:53');
INSERT INTO `plugin_handle` VALUES ('1529402613199978519', '12', 'limitForPeriod', 'limitForPeriod', 1, 2, 0, '{\"required\":\"1\",\"defaultValue\":\"50\",\"rule\":\"\"}', '2022-05-25 18:02:53', '2022-05-25 18:02:53');
INSERT INTO `plugin_handle` VALUES ('1529402613199978520', '12', 'circuitEnable', 'circuitEnable', 1, 2, 2, '{\"required\":\"1\",\"defaultValue\":\"0\",\"rule\":\"/^[01]$/\"}', '2022-05-25 18:02:53', '2022-05-25 18:02:53');
INSERT INTO `plugin_handle` VALUES ('1529402613199978521', '12', 'timeoutDuration', 'timeoutDuration ms)', 1, 2, 2, '{\"required\":\"1\",\"defaultValue\":\"30000\",\"rule\":\"\"}', '2022-05-25 18:02:53', '2022-05-25 18:02:53');
INSERT INTO `plugin_handle` VALUES ('1529402613199978522', '12', 'fallbackUri', 'fallbackUri', 2, 2, 2, NULL, '2022-05-25 18:02:53', '2022-05-25 18:02:53');
INSERT INTO `plugin_handle` VALUES ('1529402613199978523', '12', 'slidingWindowSize', 'slidingWindowSize', 1, 2, 2, '{\"required\":\"1\",\"defaultValue\":\"100\",\"rule\":\"\"}', '2022-05-25 18:02:53', '2022-05-25 18:02:53');
INSERT INTO `plugin_handle` VALUES ('1529402613199978524', '12', 'slidingWindowType', 'slidingWindowType', 1, 2, 2, '{\"required\":\"1\",\"defaultValue\":\"0\",\"rule\":\"/^[01]$/\"}', '2022-05-25 18:02:53', '2022-05-25 18:02:53');
INSERT INTO `plugin_handle` VALUES ('1529402613199978525', '12', 'minimumNumberOfCalls', 'minimumNumberOfCalls', 1, 2, 2, '{\"required\":\"1\",\"defaultValue\":\"100\",\"rule\":\"\"}', '2022-05-25 18:02:53', '2022-05-25 18:02:53');
INSERT INTO `plugin_handle` VALUES ('1529402613199978526', '12', 'waitIntervalFunctionInOpenState', 'waitIntervalInOpen', 1, 2, 2, '{\"required\":\"1\",\"defaultValue\":\"60000\",\"rule\":\"\"}', '2022-05-25 18:02:53', '2022-05-25 18:02:53');
INSERT INTO `plugin_handle` VALUES ('1529402613199978527', '12', 'permittedNumberOfCallsInHalfOpenState', 'bufferSizeInHalfOpen', 1, 2, 2, '{\"required\":\"1\",\"defaultValue\":\"10\",\"rule\":\"\"}', '2022-05-25 18:02:53', '2022-05-25 18:02:53');
INSERT INTO `plugin_handle` VALUES ('1529402613199978528', '12', 'failureRateThreshold', 'failureRateThreshold', 1, 2, 2, '{\"required\":\"1\",\"defaultValue\":\"50\",\"rule\":\"\"}', '2022-05-25 18:02:53', '2022-05-25 18:02:53');
INSERT INTO `plugin_handle` VALUES ('1529402613199978529', '12', 'automaticTransitionFromOpenToHalfOpenEnabled', 'automaticHalfOpen', 3, 2, 1, '{\"required\":\"1\",\"defaultValue\":\"true\",\"rule\":\"\"}', '2022-05-25 18:02:53', '2022-05-25 18:02:53');
INSERT INTO `plugin_handle` VALUES ('1529402613199978530', '4', 'mode', 'mode', 3, 3, 1, NULL, '2022-05-25 18:02:53', '2022-05-25 18:02:53');
INSERT INTO `plugin_handle` VALUES ('1529402613199978531', '4', 'master', 'master', 2, 3, 2, NULL, '2022-05-25 18:02:53', '2022-05-25 18:02:53');
INSERT INTO `plugin_handle` VALUES ('1529402613199978532', '4', 'url', 'url', 2, 3, 3, NULL, '2022-05-25 18:02:53', '2022-05-25 18:02:53');
INSERT INTO `plugin_handle` VALUES ('1529402613199978533', '4', 'password', 'password', 2, 3, 4, NULL, '2022-05-25 18:02:53', '2022-05-25 18:02:53');
INSERT INTO `plugin_handle` VALUES ('1529402613199978534', '11', 'protocol', 'protocol', 2, 3, 1, NULL, '2022-05-25 18:02:53', '2022-05-25 18:02:53');
INSERT INTO `plugin_handle` VALUES ('1529402613199978535', '11', 'register', 'register', 2, 3, 2, NULL, '2022-05-25 18:02:53', '2022-05-25 18:02:53');
INSERT INTO `plugin_handle` VALUES ('1529402613199978536', '2', 'model', 'model', 2, 3, 1, NULL, '2022-05-25 18:02:53', '2022-05-25 18:02:53');
INSERT INTO `plugin_handle` VALUES ('1529402613199978537', '6', 'register', 'register', 2, 3, 1, NULL, '2022-05-25 18:02:53', '2022-05-25 18:02:53');
INSERT INTO `plugin_handle` VALUES ('1529402613199978538', '4', 'algorithmName', 'algorithmName', 3, 2, 1, '{\"required\":\"1\",\"defaultValue\":\"slidingWindow\",\"rule\":\"\"}', '2022-05-25 18:02:53', '2022-05-25 18:02:53');
INSERT INTO `plugin_handle` VALUES ('1529402613199978539', '4', 'keyResolverName', 'keyResolverName', 3, 2, 4, '{\"required\":\"1\",\"defaultValue\":\"WHOLE_KEY_RESOLVER\",\"rule\":\"\"}', '2022-05-25 18:02:53', '2022-05-25 18:02:53');
INSERT INTO `plugin_handle` VALUES ('1529402613199978540', '5', 'upstreamHost', 'host', 2, 1, 0, NULL, '2022-05-25 18:02:53', '2022-05-25 18:02:53');
INSERT INTO `plugin_handle` VALUES ('1529402613199978541', '5', 'protocol', 'protocol', 2, 1, 2, '{\"required\":\"0\",\"defaultValue\":\"\",\"placeholder\":\"http://\",\"rule\":\"\"}', '2022-05-25 18:02:53', '2022-05-25 18:02:53');
INSERT INTO `plugin_handle` VALUES ('1529402613199978542', '5', 'upstreamUrl', 'ip:port', 2, 1, 1, '{\"required\":\"1\",\"placeholder\":\"\",\"rule\":\"\"}', '2022-05-25 18:02:53', '2022-05-25 18:02:53');
INSERT INTO `plugin_handle` VALUES ('1529402613199978543', '5', 'weight', 'weight', 1, 1, 3, '{\"defaultValue\":\"50\",\"rule\":\"\"}', '2022-05-25 18:02:53', '2022-05-25 18:02:53');
INSERT INTO `plugin_handle` VALUES ('1529402613199978544', '5', 'timestamp', 'startupTime', 1, 1, 3, '{\"defaultValue\":\"0\",\"placeholder\":\"startup timestamp\",\"rule\":\"\"}', '2022-05-25 18:02:53', '2022-05-25 18:02:53');
INSERT INTO `plugin_handle` VALUES ('1529402613199978545', '5', 'warmup', 'warmupTime', 1, 1, 5, '{\"defaultValue\":\"0\",\"placeholder\":\"warmup time ms)\",\"rule\":\"\"}', '2022-05-25 18:02:53', '2022-05-25 18:02:53');
INSERT INTO `plugin_handle` VALUES ('1529402613199978546', '5', 'status', 'status', 3, 1, 6, '{\"defaultValue\":\"true\",\"rule\":\"\"}', '2022-05-25 18:02:53', '2022-05-25 18:02:53');
INSERT INTO `plugin_handle` VALUES ('1529402613199978547', '5', 'loadBalance', 'loadStrategy', 3, 2, 0, NULL, '2022-05-25 18:02:53', '2022-05-25 18:02:53');
INSERT INTO `plugin_handle` VALUES ('1529402613199978548', '5', 'retry', 'retryCount', 1, 2, 1, NULL, '2022-05-25 18:02:53', '2022-05-25 18:02:53');
INSERT INTO `plugin_handle` VALUES ('1529402613199978549', '5', 'timeout', 'timeout', 1, 2, 2, '{\"defaultValue\":\"3000\",\"rule\":\"\"}', '2022-05-25 18:02:53', '2022-05-25 18:02:53');
INSERT INTO `plugin_handle` VALUES ('1529402613199978550', '5', 'multiSelectorHandle', 'multiSelectorHandle', 3, 3, 0, NULL, '2022-05-25 18:02:53', '2022-05-25 18:02:53');
INSERT INTO `plugin_handle` VALUES ('1529402613199978551', '5', 'multiRuleHandle', 'multiRuleHandle', 3, 3, 1, NULL, '2022-05-25 18:02:53', '2022-05-25 18:02:53');
INSERT INTO `plugin_handle` VALUES ('1529402613199978552', '5', 'headerMaxSize', 'headerMaxSize', 1, 2, 3, '{\"defaultValue\":\"10240\",\"rule\":\"\"}', '2022-05-25 18:02:53', '2022-05-25 18:02:53');
INSERT INTO `plugin_handle` VALUES ('1529402613199978553', '5', 'requestMaxSize', 'requestMaxSize', 1, 2, 4, '{\"defaultValue\":\"102400\",\"rule\":\"\"}', '2022-05-25 18:02:53', '2022-05-25 18:02:53');
INSERT INTO `plugin_handle` VALUES ('1529402613199978554', '5', 'retryStrategy', 'retryStrategy', 3, 2, 0, '{\"required\":\"0\",\"defaultValue\":\"current\",\"placeholder\":\"retryStrategy\",\"rule\":\"\"}', '2022-05-25 18:02:53', '2022-05-25 18:02:53');
INSERT INTO `plugin_handle` VALUES ('1529402613199978555', '13', 'upstreamHost', 'host', 2, 1, 0, NULL, '2022-05-25 18:02:53', '2022-05-25 18:02:53');
INSERT INTO `plugin_handle` VALUES ('1529402613199978556', '13', 'protocol', 'protocol', 2, 1, 2, '{\"defaultValue\":\"\",\"rule\":\"\"}', '2022-05-25 18:02:53', '2022-05-25 18:02:53');
INSERT INTO `plugin_handle` VALUES ('1529402613199978557', '13', 'upstreamUrl', 'ip:port', 2, 1, 1, '{\"required\":\"1\",\"placeholder\":\"\",\"rule\":\"\"}', '2022-05-25 18:02:53', '2022-05-25 18:02:53');
INSERT INTO `plugin_handle` VALUES ('1529402613199978558', '13', 'weight', 'weight', 1, 1, 3, '{\"defaultValue\":\"50\",\"rule\":\"\"}', '2022-05-25 18:02:53', '2022-05-25 18:02:53');
INSERT INTO `plugin_handle` VALUES ('1529402613199978559', '13', 'timestamp', 'startupTime', 1, 1, 3, '{\"defaultValue\":\"0\",\"placeholder\":\"startup timestamp\",\"rule\":\"\"}', '2022-05-25 18:02:53', '2022-05-25 18:02:53');
INSERT INTO `plugin_handle` VALUES ('1529402613199978560', '13', 'warmup', 'warmupTime', 1, 1, 5, '{\"defaultValue\":\"0\",\"placeholder\":\"warmup time ms)\",\"rule\":\"\"}', '2022-05-25 18:02:53', '2022-05-25 18:02:53');
INSERT INTO `plugin_handle` VALUES ('1529402613199978561', '13', 'status', 'status', 3, 1, 6, '{\"defaultValue\":\"true\",\"rule\":\"\"}', '2022-05-25 18:02:53', '2022-05-25 18:02:53');
INSERT INTO `plugin_handle` VALUES ('1529402613199978562', '13', 'loadBalance', 'loadStrategy', 3, 2, 0, NULL, '2022-05-25 18:02:53', '2022-05-25 18:02:53');
INSERT INTO `plugin_handle` VALUES ('1529402613199978563', '13', 'retry', 'retryCount', 1, 2, 1, NULL, '2022-05-25 18:02:53', '2022-05-25 18:02:53');
INSERT INTO `plugin_handle` VALUES ('1529402613199978564', '13', 'timeout', 'timeout', 1, 2, 2, '{\"defaultValue\":\"3000\",\"rule\":\"\"}', '2022-05-25 18:02:53', '2022-05-25 18:02:53');
INSERT INTO `plugin_handle` VALUES ('1529402613199978565', '13', 'multiSelectorHandle', 'multiSelectorHandle', 3, 3, 0, NULL, '2022-05-25 18:02:53', '2022-05-25 18:02:53');
INSERT INTO `plugin_handle` VALUES ('1529402613199978566', '13', 'multiRuleHandle', 'multiRuleHandle', 3, 3, 1, NULL, '2022-05-25 18:02:53', '2022-05-25 18:02:53');
INSERT INTO `plugin_handle` VALUES ('1529402613199978567', '15', 'upstreamUrl', 'ip:port', 2, 1, 1, '{\"required\":\"1\",\"placeholder\":\"\",\"rule\":\"\"}', '2022-05-25 18:02:53', '2022-05-25 18:02:53');
INSERT INTO `plugin_handle` VALUES ('1529402613199978568', '15', 'weight', 'weight', 1, 1, 3, '{\"defaultValue\":\"50\",\"rule\":\"\"}', '2022-05-25 18:02:53', '2022-05-25 18:02:53');
INSERT INTO `plugin_handle` VALUES ('1529402613199978569', '15', 'status', 'status', 3, 1, 6, '{\"defaultValue\":\"true\",\"rule\":\"\"}', '2022-05-25 18:02:53', '2022-05-25 18:02:53');
INSERT INTO `plugin_handle` VALUES ('1529402613199978570', '15', 'multiSelectorHandle', 'multiSelectorHandle', 3, 3, 0, NULL, '2022-05-25 18:02:53', '2022-05-25 18:02:53');
INSERT INTO `plugin_handle` VALUES ('1529402613199978571', '15', 'multiRuleHandle', 'multiRuleHandle', 3, 3, 1, NULL, '2022-05-25 18:02:53', '2022-05-25 18:02:53');
INSERT INTO `plugin_handle` VALUES ('1529402613199978572', '15', 'threadpool', 'threadpool', 3, 3, 0, '{\"required\":\"0\",\"defaultValue\":\"cached\",\"placeholder\":\"threadpool\",\"rule\":\"\"}', '2022-05-25 18:02:53', '2022-05-25 18:02:53');
INSERT INTO `plugin_handle` VALUES ('1529402613199978573', '14', 'contextPath', 'contextPath', 2, 2, 0, NULL, '2022-05-25 18:02:53', '2022-05-25 18:02:53');
INSERT INTO `plugin_handle` VALUES ('1529402613199978574', '14', 'addPrefix', 'addPrefix', 2, 2, 0, NULL, '2022-05-25 18:02:53', '2022-05-25 18:02:53');
INSERT INTO `plugin_handle` VALUES ('1529402613199978576', '19', 'secretKey', 'secretKey', 2, 3, 0, NULL, '2022-05-25 18:02:53', '2022-05-25 18:02:53');
INSERT INTO `plugin_handle` VALUES ('1529402613199978577', '24', 'strategyName', 'strategyName', 3, 2, 1, NULL, '2022-05-25 18:02:53', '2022-05-25 18:02:53');
INSERT INTO `plugin_handle` VALUES ('1529402613199978578', '24', 'fieldNames', 'fieldNames', 2, 2, 3, NULL, '2022-05-25 18:02:53', '2022-05-25 18:02:53');
INSERT INTO `plugin_handle` VALUES ('1529402613199978579', '24', 'decryptKey', 'decryptKey', 2, 2, 3, NULL, '2022-05-25 18:02:53', '2022-05-25 18:02:53');
INSERT INTO `plugin_handle` VALUES ('1529402613204172800', '24', 'encryptKey', 'encryptKey', 2, 2, 3, NULL, '2022-05-25 18:02:53', '2022-05-25 18:02:53');
INSERT INTO `plugin_handle` VALUES ('1529402613204172801', '24', 'way', 'way', 3, 2, 3, NULL, '2022-05-25 18:02:53', '2022-05-25 18:02:53');
INSERT INTO `plugin_handle` VALUES ('1630760188111376384', '24', 'mapType', 'mapType', 3, 2, 3, '{\"required\":\"0\",\"defaultValue\":\"all\",\"rule\":\"\"}', '2023-03-01 10:41:41', '2023-03-01 10:42:21');
INSERT INTO `plugin_handle` VALUES ('1529402613204172802', '25', 'strategyName', 'strategyName', 3, 2, 2, NULL, '2022-05-25 18:02:53', '2022-05-25 18:02:53');
INSERT INTO `plugin_handle` VALUES ('1529402613204172803', '25', 'decryptKey', 'decryptKey', 2, 2, 3, NULL, '2022-05-25 18:02:53', '2022-05-25 18:02:53');
INSERT INTO `plugin_handle` VALUES ('1529402613204172804', '25', 'encryptKey', 'encryptKey', 2, 2, 3, NULL, '2022-05-25 18:02:53', '2022-05-25 18:02:53');
INSERT INTO `plugin_handle` VALUES ('1529402613204172805', '25', 'fieldNames', 'fieldNames', 2, 2, 4, NULL, '2022-05-25 18:02:53', '2022-05-25 18:02:53');
INSERT INTO `plugin_handle` VALUES ('1529402613204172806', '25', 'way', 'way', 3, 2, 3, NULL, '2022-05-25 18:02:53', '2022-05-25 18:02:53');
INSERT INTO `plugin_handle` VALUES ('1630768384280514560', '25', 'mapType', 'mapType', 3, 2, 4, '{\"required\":\"0\",\"defaultValue\":\"all\",\"rule\":\"\"}', '2023-03-01 11:14:15', '2023-03-01 11:15:14');
INSERT INTO `plugin_handle` VALUES ('1529402613204172807', '6', 'gray', 'gray', 3, 1, 9, '{\"required\":\"0\",\"defaultValue\":\"false\",\"placeholder\":\"gray\",\"rule\":\"\"}', '2022-05-25 18:02:53', '2022-05-25 18:02:53');
INSERT INTO `plugin_handle` VALUES ('1529402613204172808', '6', 'group', 'group', 2, 1, 3, '{\"required\":\"0\",\"placeholder\":\"group\",\"rule\":\"\"}', '2022-05-25 18:02:53', '2022-05-25 18:02:53');
INSERT INTO `plugin_handle` VALUES ('1529402613204172809', '6', 'loadBalance', 'loadStrategy', 3, 2, 0, NULL, '2022-05-25 18:02:53', '2022-05-25 18:02:53');
INSERT INTO `plugin_handle` VALUES ('1529402613204172810', '6', 'multiSelectorHandle', 'multiSelectorHandle', 3, 3, 0, NULL, '2022-05-25 18:02:53', '2022-05-25 18:02:53');
INSERT INTO `plugin_handle` VALUES ('1529402613204172811', '6', 'protocol', 'protocol', 2, 1, 2, '{\"required\":\"0\",\"defaultValue\":\"\",\"placeholder\":\"http://\",\"rule\":\"\"}', '2022-05-25 18:02:53', '2022-05-25 18:02:53');
INSERT INTO `plugin_handle` VALUES ('1529402613204172812', '6', 'status', 'status', 3, 1, 8, '{\"defaultValue\":\"true\",\"rule\":\"\"}', '2022-05-25 18:02:53', '2022-05-25 18:02:53');
INSERT INTO `plugin_handle` VALUES ('1529402613204172813', '6', 'timestamp', 'startupTime', 1, 1, 7, '{\"defaultValue\":\"0\",\"placeholder\":\"startup timestamp\",\"rule\":\"\"}', '2022-05-25 18:02:53', '2022-05-25 18:02:53');
INSERT INTO `plugin_handle` VALUES ('1529402613204172814', '6', 'upstreamHost', 'host', 2, 1, 0, NULL, '2022-05-25 18:02:53', '2022-05-25 18:02:53');
INSERT INTO `plugin_handle` VALUES ('1529402613204172815', '6', 'upstreamUrl', 'ip:port', 2, 1, 1, '{\"required\":\"1\",\"placeholder\":\"\",\"rule\":\"\"}', '2022-05-25 18:02:53', '2022-05-25 18:02:53');
INSERT INTO `plugin_handle` VALUES ('1529402613204172816', '6', 'version', 'version', 2, 1, 4, '{\"required\":\"0\",\"placeholder\":\"version\",\"rule\":\"\"}', '2022-05-25 18:02:53', '2022-05-25 18:02:53');
INSERT INTO `plugin_handle` VALUES ('1529402613204172817', '6', 'warmup', 'warmupTime', 1, 1, 6, '{\"defaultValue\":\"0\",\"placeholder\":\"warmup time ms)\",\"rule\":\"\"}', '2022-05-25 18:02:53', '2022-05-25 18:02:53');
INSERT INTO `plugin_handle` VALUES ('1529402613204172818', '6', 'weight', 'weight', 1, 1, 5, '{\"defaultValue\":\"50\",\"rule\":\"\"}', '2022-05-25 18:02:53', '2022-05-25 18:02:53');
INSERT INTO `plugin_handle` VALUES ('1529402613204172819', '6', 'threadpool', 'threadpool', 3, 3, 0, '{\"required\":\"0\",\"defaultValue\":\"cached\",\"placeholder\":\"threadpool\",\"rule\":\"\"}', '2022-05-25 18:02:53', '2022-05-25 18:02:53');
INSERT INTO `plugin_handle` VALUES ('1529402613204172820', '6', 'corethreads', 'corethreads', 1, 3, 0, '{\"required\":\"0\",\"defaultValue\":\"0\",\"placeholder\":\"corethreads\",\"rule\":\"\"}', '2022-05-25 18:02:53', '2022-05-25 18:02:53');
INSERT INTO `plugin_handle` VALUES ('1529402613204172821', '6', 'threads', 'threads', 1, 3, 0, '{\"required\":\"0\",\"defaultValue\":\"2147483647\",\"placeholder\":\"threads\",\"rule\":\"\"}', '2022-05-25 18:02:53', '2022-05-25 18:02:53');
INSERT INTO `plugin_handle` VALUES ('1529402613204172822', '6', 'queues', 'queues', 1, 3, 0, '{\"required\":\"0\",\"defaultValue\":\"0\",\"placeholder\":\"queues\",\"rule\":\"\"}', '2022-05-25 18:02:53', '2022-05-25 18:02:53');
INSERT INTO `plugin_handle` VALUES ('1529402613204173923', '6', 'retries', 'retries', 3, 2, 0, NULL, '2022-05-25 18:02:53', '2022-05-25 18:02:53');
INSERT INTO `plugin_handle` VALUES ('1529402613204173924', '6', 'timeout', 'timeout', 3, 2, 0, NULL, '2022-05-25 18:02:53', '2022-05-25 18:02:53');
INSERT INTO `plugin_handle` VALUES ('1529402613204172823', '26', 'host', 'host', 2, 1, 0, NULL, '2022-05-25 18:02:53', '2022-05-25 18:02:53');
INSERT INTO `plugin_handle` VALUES ('1529402613204172824', '26', 'protocol', 'protocol', 2, 1, 2, '{\"required\":\"0\",\"defaultValue\":\"\",\"placeholder\":\"ws://\",\"rule\":\"\"}', '2022-05-25 18:02:53', '2022-05-25 18:02:53');
INSERT INTO `plugin_handle` VALUES ('1529402613204172825', '26', 'url', 'ip:port', 2, 1, 1, '{\"required\":\"1\",\"placeholder\":\"\",\"rule\":\"\"}', '2022-05-25 18:02:53', '2022-05-25 18:02:53');
INSERT INTO `plugin_handle` VALUES ('1529402613204172826', '26', 'weight', 'weight', 1, 1, 3, '{\"defaultValue\":\"50\",\"rule\":\"\"}', '2022-05-25 18:02:53', '2022-05-25 18:02:53');
INSERT INTO `plugin_handle` VALUES ('1529402613204172827', '26', 'timestamp', 'startupTime', 1, 1, 3, '{\"defaultValue\":\"0\",\"placeholder\":\"startup timestamp\",\"rule\":\"\"}', '2022-05-25 18:02:53', '2022-05-25 18:02:53');
INSERT INTO `plugin_handle` VALUES ('1529402613204172828', '26', 'warmup', 'warmupTime', 1, 1, 5, '{\"defaultValue\":\"0\",\"placeholder\":\"warmup time ms)\",\"rule\":\"\"}', '2022-05-25 18:02:53', '2022-05-25 18:02:53');
INSERT INTO `plugin_handle` VALUES ('1529402613204172829', '26', 'status', 'status', 3, 1, 6, '{\"defaultValue\":\"true\",\"rule\":\"\"}', '2022-05-25 18:02:53', '2022-05-25 18:02:53');
INSERT INTO `plugin_handle` VALUES ('1529402613204172830', '26', 'loadBalance', 'loadStrategy', 3, 2, 0, NULL, '2022-05-25 18:02:53', '2022-05-25 18:02:53');
INSERT INTO `plugin_handle` VALUES ('1529402613204172831', '26', 'retry', 'retryCount', 1, 2, 1, NULL, '2022-05-25 18:02:53', '2022-05-25 18:02:53');
INSERT INTO `plugin_handle` VALUES ('1529402613204172832', '26', 'timeout', 'timeout', 1, 2, 2, '{\"defaultValue\":\"3000\",\"rule\":\"\"}', '2022-05-25 18:02:53', '2022-05-25 18:02:53');
INSERT INTO `plugin_handle` VALUES ('1529402613204172833', '26', 'multiSelectorHandle', 'multiSelectorHandle', 3, 3, 0, NULL, '2022-05-25 18:02:53', '2022-05-25 18:02:53');
INSERT INTO `plugin_handle` VALUES ('1529402613204172834', '17', 'registerProtocol', 'registerProtocol', 2, 3, 0, '{\"required\":\"0\",\"defaultValue\":\"zk\",\"placeholder\":\"registerProtocol\",\"rule\":\"\"}', '2022-05-25 18:02:53', '2022-05-25 18:02:53');
INSERT INTO `plugin_handle` VALUES ('1529402613204172835', '17', 'corethreads', 'corethreads', 1, 3, 2, '{\"required\":\"0\",\"defaultValue\":\"0\",\"placeholder\":\"corethreads\",\"rule\":\"\"}', '2022-05-25 18:02:53', '2022-05-25 18:02:53');
INSERT INTO `plugin_handle` VALUES ('1529402613204172836', '17', 'threads', 'threads', 1, 3, 3, '{\"required\":\"0\",\"defaultValue\":\"2147483647\",\"placeholder\":\"threads\",\"rule\":\"\"}', '2022-05-25 18:02:53', '2022-05-25 18:02:53');
INSERT INTO `plugin_handle` VALUES ('1529402613204172837', '17', 'queues', 'queues', 1, 3, 4, '{\"required\":\"0\",\"defaultValue\":\"0\",\"placeholder\":\"queues\",\"rule\":\"\"}', '2022-05-25 18:02:53', '2022-05-25 18:02:53');
INSERT INTO `plugin_handle` VALUES ('1529402613204172838', '17', 'threadpool', 'threadpool', 3, 3, 5, '{\"required\":\"0\",\"defaultValue\":\"cached\",\"placeholder\":\"threadpool\",\"rule\":\"\"}', '2022-05-25 18:02:53', '2022-05-25 18:02:53');
INSERT INTO `plugin_handle` VALUES ('1529402613204172839', '28', 'port', 'port', 1, 3, 1, NULL, '2022-05-25 18:02:53', '2022-05-25 18:02:53');
INSERT INTO `plugin_handle` VALUES ('1529402613204172840', '28', 'bossGroupThreadCount', 'bossGroupThreadCount', 1, 3, 1, NULL, '2022-05-25 18:02:53', '2022-05-25 18:02:53');
INSERT INTO `plugin_handle` VALUES ('1529402613204172841', '28', 'maxPayloadSize', 'maxPayloadSize', 1, 3, 1, NULL, '2022-05-25 18:02:53', '2022-05-25 18:02:53');
INSERT INTO `plugin_handle` VALUES ('1529402613204172842', '28', 'workerGroupThreadCount', 'workerGroupThreadCount', 1, 3, 1, NULL, '2022-05-25 18:02:53', '2022-05-25 18:02:53');
INSERT INTO `plugin_handle` VALUES ('1529402613204172843', '28', 'userName', 'userName', 2, 3, 1, NULL, '2022-05-25 18:02:53', '2022-05-25 18:02:53');
INSERT INTO `plugin_handle` VALUES ('1529402613204172844', '28', 'password', 'password', 2, 3, 1, NULL, '2022-05-25 18:02:53', '2022-05-25 18:02:53');
INSERT INTO `plugin_handle` VALUES ('1529402613204172845', '28', 'isEncryptPassword', 'isEncryptPassword', 2, 3, 1, NULL, '2022-05-25 18:02:53', '2022-05-25 18:02:53');
INSERT INTO `plugin_handle` VALUES ('1529402613204172846', '28', 'encryptMode', 'encryptMode', 2, 3, 1, NULL, '2022-05-25 18:02:53', '2022-05-25 18:02:53');
INSERT INTO `plugin_handle` VALUES ('1529402613204172847', '28', 'leakDetectorLevel', 'leakDetectorLevel', 2, 3, 1, NULL, '2022-05-25 18:02:53', '2022-05-25 18:02:53');
INSERT INTO `plugin_handle` VALUES ('1529402613204172848', '29', 'topic', 'topic', 2, 3, 1, '{\"required\":\"1\",\"defaultValue\":\"shenyu-access-logging\"}', '2022-05-25 18:02:53', '2022-05-25 18:02:53');
INSERT INTO `plugin_handle` VALUES ('1529402613204172849', '29', 'namesrvAddr', 'namesrvAddr', 2, 3, 2, '{\"required\":\"1\",\"defaultValue\":\"localhost:9876\"}', '2022-05-25 18:02:53', '2022-05-25 18:02:53');
INSERT INTO `plugin_handle` VALUES ('1529402613204172850', '29', 'producerGroup', 'producerGroup', 2, 3, 3, '{\"required\":\"1\",\"defaultValue\":\"shenyu-plugin-logging-rocketmq\"}', '2022-05-25 18:02:53', '2022-05-25 18:02:53');
INSERT INTO `plugin_handle` VALUES ('1529402613204172851', '29', 'accessKey', 'accessKey', 2, 3, 4, '{\"required\":\"0\",\"defaultValue\":\"\"}', '2022-08-20 22:00:00', '2022-08-20 22:00:00');
INSERT INTO `plugin_handle` VALUES ('1529402613204172852', '29', 'secretKey', 'secretKey', 2, 3, 5, '{\"required\":\"0\",\"defaultValue\":\"\"}', '2022-08-20 22:00:00', '2022-08-20 22:00:00');
INSERT INTO `plugin_handle` VALUES ('1529402613204172853', '29', 'sampleRate', 'sampleRate', 2, 3, 6, '{\"required\":\"0\",\"defaultValue\":\"1\",\"placeholder\":\"optional,0,0.01~1\"}', '2022-05-25 18:02:53', '2022-05-25 18:02:53');
INSERT INTO `plugin_handle` VALUES ('1529402613204172854', '29', 'maxResponseBody', 'maxResponseBody', 1, 3, 7, '{\"required\":\"0\",\"defaultValue\":524288}', '2022-05-25 18:02:53', '2022-05-25 18:02:53');
INSERT INTO `plugin_handle` VALUES ('1529402613204172855', '29', 'maxRequestBody', 'maxRequestBody', 1, 3, 8, '{\"required\":\"0\",\"defaultValue\":524288}', '2022-05-25 18:02:53', '2022-05-25 18:02:53');
INSERT INTO `plugin_handle` VALUES ('1529402613204172856', '29', 'compressAlg', 'compressAlg', 3, 3, 9, '{\"required\":\"0\",\"defaultValue\":\"none\"}', '2022-05-25 18:02:53', '2022-05-25 18:02:53');
INSERT INTO `plugin_handle` VALUES ('1529402613204172857', '29', 'topic', 'topic', 2, 1, 1, '{\"required\":\"0\",\"defaultValue\":\"\",\"placeholder\":\"optional\"}', '2022-05-25 18:02:53', '2022-05-25 18:02:53');
INSERT INTO `plugin_handle` VALUES ('1529402613204172858', '29', 'sampleRate', 'sampleRate', 2, 1, 2, '{\"required\":\"0\",\"defaultValue\":\"\",\"placeholder\":\"optional,0,0.01~1\"}', '2022-05-25 18:02:53', '2022-05-25 18:02:53');
INSERT INTO `plugin_handle` VALUES ('1529402613204172859', '30', 'cacheType', 'cacheType', 3, 3, 1, '{\"required\":\"1\",\"defaultValue\":\"memory\",\"rule\":\"\"}', '2022-05-25 18:02:53', '2022-05-25 18:02:53');
INSERT INTO `plugin_handle` VALUES ('1529402613204172860', '30', 'database', 'database', 1, 3, 2, '{\"required\":\"0\",\"defaultValue\":\"0\",\"rule\":\"\"}', '2022-05-25 18:02:53', '2022-05-25 18:02:53');
INSERT INTO `plugin_handle` VALUES ('1529402613204172861', '30', 'master', 'master', 2, 3, 3, '{\"required\":\"0\",\"rule\":\"\"}', '2022-05-25 18:02:53', '2022-05-25 18:02:53');
INSERT INTO `plugin_handle` VALUES ('1529402613204172862', '30', 'mode', 'mode', 2, 3, 4, '{\"required\":\"0\",\"defaultValue\":\"standalone\",\"rule\":\"\"}', '2022-05-25 18:02:53', '2022-05-25 18:02:53');
INSERT INTO `plugin_handle` VALUES ('1529402613204172863', '30', 'url', 'url', 2, 3, 5, '{\"required\":\"0\",\"rule\":\"\"}', '2022-05-25 18:02:53', '2022-05-25 18:02:53');
INSERT INTO `plugin_handle` VALUES ('1529402613204172864', '30', 'password', 'password', 2, 3, 6, '{\"required\":\"0\",\"rule\":\"\"}', '2022-05-25 18:02:53', '2022-05-25 18:02:53');
INSERT INTO `plugin_handle` VALUES ('1529402613204172865', '30', 'maxIdle', 'maxIdle', 1, 3, 7, '{\"required\":\"0\",\"defaultValue\":\"8\",\"rule\":\"\"}', '2022-05-25 18:02:53', '2022-05-25 18:02:53');
INSERT INTO `plugin_handle` VALUES ('1529402613204172866', '30', 'minIdle', 'minIdle', 1, 3, 8, '{\"required\":\"0\",\"defaultValue\":\"0\",\"rule\":\"\"}', '2022-05-25 18:02:53', '2022-05-25 18:02:53');
INSERT INTO `plugin_handle` VALUES ('1529402613204172867', '30', 'maxActive', 'maxActive', 1, 3, 9, '{\"required\":\"0\",\"defaultValue\":\"8\",\"rule\":\"\"}', '2022-05-25 18:02:53', '2022-05-25 18:02:53');
INSERT INTO `plugin_handle` VALUES ('1529402613204172868', '30', 'maxWait', 'maxWait', 3, 3, 10, '{\"required\":\"0\",\"defaultValue\":\"-1\",\"rule\":\"\"}', '2022-05-25 18:02:53', '2022-05-25 18:02:53');
INSERT INTO `plugin_handle` VALUES ('1529402613204172869', '30', 'timeoutSeconds', 'timeoutSeconds', 1, 2, 0, '{\"required\":\"0\",\"defaultValue\":\"60\",\"rule\":\"\"}', '2022-05-25 18:02:53', '2022-05-25 18:02:53');
INSERT INTO `plugin_handle` VALUES ('1529402613204172870', '13', 'corethreads', 'corethreads', 1, 3, 3, '{\"required\":\"0\",\"defaultValue\":\"0\",\"placeholder\":\"corethreads\",\"rule\":\"\"}', '2022-05-25 18:02:53', '2022-05-25 18:02:53');
INSERT INTO `plugin_handle` VALUES ('1529402613204172871', '13', 'threads', 'threads', 1, 3, 4, '{\"required\":\"0\",\"defaultValue\":\"2147483647\",\"placeholder\":\"threads\",\"rule\":\"\"}', '2022-05-25 18:02:53', '2022-05-25 18:02:53');
INSERT INTO `plugin_handle` VALUES ('1529402613204172872', '13', 'queues', 'queues', 1, 3, 5, '{\"required\":\"0\",\"defaultValue\":\"0\",\"placeholder\":\"queues\",\"rule\":\"\"}', '2022-05-25 18:02:53', '2022-05-25 18:02:53');
INSERT INTO `plugin_handle` VALUES ('1529402613204172873', '13', 'threadpool', 'threadpool', 3, 3, 2, '{\"required\":\"0\",\"defaultValue\":\"default\",\"placeholder\":\"threadpool\",\"rule\":\"\"}', '2022-05-25 18:02:53', '2022-05-25 18:02:53');
INSERT INTO `plugin_handle` VALUES ('1529402613204172874', '11', 'corethreads', 'corethreads', 1, 3, 4, '{\"required\":\"0\",\"defaultValue\":\"0\",\"placeholder\":\"corethreads\",\"rule\":\"\"}', '2022-05-25 18:02:53', '2022-05-25 18:02:53');
INSERT INTO `plugin_handle` VALUES ('1529402613204172875', '11', 'threads', 'threads', 1, 3, 5, '{\"required\":\"0\",\"defaultValue\":\"2147483647\",\"placeholder\":\"threads\",\"rule\":\"\"}', '2022-05-25 18:02:53', '2022-05-25 18:02:53');
INSERT INTO `plugin_handle` VALUES ('1529402613204172876', '11', 'queues', 'queues', 1, 3, 6, '{\"required\":\"0\",\"defaultValue\":\"0\",\"placeholder\":\"queues\",\"rule\":\"\"}', '2022-05-25 18:02:53', '2022-05-25 18:02:53');
INSERT INTO `plugin_handle` VALUES ('1529402613204172877', '11', 'threadpool', 'threadpool', 3, 3, 3, '{\"required\":\"0\",\"defaultValue\":\"default\",\"placeholder\":\"threadpool\",\"rule\":\"\"}', '2022-05-25 18:02:53', '2022-05-25 18:02:53');
INSERT INTO `plugin_handle` VALUES ('1529402613204172878', '31', 'responseContent', 'responseContent', 2, 2, 0, '{"required":"0","rule":""}', '2022-06-16 14:47:37', '2022-06-16 14:50:39');
INSERT INTO `plugin_handle` VALUES ('1529402613204172879', '31', 'httpStatusCode', 'httpStatusCode', 1, 2, 0, '{"required":"0","defaultValue":"200","rule":""}', '2022-06-16 14:47:09', '2022-06-16 14:50:39');
INSERT INTO `plugin_handle` VALUES ('1529402613204172880', '32', 'host', 'host', 2, 3, 1, '{\"required\":\"1\",\"defaultValue\":\"localhost\"}', '2022-06-19 22:00:00', '2022-06-19 22:00:00');
INSERT INTO `plugin_handle` VALUES ('1529402613204172881', '32', 'port', 'port', 2, 3, 2, '{\"required\":\"1\",\"defaultValue\":\"9200\"}', '2022-06-19 22:00:00', '2022-06-19 22:00:00');
INSERT INTO `plugin_handle` VALUES ('1529402613204172882', '32', 'username', 'username', 2, 3, 3, '{\"required\":\"0\",\"defaultValue\":\"\"}', '2022-08-20 22:00:00', '2022-08-20 22:00:00');
INSERT INTO `plugin_handle` VALUES ('1529402613204172883', '32', 'password', 'password', 2, 3, 4, '{\"required\":\"0\",\"defaultValue\":\"\"}', '2022-08-20 22:00:00', '2022-08-20 22:00:00');
INSERT INTO `plugin_handle` VALUES ('1529402613204172884', '32', 'authCache', 'authCache', 2, 3, 5, '{\"required\":\"0\",\"defaultValue\":\"\",\"placeholder\":\"true|false\"}', '2022-08-20 22:00:00', '2022-08-20 22:00:00');
INSERT INTO `plugin_handle` VALUES ('1529402613204172885', '32', 'sampleRate', 'sampleRate', 2, 3, 6, '{\"required\":\"0\",\"defaultValue\":\"1\",\"placeholder\":\"optional,0,0.01~1\"}', '2022-06-19 22:00:00', '2022-06-19 22:00:00');
INSERT INTO `plugin_handle` VALUES ('1529402613204172886', '32', 'maxResponseBody', 'maxResponseBody', 1, 3, 7, '{\"required\":\"0\",\"defaultValue\":524288}', '2022-06-19 22:00:00', '2022-06-19 22:00:00');
INSERT INTO `plugin_handle` VALUES ('1529402613204172887', '32', 'maxRequestBody', 'maxRequestBody', 1, 3, 8, '{\"required\":\"0\",\"defaultValue\":524288}', '2022-06-19 22:00:00', '2022-06-19 22:00:00');
INSERT INTO `plugin_handle` VALUES ('1529402613204172888', '32', 'compressAlg', 'compressAlg', 3, 3, 9, '{\"required\":\"0\",\"defaultValue\":\"none\"}', '2022-06-19 22:00:00', '2022-06-19 22:00:00');
INSERT INTO `plugin_handle` VALUES ('1529402613204172889', '32', 'indexName', 'indexName', 2, 3, 10, '{\"required\":\"0\",\"defaultValue\":\"shenyu-access-logging\"}', '2022-06-19 22:00:00', '2022-06-19 22:00:00');
INSERT INTO `plugin_handle` VALUES ('1529402613204172890', '32', 'sampleRate', 'sampleRate', 2, 1, 2, '{\"required\":\"0\",\"defaultValue\":\"\",\"placeholder\":\"optional,0,0.01~1\"}', '2022-06-19 22:00:00', '2022-06-19 22:00:00');
INSERT INTO `plugin_handle` VALUES ('1529402613204172891', '1', 'signRequestBody', 'signRequestBody', 3, 2, 9, '{"required":"0","defaultValue":"false","placeholder":"signRequestBody","rule":""}', '2022-06-29 10:08:02', '2022-06-29 10:08:02');
INSERT INTO `plugin_handle` VALUES ('1529402613204172892', '33', 'topic', 'topic', 2, 3, 1, '{\"required\":\"1\",\"defaultValue\":\"shenyu-access-logging\"}', '2022-07-04 22:00:00', '2022-07-04 22:00:00');
INSERT INTO `plugin_handle` VALUES ('1529402613204172893', '33', 'namesrvAddr', 'namesrvAddr', 2, 3, 2, '{\"required\":\"1\",\"defaultValue\":\"localhost:9092\"}', '2022-07-04 22:00:00', '2022-07-04 22:00:00');
INSERT INTO `plugin_handle` VALUES ('1529402613204172894', '33', 'sampleRate', 'sampleRate', 2, 3, 4, '{\"required\":\"0\",\"defaultValue\":\"1\",\"placeholder\":\"optional,0,0.01~1\"}', '2022-07-04 22:00:00', '2022-07-04 22:00:00');
INSERT INTO `plugin_handle` VALUES ('1529402613204172895', '33', 'maxResponseBody', 'maxResponseBody', 1, 3, 5, '{\"required\":\"0\",\"defaultValue\":524288}', '2022-07-04 22:00:00', '2022-07-04 22:00:00');
INSERT INTO `plugin_handle` VALUES ('1529402613204172896', '33', 'maxRequestBody', 'maxRequestBody', 1, 3, 6, '{\"required\":\"0\",\"defaultValue\":524288}', '2022-07-04 22:00:00', '2022-07-04 22:00:00');
INSERT INTO `plugin_handle` VALUES ('1529402613204172897', '33', 'compressAlg', 'compressAlg', 3, 3, 7, '{\"required\":\"0\",\"defaultValue\":\"none\"}', '2022-07-04 22:00:00', '2022-07-04 22:00:00');
INSERT INTO `plugin_handle` VALUES ('1529402613204172898', '33', 'securityProtocol', 'securityProtocol', 3, 3, 8, '{\"required\":\"0\",\"defaultValue\":\"\"}', '2022-09-01 22:00:00', '2022-09-01 22:00:00');
INSERT INTO `plugin_handle` VALUES ('1529402613204172899', '33', 'saslMechanism', 'saslMechanism', 3, 3, 9,'{\"required\":\"0\",\"defaultValue\":\"\"}', '2022-07-04 22:00:00', '2022-09-01 22:00:00');
INSERT INTO `plugin_handle` VALUES ('1529402613204172900', '33', 'userName', 'userName', 2, 3, 10, '{\"required\":\"0\",\"defaultValue\":\"\"}', '2022-09-01 22:00:00', '2022-09-01 22:00:00');
INSERT INTO `plugin_handle` VALUES ('1529402613204172901', '33', 'passWord', 'passWord', 2, 3, 11, '{\"required\":\"0\",\"defaultValue\":\"\"}', '2022-09-01 22:00:00', '2022-09-01 22:00:00');
INSERT INTO `plugin_handle` VALUES ('1529402613204172902', '34', 'accessId', 'accessId', 2, 3, 0, '{\"required\":\"1\",\"defaultValue\":\"\",\"placeholder\":\"\"}', '2022-06-30 21:00:00', '2022-06-30 21:00:00');
INSERT INTO `plugin_handle` VALUES ('1529402613204172903', '34', 'accessKey', 'accessKey', 2, 3, 1, '{\"required\":\"1\",\"defaultValue\":\"\",\"placeholder\":\"\"}', '2022-06-30 21:00:00', '2022-06-30 21:00:00');
INSERT INTO `plugin_handle` VALUES ('1529402613204172904', '34', 'host', 'host', 2, 3, 2, '{\"required\":\"1\",\"defaultValue\":\"\",\"placeholder\":\"\"}', '2022-06-30 21:00:00', '2022-06-30 21:00:00');
INSERT INTO `plugin_handle` VALUES ('1529402613204172905', '34', 'projectName', 'projectName', 2, 3, 3, '{\"required\":\"0\",\"defaultValue\":\"shenyu\",\"placeholder\":\"\"}', '2022-06-30 21:00:00', '2022-06-30 21:00:00');
INSERT INTO `plugin_handle` VALUES ('1529402613204172906', '34', 'logStoreName', 'logStoreName', 2, 3, 4, '{\"required\":\"0\",\"defaultValue\":\"shenyu-logstore\",\"placeholder\":\"\"}', '2022-06-30 21:00:00', '2022-06-30 21:00:00');
INSERT INTO `plugin_handle` VALUES ('1529402613204172907', '34', 'topic', 'topic', 2, 3, 5, '{\"required\":\"0\",\"defaultValue\":\"shenyu-topic\",\"placeholder\":\"\"}', '2022-06-30 21:00:00', '2022-06-30 21:00:00');
INSERT INTO `plugin_handle` VALUES ('1529402613204172908', '34', 'ttlInDay', 'ttlInDay', 1, 3, 6, '{\"required\":\"0\",\"defaultValue\":3,\"placeholder\":\"\"}', '2022-06-30 21:00:00', '2022-06-30 21:00:00');
INSERT INTO `plugin_handle` VALUES ('1529402613204172909', '34', 'shardCount', 'shardCount', 1, 3, 7, '{\"required\":\"0\",\"defaultValue\":10,\"placeholder\":\"\"}', '2022-06-30 21:00:00', '2022-06-30 21:00:00');
INSERT INTO `plugin_handle` VALUES ('1529402613204172910', '34', 'sendThreadCount', 'sendThreadCount', 1, 3, 8, '{\"required\":\"0\",\"defaultValue\":1,\"placeholder\":\"1-500\"}', '2022-06-30 21:00:00', '2022-06-30 21:00:00');
INSERT INTO `plugin_handle` VALUES ('1529402613204172911', '34', 'ioThreadCount', 'ioThreadCount', 1, 3, 9, '{\"required\":\"0\",\"defaultValue\":1,\"placeholder\":\"1-500\"}', '2022-06-30 21:00:00', '2022-06-30 21:00:00');
INSERT INTO `plugin_handle` VALUES ('1529402613204172912', '34', 'sampleRate', 'sampleRate', 2, 3, 10, '{\"required\":\"0\",\"defaultValue\":\"1\",\"placeholder\":\"optional,0,0.01~1\"}', '2022-06-30 21:00:00', '2022-06-30 21:00:00');
INSERT INTO `plugin_handle` VALUES ('1529402613204172913', '34', 'maxRequestBody', 'maxRequestBody', 1, 3, 11, '{\"required\":\"0\",\"defaultValue\":524288}', '2022-06-30 21:00:00', '2022-06-30 21:00:00');
INSERT INTO `plugin_handle` VALUES ('1529402613204172914', '34', 'maxResponseBody', 'maxResponseBody', 1, 3, 12, '{\"required\":\"0\",\"defaultValue\":524288}', '2022-06-30 21:00:00', '2022-06-30 21:00:00');
INSERT INTO `plugin_handle` VALUES ('1529402613204172915', '34', 'bufferQueueSize', 'bufferQueueSize', 1, 3, 13, '{\"required\":\"0\",\"defaultValue\":50000}', '2022-06-30 21:00:00', '2022-06-30 21:00:00');
INSERT INTO `plugin_handle` VALUES ('1529402613204172916', '35', 'topic', 'topic', 2, 3, 1, '{\"required\":\"1\",\"defaultValue\":\"shenyu-access-logging\"}', '2022-06-30 21:00:00', '2022-06-30 21:00:00');
INSERT INTO `plugin_handle` VALUES ('1529402613204172917', '35', 'serviceUrl', 'serviceUrl', 2, 3, 2, '{\"required":"1",\"defaultValue\":\"pulsar://localhost:6650\"}', '2022-06-30 21:00:00', '2022-06-30 21:00:00');
INSERT INTO `plugin_handle` VALUES ('1529402613204172918', '35', 'sampleRate', 'sampleRate', 2, 3, 4, '{\"required":"0",\"defaultValue\":\"1\",\"placeholder\":\"optional,0,0.01~1\"}', '2022-06-30 21:00:00', '2022-06-30 21:00:00');
INSERT INTO `plugin_handle` VALUES ('1529402613204172919', '35', 'maxResponseBody', 'maxResponseBody', 1, 3, 5, '{\"required\":\"0\",\"defaultValue\":524288}', '2022-06-30 21:00:00', '2022-06-30 21:00:00');
INSERT INTO `plugin_handle` VALUES ('1529402613204172920', '35', 'maxRequestBody', 'maxRequestBody', 1, 3, 6, '{\"required\":\"0\",\"defaultValue\":524288}', '2022-06-30 21:00:00', '2022-06-30 21:00:00');
INSERT INTO `plugin_handle` VALUES ('1529402613204172921', '35', 'compressAlg', 'compressAlg', 3, 3, 7, '{\"required\":\"0\",\"defaultValue\":\"none\"}', '2022-06-30 21:00:00', '2022-06-30 21:00:00');
INSERT INTO `plugin_handle` VALUES ('1529402613204172922', '36', 'secretId', 'secretId', 2, 3, 1, '{\"required\":\"1\",\"defaultValue\":\"\",\"placeholder\":\"\"}', '2022-06-30 21:00:00', '2022-06-30 21:00:00');
INSERT INTO `plugin_handle` VALUES ('1529402613204172923', '36', 'secretKey', 'secretKey', 2, 3, 2, '{\"required\":\"1\",\"defaultValue\":\"\",\"placeholder\":\"\"}', '2022-06-30 21:00:00', '2022-06-30 21:00:00');
INSERT INTO `plugin_handle` VALUES ('1529402613204172924', '36', 'endpoint', 'endpoint', 2, 3, 3, '{\"required\":\"1\",\"defaultValue\":\"\",\"placeholder\":\"\"}', '2022-06-30 21:00:00', '2022-06-30 21:00:00');
INSERT INTO `plugin_handle` VALUES ('1529402613204172925', '36', 'topic', 'topic', 2, 3, 4, '{\"required\":\"1\",\"defaultValue\":\"\",\"placeholder\":\"\"}', '2022-06-30 21:00:00', '2022-06-30 21:00:00');
INSERT INTO `plugin_handle` VALUES ('1529402613204172926', '36', 'sendThreadCount', 'sendThreadCount', 1, 3, 5, '{\"required\":\"0\",\"defaultValue\":1,\"placeholder\":\"1-500\"}', '2022-06-30 21:00:00', '2022-06-30 21:00:00');
INSERT INTO `plugin_handle` VALUES ('1529402613204172927', '36', 'totalSizeInBytes', 'totalSizeInBytes', 1, 3, 6, '{\"required\":\"0\",\"defaultValue\":104857600}', '2022-06-30 21:00:00', '2022-06-30 21:00:00');
INSERT INTO `plugin_handle` VALUES ('1529402613204172928', '36', 'maxSendThreadCount', 'maxSendThreadCount', 1, 3, 7, '{\"required\":\"0\",\"defaultValue\":1,\"placeholder\":\"availableProcessors + 1\"}', '2022-06-30 21:00:00', '2022-06-30 21:00:00');
INSERT INTO `plugin_handle` VALUES ('1529402613204172929', '36', 'maxBlockSec', 'maxBlockSec', 1, 3, 8, '{\"required\":\"0\",\"defaultValue\":60000}', '2022-06-30 21:00:00', '2022-06-30 21:00:00');
INSERT INTO `plugin_handle` VALUES ('1529402613204172930', '36', 'maxBatchSize', 'maxBatchSize', 1, 3, 9, '{\"required\":\"0\",\"defaultValue\":524288}', '2022-06-30 21:00:00', '2022-06-30 21:00:00');
INSERT INTO `plugin_handle` VALUES ('1529402613204172931', '36', 'maxBatchCount', 'maxBatchCount', 1, 3, 10, '{\"required\":\"0\",\"defaultValue\":4096}', '2022-06-30 21:00:00', '2022-06-30 21:00:00');
INSERT INTO `plugin_handle` VALUES ('1529402613204172932', '36', 'lingerMs', 'lingerMs', 1, 3, 11, '{\"required\":\"0\",\"defaultValue\":2000}', '2022-06-30 21:00:00', '2022-06-30 21:00:00');
INSERT INTO `plugin_handle` VALUES ('1529402613204172933', '36', 'retries', 'retries', 1, 3, 12, '{\"required\":\"0\",\"defaultValue\":10}', '2022-06-30 21:00:00', '2022-06-30 21:00:00');
INSERT INTO `plugin_handle` VALUES ('1529402613204172934', '36', 'maxReservedAttempts', 'maxReservedAttempts', 1, 3, 13, '{\"required\":\"0\",\"defaultValue\":11}', '2022-06-30 21:00:00', '2022-06-30 21:00:00');
INSERT INTO `plugin_handle` VALUES ('1529402613204172935', '36', 'baseRetryBackoffMs', 'baseRetryBackoffMs', 1, 3, 14, '{\"required\":\"0\",\"defaultValue\":100}', '2022-06-30 21:00:00', '2022-06-30 21:00:00');
INSERT INTO `plugin_handle` VALUES ('1529402613204172936', '36', 'maxRetryBackoffMs', 'maxRetryBackoffMs', 1, 3, 15, '{\"required\":\"0\",\"defaultValue\":50000}', '2022-06-30 21:00:00', '2022-06-30 21:00:00');
INSERT INTO `plugin_handle` VALUES ('1529402613204172742', '8', 'loadBalance', 'loadStrategy', 3, 2, 3, '{\"defaultValue\":\"roundRobin\",\"rule\":\"\"}', '2022-05-25 18:02:53', '2022-05-25 18:02:53');
INSERT INTO `plugin_handle` VALUES ('1529402613204172743', '10', 'flowRuleMaxQueueingTimeMs', 'flowRuleMaxQueueingTimeMs', 1, 2, 6, '{\"required\":\"0\",\"defaultValue\":\"500\"}', '2022-05-25 18:02:53', '2022-05-25 18:02:53');
INSERT INTO `plugin_handle` VALUES ('1529402613204172744', '10', 'flowRuleWarmUpPeriodSec', 'flowRuleWarmUpPeriodSec', 1, 2, 6, '{\"required\":\"0\",\"defaultValue\":\"10\"}', '2022-05-25 18:02:53', '2022-05-25 18:02:53');
INSERT INTO `plugin_handle` VALUES ('1529402613204172745', '14', 'addPrefixed', 'addPrefixed', 3, 2, 3, '{\"required\":\"1\",\"defaultValue\":\"false\"}', '2022-09-27 12:00:00', '2022-09-27 12:00:00');
INSERT INTO `plugin_handle` VALUES ('1529402613204172746', '18', 'keyword', 'keyword', 2, 2, 0, '{\"required\":\"0\",\"placeholder\":\"please use ‘;’ to split keyword\",\"rule\":\"\"}', '2022-09-22 00:15:56.158', '2022-09-22 00:23:36.169');
INSERT INTO `plugin_handle` VALUES ('1529402613204172747', '18', 'maskType', 'maskType', 3, 2, 1, '{\"required\":\"0\",\"defaultValue\":\"dataMaskByMD5\",\"rule\":\"\"}', '2022-09-22 00:16:27.342', '2022-09-22 00:16:27.342');
INSERT INTO `plugin_handle` VALUES ('1529402613204172748', '18', 'maskStatus', 'maskStatus', 3, 2, 2, '{\"required\":\"0\",\"defaultValue\":\"false\",\"rule\":\"\"}', '2022-09-22 00:17:21.150', '2022-09-22 00:17:21.150');
INSERT INTO `plugin_handle` VALUES ('1529402613204172749', '29', 'keyword', 'keyword', 2, 2, 0, '{\"required\":\"0\",\"placeholder\":\"please use ‘;’ to split keyword\",\"rule\":\"\"}', '2022-09-22 00:15:56.158', '2022-09-22 00:23:36.169');
INSERT INTO `plugin_handle` VALUES ('1529402613204172750', '29', 'maskType', 'maskType', 3, 2, 1, '{\"required\":\"0\",\"defaultValue\":\"dataMaskByMD5\",\"rule\":\"\"}', '2022-09-22 00:16:27.342', '2022-09-22 00:16:27.342');
INSERT INTO `plugin_handle` VALUES ('1529402613204172751', '29', 'maskStatus', 'maskStatus', 3, 2, 2, '{\"required\":\"0\",\"defaultValue\":\"false\",\"rule\":\"\"}', '2022-09-22 00:17:21.150', '2022-09-22 00:17:21.150');
INSERT INTO `plugin_handle` VALUES ('1529402613204172752', '32', 'keyword', 'keyword', 2, 2, 0, '{\"required\":\"0\",\"placeholder\":\"please use ‘;’ to split keyword\",\"rule\":\"\"}', '2022-09-22 00:15:56.158', '2022-09-22 00:23:36.169');
INSERT INTO `plugin_handle` VALUES ('1529402613204172753', '32', 'maskType', 'maskType', 3, 2, 1, '{\"required\":\"0\",\"defaultValue\":\"dataMaskByMD5\",\"rule\":\"\"}', '2022-09-22 00:16:27.342', '2022-09-22 00:16:27.342');
INSERT INTO `plugin_handle` VALUES ('1529402613204172754', '32', 'maskStatus', 'maskStatus', 3, 2, 2, '{\"required\":\"0\",\"defaultValue\":\"false\",\"rule\":\"\"}', '2022-09-22 00:17:21.150', '2022-09-22 00:17:21.150');
INSERT INTO `plugin_handle` VALUES ('1529402613204172755', '33', 'keyword', 'keyword', 2, 2, 0, '{\"required\":\"0\",\"placeholder\":\"please use ‘;’ to split keyword\",\"rule\":\"\"}', '2022-09-22 00:15:56.158', '2022-09-22 00:23:36.169');
INSERT INTO `plugin_handle` VALUES ('1529402613204172756', '33', 'maskType', 'maskType', 3, 2, 1, '{\"required\":\"0\",\"defaultValue\":\"dataMaskByMD5\",\"rule\":\"\"}', '2022-09-22 00:16:27.342', '2022-09-22 00:16:27.342');
INSERT INTO `plugin_handle` VALUES ('1529402613204172757', '33', 'maskStatus', 'maskStatus', 3, 2, 2, '{\"required\":\"0\",\"defaultValue\":\"false\",\"rule\":\"\"}', '2022-09-22 00:17:21.150', '2022-09-22 00:17:21.150');
INSERT INTO `plugin_handle` VALUES ('1529402613204172758', '34', 'keyword', 'keyword', 2, 2, 0, '{\"required\":\"0\",\"placeholder\":\"please use ‘;’ to split keyword\",\"rule\":\"\"}', '2022-09-22 00:15:56.158', '2022-09-22 00:23:36.169');
INSERT INTO `plugin_handle` VALUES ('1529402613204172759', '34', 'maskType', 'maskType', 3, 2, 1, '{\"required\":\"0\",\"defaultValue\":\"dataMaskByMD5\",\"rule\":\"\"}', '2022-09-22 00:16:27.342', '2022-09-22 00:16:27.342');
INSERT INTO `plugin_handle` VALUES ('1529402613204172760', '34', 'maskStatus', 'maskStatus', 3, 2, 2, '{\"required\":\"0\",\"defaultValue\":\"false\",\"rule\":\"\"}', '2022-09-22 00:17:21.150', '2022-09-22 00:17:21.150');
INSERT INTO `plugin_handle` VALUES ('1529402613204172761', '35', 'keyword', 'keyword', 2, 2, 0, '{\"required\":\"0\",\"placeholder\":\"please use ‘;’ to split keyword\",\"rule\":\"\"}', '2022-09-22 00:15:56.158', '2022-09-22 00:23:36.169');
INSERT INTO `plugin_handle` VALUES ('1529402613204172762', '35', 'maskType', 'maskType', 3, 2, 1, '{\"required\":\"0\",\"defaultValue\":\"dataMaskByMD5\",\"rule\":\"\"}', '2022-09-22 00:16:27.342', '2022-09-22 00:16:27.342');
INSERT INTO `plugin_handle` VALUES ('1529402613204172763', '35', 'maskStatus', 'maskStatus', 3, 2, 2, '{\"required\":\"0\",\"defaultValue\":\"false\",\"rule\":\"\"}', '2022-09-22 00:17:21.150', '2022-09-22 00:17:21.150');
INSERT INTO `plugin_handle` VALUES ('1529402613204172764', '36', 'keyword', 'keyword', 2, 2, 0, '{\"required\":\"0\",\"placeholder\":\"please use ‘;’ to split keyword\",\"rule\":\"\"}', '2022-09-22 00:15:56.158', '2022-09-22 00:23:36.169');
INSERT INTO `plugin_handle` VALUES ('1529402613204172765', '36', 'maskType', 'maskType', 3, 2, 1, '{\"required\":\"0\",\"defaultValue\":\"dataMaskByMD5\",\"rule\":\"\"}', '2022-09-22 00:16:27.342', '2022-09-22 00:16:27.342');
INSERT INTO `plugin_handle` VALUES ('1529402613204172766', '36', 'maskStatus', 'maskStatus', 3, 2, 2, '{\"required\":\"0\",\"defaultValue\":\"false\",\"rule\":\"\"}', '2022-09-22 00:17:21.150', '2022-09-22 00:17:21.150');
INSERT INTO `plugin_handle` VALUES ('1529402613204172767', '38', 'keyword', 'keyword', 2, 2, 0, '{\"required\":\"0\",\"placeholder\":\"please use ‘;’ to split keyword\",\"rule\":\"\"}', '2022-09-22 00:15:56.158', '2022-09-22 00:23:36.169');
INSERT INTO `plugin_handle` VALUES ('1529402613204172768', '38', 'maskType', 'maskType', 3, 2, 1, '{\"required\":\"0\",\"defaultValue\":\"dataMaskByMD5\",\"rule\":\"\"}', '2022-09-22 00:16:27.342', '2022-09-22 00:16:27.342');
INSERT INTO `plugin_handle` VALUES ('1529402613204172769', '38', 'maskStatus', 'maskStatus', 3, 2, 2, '{\"required\":\"0\",\"defaultValue\":\"false\",\"rule\":\"\"}', '2022-09-22 00:17:21.150', '2022-09-22 00:17:21.150');
INSERT INTO `plugin_handle` VALUES ('1529402613204172770', '38', 'host', 'host', 2, 3, 3, '{\"required\":\"1\",\"defaultValue\":\"127.0.0.1\",\"rule\":\"\"}', '2022-12-30 00:17:21.150', '2022-12-30 00:17:21.150');
INSERT INTO `plugin_handle` VALUES ('1529402613204172771', '38', 'port', 'port', 2, 3, 4, '{\"required\":\"1\",\"defaultValue\":\"8123\",\"rule\":\"\"}', '2022-12-30 00:17:21.150', '2022-12-30 00:17:21.150');
INSERT INTO `plugin_handle` VALUES ('1529402613204172772', '38', 'database', 'database', 2, 3, 5, '{\"required\":\"0\",\"defaultValue\":\"shenyu-gateway\",\"rule\":\"\"}', '2022-12-30 00:17:21.150', '2022-12-30 00:17:21.150');
INSERT INTO `plugin_handle` VALUES ('1529402613204172773', '38', 'username', 'username', 2, 3, 6, '{\"required\":\"0\",\"defaultValue\":\"\",\"rule\":\"\"}', '2022-12-30 00:17:21.150', '2022-12-30 00:17:21.150');
INSERT INTO `plugin_handle` VALUES ('1529402613204172774', '38', 'password', 'password', 2, 3, 7, '{\"required\":\"0\",\"defaultValue\":\"\",\"rule\":\"\"}', '2022-12-30 00:17:21.150', '2022-12-30 00:17:21.150');
INSERT INTO `plugin_handle` VALUES ('1529402613204172775', '38', 'engine', 'engine', 3, 3, 8, '{\"required\":\"0\",\"defaultValue\":\"MergeTree\",\"rule\":\"\"}', '2022-12-30 00:17:21.150', '2022-12-30 00:17:21.150');
INSERT INTO `plugin_handle` VALUES ('1529402613204172776', '38', 'clusterName', 'clusterName', 3, 3, 9, '{\"required\":\"1\",\"defaultValue\":\"cluster\",\"rule\":\"\"}', '2022-12-30 00:17:21.150', '2022-12-30 00:17:21.150');
INSERT INTO `plugin_handle` VALUES ('1529402613204172777', '38', 'ttl', 'ttl', 3, 3, 10,  '{\"required\":\"0\",\"defaultValue\":\"30\"}', '2023-03-01 11:14:15', '2023-08-16 11:15:14');

INSERT INTO `plugin_handle` VALUES ('1570590990341775360', '39', 'endpoint', 'casdoor endpoint', 2, 3, 0, '{\"required\":\"1\",\"rule\":\"\"}', '2022-09-27 12:00:00', '2022-09-27 12:00:00');
INSERT INTO `plugin_handle` VALUES ('1570591047635968000', '39', 'client_id', 'client_id', 2, 3, 0, '{\"required\":\"1\",\"rule\":\"\"}', '2022-09-27 12:00:00', '2022-09-27 12:00:00');
INSERT INTO `plugin_handle` VALUES ('1570591109623586816', '39', 'client_secrect', 'client_secrect', 2, 3, 0, '{\"required\":\"1\",\"rule\":\"\"}', '2022-09-27 12:00:00', '2022-09-27 12:00:00');
INSERT INTO `plugin_handle` VALUES ('1570591165374275584', '39', 'certificate', 'certificate', 2, 3, 0, '{\"required\":\"1\",\"rule\":\"\"}', '2022-09-27 12:00:00', '2022-09-27 12:00:00');
INSERT INTO `plugin_handle` VALUES ('1570591215131303936', '39', 'organization-name', 'organization-name', 2, 3, 0, '{\"required\":\"1\",\"rule\":\"\"}', '2022-09-27 12:00:00', '2022-09-27 12:00:00');
INSERT INTO `plugin_handle` VALUES ('1570591265492312064', '39', 'application-name', 'application-name', 2, 3, 0, '{\"required\":\"1\",\"rule\":\"\"}', '2022-09-27 12:00:00', '2022-09-27 12:00:00');

INSERT INTO `plugin_handle` VALUES ('1676472478492946432', '43', 'projectId', 'projectId', 2, 3, 0, '{\"required\":\"1\",\"rule\":\"\"}', '2023-07-05 14:06:00.893', '2023-07-07 22:50:00.597');
INSERT INTO `plugin_handle` VALUES ('1676473313352380416', '43', 'logGroupId', 'logGroupId', 2, 3, 1, '{\"required\":\"1\",\"rule\":\"\"}', '2023-07-05 14:09:19.928', '2023-07-07 22:50:00.606');
INSERT INTO `plugin_handle` VALUES ('1676473453001732096', '43', 'logStreamId', 'logStreamId', 2, 3, 2, '{\"required\":\"1\",\"rule\":\"\"}', '2023-07-05 14:09:53.224', '2023-07-07 22:50:00.607');
INSERT INTO `plugin_handle` VALUES ('1676473657121730560', '43', 'accessKeyId', 'AccessKey', 2, 3, 4, '{\"required\":\"1\",\"rule\":\"\"}', '2023-07-05 14:10:41.897', '2023-07-07 22:50:00.608');
INSERT INTO `plugin_handle` VALUES ('1676474055324758016', '43', 'accessKeySecret', 'accessKey', 2, 3, 5, '{\"required\":\"1\",\"rule\":\"\"}', '2023-07-05 14:12:16.828', '2023-07-07 22:50:00.609');
INSERT INTO `plugin_handle` VALUES ('1676474340008947712', '43', 'regionName', 'regionName', 2, 3, 6, '{\"required\":\"1\",\"rule\":\"\"}', '2023-07-05 14:13:24.703', '2023-07-07 22:50:00.610');
INSERT INTO `plugin_handle` VALUES ('1676474810655993856', '43', 'totalSizeInBytes', 'totalSizeInBytes', 1, 3, 8, '{\"required\":\"0\",\"defaultValue\":\"104857600\",\"rule\":\"\"}', '2023-07-05 14:15:16.913', '2023-07-07 22:50:00.611');
INSERT INTO `plugin_handle` VALUES ('1676475051081887744', '43', 'maxBlockMs', 'maxBlockMs', 1, 3, 9, '{\"required\":\"0\",\"defaultValue\":\"0\",\"rule\":\"\"}', '2023-07-05 14:16:14.236', '2023-07-07 22:50:00.612');
INSERT INTO `plugin_handle` VALUES ('1676475293634293760', '43', 'ioThreadCount', 'ioThreadCount', 1, 3, 10, '{\"required\":\"0\",\"defaultValue\":\"1\",\"rule\":\"\"}', '2023-07-05 14:17:12.065', '2023-07-07 22:50:00.612');
INSERT INTO `plugin_handle` VALUES ('1676475611772252160', '43', 'batchSizeThresholdInBytes', 'batchSizeThresholdInBytes', 1, 3, 11, '{\"required\":\"0\",\"defaultValue\":\"524288\",\"rule\":\"\"}', '2023-07-05 14:18:27.915', '2023-07-07 22:50:00.614');
INSERT INTO `plugin_handle` VALUES ('1676475862545494016', '43', 'batchCountThreshold', 'batchCountThreshold', 1, 3, 12, '{\"required\":\"0\",\"defaultValue\":\"4096\",\"rule\":\"\"}', '2023-07-05 14:19:27.704', '2023-07-07 22:50:00.615');
INSERT INTO `plugin_handle` VALUES ('1676476047950508032', '43', 'lingerMs', 'lingerMs', 1, 3, 12, '{\"required\":\"0\",\"defaultValue\":\"2000\",\"rule\":\"\"}', '2023-07-05 14:20:11.908', '2023-07-07 22:50:00.616');
INSERT INTO `plugin_handle` VALUES ('1676476207938039808', '43', 'retries', 'retries', 1, 3, 13, '{\"required\":\"0\",\"defaultValue\":\"100\",\"rule\":\"\"}', '2023-07-05 14:20:50.052', '2023-07-07 22:50:00.617');
INSERT INTO `plugin_handle` VALUES ('1676476515359551488', '43', 'baseRetryBackoffMs', 'baseRetryBackoffMs', 1, 3, 14, '{\"required\":\"0\",\"defaultValue\":\"100\",\"rule\":\"\"}', '2023-07-05 14:22:03.347', '2023-07-07 22:50:00.618');
INSERT INTO `plugin_handle` VALUES ('1676476639779385344', '43', 'maxRetryBackoffMs', 'maxRetryBackoffMs', 1, 3, 15, '{\"required\":\"0\",\"defaultValue\":\"100\",\"rule\":\"\"}', '2023-07-05 14:22:33.010', '2023-07-07 22:50:00.619');
INSERT INTO `plugin_handle` VALUES ('1676477312923234304', '43', 'enableLocalTest', 'enableLocalTest', 2, 3, 15, '{\"required\":\"0\",\"defaultValue\":\"false\",\"rule\":\"\"}', '2023-07-05 14:25:13.500', '2023-07-07 22:50:00.619');
INSERT INTO `plugin_handle` VALUES ('1676477594361032704', '43', 'setGiveUpExtraLongSingleLog', 'setGiveUpExtraLongSingleLog', 2, 3, 16, '{\"required\":\"0\",\"defaultValue\":\"false\",\"rule\":\"\"}', '2023-07-05 14:26:20.600', '2023-07-07 22:50:00.620');
INSERT INTO `plugin_handle` VALUES ('1676477594361032705', '43', 'keyword', 'keyword', 2, 2, 0, '{\"required\":\"0\",\"placeholder\":\"please use ‘;’ to split keyword\",\"rule\":\"\"}', '2023-07-05 14:26:20.600', '2023-07-07 22:50:00.620');
INSERT INTO `plugin_handle` VALUES ('1676477594361032706', '43', 'maskType', 'maskType', 3, 2, 1, '{\"required\":\"0\",\"defaultValue\":\"dataMaskByMD5\",\"rule\":\"\"}', '2023-07-05 14:26:20.600', '2023-07-07 22:50:00.620');
INSERT INTO `plugin_handle` VALUES ('1676477594361032707', '43', 'maskStatus', 'maskStatus', 3, 2, 2, '{\"required\":\"0\",\"defaultValue\":\"false\",\"rule\":\"\"}','2023-07-05 14:26:20.600', '2023-07-07 22:50:00.620');

INSERT INTO `plugin_handle` VALUES ('1678997037438107647', '42', 'discoveryHandler', 'discoveryHandler', 2, 1, 0, '{"required":"0","defaultValue":"url,protocol,status,weight","rule":""}', '2023-07-10 14:41:27', '2023-08-17 16:58:25.259000000');
INSERT INTO `plugin_handle` VALUES ('1678997037438107648', '42', 'bossGroupThreadCount', 'bossGroupThreadCount', 2, 1, 1, '{\"required\":\"0\",\"defaultValue\":\"1\",\"rule\":\"\"}', '2023-01-10 10:08:01.158', '2023-01-10 10:08:01.158');
INSERT INTO `plugin_handle` VALUES ('1678997142656417792', '42', 'workerGroupThreadCount', 'workerGroupThreadCount', 2, 1, 2, '{\"required\":\"0\",\"defaultValue\":\"12\",\"rule\":\"\"}', '2023-01-10 10:08:01.158', '2023-01-10 10:08:01.158');
INSERT INTO `plugin_handle` VALUES ('1678997399104552960', '42', 'clientMaxIdleTimeMs', 'clientMaxIdleTimeMs', 2, 1, 7, '{\"required\":\"0\",\"defaultValue\":\"30000\",\"rule\":\"\"}', '2023-01-10 10:08:01.158', '2023-01-10 10:08:01.158');
INSERT INTO `plugin_handle` VALUES ('1678997479614218240', '42', 'clientPendingAcquireMaxCount', 'clientPendingAcquireMaxCount', 2, 1, 4, '{\"required\":\"0\",\"defaultValue\":\"5\",\"rule\":\"\"}', '2023-01-10 10:08:01.158', '2023-01-10 10:08:01.158');
INSERT INTO `plugin_handle` VALUES ('1678996921914392576', '42', 'loadBalance', 'loadBalance', 3, 1, 3, '{\"required\":\"0\",\"defaultValue\":\"random\",\"rule\":\"\"}', '2023-01-10 10:08:01.158', '2023-01-10 10:08:01.158');
INSERT INTO `plugin_handle` VALUES ('1678997769998467072', '42', 'clientMaxLifeTimeMs', 'clientMaxLifeTimeMs', 2, 1, 8, '{\"required\":\"0\",\"defaultValue\":\"60000\",\"rule\":\"\"}', '2023-01-10 10:08:01.158', '2023-01-10 10:08:01.158');
INSERT INTO `plugin_handle` VALUES ('1678997277012557824', '42', 'clientMaxConnections', 'clientMaxConnections', 2, 1, 6, '{\"required\":\"0\",\"defaultValue\":\"20\",\"rule\":\"\"}', '2023-01-10 10:08:01.158', '2023-01-10 10:08:01.158');
INSERT INTO `plugin_handle` VALUES ('1678997557628272640', '42', 'clientPendingAcquireTimeout', 'clientPendingAcquireTimeout', 2, 1, 5, '{\"required\":\"0\",\"defaultValue\":\"5\",\"rule\":\"\"}', '2023-01-10 10:08:01.158', '2023-01-10 10:08:01.158');

INSERT INTO `plugin_handle` VALUES ('1678997557628272641', '17', 'registerAddress', 'registerAddress', 2, 3, 1, '{\"required\":\"0\",\"defaultValue\":\"127.0.0.1:2181\",\"placeholder\":\"registerAddress\",\"rule\":\"\"}', '2023-01-10 10:08:01.158', '2023-01-10 10:08:01.158');

INSERT INTO `plugin_handle` VALUES ('1678997557628272642', '15', 'loadBalance', 'loadBalance', 3, 2, 3, '{\"required\":\"0\",\"defaultValue\":\"random\",\"rule\":\"\"}', '2023-09-05 18:02:53', '2023-09-05 18:02:53');

INSERT INTO `plugin_handle` VALUES ('1678997557628272643', '44', 'defaultHandleJson', 'defaultHandleJson', 2, 3, 2,  '{\"required\":\"0\",\"defaultValue\":\"{\\\"authorization\\\":\\\"test:test123\\\"}\",\"placeholder\":\"\"}', '2022-05-25 18:02:53', '2022-05-25 18:02:53');

INSERT INTO `plugin_handle` VALUES ('1721435546642157568', '45', 'host', 'host', 2, 3, 0, '{\"required\":\"1\",\"defaultValue\":\"127.0.0.1\",\"rule\":\"\"}', '2023-11-06 15:53:11.704', '2023-11-07 13:31:41.010');
INSERT INTO `plugin_handle` VALUES ('1721435708743618560', '45', 'port', 'port', 1, 3, 0, '{\"required\":\"1\",\"defaultValue\":\"15672\",\"rule\":\"\"}', '2023-11-06 15:53:50.352', '2023-11-07 13:31:41.016');
INSERT INTO `plugin_handle` VALUES ('1721436368046264320', '45', 'password', 'password', 2, 3, 0, '{\"required\":\"0\",\"defaultValue\":\"admin\",\"rule\":\"\"}', '2023-11-06 15:56:27.541', '2023-11-07 13:31:41.021');
INSERT INTO `plugin_handle` VALUES ('1721436500343001088', '45', 'username', 'username', 2, 3, 0, '{\"required\":\"0\",\"defaultValue\":\"admin\",\"rule\":\"\"}', '2023-11-06 15:56:59.084', '2023-11-07 13:31:41.025');
INSERT INTO `plugin_handle` VALUES ('1721436639635836928', '45', 'exchangeName', 'exchangeName', 2, 3, 0, '{\"required\":\"1\",\"defaultValue\":\"\",\"rule\":\"\"}', '2023-11-06 15:57:32.295', '2023-11-07 13:31:41.030');
INSERT INTO `plugin_handle` VALUES ('1721436745583955968', '45', 'queueName', 'queueName', 2, 3, 0, '{\"required\":\"1\",\"defaultValue\":\"\",\"rule\":\"\"}', '2023-11-06 15:57:57.553', '2023-11-07 13:31:41.035');
INSERT INTO `plugin_handle` VALUES ('1721509996347617280', '45', 'routingKey', 'routingKey', 2, 3, 0, '{\"required\":\"1\",\"defaultValue\":\"\",\"rule\":\"\"}', '2023-11-06 20:49:01.897', '2023-11-07 13:31:41.039');
INSERT INTO `plugin_handle` VALUES ('1721725585461706752', '45', 'virtualHost', 'virtualHost', 2, 3, 0, '{\"required\":\"1\",\"defaultValue\":\"/\",\"rule\":\"\"}', '2023-11-07 11:05:42.350', '2023-11-07 13:31:41.044');
INSERT INTO `plugin_handle` VALUES ('1721725662875975680', '45', 'exchangeType', 'exchangeType', 2, 3, 0, '{\"required\":\"1\",\"defaultValue\":\"direct\",\"rule\":\"\"}', '2023-11-07 11:06:00.803', '2023-11-07 13:31:41.048');
INSERT INTO `plugin_handle` VALUES ('1722804180904927232', '45', 'durable', 'durable', 2, 3, 0, '{\"required\":\"1\",\"defaultValue\":\"true\",\"placeholder\":\"true / false\",\"rule\":\"/^(true|false)$/\"}', '2023-11-07 11:06:00.803', '2023-11-07 13:31:41.048');
INSERT INTO `plugin_handle` VALUES ('1722804370575548416', '45', 'exclusive', 'exclusive', 2, 3, 0, '{\"required\":\"1\",\"defaultValue\":\"false\",\"placeholder\":\"true / false\",\"rule\":\"/^(true|false)$/\"}', '2023-11-07 11:06:00.803', '2023-11-07 13:31:41.048');
INSERT INTO `plugin_handle` VALUES ('1722804461256400896', '45', 'autoDelete', 'autoDelete', 2, 3, 0, '{\"required\":\"1\",\"defaultValue\":\"false\",\"placeholder\":\"true / false\",\"rule\":\"/^(true|false)$/\"}', '2023-11-07 11:06:00.803', '2023-11-07 13:31:41.048');
INSERT INTO `plugin_handle` VALUES ('1722804548510507008', '45', 'args', 'args', 2, 3, 0, '{\"required\":\"0\",\"defaultValue\":"",\"placeholder\":"",\"rule\":\"\"}', '2023-1\1-07 11:06:00.803', '2023-11-07 13:31:41.048');

INSERT INTO `plugin_handle` VALUES ('1722804548510507009', '33', 'topic', 'topic', 2, 1, 1, '{\"required\":\"0\",\"defaultValue\":\"\",\"placeholder\":\"optional\"}', '2022-05-25 18:02:53', '2022-05-25 18:02:53');
INSERT INTO `plugin_handle` VALUES ('1722804548510507010', '33', 'sampleRate', 'sampleRate', 2, 1, 2, '{\"required\":\"0\",\"defaultValue\":\"\",\"placeholder\":\"optional,0,0.01~1\"}', '2022-05-25 18:02:53', '2022-05-25 18:02:53');

INSERT INTO `plugin_handle` VALUES ('1722804548510507011', '45', 'sampleRate', 'sampleRate', 2, 3, 4, '{\"required\":\"0\",\"defaultValue\":\"1\",\"placeholder\":\"optional,0,0.01~1\"}', '2022-07-04 22:00:00', '2022-07-04 22:00:00');
INSERT INTO `plugin_handle` VALUES ('1722804548510507012', '45', 'sampleRate', 'sampleRate', 2, 1, 2, '{\"required\":\"0\",\"defaultValue\":\"\",\"placeholder\":\"optional,0,0.01~1\"}', '2022-05-25 18:02:53', '2022-05-25 18:02:53');

INSERT INTO `plugin_handle` VALUES ('1722804548510507013', '43', 'sampleRate', 'sampleRate', 2, 3, 17, '{\"required\":\"0\",\"defaultValue\":\"1\",\"placeholder\":\"optional,0,0.01~1\"}', '2022-07-04 22:00:00', '2022-07-04 22:00:00');
INSERT INTO `plugin_handle` VALUES ('1722804548510507014', '43', 'sampleRate', 'sampleRate', 2, 1, 2, '{\"required\":\"0\",\"defaultValue\":\"\",\"placeholder\":\"optional,0,0.01~1\"}', '2022-05-25 18:02:53', '2022-05-25 18:02:53');

INSERT INTO `plugin_handle` VALUES ('1722804548510507015', '36', 'sampleRate', 'sampleRate', 2, 3, 16, '{\"required\":\"0\",\"defaultValue\":\"1\",\"placeholder\":\"optional,0,0.01~1\"}', '2022-07-04 22:00:00', '2022-07-04 22:00:00');
INSERT INTO `plugin_handle` VALUES ('1722804548510507016', '36', 'sampleRate', 'sampleRate', 2, 1, 2, '{\"required\":\"0\",\"defaultValue\":\"\",\"placeholder\":\"optional,0,0.01~1\"}', '2022-05-25 18:02:53', '2022-05-25 18:02:53');

INSERT INTO `plugin_handle` VALUES ('1722804548510507017', '34', 'sampleRate', 'sampleRate', 2, 1, 2, '{\"required\":\"0\",\"defaultValue\":\"\",\"placeholder\":\"optional,0,0.01~1\"}', '2022-05-25 18:02:53', '2022-05-25 18:02:53');

INSERT INTO `plugin_handle` VALUES ('1722804548510507018', '35', 'sampleRate', 'sampleRate', 2, 1, 2, '{\"required\":\"0\",\"defaultValue\":\"\",\"placeholder\":\"optional,0,0.01~1\"}', '2022-05-25 18:02:53', '2022-05-25 18:02:53');

INSERT INTO `plugin_handle` VALUES ('1722804548510507019', '38', 'sampleRate', 'sampleRate', 2, 3, 11, '{\"required\":\"0\",\"defaultValue\":\"1\",\"placeholder\":\"optional,0,0.01~1\"}', '2022-07-04 22:00:00', '2022-07-04 22:00:00');
INSERT INTO `plugin_handle` VALUES ('1722804548510507020', '38', 'sampleRate', 'sampleRate', 2, 1, 2, '{\"required\":\"0\",\"defaultValue\":\"\",\"placeholder\":\"optional,0,0.01~1\"}', '2022-05-25 18:02:53', '2022-05-25 18:02:53');

INSERT INTO `plugin_handle` VALUES ('1722804548510507021', '14', 'rewriteContextPath', 'rewriteContextPath', 2, 2, 2, '{"required":"0","defaultValue":""}', '2024-02-07 14:31:49', '2024-02-07 14:31:49');
INSERT INTO `plugin_handle` VALUES ('1722804548510507022', '14', 'percentage', 'percentage', 1, 2, 3, '{"required":"1","defaultValue":"100"}', '2024-02-07 14:31:49', '2024-02-07 14:31:49');
INSERT INTO `plugin_handle` VALUES ('1722804548510507023', '3', 'rewriteMetaData', 'rewriteMetaData', 3, 2, 3, '{"required":"1","defaultValue":"false"}', '2024-02-07 14:31:49', '2024-02-07 14:31:49');

-- ----------------------------
-- Table structure for resource
-- ----------------------------
DROP TABLE IF EXISTS `resource`;
CREATE TABLE `resource`  (
  `id` varchar(128) CHARACTER SET utf8mb4 COLLATE utf8mb4_unicode_ci NOT NULL COMMENT 'primary key id',
  `parent_id` varchar(128) CHARACTER SET utf8mb4 COLLATE utf8mb4_unicode_ci NULL COMMENT 'resource parent primary key id',
  `title` varchar(128) CHARACTER SET utf8mb4 COLLATE utf8mb4_unicode_ci NOT NULL COMMENT 'title',
  `name` varchar(32) CHARACTER SET utf8mb4 COLLATE utf8mb4_unicode_ci NULL COMMENT 'route name',
  `url` varchar(32) CHARACTER SET utf8mb4 COLLATE utf8mb4_unicode_ci NULL COMMENT 'route url',
  `component` varchar(32) CHARACTER SET utf8mb4 COLLATE utf8mb4_unicode_ci NULL COMMENT 'component',
  `resource_type` int(0) NOT NULL COMMENT 'resource type eg 0:main menu 1:child menu 2:function button',
  `sort` int(0) NOT NULL COMMENT 'sort',
  `icon` varchar(32) CHARACTER SET utf8mb4 COLLATE utf8mb4_unicode_ci NULL COMMENT 'icon',
  `is_leaf` tinyint(1) NOT NULL COMMENT 'leaf node 0:no 1:yes',
  `is_route` int(0) NOT NULL COMMENT 'route 1:yes 0:no',
  `perms` varchar(64) CHARACTER SET utf8mb4 COLLATE utf8mb4_unicode_ci NULL COMMENT 'button permission description sys:user:add(add)/sys:user:edit(edit)',
  `status` int(0) NOT NULL COMMENT 'status 1:enable 0:disable',
  `date_created` timestamp(3) NOT NULL DEFAULT CURRENT_TIMESTAMP(3) COMMENT 'create time',
  `date_updated` timestamp(3) NOT NULL DEFAULT CURRENT_TIMESTAMP(3) ON UPDATE CURRENT_TIMESTAMP(3) COMMENT 'update time',
  PRIMARY KEY (`id`) USING BTREE
) ENGINE = InnoDB CHARACTER SET = utf8mb4 COLLATE = utf8mb4_unicode_ci COMMENT = 'resource table' ROW_FORMAT = Dynamic;

-- ----------------------------
-- Records of resource
-- ----------------------------
INSERT INTO `resource` VALUES ('1346775491550474240', '', 'SHENYU.MENU.PLUGIN.LIST', 'plug', '/plug', 'PluginList', 0, 0, 'dashboard', 0, 0, '', 1, '2022-05-25 18:02:53', '2022-05-25 18:02:53');
INSERT INTO `resource` VALUES ('1346776175553376256', '', 'SHENYU.MENU.SYSTEM.MANAGMENT', 'system', '/system', 'system', 0, 2, 'setting', 0, 0, '', 1, '2022-05-25 18:02:53', '2022-05-25 18:02:53');
INSERT INTO `resource` VALUES ('1346777157943259136', '1346776175553376256', 'SHENYU.MENU.SYSTEM.MANAGMENT.USER', 'manage', '/system/manage', 'manage', 1, 1, 'user', 0, 0, '', 1, '2022-05-25 18:02:53', '2022-05-25 18:02:53');
INSERT INTO `resource` VALUES ('1346777449787125760', '1357956838021890048', 'SHENYU.MENU.SYSTEM.MANAGMENT.PLUGIN', 'plugin', '/config/plugin', 'plugin', 1, 2, 'book', 0, 0, '', 1, '2022-05-25 18:02:53', '2022-05-25 18:02:53');
INSERT INTO `resource` VALUES ('1346777623011880960', '1357956838021890048', 'SHENYU.PLUGIN.PLUGINHANDLE', 'pluginhandle', '/config/pluginhandle', 'pluginhandle', 1, 3, 'down-square', 0, 0, '', 1, '2022-05-25 18:02:53', '2022-05-25 18:02:53');
INSERT INTO `resource` VALUES ('1346777766301888512', '1357956838021890048', 'SHENYU.MENU.SYSTEM.MANAGMENT.AUTHEN', 'auth', '/config/auth', 'auth', 1, 4, 'audit', 0, 0, '', 1, '2022-05-25 18:02:53', '2022-05-25 18:02:53');
INSERT INTO `resource` VALUES ('1346777907096285184', '1357956838021890048', 'SHENYU.MENU.SYSTEM.MANAGMENT.METADATA', 'metadata', '/config/metadata', 'metadata', 1, 5, 'snippets', 0, 0, '', 1, '2022-05-25 18:02:53', '2022-05-25 18:02:53');
INSERT INTO `resource` VALUES ('1346778036402483200', '1357956838021890048', 'SHENYU.MENU.SYSTEM.MANAGMENT.DICTIONARY', 'dict', '/config/dict', 'dict', 1, 6, 'ordered-list', 0, 0, '', 1, '2022-05-25 18:02:53', '2022-05-25 18:02:53');
INSERT INTO `resource` VALUES ('1347032308726902784', '1346777157943259136', 'SHENYU.BUTTON.SYSTEM.ADD', '', '', '', 2, 0, '', 1, 0, 'system:manager:add', 1, '2022-05-25 18:02:53', '2022-05-25 18:02:53');
INSERT INTO `resource` VALUES ('1347032395901317120', '1346777157943259136', 'SHENYU.BUTTON.SYSTEM.LIST', '', '', '', 2, 1, '', 1, 0, 'system:manager:list', 1, '2022-05-25 18:02:53', '2022-05-25 18:02:53');
INSERT INTO `resource` VALUES ('1347032453707214848', '1346777157943259136', 'SHENYU.BUTTON.SYSTEM.DELETE', '', '', '', 2, 2, '', 1, 0, 'system:manager:delete', 1, '2022-05-25 18:02:53', '2022-05-25 18:02:53');
INSERT INTO `resource` VALUES ('1347032509051056128', '1346777157943259136', 'SHENYU.BUTTON.SYSTEM.EDIT', '', '', '', 2, 3, '', 1, 0, 'system:manager:edit', 1, '2022-05-25 18:02:53', '2022-05-25 18:02:53');
INSERT INTO `resource` VALUES ('1347034027070337024', '1346777449787125760', 'SHENYU.BUTTON.SYSTEM.LIST', '', '', '', 2, 0, '', 1, 0, 'system:plugin:list', 1, '2022-05-25 18:02:53', '2022-05-25 18:02:53');
INSERT INTO `resource` VALUES ('1347039054925148160', '1346777449787125760', 'SHENYU.BUTTON.SYSTEM.DELETE', '', '', '', 2, 1, '', 1, 0, 'system:plugin:delete', 1, '2022-05-25 18:02:53', '2022-05-25 18:02:53');
INSERT INTO `resource` VALUES ('1347041326749691904', '1346777449787125760', 'SHENYU.BUTTON.SYSTEM.ADD', '', '', '', 2, 2, '', 1, 0, 'system:plugin:add', 1, '2022-05-25 18:02:53', '2022-05-25 18:02:53');
INSERT INTO `resource` VALUES ('1347046566244003840', '1346777449787125760', 'SHENYU.BUTTON.SYSTEM.SYNCHRONIZE', '', '', '', 2, 3, '', 1, 0, 'system:plugin:modify', 1, '2022-05-25 18:02:53', '2022-05-25 18:02:53');
INSERT INTO `resource` VALUES ('1347047143350874112', '1346777449787125760', 'SHENYU.BUTTON.SYSTEM.ENABLE', '', '', '', 2, 4, '', 1, 0, 'system:plugin:disable', 1, '2022-05-25 18:02:53', '2022-05-25 18:02:53');
INSERT INTO `resource` VALUES ('1347047203220369408', '1346777449787125760', 'SHENYU.BUTTON.SYSTEM.EDIT', '', '', '', 2, 5, '', 1, 0, 'system:plugin:edit', 1, '2022-05-25 18:02:53', '2022-05-25 18:02:53');
INSERT INTO `resource` VALUES ('1347047555588042752', '1346777623011880960', 'SHENYU.BUTTON.SYSTEM.LIST', '', '', '', 2, 0, '', 1, 0, 'system:pluginHandler:list', 1, '2022-05-25 18:02:53', '2022-05-25 18:02:53');
INSERT INTO `resource` VALUES ('1347047640145211392', '1346777623011880960', 'SHENYU.BUTTON.SYSTEM.DELETE', '', '', '', 2, 1, '', 1, 0, 'system:pluginHandler:delete', 1, '2022-05-25 18:02:53', '2022-05-25 18:02:53');
INSERT INTO `resource` VALUES ('1347047695002513408', '1346777623011880960', 'SHENYU.BUTTON.SYSTEM.ADD', '', '', '', 2, 2, '', 1, 0, 'system:pluginHandler:add', 1, '2022-05-25 18:02:53', '2022-05-25 18:02:53');
INSERT INTO `resource` VALUES ('1347047747305484288', '1346777623011880960', 'SHENYU.BUTTON.SYSTEM.EDIT', '', '', '', 2, 3, '', 1, 0, 'system:pluginHandler:edit', 1, '2022-05-25 18:02:53', '2022-05-25 18:02:53');
INSERT INTO `resource` VALUES ('1347048004105940992', '1346777766301888512', 'SHENYU.BUTTON.SYSTEM.LIST', '', '', '', 2, 0, '', 1, 0, 'system:authen:list', 1, '2022-05-25 18:02:53', '2022-05-25 18:02:53');
INSERT INTO `resource` VALUES ('1347048101875167232', '1346777766301888512', 'SHENYU.BUTTON.SYSTEM.DELETE', '', '', '', 2, 1, '', 1, 0, 'system:authen:delete', 1, '2022-05-25 18:02:53', '2022-05-25 18:02:53');
INSERT INTO `resource` VALUES ('1347048145877610496', '1346777766301888512', 'SHENYU.BUTTON.SYSTEM.ADD', '', '', '', 2, 2, '', 1, 0, 'system:authen:add', 1, '2022-05-25 18:02:53', '2022-05-25 18:02:53');
INSERT INTO `resource` VALUES ('1347048240677269503', '1346777766301888512', 'SHENYU.PLUGIN.BATCH.OPENED', '', '', '', 2, 3, '', 1, 0, 'system:authen:open', 1, '2022-05-25 18:02:53', '2022-05-25 18:02:53');
INSERT INTO `resource` VALUES ('1347048240677269504', '1346777766301888512', 'SHENYU.BUTTON.SYSTEM.ENABLE', '', '', '', 2, 3, '', 1, 0, 'system:authen:disable', 1, '2022-05-25 18:02:53', '2022-05-25 18:02:53');
INSERT INTO `resource` VALUES ('1347048316216684544', '1346777766301888512', 'SHENYU.BUTTON.SYSTEM.SYNCHRONIZE', '', '', '', 2, 4, '', 1, 0, 'system:authen:modify', 1, '2022-05-25 18:02:53', '2022-05-25 18:02:53');
INSERT INTO `resource` VALUES ('1347048776029843456', '1346777766301888512', 'SHENYU.BUTTON.SYSTEM.EDIT', '', '', '', 2, 5, '', 1, 0, 'system:authen:edit', 1, '2022-05-25 18:02:53', '2022-05-25 18:02:53');
INSERT INTO `resource` VALUES ('1347048968414179328', '1346777907096285184', 'SHENYU.BUTTON.SYSTEM.LIST', '', '', '', 2, 0, '', 1, 0, 'system:meta:list', 1, '2022-05-25 18:02:53', '2022-05-25 18:02:53');
INSERT INTO `resource` VALUES ('1347049029323862016', '1346777907096285184', 'SHENYU.BUTTON.SYSTEM.DELETE', '', '', '', 2, 1, '', 1, 0, 'system:meta:delete', 1, '2022-05-25 18:02:53', '2022-05-25 18:02:53');
INSERT INTO `resource` VALUES ('1347049092552994816', '1346777907096285184', 'SHENYU.BUTTON.SYSTEM.ADD', '', '', '', 2, 2, '', 1, 0, 'system:meta:add', 1, '2022-05-25 18:02:53', '2022-05-25 18:02:53');
INSERT INTO `resource` VALUES ('1347049251395481600', '1346777907096285184', 'SHENYU.BUTTON.SYSTEM.ENABLE', '', '', '', 2, 3, '', 1, 0, 'system:meta:disable', 1, '2022-05-25 18:02:53', '2022-05-25 18:02:53');
INSERT INTO `resource` VALUES ('1347049317178945536', '1346777907096285184', 'SHENYU.BUTTON.SYSTEM.SYNCHRONIZE', '', '', '', 2, 4, '', 1, 0, 'system:meta:modify', 1, '2022-05-25 18:02:53', '2022-05-25 18:02:53');
INSERT INTO `resource` VALUES ('1347049370014593024', '1346777907096285184', 'SHENYU.BUTTON.SYSTEM.EDIT', '', '', '', 2, 5, '', 1, 0, 'system:meta:edit', 1, '2022-05-25 18:02:53', '2022-05-25 18:02:53');
INSERT INTO `resource` VALUES ('1347049542417264640', '1346778036402483200', 'SHENYU.BUTTON.SYSTEM.LIST', '', '', '', 2, 0, '', 1, 0, 'system:dict:list', 1, '2022-05-25 18:02:53', '2022-05-25 18:02:53');
INSERT INTO `resource` VALUES ('1347049598155370496', '1346778036402483200', 'SHENYU.BUTTON.SYSTEM.DELETE', '', '', '', 2, 1, '', 1, 0, 'system:dict:delete', 1, '2022-05-25 18:02:53', '2022-05-25 18:02:53');
INSERT INTO `resource` VALUES ('1347049659023110144', '1346778036402483200', 'SHENYU.BUTTON.SYSTEM.ADD', '', '', '', 2, 2, '', 1, 0, 'system:dict:add', 1, '2022-05-25 18:02:53', '2022-05-25 18:02:53');
INSERT INTO `resource` VALUES ('1347049731047698432', '1346778036402483200', 'SHENYU.BUTTON.SYSTEM.ENABLE', '', '', '', 2, 3, '', 1, 0, 'system:dict:disable', 1, '2022-05-25 18:02:53', '2022-05-25 18:02:53');
INSERT INTO `resource` VALUES ('1347049794008395776', '1346778036402483200', 'SHENYU.BUTTON.SYSTEM.EDIT', '', '', '', 2, 4, '', 1, 0, 'system:dict:edit', 1, '2022-05-25 18:02:53', '2022-05-25 18:02:53');
INSERT INTO `resource` VALUES ('1350106119681622016', '1346776175553376256', 'SHENYU.MENU.SYSTEM.MANAGMENT.ROLE', 'role', '/system/role', 'role', 1, 0, 'usergroup-add', 0, 0, '', 1, '2022-05-25 18:02:53', '2022-05-25 18:02:53');
INSERT INTO `resource` VALUES ('1350107709494804480', '1350106119681622016', 'SHENYU.BUTTON.SYSTEM.ADD', '', '', '', 2, 0, '', 1, 0, 'system:role:add', 1, '2022-05-25 18:02:53', '2022-05-25 18:02:53');
INSERT INTO `resource` VALUES ('1350107842236137472', '1350106119681622016', 'SHENYU.BUTTON.SYSTEM.LIST', '', '', '', 2, 1, '', 1, 0, 'system:role:list', 1, '2022-05-25 18:02:53', '2022-05-25 18:02:53');
INSERT INTO `resource` VALUES ('1350112406754766848', '1350106119681622016', 'SHENYU.BUTTON.SYSTEM.DELETE', '', '', '', 2, 2, '', 1, 0, 'system:role:delete', 1, '2022-05-25 18:02:53', '2022-05-25 18:02:53');
INSERT INTO `resource` VALUES ('1350112481253994496', '1350106119681622016', 'SHENYU.BUTTON.SYSTEM.EDIT', '', '', '', 2, 3, '', 1, 0, 'system:role:edit', 1, '2022-05-25 18:02:53', '2022-05-25 18:02:53');
INSERT INTO `resource` VALUES ('1350804501819195392', '1346777766301888512', 'SHENYU.BUTTON.SYSTEM.EDITRESOURCEDETAILS', '', '', '', 2, 6, '', 1, 0, 'system:authen:editResourceDetails', 1, '2022-05-25 18:02:53', '2022-05-25 18:02:53');
INSERT INTO `resource` VALUES ('1355163372527050752', '1346776175553376256', 'SHENYU.MENU.SYSTEM.MANAGMENT.RESOURCE', 'resource', '/system/resource', 'resource', 1, 2, 'menu', 0, 0, '', 1, '2022-05-25 18:02:53', '2022-05-25 18:02:53');
INSERT INTO `resource` VALUES ('1355165158419750912', '1355163372527050752', 'SHENYU.BUTTON.RESOURCE.MENU.ADD', '', '', '', 2, 1, '', 1, 0, 'system:resource:addMenu', 1, '2022-05-25 18:02:53', '2022-05-25 18:02:53');
INSERT INTO `resource` VALUES ('1355165353534578688', '1355163372527050752', 'SHENYU.BUTTON.SYSTEM.LIST', '', '', '', 2, 0, '', 1, 0, 'system:resource:list', 1, '2022-05-25 18:02:53', '2022-05-25 18:02:53');
INSERT INTO `resource` VALUES ('1355165475785957376', '1355163372527050752', 'SHENYU.BUTTON.RESOURCE.MENU.DELETE', '', '', '', 2, 2, '', 1, 0, 'system:resource:deleteMenu', 1, '2022-05-25 18:02:53', '2022-05-25 18:02:53');
INSERT INTO `resource` VALUES ('1355165608565039104', '1355163372527050752', 'SHENYU.BUTTON.RESOURCE.MENU.EDIT', '', '', '', 2, 3, '', 1, 0, 'system:resource:editMenu', 1, '2022-05-25 18:02:53', '2022-05-25 18:02:53');
INSERT INTO `resource` VALUES ('1357956838021890048', '', 'SHENYU.MENU.CONFIG.MANAGMENT', 'config', '/config', 'config', 0, 1, 'api', 0, 0, '', 1, '2022-05-25 18:02:53', '2022-05-25 18:02:53');
INSERT INTO `resource` VALUES ('1357977745889132544', '1355163372527050752', 'SHENYU.BUTTON.RESOURCE.BUTTON.ADD', '', '', '', 2, 4, '', 1, 0, 'system:resource:addButton', 1, '2022-05-25 18:02:53', '2022-05-25 18:02:53');
INSERT INTO `resource` VALUES ('1357977912126177280', '1355163372527050752', 'SHENYU.SYSTEM.EDITOR', '', '', '', 2, 5, '', 1, 0, 'system:resource:editButton', 1, '2022-05-25 18:02:53', '2022-05-25 18:02:53');
INSERT INTO `resource` VALUES ('1357977971827900416', '1355163372527050752', 'SHENYU.SYSTEM.DELETEDATA', '', '', '', 2, 6, '', 1, 0, 'system:resource:deleteButton', 1, '2022-05-25 18:02:53', '2022-05-25 18:02:53');
INSERT INTO `resource` VALUES ('1386680049203195904', '1346777157943259136', 'SHENYU.BUTTON.DATA.PERMISSION.CONFIG', '', '', '', 2, 0, '', 1, 0, 'system:manager:configureDataPermission', 1, '2022-05-25 18:02:53', '2022-05-25 18:02:53');
INSERT INTO `resource` VALUES ('1386680049203195915', '1346777157943259136', 'SHENYU.COMMON.EXPORT', '', '', '', 2, 0, '', 1, 0, 'system:manager:exportConfig', 1, '2022-05-25 18:02:53', '2022-05-25 18:02:53');
INSERT INTO `resource` VALUES ('1386680049203195916', '1346777157943259136', 'SHENYU.COMMON.IMPORT', '', '', '', 2, 0, '', 1, 0, 'system:manager:importConfig', 1, '2022-05-25 18:02:53', '2022-05-25 18:02:53');
INSERT INTO `resource` VALUES ('1529402639271772160', '1346775491550474240', 'sign', 'sign', '/plug/sign', 'sign', 1, 0, 'thunderbolt', 0, 0, '', 1, '2022-05-25 18:02:58', '2022-05-25 18:02:58');
INSERT INTO `resource` VALUES ('1529402639284355072', '1346775491550474240', 'sentinel', 'sentinel', '/plug/sentinel', 'sentinel', 1, 0, 'stop', 0, 0, '', 1, '2022-05-25 18:02:58', '2022-05-25 18:02:58');
INSERT INTO `resource` VALUES ('1529402639284355073', '1346775491550474240', 'sofa', 'sofa', '/plug/sofa', 'sofa', 1, 0, 'key', 0, 0, '', 1, '2022-05-25 18:02:58', '2022-05-25 18:02:58');
INSERT INTO `resource` VALUES ('1529402639284355074', '1346775491550474240', 'resilience4j', 'resilience4j', '/plug/resilience4j', 'resilience4j', 1, 0, 'redo', 0, 0, '', 1, '2022-05-25 18:02:58', '2022-05-25 18:02:58');
INSERT INTO `resource` VALUES ('1529402639284355075', '1346775491550474240', 'tars', 'tars', '/plug/tars', 'tars', 1, 0, 'thunderbolt', 0, 0, '', 1, '2022-05-25 18:02:58', '2022-05-25 18:02:58');
INSERT INTO `resource` VALUES ('1529402639284355076', '1346775491550474240', 'contextPath', 'contextPath', '/plug/contextPath', 'contextPath', 1, 0, 'retweet', 0, 0, '', 1, '2022-05-25 18:02:58', '2022-05-25 18:02:58');
INSERT INTO `resource` VALUES ('1529402639284355077', '1346775491550474240', 'grpc', 'grpc', '/plug/grpc', 'grpc', 1, 0, 'border-bottom', 0, 0, '', 1, '2022-05-25 18:02:58', '2022-05-25 18:02:58');
INSERT INTO `resource` VALUES ('1529402639284355078', '1346775491550474240', 'redirect', 'redirect', '/plug/redirect', 'redirect', 1, 0, 'align-left', 0, 0, '', 1, '2022-05-25 18:02:58', '2022-05-25 18:02:58');
INSERT INTO `resource` VALUES ('1529402639284355079', '1346775491550474240', 'motan', 'motan', '/plug/motan', 'motan', 1, 0, 'stop', 0, 0, '', 1, '2022-05-25 18:02:58', '2022-05-25 18:02:58');
INSERT INTO `resource` VALUES ('1529402639284355080', '1346775491550474240', 'loggingConsole', 'loggingConsole', '/plug/loggingConsole', 'loggingConsole', 1, 0, 'fire', 0, 0, '', 1, '2022-05-25 18:02:58', '2022-05-25 18:02:58');
INSERT INTO `resource` VALUES ('1529402639284355081', '1346775491550474240', 'jwt', 'jwt', '/plug/jwt', 'jwt', 1, 0, 'align-left', 0, 0, '', 1, '2022-05-25 18:02:58', '2022-05-25 18:02:58');
INSERT INTO `resource` VALUES ('1529402639284355082', '1346775491550474240', 'waf', 'waf', '/plug/waf', 'waf', 1, 0, 'block', 0, 0, '', 1, '2022-05-25 18:02:58', '2022-05-25 18:02:58');
INSERT INTO `resource` VALUES ('1529402639284355083', '1346775491550474240', 'request', 'request', '/plug/request', 'request', 1, 0, 'thunderbolt', 0, 0, '', 1, '2022-05-25 18:02:58', '2022-05-25 18:02:58');
INSERT INTO `resource` VALUES ('1529402639284355084', '1346775491550474240', 'oauth2', 'oauth2', '/plug/oauth2', 'oauth2', 1, 0, 'block', 0, 0, '', 1, '2022-05-25 18:02:58', '2022-05-25 18:02:58');
INSERT INTO `resource` VALUES ('1529402639284355085', '1346775491550474240', 'paramMapping', 'paramMapping', '/plug/paramMapping', 'paramMapping', 1, 0, 'highlight', 0, 0, '', 1, '2022-05-25 18:02:58', '2022-05-25 18:02:58');
INSERT INTO `resource` VALUES ('1529402639284355086', '1346775491550474240', 'modifyResponse', 'modifyResponse', '/plug/modifyResponse', 'modifyResponse', 1, 0, 'block', 0, 0, '', 1, '2022-05-25 18:02:58', '2022-05-25 18:02:58');
INSERT INTO `resource` VALUES ('1529402639284355087', '1346775491550474240', 'cryptorRequest', 'cryptorRequest', '/plug/cryptorRequest', 'cryptorRequest', 1, 0, 'highlight', 0, 0, '', 1, '2022-05-25 18:02:58', '2022-05-25 18:02:58');
INSERT INTO `resource` VALUES ('1529402639284355088', '1346775491550474240', 'cryptorResponse', 'cryptorResponse', '/plug/cryptorResponse', 'cryptorResponse', 1, 0, 'pic-center', 0, 0, '', 1, '2022-05-25 18:02:58', '2022-05-25 18:02:58');
INSERT INTO `resource` VALUES ('1529402639284355089', '1346775491550474240', 'websocket', 'websocket', '/plug/websocket', 'websocket', 1, 0, 'stop', 0, 0, '', 1, '2022-05-25 18:02:58', '2022-05-25 18:02:58');
INSERT INTO `resource` VALUES ('1529402639284355090', '1346775491550474240', 'generalContext', 'generalContext', '/plug/generalContext', 'generalContext', 1, 0, 'border-bottom', 0, 0, '', 1, '2022-05-25 18:02:58', '2022-05-25 18:02:58');
INSERT INTO `resource` VALUES ('1529402639284355091', '1346775491550474240', 'mqtt', 'mqtt', '/plug/mqtt', 'mqtt', 1, 0, 'block', 0, 0, '', 1, '2022-05-25 18:02:58', '2022-05-25 18:02:58');
INSERT INTO `resource` VALUES ('1529402639284355092', '1346775491550474240', 'loggingRocketMQ', 'loggingRocketMQ', '/plug/loggingRocketMQ', 'loggingRocketMQ', 1, 0, 'pic-center', 0, 0, '', 1, '2022-05-25 18:02:58', '2022-05-25 18:02:58');
INSERT INTO `resource` VALUES ('1529402639284355093', '1346775491550474240', 'rewrite', 'rewrite', '/plug/rewrite', 'rewrite', 1, 0, 'database', 0, 0, '', 1, '2022-05-25 18:02:58', '2022-05-25 18:02:58');
INSERT INTO `resource` VALUES ('1529402639284355094', '1346775491550474240', 'cache', 'cache', '/plug/cache', 'cache', 1, 0, 'align-left', 0, 0, '', 1, '2022-05-25 18:02:58', '2022-05-25 18:02:58');
INSERT INTO `resource` VALUES ('1529402639284355095', '1346775491550474240', 'rateLimiter', 'rateLimiter', '/plug/rateLimiter', 'rateLimiter', 1, 0, 'key', 0, 0, '', 1, '2022-05-25 18:02:58', '2022-05-25 18:02:58');
INSERT INTO `resource` VALUES ('1529402639284355096', '1346775491550474240', 'divide', 'divide', '/plug/divide', 'divide', 1, 0, 'stop', 0, 0, '', 1, '2022-05-25 18:02:58', '2022-05-25 18:02:58');
INSERT INTO `resource` VALUES ('1529402639284355097', '1346775491550474240', 'dubbo', 'dubbo', '/plug/dubbo', 'dubbo', 1, 0, 'fire', 0, 0, '', 1, '2022-05-25 18:02:58', '2022-05-25 18:02:58');
INSERT INTO `resource` VALUES ('1529402639284355098', '1346775491550474240', 'springCloud', 'springCloud', '/plug/springCloud', 'springCloud', 1, 0, 'border-bottom', 0, 0, '', 1, '2022-05-25 18:02:58', '2022-05-25 18:02:58');
INSERT INTO `resource` VALUES ('1529402639284355099', '1346775491550474240', 'hystrix', 'hystrix', '/plug/hystrix', 'hystrix', 1, 0, 'border-bottom', 0, 0, '', 1, '2022-05-25 18:02:58', '2022-05-25 18:02:58');
INSERT INTO `resource` VALUES ('1529402639368241152', '1529402639271772160', 'SHENYU.BUTTON.PLUGIN.SELECTOR.ADD', '', '', '', 2, 0, '', 1, 0, 'plugin:signSelector:add', 1, '2022-05-25 18:02:58', '2022-05-25 18:02:58');
INSERT INTO `resource` VALUES ('1529402639368241153', '1529402639271772160', 'SHENYU.BUTTON.PLUGIN.SELECTOR.QUERY', '', '', '', 2, 0, '', 1, 0, 'plugin:signSelector:query', 1, '2022-05-25 18:02:58', '2022-05-25 18:02:58');
INSERT INTO `resource` VALUES ('1529402639368241154', '1529402639271772160', 'SHENYU.BUTTON.PLUGIN.SELECTOR.EDIT', '', '', '', 2, 0, '', 1, 0, 'plugin:signSelector:edit', 1, '2022-05-25 18:02:58', '2022-05-25 18:02:58');
INSERT INTO `resource` VALUES ('1529402639368241155', '1529402639271772160', 'SHENYU.BUTTON.PLUGIN.SELECTOR.DELETE', '', '', '', 2, 0, '', 1, 0, 'plugin:signSelector:delete', 1, '2022-05-25 18:02:58', '2022-05-25 18:02:58');
INSERT INTO `resource` VALUES ('1529402639368241156', '1529402639271772160', 'SHENYU.BUTTON.PLUGIN.RULE.ADD', '', '', '', 2, 0, '', 1, 0, 'plugin:signRule:add', 1, '2022-05-25 18:02:58', '2022-05-25 18:02:58');
INSERT INTO `resource` VALUES ('1529402639368241157', '1529402639271772160', 'SHENYU.BUTTON.PLUGIN.RULE.QUERY', '', '', '', 2, 0, '', 1, 0, 'plugin:signRule:query', 1, '2022-05-25 18:02:58', '2022-05-25 18:02:58');
INSERT INTO `resource` VALUES ('1529402639368241158', '1529402639271772160', 'SHENYU.BUTTON.PLUGIN.RULE.EDIT', '', '', '', 2, 0, '', 1, 0, 'plugin:signRule:edit', 1, '2022-05-25 18:02:58', '2022-05-25 18:02:58');
INSERT INTO `resource` VALUES ('1529402639368241159', '1529402639271772160', 'SHENYU.BUTTON.PLUGIN.RULE.DELETE', '', '', '', 2, 0, '', 1, 0, 'plugin:signRule:delete', 1, '2022-05-25 18:02:58', '2022-05-25 18:02:58');
INSERT INTO `resource` VALUES ('1529402639368241160', '1529402639271772160', 'SHENYU.BUTTON.PLUGIN.SYNCHRONIZE', '', '', '', 2, 0, '', 1, 0, 'plugin:sign:modify', 1, '2022-05-25 18:02:58', '2022-05-25 18:02:58');
INSERT INTO `resource` VALUES ('1529402639368241161', '1529402639284355072', 'SHENYU.BUTTON.PLUGIN.SELECTOR.ADD', '', '', '', 2, 0, '', 1, 0, 'plugin:sentinelSelector:add', 1, '2022-05-25 18:02:58', '2022-05-25 18:02:58');
INSERT INTO `resource` VALUES ('1529402639368241162', '1529402639284355072', 'SHENYU.BUTTON.PLUGIN.SELECTOR.QUERY', '', '', '', 2, 0, '', 1, 0, 'plugin:sentinelSelector:query', 1, '2022-05-25 18:02:58', '2022-05-25 18:02:58');
INSERT INTO `resource` VALUES ('1529402639368241163', '1529402639284355072', 'SHENYU.BUTTON.PLUGIN.SELECTOR.EDIT', '', '', '', 2, 0, '', 1, 0, 'plugin:sentinelSelector:edit', 1, '2022-05-25 18:02:58', '2022-05-25 18:02:58');
INSERT INTO `resource` VALUES ('1529402639368241164', '1529402639284355072', 'SHENYU.BUTTON.PLUGIN.SELECTOR.DELETE', '', '', '', 2, 0, '', 1, 0, 'plugin:sentinelSelector:delete', 1, '2022-05-25 18:02:58', '2022-05-25 18:02:58');
INSERT INTO `resource` VALUES ('1529402639368241165', '1529402639284355072', 'SHENYU.BUTTON.PLUGIN.RULE.ADD', '', '', '', 2, 0, '', 1, 0, 'plugin:sentinelRule:add', 1, '2022-05-25 18:02:58', '2022-05-25 18:02:58');
INSERT INTO `resource` VALUES ('1529402639368241166', '1529402639284355072', 'SHENYU.BUTTON.PLUGIN.RULE.QUERY', '', '', '', 2, 0, '', 1, 0, 'plugin:sentinelRule:query', 1, '2022-05-25 18:02:58', '2022-05-25 18:02:58');
INSERT INTO `resource` VALUES ('1529402639368241167', '1529402639284355072', 'SHENYU.BUTTON.PLUGIN.RULE.EDIT', '', '', '', 2, 0, '', 1, 0, 'plugin:sentinelRule:edit', 1, '2022-05-25 18:02:58', '2022-05-25 18:02:58');
INSERT INTO `resource` VALUES ('1529402639368241168', '1529402639284355072', 'SHENYU.BUTTON.PLUGIN.RULE.DELETE', '', '', '', 2, 0, '', 1, 0, 'plugin:sentinelRule:delete', 1, '2022-05-25 18:02:58', '2022-05-25 18:02:58');
INSERT INTO `resource` VALUES ('1529402639368241169', '1529402639284355072', 'SHENYU.BUTTON.PLUGIN.SYNCHRONIZE', '', '', '', 2, 0, '', 1, 0, 'plugin:sentinel:modify', 1, '2022-05-25 18:02:58', '2022-05-25 18:02:58');
INSERT INTO `resource` VALUES ('1529402639368241170', '1529402639284355073', 'SHENYU.BUTTON.PLUGIN.SELECTOR.ADD', '', '', '', 2, 0, '', 1, 0, 'plugin:sofaSelector:add', 1, '2022-05-25 18:02:58', '2022-05-25 18:02:58');
INSERT INTO `resource` VALUES ('1529402639368241171', '1529402639284355073', 'SHENYU.BUTTON.PLUGIN.SELECTOR.QUERY', '', '', '', 2, 0, '', 1, 0, 'plugin:sofaSelector:query', 1, '2022-05-25 18:02:58', '2022-05-25 18:02:58');
INSERT INTO `resource` VALUES ('1529402639368241172', '1529402639284355073', 'SHENYU.BUTTON.PLUGIN.SELECTOR.EDIT', '', '', '', 2, 0, '', 1, 0, 'plugin:sofaSelector:edit', 1, '2022-05-25 18:02:58', '2022-05-25 18:02:58');
INSERT INTO `resource` VALUES ('1529402639368241173', '1529402639284355073', 'SHENYU.BUTTON.PLUGIN.SELECTOR.DELETE', '', '', '', 2, 0, '', 1, 0, 'plugin:sofaSelector:delete', 1, '2022-05-25 18:02:58', '2022-05-25 18:02:58');
INSERT INTO `resource` VALUES ('1529402639368241174', '1529402639284355073', 'SHENYU.BUTTON.PLUGIN.RULE.ADD', '', '', '', 2, 0, '', 1, 0, 'plugin:sofaRule:add', 1, '2022-05-25 18:02:58', '2022-05-25 18:02:58');
INSERT INTO `resource` VALUES ('1529402639368241175', '1529402639284355073', 'SHENYU.BUTTON.PLUGIN.RULE.QUERY', '', '', '', 2, 0, '', 1, 0, 'plugin:sofaRule:query', 1, '2022-05-25 18:02:58', '2022-05-25 18:02:58');
INSERT INTO `resource` VALUES ('1529402639368241176', '1529402639284355073', 'SHENYU.BUTTON.PLUGIN.RULE.EDIT', '', '', '', 2, 0, '', 1, 0, 'plugin:sofaRule:edit', 1, '2022-05-25 18:02:58', '2022-05-25 18:02:58');
INSERT INTO `resource` VALUES ('1529402639368241177', '1529402639284355073', 'SHENYU.BUTTON.PLUGIN.RULE.DELETE', '', '', '', 2, 0, '', 1, 0, 'plugin:sofaRule:delete', 1, '2022-05-25 18:02:58', '2022-05-25 18:02:58');
INSERT INTO `resource` VALUES ('1529402639368241178', '1529402639284355073', 'SHENYU.BUTTON.PLUGIN.SYNCHRONIZE', '', '', '', 2, 0, '', 1, 0, 'plugin:sofa:modify', 1, '2022-05-25 18:02:58', '2022-05-25 18:02:58');
INSERT INTO `resource` VALUES ('1529402639368241179', '1529402639284355074', 'SHENYU.BUTTON.PLUGIN.SELECTOR.ADD', '', '', '', 2, 0, '', 1, 0, 'plugin:resilience4jSelector:add', 1, '2022-05-25 18:02:58', '2022-05-25 18:02:58');
INSERT INTO `resource` VALUES ('1529402639368241180', '1529402639284355074', 'SHENYU.BUTTON.PLUGIN.SELECTOR.QUERY', '', '', '', 2, 0, '', 1, 0, 'plugin:resilience4jSelector:query', 1, '2022-05-25 18:02:58', '2022-05-25 18:02:58');
INSERT INTO `resource` VALUES ('1529402639368241181', '1529402639284355074', 'SHENYU.BUTTON.PLUGIN.SELECTOR.EDIT', '', '', '', 2, 0, '', 1, 0, 'plugin:resilience4jSelector:edit', 1, '2022-05-25 18:02:58', '2022-05-25 18:02:58');
INSERT INTO `resource` VALUES ('1529402639368241182', '1529402639284355074', 'SHENYU.BUTTON.PLUGIN.SELECTOR.DELETE', '', '', '', 2, 0, '', 1, 0, 'plugin:resilience4jSelector:delete', 1, '2022-05-25 18:02:58', '2022-05-25 18:02:58');
INSERT INTO `resource` VALUES ('1529402639368241183', '1529402639284355074', 'SHENYU.BUTTON.PLUGIN.RULE.ADD', '', '', '', 2, 0, '', 1, 0, 'plugin:resilience4jRule:add', 1, '2022-05-25 18:02:58', '2022-05-25 18:02:58');
INSERT INTO `resource` VALUES ('1529402639368241184', '1529402639284355074', 'SHENYU.BUTTON.PLUGIN.RULE.QUERY', '', '', '', 2, 0, '', 1, 0, 'plugin:resilience4jRule:query', 1, '2022-05-25 18:02:58', '2022-05-25 18:02:58');
INSERT INTO `resource` VALUES ('1529402639368241185', '1529402639284355074', 'SHENYU.BUTTON.PLUGIN.RULE.EDIT', '', '', '', 2, 0, '', 1, 0, 'plugin:resilience4jRule:edit', 1, '2022-05-25 18:02:58', '2022-05-25 18:02:58');
INSERT INTO `resource` VALUES ('1529402639368241186', '1529402639284355074', 'SHENYU.BUTTON.PLUGIN.RULE.DELETE', '', '', '', 2, 0, '', 1, 0, 'plugin:resilience4jRule:delete', 1, '2022-05-25 18:02:58', '2022-05-25 18:02:58');
INSERT INTO `resource` VALUES ('1529402639368241187', '1529402639284355074', 'SHENYU.BUTTON.PLUGIN.SYNCHRONIZE', '', '', '', 2, 0, '', 1, 0, 'plugin:resilience4j:modify', 1, '2022-05-25 18:02:58', '2022-05-25 18:02:58');
INSERT INTO `resource` VALUES ('1529402639368241188', '1529402639284355075', 'SHENYU.BUTTON.PLUGIN.SELECTOR.ADD', '', '', '', 2, 0, '', 1, 0, 'plugin:tarsSelector:add', 1, '2022-05-25 18:02:58', '2022-05-25 18:02:58');
INSERT INTO `resource` VALUES ('1529402639368241189', '1529402639284355075', 'SHENYU.BUTTON.PLUGIN.SELECTOR.QUERY', '', '', '', 2, 0, '', 1, 0, 'plugin:tarsSelector:query', 1, '2022-05-25 18:02:58', '2022-05-25 18:02:58');
INSERT INTO `resource` VALUES ('1529402639368241190', '1529402639284355075', 'SHENYU.BUTTON.PLUGIN.SELECTOR.EDIT', '', '', '', 2, 0, '', 1, 0, 'plugin:tarsSelector:edit', 1, '2022-05-25 18:02:58', '2022-05-25 18:02:58');
INSERT INTO `resource` VALUES ('1529402639368241191', '1529402639284355075', 'SHENYU.BUTTON.PLUGIN.SELECTOR.DELETE', '', '', '', 2, 0, '', 1, 0, 'plugin:tarsSelector:delete', 1, '2022-05-25 18:02:58', '2022-05-25 18:02:58');
INSERT INTO `resource` VALUES ('1529402639368241192', '1529402639284355075', 'SHENYU.BUTTON.PLUGIN.RULE.ADD', '', '', '', 2, 0, '', 1, 0, 'plugin:tarsRule:add', 1, '2022-05-25 18:02:58', '2022-05-25 18:02:58');
INSERT INTO `resource` VALUES ('1529402639368241193', '1529402639284355075', 'SHENYU.BUTTON.PLUGIN.RULE.QUERY', '', '', '', 2, 0, '', 1, 0, 'plugin:tarsRule:query', 1, '2022-05-25 18:02:58', '2022-05-25 18:02:58');
INSERT INTO `resource` VALUES ('1529402639368241194', '1529402639284355075', 'SHENYU.BUTTON.PLUGIN.RULE.EDIT', '', '', '', 2, 0, '', 1, 0, 'plugin:tarsRule:edit', 1, '2022-05-25 18:02:58', '2022-05-25 18:02:58');
INSERT INTO `resource` VALUES ('1529402639368241195', '1529402639284355075', 'SHENYU.BUTTON.PLUGIN.RULE.DELETE', '', '', '', 2, 0, '', 1, 0, 'plugin:tarsRule:delete', 1, '2022-05-25 18:02:58', '2022-05-25 18:02:58');
INSERT INTO `resource` VALUES ('1529402639368241196', '1529402639284355075', 'SHENYU.BUTTON.PLUGIN.SYNCHRONIZE', '', '', '', 2, 0, '', 1, 0, 'plugin:tars:modify', 1, '2022-05-25 18:02:58', '2022-05-25 18:02:58');
INSERT INTO `resource` VALUES ('1529402639368241197', '1529402639284355076', 'SHENYU.BUTTON.PLUGIN.SELECTOR.ADD', '', '', '', 2, 0, '', 1, 0, 'plugin:contextPathSelector:add', 1, '2022-05-25 18:02:58', '2022-05-25 18:02:58');
INSERT INTO `resource` VALUES ('1529402639368241198', '1529402639284355076', 'SHENYU.BUTTON.PLUGIN.SELECTOR.QUERY', '', '', '', 2, 0, '', 1, 0, 'plugin:contextPathSelector:query', 1, '2022-05-25 18:02:58', '2022-05-25 18:02:58');
INSERT INTO `resource` VALUES ('1529402639368241199', '1529402639284355076', 'SHENYU.BUTTON.PLUGIN.SELECTOR.EDIT', '', '', '', 2, 0, '', 1, 0, 'plugin:contextPathSelector:edit', 1, '2022-05-25 18:02:58', '2022-05-25 18:02:58');
INSERT INTO `resource` VALUES ('1529402639368241200', '1529402639284355076', 'SHENYU.BUTTON.PLUGIN.SELECTOR.DELETE', '', '', '', 2, 0, '', 1, 0, 'plugin:contextPathSelector:delete', 1, '2022-05-25 18:02:58', '2022-05-25 18:02:58');
INSERT INTO `resource` VALUES ('1529402639368241201', '1529402639284355076', 'SHENYU.BUTTON.PLUGIN.RULE.ADD', '', '', '', 2, 0, '', 1, 0, 'plugin:contextPathRule:add', 1, '2022-05-25 18:02:58', '2022-05-25 18:02:58');
INSERT INTO `resource` VALUES ('1529402639368241202', '1529402639284355076', 'SHENYU.BUTTON.PLUGIN.RULE.QUERY', '', '', '', 2, 0, '', 1, 0, 'plugin:contextPathRule:query', 1, '2022-05-25 18:02:58', '2022-05-25 18:02:58');
INSERT INTO `resource` VALUES ('1529402639368241203', '1529402639284355076', 'SHENYU.BUTTON.PLUGIN.RULE.EDIT', '', '', '', 2, 0, '', 1, 0, 'plugin:contextPathRule:edit', 1, '2022-05-25 18:02:58', '2022-05-25 18:02:58');
INSERT INTO `resource` VALUES ('1529402639368241204', '1529402639284355076', 'SHENYU.BUTTON.PLUGIN.RULE.DELETE', '', '', '', 2, 0, '', 1, 0, 'plugin:contextPathRule:delete', 1, '2022-05-25 18:02:58', '2022-05-25 18:02:58');
INSERT INTO `resource` VALUES ('1529402639368241205', '1529402639284355076', 'SHENYU.BUTTON.PLUGIN.SYNCHRONIZE', '', '', '', 2, 0, '', 1, 0, 'plugin:contextPath:modify', 1, '2022-05-25 18:02:58', '2022-05-25 18:02:58');
INSERT INTO `resource` VALUES ('1529402639372435456', '1529402639284355077', 'SHENYU.BUTTON.PLUGIN.SELECTOR.ADD', '', '', '', 2, 0, '', 1, 0, 'plugin:grpcSelector:add', 1, '2022-05-25 18:02:58', '2022-05-25 18:02:58');
INSERT INTO `resource` VALUES ('1529402639372435457', '1529402639284355077', 'SHENYU.BUTTON.PLUGIN.SELECTOR.QUERY', '', '', '', 2, 0, '', 1, 0, 'plugin:grpcSelector:query', 1, '2022-05-25 18:02:58', '2022-05-25 18:02:58');
INSERT INTO `resource` VALUES ('1529402639372435458', '1529402639284355077', 'SHENYU.BUTTON.PLUGIN.SELECTOR.EDIT', '', '', '', 2, 0, '', 1, 0, 'plugin:grpcSelector:edit', 1, '2022-05-25 18:02:58', '2022-05-25 18:02:58');
INSERT INTO `resource` VALUES ('1529402639372435459', '1529402639284355077', 'SHENYU.BUTTON.PLUGIN.SELECTOR.DELETE', '', '', '', 2, 0, '', 1, 0, 'plugin:grpcSelector:delete', 1, '2022-05-25 18:02:58', '2022-05-25 18:02:58');
INSERT INTO `resource` VALUES ('1529402639372435460', '1529402639284355077', 'SHENYU.BUTTON.PLUGIN.RULE.ADD', '', '', '', 2, 0, '', 1, 0, 'plugin:grpcRule:add', 1, '2022-05-25 18:02:58', '2022-05-25 18:02:58');
INSERT INTO `resource` VALUES ('1529402639372435461', '1529402639284355077', 'SHENYU.BUTTON.PLUGIN.RULE.QUERY', '', '', '', 2, 0, '', 1, 0, 'plugin:grpcRule:query', 1, '2022-05-25 18:02:58', '2022-05-25 18:02:58');
INSERT INTO `resource` VALUES ('1529402639372435462', '1529402639284355077', 'SHENYU.BUTTON.PLUGIN.RULE.EDIT', '', '', '', 2, 0, '', 1, 0, 'plugin:grpcRule:edit', 1, '2022-05-25 18:02:58', '2022-05-25 18:02:58');
INSERT INTO `resource` VALUES ('1529402639372435463', '1529402639284355077', 'SHENYU.BUTTON.PLUGIN.RULE.DELETE', '', '', '', 2, 0, '', 1, 0, 'plugin:grpcRule:delete', 1, '2022-05-25 18:02:58', '2022-05-25 18:02:58');
INSERT INTO `resource` VALUES ('1529402639372435464', '1529402639284355077', 'SHENYU.BUTTON.PLUGIN.SYNCHRONIZE', '', '', '', 2, 0, '', 1, 0, 'plugin:grpc:modify', 1, '2022-05-25 18:02:58', '2022-05-25 18:02:58');
INSERT INTO `resource` VALUES ('1529402639372435465', '1529402639284355078', 'SHENYU.BUTTON.PLUGIN.SELECTOR.ADD', '', '', '', 2, 0, '', 1, 0, 'plugin:redirectSelector:add', 1, '2022-05-25 18:02:58', '2022-05-25 18:02:58');
INSERT INTO `resource` VALUES ('1529402639372435466', '1529402639284355078', 'SHENYU.BUTTON.PLUGIN.SELECTOR.QUERY', '', '', '', 2, 0, '', 1, 0, 'plugin:redirectSelector:query', 1, '2022-05-25 18:02:58', '2022-05-25 18:02:58');
INSERT INTO `resource` VALUES ('1529402639372435467', '1529402639284355078', 'SHENYU.BUTTON.PLUGIN.SELECTOR.EDIT', '', '', '', 2, 0, '', 1, 0, 'plugin:redirectSelector:edit', 1, '2022-05-25 18:02:58', '2022-05-25 18:02:58');
INSERT INTO `resource` VALUES ('1529402639372435468', '1529402639284355078', 'SHENYU.BUTTON.PLUGIN.SELECTOR.DELETE', '', '', '', 2, 0, '', 1, 0, 'plugin:redirectSelector:delete', 1, '2022-05-25 18:02:58', '2022-05-25 18:02:58');
INSERT INTO `resource` VALUES ('1529402639372435469', '1529402639284355078', 'SHENYU.BUTTON.PLUGIN.RULE.ADD', '', '', '', 2, 0, '', 1, 0, 'plugin:redirectRule:add', 1, '2022-05-25 18:02:58', '2022-05-25 18:02:58');
INSERT INTO `resource` VALUES ('1529402639372435470', '1529402639284355078', 'SHENYU.BUTTON.PLUGIN.RULE.QUERY', '', '', '', 2, 0, '', 1, 0, 'plugin:redirectRule:query', 1, '2022-05-25 18:02:58', '2022-05-25 18:02:58');
INSERT INTO `resource` VALUES ('1529402639372435471', '1529402639284355078', 'SHENYU.BUTTON.PLUGIN.RULE.EDIT', '', '', '', 2, 0, '', 1, 0, 'plugin:redirectRule:edit', 1, '2022-05-25 18:02:58', '2022-05-25 18:02:58');
INSERT INTO `resource` VALUES ('1529402639372435472', '1529402639284355078', 'SHENYU.BUTTON.PLUGIN.RULE.DELETE', '', '', '', 2, 0, '', 1, 0, 'plugin:redirectRule:delete', 1, '2022-05-25 18:02:58', '2022-05-25 18:02:58');
INSERT INTO `resource` VALUES ('1529402639372435473', '1529402639284355078', 'SHENYU.BUTTON.PLUGIN.SYNCHRONIZE', '', '', '', 2, 0, '', 1, 0, 'plugin:redirect:modify', 1, '2022-05-25 18:02:58', '2022-05-25 18:02:58');
INSERT INTO `resource` VALUES ('1529402639372435474', '1529402639284355079', 'SHENYU.BUTTON.PLUGIN.SELECTOR.ADD', '', '', '', 2, 0, '', 1, 0, 'plugin:motanSelector:add', 1, '2022-05-25 18:02:58', '2022-05-25 18:02:58');
INSERT INTO `resource` VALUES ('1529402639372435475', '1529402639284355079', 'SHENYU.BUTTON.PLUGIN.SELECTOR.QUERY', '', '', '', 2, 0, '', 1, 0, 'plugin:motanSelector:query', 1, '2022-05-25 18:02:58', '2022-05-25 18:02:58');
INSERT INTO `resource` VALUES ('1529402639372435476', '1529402639284355079', 'SHENYU.BUTTON.PLUGIN.SELECTOR.EDIT', '', '', '', 2, 0, '', 1, 0, 'plugin:motanSelector:edit', 1, '2022-05-25 18:02:58', '2022-05-25 18:02:58');
INSERT INTO `resource` VALUES ('1529402639372435477', '1529402639284355079', 'SHENYU.BUTTON.PLUGIN.SELECTOR.DELETE', '', '', '', 2, 0, '', 1, 0, 'plugin:motanSelector:delete', 1, '2022-05-25 18:02:58', '2022-05-25 18:02:58');
INSERT INTO `resource` VALUES ('1529402639372435478', '1529402639284355079', 'SHENYU.BUTTON.PLUGIN.RULE.ADD', '', '', '', 2, 0, '', 1, 0, 'plugin:motanRule:add', 1, '2022-05-25 18:02:58', '2022-05-25 18:02:58');
INSERT INTO `resource` VALUES ('1529402639372435479', '1529402639284355079', 'SHENYU.BUTTON.PLUGIN.RULE.QUERY', '', '', '', 2, 0, '', 1, 0, 'plugin:motanRule:query', 1, '2022-05-25 18:02:58', '2022-05-25 18:02:58');
INSERT INTO `resource` VALUES ('1529402639372435480', '1529402639284355079', 'SHENYU.BUTTON.PLUGIN.RULE.EDIT', '', '', '', 2, 0, '', 1, 0, 'plugin:motanRule:edit', 1, '2022-05-25 18:02:58', '2022-05-25 18:02:58');
INSERT INTO `resource` VALUES ('1529402639372435481', '1529402639284355079', 'SHENYU.BUTTON.PLUGIN.RULE.DELETE', '', '', '', 2, 0, '', 1, 0, 'plugin:motanRule:delete', 1, '2022-05-25 18:02:58', '2022-05-25 18:02:58');
INSERT INTO `resource` VALUES ('1529402639372435482', '1529402639284355079', 'SHENYU.BUTTON.PLUGIN.SYNCHRONIZE', '', '', '', 2, 0, '', 1, 0, 'plugin:motan:modify', 1, '2022-05-25 18:02:58', '2022-05-25 18:02:58');
INSERT INTO `resource` VALUES ('1529402639372435483', '1529402639284355080', 'SHENYU.BUTTON.PLUGIN.SELECTOR.ADD', '', '', '', 2, 0, '', 1, 0, 'plugin:loggingConsoleSelector:add', 1, '2022-05-25 18:02:58', '2022-05-25 18:02:58');
INSERT INTO `resource` VALUES ('1529402639372435484', '1529402639284355080', 'SHENYU.BUTTON.PLUGIN.SELECTOR.QUERY', '', '', '', 2, 0, '', 1, 0, 'plugin:loggingConsoleSelector:query', 1, '2022-05-25 18:02:58', '2022-05-25 18:02:58');
INSERT INTO `resource` VALUES ('1529402639372435485', '1529402639284355080', 'SHENYU.BUTTON.PLUGIN.SELECTOR.EDIT', '', '', '', 2, 0, '', 1, 0, 'plugin:loggingConsoleSelector:edit', 1, '2022-05-25 18:02:58', '2022-05-25 18:02:58');
INSERT INTO `resource` VALUES ('1529402639372435486', '1529402639284355080', 'SHENYU.BUTTON.PLUGIN.SELECTOR.DELETE', '', '', '', 2, 0, '', 1, 0, 'plugin:loggingConsoleSelector:delete', 1, '2022-05-25 18:02:58', '2022-05-25 18:02:58');
INSERT INTO `resource` VALUES ('1529402639372435487', '1529402639284355080', 'SHENYU.BUTTON.PLUGIN.RULE.ADD', '', '', '', 2, 0, '', 1, 0, 'plugin:loggingConsoleRule:add', 1, '2022-05-25 18:02:58', '2022-05-25 18:02:58');
INSERT INTO `resource` VALUES ('1529402639372435488', '1529402639284355080', 'SHENYU.BUTTON.PLUGIN.RULE.QUERY', '', '', '', 2, 0, '', 1, 0, 'plugin:loggingConsoleRule:query', 1, '2022-05-25 18:02:58', '2022-05-25 18:02:58');
INSERT INTO `resource` VALUES ('1529402639372435489', '1529402639284355080', 'SHENYU.BUTTON.PLUGIN.RULE.EDIT', '', '', '', 2, 0, '', 1, 0, 'plugin:loggingConsoleRule:edit', 1, '2022-05-25 18:02:58', '2022-05-25 18:02:58');
INSERT INTO `resource` VALUES ('1529402639372435490', '1529402639284355080', 'SHENYU.BUTTON.PLUGIN.RULE.DELETE', '', '', '', 2, 0, '', 1, 0, 'plugin:loggingConsoleRule:delete', 1, '2022-05-25 18:02:58', '2022-05-25 18:02:58');
INSERT INTO `resource` VALUES ('1529402639372435491', '1529402639284355080', 'SHENYU.BUTTON.PLUGIN.SYNCHRONIZE', '', '', '', 2, 0, '', 1, 0, 'plugin:loggingConsole:modify', 1, '2022-05-25 18:02:58', '2022-05-25 18:02:58');
INSERT INTO `resource` VALUES ('1529402639372435492', '1529402639284355081', 'SHENYU.BUTTON.PLUGIN.SELECTOR.ADD', '', '', '', 2, 0, '', 1, 0, 'plugin:jwtSelector:add', 1, '2022-05-25 18:02:58', '2022-05-25 18:02:58');
INSERT INTO `resource` VALUES ('1529402639372435493', '1529402639284355081', 'SHENYU.BUTTON.PLUGIN.SELECTOR.QUERY', '', '', '', 2, 0, '', 1, 0, 'plugin:jwtSelector:query', 1, '2022-05-25 18:02:58', '2022-05-25 18:02:58');
INSERT INTO `resource` VALUES ('1529402639372435494', '1529402639284355081', 'SHENYU.BUTTON.PLUGIN.SELECTOR.EDIT', '', '', '', 2, 0, '', 1, 0, 'plugin:jwtSelector:edit', 1, '2022-05-25 18:02:58', '2022-05-25 18:02:58');
INSERT INTO `resource` VALUES ('1529402639372435495', '1529402639284355081', 'SHENYU.BUTTON.PLUGIN.SELECTOR.DELETE', '', '', '', 2, 0, '', 1, 0, 'plugin:jwtSelector:delete', 1, '2022-05-25 18:02:58', '2022-05-25 18:02:58');
INSERT INTO `resource` VALUES ('1529402639372435496', '1529402639284355081', 'SHENYU.BUTTON.PLUGIN.RULE.ADD', '', '', '', 2, 0, '', 1, 0, 'plugin:jwtRule:add', 1, '2022-05-25 18:02:58', '2022-05-25 18:02:58');
INSERT INTO `resource` VALUES ('1529402639372435497', '1529402639284355081', 'SHENYU.BUTTON.PLUGIN.RULE.QUERY', '', '', '', 2, 0, '', 1, 0, 'plugin:jwtRule:query', 1, '2022-05-25 18:02:58', '2022-05-25 18:02:58');
INSERT INTO `resource` VALUES ('1529402639372435498', '1529402639284355081', 'SHENYU.BUTTON.PLUGIN.RULE.EDIT', '', '', '', 2, 0, '', 1, 0, 'plugin:jwtRule:edit', 1, '2022-05-25 18:02:58', '2022-05-25 18:02:58');
INSERT INTO `resource` VALUES ('1529402639372435499', '1529402639284355081', 'SHENYU.BUTTON.PLUGIN.RULE.DELETE', '', '', '', 2, 0, '', 1, 0, 'plugin:jwtRule:delete', 1, '2022-05-25 18:02:58', '2022-05-25 18:02:58');
INSERT INTO `resource` VALUES ('1529402639372435500', '1529402639284355081', 'SHENYU.BUTTON.PLUGIN.SYNCHRONIZE', '', '', '', 2, 0, '', 1, 0, 'plugin:jwt:modify', 1, '2022-05-25 18:02:58', '2022-05-25 18:02:58');
INSERT INTO `resource` VALUES ('1529402639372435501', '1529402639284355082', 'SHENYU.BUTTON.PLUGIN.SELECTOR.ADD', '', '', '', 2, 0, '', 1, 0, 'plugin:wafSelector:add', 1, '2022-05-25 18:02:58', '2022-05-25 18:02:58');
INSERT INTO `resource` VALUES ('1529402639372435502', '1529402639284355082', 'SHENYU.BUTTON.PLUGIN.SELECTOR.QUERY', '', '', '', 2, 0, '', 1, 0, 'plugin:wafSelector:query', 1, '2022-05-25 18:02:58', '2022-05-25 18:02:58');
INSERT INTO `resource` VALUES ('1529402639372435503', '1529402639284355082', 'SHENYU.BUTTON.PLUGIN.SELECTOR.EDIT', '', '', '', 2, 0, '', 1, 0, 'plugin:wafSelector:edit', 1, '2022-05-25 18:02:58', '2022-05-25 18:02:58');
INSERT INTO `resource` VALUES ('1529402639372435504', '1529402639284355082', 'SHENYU.BUTTON.PLUGIN.SELECTOR.DELETE', '', '', '', 2, 0, '', 1, 0, 'plugin:wafSelector:delete', 1, '2022-05-25 18:02:58', '2022-05-25 18:02:58');
INSERT INTO `resource` VALUES ('1529402639372435505', '1529402639284355082', 'SHENYU.BUTTON.PLUGIN.RULE.ADD', '', '', '', 2, 0, '', 1, 0, 'plugin:wafRule:add', 1, '2022-05-25 18:02:58', '2022-05-25 18:02:58');
INSERT INTO `resource` VALUES ('1529402639372435506', '1529402639284355082', 'SHENYU.BUTTON.PLUGIN.RULE.QUERY', '', '', '', 2, 0, '', 1, 0, 'plugin:wafRule:query', 1, '2022-05-25 18:02:58', '2022-05-25 18:02:58');
INSERT INTO `resource` VALUES ('1529402639372435507', '1529402639284355082', 'SHENYU.BUTTON.PLUGIN.RULE.EDIT', '', '', '', 2, 0, '', 1, 0, 'plugin:wafRule:edit', 1, '2022-05-25 18:02:58', '2022-05-25 18:02:58');
INSERT INTO `resource` VALUES ('1529402639372435508', '1529402639284355082', 'SHENYU.BUTTON.PLUGIN.RULE.DELETE', '', '', '', 2, 0, '', 1, 0, 'plugin:wafRule:delete', 1, '2022-05-25 18:02:58', '2022-05-25 18:02:58');
INSERT INTO `resource` VALUES ('1529402639372435509', '1529402639284355082', 'SHENYU.BUTTON.PLUGIN.SYNCHRONIZE', '', '', '', 2, 0, '', 1, 0, 'plugin:waf:modify', 1, '2022-05-25 18:02:58', '2022-05-25 18:02:58');
INSERT INTO `resource` VALUES ('1529402639372435510', '1529402639284355083', 'SHENYU.BUTTON.PLUGIN.SELECTOR.ADD', '', '', '', 2, 0, '', 1, 0, 'plugin:requestSelector:add', 1, '2022-05-25 18:02:58', '2022-05-25 18:02:58');
INSERT INTO `resource` VALUES ('1529402639372435511', '1529402639284355083', 'SHENYU.BUTTON.PLUGIN.SELECTOR.QUERY', '', '', '', 2, 0, '', 1, 0, 'plugin:requestSelector:query', 1, '2022-05-25 18:02:58', '2022-05-25 18:02:58');
INSERT INTO `resource` VALUES ('1529402639372435512', '1529402639284355083', 'SHENYU.BUTTON.PLUGIN.SELECTOR.EDIT', '', '', '', 2, 0, '', 1, 0, 'plugin:requestSelector:edit', 1, '2022-05-25 18:02:58', '2022-05-25 18:02:58');
INSERT INTO `resource` VALUES ('1529402639372435513', '1529402639284355083', 'SHENYU.BUTTON.PLUGIN.SELECTOR.DELETE', '', '', '', 2, 0, '', 1, 0, 'plugin:requestSelector:delete', 1, '2022-05-25 18:02:58', '2022-05-25 18:02:58');
INSERT INTO `resource` VALUES ('1529402639372435514', '1529402639284355083', 'SHENYU.BUTTON.PLUGIN.RULE.ADD', '', '', '', 2, 0, '', 1, 0, 'plugin:requestRule:add', 1, '2022-05-25 18:02:58', '2022-05-25 18:02:58');
INSERT INTO `resource` VALUES ('1529402639372435515', '1529402639284355083', 'SHENYU.BUTTON.PLUGIN.RULE.QUERY', '', '', '', 2, 0, '', 1, 0, 'plugin:requestRule:query', 1, '2022-05-25 18:02:58', '2022-05-25 18:02:58');
INSERT INTO `resource` VALUES ('1529402639372435516', '1529402639284355083', 'SHENYU.BUTTON.PLUGIN.RULE.EDIT', '', '', '', 2, 0, '', 1, 0, 'plugin:requestRule:edit', 1, '2022-05-25 18:02:58', '2022-05-25 18:02:58');
INSERT INTO `resource` VALUES ('1529402639372435517', '1529402639284355083', 'SHENYU.BUTTON.PLUGIN.RULE.DELETE', '', '', '', 2, 0, '', 1, 0, 'plugin:requestRule:delete', 1, '2022-05-25 18:02:58', '2022-05-25 18:02:58');
INSERT INTO `resource` VALUES ('1529402639372435518', '1529402639284355083', 'SHENYU.BUTTON.PLUGIN.SYNCHRONIZE', '', '', '', 2, 0, '', 1, 0, 'plugin:request:modify', 1, '2022-05-25 18:02:58', '2022-05-25 18:02:58');
INSERT INTO `resource` VALUES ('1529402639372435519', '1529402639284355084', 'SHENYU.BUTTON.PLUGIN.SELECTOR.ADD', '', '', '', 2, 0, '', 1, 0, 'plugin:oauth2Selector:add', 1, '2022-05-25 18:02:58', '2022-05-25 18:02:58');
INSERT INTO `resource` VALUES ('1529402639372435520', '1529402639284355084', 'SHENYU.BUTTON.PLUGIN.SELECTOR.QUERY', '', '', '', 2, 0, '', 1, 0, 'plugin:oauth2Selector:query', 1, '2022-05-25 18:02:58', '2022-05-25 18:02:58');
INSERT INTO `resource` VALUES ('1529402639372435521', '1529402639284355084', 'SHENYU.BUTTON.PLUGIN.SELECTOR.EDIT', '', '', '', 2, 0, '', 1, 0, 'plugin:oauth2Selector:edit', 1, '2022-05-25 18:02:58', '2022-05-25 18:02:58');
INSERT INTO `resource` VALUES ('1529402639372435522', '1529402639284355084', 'SHENYU.BUTTON.PLUGIN.SELECTOR.DELETE', '', '', '', 2, 0, '', 1, 0, 'plugin:oauth2Selector:delete', 1, '2022-05-25 18:02:58', '2022-05-25 18:02:58');
INSERT INTO `resource` VALUES ('1529402639372435523', '1529402639284355084', 'SHENYU.BUTTON.PLUGIN.RULE.ADD', '', '', '', 2, 0, '', 1, 0, 'plugin:oauth2Rule:add', 1, '2022-05-25 18:02:58', '2022-05-25 18:02:58');
INSERT INTO `resource` VALUES ('1529402639372435524', '1529402639284355084', 'SHENYU.BUTTON.PLUGIN.RULE.QUERY', '', '', '', 2, 0, '', 1, 0, 'plugin:oauth2Rule:query', 1, '2022-05-25 18:02:58', '2022-05-25 18:02:58');
INSERT INTO `resource` VALUES ('1529402639372435525', '1529402639284355084', 'SHENYU.BUTTON.PLUGIN.RULE.EDIT', '', '', '', 2, 0, '', 1, 0, 'plugin:oauth2Rule:edit', 1, '2022-05-25 18:02:58', '2022-05-25 18:02:58');
INSERT INTO `resource` VALUES ('1529402639372435526', '1529402639284355084', 'SHENYU.BUTTON.PLUGIN.RULE.DELETE', '', '', '', 2, 0, '', 1, 0, 'plugin:oauth2Rule:delete', 1, '2022-05-25 18:02:58', '2022-05-25 18:02:58');
INSERT INTO `resource` VALUES ('1529402639372435527', '1529402639284355084', 'SHENYU.BUTTON.PLUGIN.SYNCHRONIZE', '', '', '', 2, 0, '', 1, 0, 'plugin:oauth2:modify', 1, '2022-05-25 18:02:58', '2022-05-25 18:02:58');
INSERT INTO `resource` VALUES ('1529402639372435528', '1529402639284355085', 'SHENYU.BUTTON.PLUGIN.SELECTOR.ADD', '', '', '', 2, 0, '', 1, 0, 'plugin:paramMappingSelector:add', 1, '2022-05-25 18:02:58', '2022-05-25 18:02:58');
INSERT INTO `resource` VALUES ('1529402639372435529', '1529402639284355085', 'SHENYU.BUTTON.PLUGIN.SELECTOR.QUERY', '', '', '', 2, 0, '', 1, 0, 'plugin:paramMappingSelector:query', 1, '2022-05-25 18:02:58', '2022-05-25 18:02:58');
INSERT INTO `resource` VALUES ('1529402639372435530', '1529402639284355085', 'SHENYU.BUTTON.PLUGIN.SELECTOR.EDIT', '', '', '', 2, 0, '', 1, 0, 'plugin:paramMappingSelector:edit', 1, '2022-05-25 18:02:58', '2022-05-25 18:02:58');
INSERT INTO `resource` VALUES ('1529402639372435531', '1529402639284355085', 'SHENYU.BUTTON.PLUGIN.SELECTOR.DELETE', '', '', '', 2, 0, '', 1, 0, 'plugin:paramMappingSelector:delete', 1, '2022-05-25 18:02:58', '2022-05-25 18:02:58');
INSERT INTO `resource` VALUES ('1529402639372435532', '1529402639284355085', 'SHENYU.BUTTON.PLUGIN.RULE.ADD', '', '', '', 2, 0, '', 1, 0, 'plugin:paramMappingRule:add', 1, '2022-05-25 18:02:58', '2022-05-25 18:02:58');
INSERT INTO `resource` VALUES ('1529402639372435533', '1529402639284355085', 'SHENYU.BUTTON.PLUGIN.RULE.QUERY', '', '', '', 2, 0, '', 1, 0, 'plugin:paramMappingRule:query', 1, '2022-05-25 18:02:58', '2022-05-25 18:02:58');
INSERT INTO `resource` VALUES ('1529402639372435534', '1529402639284355085', 'SHENYU.BUTTON.PLUGIN.RULE.EDIT', '', '', '', 2, 0, '', 1, 0, 'plugin:paramMappingRule:edit', 1, '2022-05-25 18:02:58', '2022-05-25 18:02:58');
INSERT INTO `resource` VALUES ('1529402639372435535', '1529402639284355085', 'SHENYU.BUTTON.PLUGIN.RULE.DELETE', '', '', '', 2, 0, '', 1, 0, 'plugin:paramMappingRule:delete', 1, '2022-05-25 18:02:58', '2022-05-25 18:02:58');
INSERT INTO `resource` VALUES ('1529402639372435536', '1529402639284355085', 'SHENYU.BUTTON.PLUGIN.SYNCHRONIZE', '', '', '', 2, 0, '', 1, 0, 'plugin:paramMapping:modify', 1, '2022-05-25 18:02:58', '2022-05-25 18:02:58');
INSERT INTO `resource` VALUES ('1529402639372435537', '1529402639284355086', 'SHENYU.BUTTON.PLUGIN.SELECTOR.ADD', '', '', '', 2, 0, '', 1, 0, 'plugin:modifyResponseSelector:add', 1, '2022-05-25 18:02:58', '2022-05-25 18:02:58');
INSERT INTO `resource` VALUES ('1529402639372435538', '1529402639284355086', 'SHENYU.BUTTON.PLUGIN.SELECTOR.QUERY', '', '', '', 2, 0, '', 1, 0, 'plugin:modifyResponseSelector:query', 1, '2022-05-25 18:02:58', '2022-05-25 18:02:58');
INSERT INTO `resource` VALUES ('1529402639372435539', '1529402639284355086', 'SHENYU.BUTTON.PLUGIN.SELECTOR.EDIT', '', '', '', 2, 0, '', 1, 0, 'plugin:modifyResponseSelector:edit', 1, '2022-05-25 18:02:58', '2022-05-25 18:02:58');
INSERT INTO `resource` VALUES ('1529402639372435540', '1529402639284355086', 'SHENYU.BUTTON.PLUGIN.SELECTOR.DELETE', '', '', '', 2, 0, '', 1, 0, 'plugin:modifyResponseSelector:delete', 1, '2022-05-25 18:02:58', '2022-05-25 18:02:58');
INSERT INTO `resource` VALUES ('1529402639372435541', '1529402639284355086', 'SHENYU.BUTTON.PLUGIN.RULE.ADD', '', '', '', 2, 0, '', 1, 0, 'plugin:modifyResponseRule:add', 1, '2022-05-25 18:02:58', '2022-05-25 18:02:58');
INSERT INTO `resource` VALUES ('1529402639372435542', '1529402639284355086', 'SHENYU.BUTTON.PLUGIN.RULE.QUERY', '', '', '', 2, 0, '', 1, 0, 'plugin:modifyResponseRule:query', 1, '2022-05-25 18:02:58', '2022-05-25 18:02:58');
INSERT INTO `resource` VALUES ('1529402639372435543', '1529402639284355086', 'SHENYU.BUTTON.PLUGIN.RULE.EDIT', '', '', '', 2, 0, '', 1, 0, 'plugin:modifyResponseRule:edit', 1, '2022-05-25 18:02:58', '2022-05-25 18:02:58');
INSERT INTO `resource` VALUES ('1529402639372435544', '1529402639284355086', 'SHENYU.BUTTON.PLUGIN.RULE.DELETE', '', '', '', 2, 0, '', 1, 0, 'plugin:modifyResponseRule:delete', 1, '2022-05-25 18:02:58', '2022-05-25 18:02:58');
INSERT INTO `resource` VALUES ('1529402639372435545', '1529402639284355086', 'SHENYU.BUTTON.PLUGIN.SYNCHRONIZE', '', '', '', 2, 0, '', 1, 0, 'plugin:modifyResponse:modify', 1, '2022-05-25 18:02:58', '2022-05-25 18:02:58');
INSERT INTO `resource` VALUES ('1529402639372435546', '1529402639284355087', 'SHENYU.BUTTON.PLUGIN.SELECTOR.ADD', '', '', '', 2, 0, '', 1, 0, 'plugin:cryptorRequestSelector:add', 1, '2022-05-25 18:02:58', '2022-05-25 18:02:58');
INSERT INTO `resource` VALUES ('1529402639372435547', '1529402639284355087', 'SHENYU.BUTTON.PLUGIN.SELECTOR.QUERY', '', '', '', 2, 0, '', 1, 0, 'plugin:cryptorRequestSelector:query', 1, '2022-05-25 18:02:58', '2022-05-25 18:02:58');
INSERT INTO `resource` VALUES ('1529402639372435548', '1529402639284355087', 'SHENYU.BUTTON.PLUGIN.SELECTOR.EDIT', '', '', '', 2, 0, '', 1, 0, 'plugin:cryptorRequestSelector:edit', 1, '2022-05-25 18:02:58', '2022-05-25 18:02:58');
INSERT INTO `resource` VALUES ('1529402639372435549', '1529402639284355087', 'SHENYU.BUTTON.PLUGIN.SELECTOR.DELETE', '', '', '', 2, 0, '', 1, 0, 'plugin:cryptorRequestSelector:delete', 1, '2022-05-25 18:02:58', '2022-05-25 18:02:58');
INSERT INTO `resource` VALUES ('1529402639372435550', '1529402639284355087', 'SHENYU.BUTTON.PLUGIN.RULE.ADD', '', '', '', 2, 0, '', 1, 0, 'plugin:cryptorRequestRule:add', 1, '2022-05-25 18:02:58', '2022-05-25 18:02:58');
INSERT INTO `resource` VALUES ('1529402639372435551', '1529402639284355087', 'SHENYU.BUTTON.PLUGIN.RULE.QUERY', '', '', '', 2, 0, '', 1, 0, 'plugin:cryptorRequestRule:query', 1, '2022-05-25 18:02:58', '2022-05-25 18:02:58');
INSERT INTO `resource` VALUES ('1529402639372435552', '1529402639284355087', 'SHENYU.BUTTON.PLUGIN.RULE.EDIT', '', '', '', 2, 0, '', 1, 0, 'plugin:cryptorRequestRule:edit', 1, '2022-05-25 18:02:58', '2022-05-25 18:02:58');
INSERT INTO `resource` VALUES ('1529402639372435553', '1529402639284355087', 'SHENYU.BUTTON.PLUGIN.RULE.DELETE', '', '', '', 2, 0, '', 1, 0, 'plugin:cryptorRequestRule:delete', 1, '2022-05-25 18:02:58', '2022-05-25 18:02:58');
INSERT INTO `resource` VALUES ('1529402639372435554', '1529402639284355087', 'SHENYU.BUTTON.PLUGIN.SYNCHRONIZE', '', '', '', 2, 0, '', 1, 0, 'plugin:cryptorRequest:modify', 1, '2022-05-25 18:02:58', '2022-05-25 18:02:58');
INSERT INTO `resource` VALUES ('1529402639372435555', '1529402639284355088', 'SHENYU.BUTTON.PLUGIN.SELECTOR.ADD', '', '', '', 2, 0, '', 1, 0, 'plugin:cryptorResponseSelector:add', 1, '2022-05-25 18:02:58', '2022-05-25 18:02:58');
INSERT INTO `resource` VALUES ('1529402639372435556', '1529402639284355088', 'SHENYU.BUTTON.PLUGIN.SELECTOR.QUERY', '', '', '', 2, 0, '', 1, 0, 'plugin:cryptorResponseSelector:query', 1, '2022-05-25 18:02:58', '2022-05-25 18:02:58');
INSERT INTO `resource` VALUES ('1529402639372435557', '1529402639284355088', 'SHENYU.BUTTON.PLUGIN.SELECTOR.EDIT', '', '', '', 2, 0, '', 1, 0, 'plugin:cryptorResponseSelector:edit', 1, '2022-05-25 18:02:58', '2022-05-25 18:02:58');
INSERT INTO `resource` VALUES ('1529402639372435558', '1529402639284355088', 'SHENYU.BUTTON.PLUGIN.SELECTOR.DELETE', '', '', '', 2, 0, '', 1, 0, 'plugin:cryptorResponseSelector:delete', 1, '2022-05-25 18:02:58', '2022-05-25 18:02:58');
INSERT INTO `resource` VALUES ('1529402639372435559', '1529402639284355088', 'SHENYU.BUTTON.PLUGIN.RULE.ADD', '', '', '', 2, 0, '', 1, 0, 'plugin:cryptorResponseRule:add', 1, '2022-05-25 18:02:58', '2022-05-25 18:02:58');
INSERT INTO `resource` VALUES ('1529402639372435560', '1529402639284355088', 'SHENYU.BUTTON.PLUGIN.RULE.QUERY', '', '', '', 2, 0, '', 1, 0, 'plugin:cryptorResponseRule:query', 1, '2022-05-25 18:02:58', '2022-05-25 18:02:58');
INSERT INTO `resource` VALUES ('1529402639372435561', '1529402639284355088', 'SHENYU.BUTTON.PLUGIN.RULE.EDIT', '', '', '', 2, 0, '', 1, 0, 'plugin:cryptorResponseRule:edit', 1, '2022-05-25 18:02:58', '2022-05-25 18:02:58');
INSERT INTO `resource` VALUES ('1529402639372435562', '1529402639284355088', 'SHENYU.BUTTON.PLUGIN.RULE.DELETE', '', '', '', 2, 0, '', 1, 0, 'plugin:cryptorResponseRule:delete', 1, '2022-05-25 18:02:58', '2022-05-25 18:02:58');
INSERT INTO `resource` VALUES ('1529402639372435563', '1529402639284355088', 'SHENYU.BUTTON.PLUGIN.SYNCHRONIZE', '', '', '', 2, 0, '', 1, 0, 'plugin:cryptorResponse:modify', 1, '2022-05-25 18:02:58', '2022-05-25 18:02:58');
INSERT INTO `resource` VALUES ('1529402639372435564', '1529402639284355089', 'SHENYU.BUTTON.PLUGIN.SELECTOR.ADD', '', '', '', 2, 0, '', 1, 0, 'plugin:websocketSelector:add', 1, '2022-05-25 18:02:58', '2022-05-25 18:02:58');
INSERT INTO `resource` VALUES ('1529402639372435565', '1529402639284355089', 'SHENYU.BUTTON.PLUGIN.SELECTOR.QUERY', '', '', '', 2, 0, '', 1, 0, 'plugin:websocketSelector:query', 1, '2022-05-25 18:02:58', '2022-05-25 18:02:58');
INSERT INTO `resource` VALUES ('1529402639372435566', '1529402639284355089', 'SHENYU.BUTTON.PLUGIN.SELECTOR.EDIT', '', '', '', 2, 0, '', 1, 0, 'plugin:websocketSelector:edit', 1, '2022-05-25 18:02:58', '2022-05-25 18:02:58');
INSERT INTO `resource` VALUES ('1529402639372435567', '1529402639284355089', 'SHENYU.BUTTON.PLUGIN.SELECTOR.DELETE', '', '', '', 2, 0, '', 1, 0, 'plugin:websocketSelector:delete', 1, '2022-05-25 18:02:58', '2022-05-25 18:02:58');
INSERT INTO `resource` VALUES ('1529402639372435568', '1529402639284355089', 'SHENYU.BUTTON.PLUGIN.RULE.ADD', '', '', '', 2, 0, '', 1, 0, 'plugin:websocketRule:add', 1, '2022-05-25 18:02:58', '2022-05-25 18:02:58');
INSERT INTO `resource` VALUES ('1529402639372435569', '1529402639284355089', 'SHENYU.BUTTON.PLUGIN.RULE.QUERY', '', '', '', 2, 0, '', 1, 0, 'plugin:websocketRule:query', 1, '2022-05-25 18:02:58', '2022-05-25 18:02:58');
INSERT INTO `resource` VALUES ('1529402639372435570', '1529402639284355089', 'SHENYU.BUTTON.PLUGIN.RULE.EDIT', '', '', '', 2, 0, '', 1, 0, 'plugin:websocketRule:edit', 1, '2022-05-25 18:02:58', '2022-05-25 18:02:58');
INSERT INTO `resource` VALUES ('1529402639372435571', '1529402639284355089', 'SHENYU.BUTTON.PLUGIN.RULE.DELETE', '', '', '', 2, 0, '', 1, 0, 'plugin:websocketRule:delete', 1, '2022-05-25 18:02:58', '2022-05-25 18:02:58');
INSERT INTO `resource` VALUES ('1529402639372435572', '1529402639284355089', 'SHENYU.BUTTON.PLUGIN.SYNCHRONIZE', '', '', '', 2, 0, '', 1, 0, 'plugin:websocket:modify', 1, '2022-05-25 18:02:58', '2022-05-25 18:02:58');
INSERT INTO `resource` VALUES ('1529402639372435573', '1529402639284355090', 'SHENYU.BUTTON.PLUGIN.SELECTOR.ADD', '', '', '', 2, 0, '', 1, 0, 'plugin:generalContextSelector:add', 1, '2022-05-25 18:02:58', '2022-05-25 18:02:58');
INSERT INTO `resource` VALUES ('1529402639372435574', '1529402639284355090', 'SHENYU.BUTTON.PLUGIN.SELECTOR.QUERY', '', '', '', 2, 0, '', 1, 0, 'plugin:generalContextSelector:query', 1, '2022-05-25 18:02:58', '2022-05-25 18:02:58');
INSERT INTO `resource` VALUES ('1529402639372435575', '1529402639284355090', 'SHENYU.BUTTON.PLUGIN.SELECTOR.EDIT', '', '', '', 2, 0, '', 1, 0, 'plugin:generalContextSelector:edit', 1, '2022-05-25 18:02:58', '2022-05-25 18:02:58');
INSERT INTO `resource` VALUES ('1529402639372435576', '1529402639284355090', 'SHENYU.BUTTON.PLUGIN.SELECTOR.DELETE', '', '', '', 2, 0, '', 1, 0, 'plugin:generalContextSelector:delete', 1, '2022-05-25 18:02:58', '2022-05-25 18:02:58');
INSERT INTO `resource` VALUES ('1529402639372435577', '1529402639284355090', 'SHENYU.BUTTON.PLUGIN.RULE.ADD', '', '', '', 2, 0, '', 1, 0, 'plugin:generalContextRule:add', 1, '2022-05-25 18:02:58', '2022-05-25 18:02:58');
INSERT INTO `resource` VALUES ('1529402639372435578', '1529402639284355090', 'SHENYU.BUTTON.PLUGIN.RULE.QUERY', '', '', '', 2, 0, '', 1, 0, 'plugin:generalContextRule:query', 1, '2022-05-25 18:02:58', '2022-05-25 18:02:58');
INSERT INTO `resource` VALUES ('1529402639372435579', '1529402639284355090', 'SHENYU.BUTTON.PLUGIN.RULE.EDIT', '', '', '', 2, 0, '', 1, 0, 'plugin:generalContextRule:edit', 1, '2022-05-25 18:02:58', '2022-05-25 18:02:58');
INSERT INTO `resource` VALUES ('1529402639372435580', '1529402639284355090', 'SHENYU.BUTTON.PLUGIN.RULE.DELETE', '', '', '', 2, 0, '', 1, 0, 'plugin:generalContextRule:delete', 1, '2022-05-25 18:02:58', '2022-05-25 18:02:58');
INSERT INTO `resource` VALUES ('1529402639372435581', '1529402639284355090', 'SHENYU.BUTTON.PLUGIN.SYNCHRONIZE', '', '', '', 2, 0, '', 1, 0, 'plugin:generalContext:modify', 1, '2022-05-25 18:02:58', '2022-05-25 18:02:58');
INSERT INTO `resource` VALUES ('1529402639372435582', '1529402639284355091', 'SHENYU.BUTTON.PLUGIN.SELECTOR.ADD', '', '', '', 2, 0, '', 1, 0, 'plugin:mqttSelector:add', 1, '2022-05-25 18:02:58', '2022-05-25 18:02:58');
INSERT INTO `resource` VALUES ('1529402639372435583', '1529402639284355091', 'SHENYU.BUTTON.PLUGIN.SELECTOR.QUERY', '', '', '', 2, 0, '', 1, 0, 'plugin:mqttSelector:query', 1, '2022-05-25 18:02:58', '2022-05-25 18:02:58');
INSERT INTO `resource` VALUES ('1529402639372435584', '1529402639284355091', 'SHENYU.BUTTON.PLUGIN.SELECTOR.EDIT', '', '', '', 2, 0, '', 1, 0, 'plugin:mqttSelector:edit', 1, '2022-05-25 18:02:58', '2022-05-25 18:02:58');
INSERT INTO `resource` VALUES ('1529402639372435585', '1529402639284355091', 'SHENYU.BUTTON.PLUGIN.SELECTOR.DELETE', '', '', '', 2, 0, '', 1, 0, 'plugin:mqttSelector:delete', 1, '2022-05-25 18:02:58', '2022-05-25 18:02:58');
INSERT INTO `resource` VALUES ('1529402639372435586', '1529402639284355091', 'SHENYU.BUTTON.PLUGIN.RULE.ADD', '', '', '', 2, 0, '', 1, 0, 'plugin:mqttRule:add', 1, '2022-05-25 18:02:58', '2022-05-25 18:02:58');
INSERT INTO `resource` VALUES ('1529402639372435587', '1529402639284355091', 'SHENYU.BUTTON.PLUGIN.RULE.QUERY', '', '', '', 2, 0, '', 1, 0, 'plugin:mqttRule:query', 1, '2022-05-25 18:02:58', '2022-05-25 18:02:58');
INSERT INTO `resource` VALUES ('1529402639372435588', '1529402639284355091', 'SHENYU.BUTTON.PLUGIN.RULE.EDIT', '', '', '', 2, 0, '', 1, 0, 'plugin:mqttRule:edit', 1, '2022-05-25 18:02:58', '2022-05-25 18:02:58');
INSERT INTO `resource` VALUES ('1529402639372435589', '1529402639284355091', 'SHENYU.BUTTON.PLUGIN.RULE.DELETE', '', '', '', 2, 0, '', 1, 0, 'plugin:mqttRule:delete', 1, '2022-05-25 18:02:58', '2022-05-25 18:02:58');
INSERT INTO `resource` VALUES ('1529402639372435590', '1529402639284355091', 'SHENYU.BUTTON.PLUGIN.SYNCHRONIZE', '', '', '', 2, 0, '', 1, 0, 'plugin:mqtt:modify', 1, '2022-05-25 18:02:58', '2022-05-25 18:02:58');
INSERT INTO `resource` VALUES ('1529402639372435591', '1529402639284355092', 'SHENYU.BUTTON.PLUGIN.SELECTOR.ADD', '', '', '', 2, 0, '', 1, 0, 'plugin:loggingRocketMQSelector:add', 1, '2022-05-25 18:02:58', '2022-05-25 18:02:58');
INSERT INTO `resource` VALUES ('1529402639372435592', '1529402639284355092', 'SHENYU.BUTTON.PLUGIN.SELECTOR.QUERY', '', '', '', 2, 0, '', 1, 0, 'plugin:loggingRocketMQSelector:query', 1, '2022-05-25 18:02:58', '2022-05-25 18:02:58');
INSERT INTO `resource` VALUES ('1529402639372435593', '1529402639284355092', 'SHENYU.BUTTON.PLUGIN.SELECTOR.EDIT', '', '', '', 2, 0, '', 1, 0, 'plugin:loggingRocketMQSelector:edit', 1, '2022-05-25 18:02:58', '2022-05-25 18:02:58');
INSERT INTO `resource` VALUES ('1529402639372435594', '1529402639284355092', 'SHENYU.BUTTON.PLUGIN.SELECTOR.DELETE', '', '', '', 2, 0, '', 1, 0, 'plugin:loggingRocketMQSelector:delete', 1, '2022-05-25 18:02:58', '2022-05-25 18:02:58');
INSERT INTO `resource` VALUES ('1529402639372435595', '1529402639284355092', 'SHENYU.BUTTON.PLUGIN.RULE.ADD', '', '', '', 2, 0, '', 1, 0, 'plugin:loggingRocketMQRule:add', 1, '2022-05-25 18:02:58', '2022-05-25 18:02:58');
INSERT INTO `resource` VALUES ('1529402639372435596', '1529402639284355092', 'SHENYU.BUTTON.PLUGIN.RULE.QUERY', '', '', '', 2, 0, '', 1, 0, 'plugin:loggingRocketMQRule:query', 1, '2022-05-25 18:02:58', '2022-05-25 18:02:58');
INSERT INTO `resource` VALUES ('1529402639372435597', '1529402639284355092', 'SHENYU.BUTTON.PLUGIN.RULE.EDIT', '', '', '', 2, 0, '', 1, 0, 'plugin:loggingRocketMQRule:edit', 1, '2022-05-25 18:02:58', '2022-05-25 18:02:58');
INSERT INTO `resource` VALUES ('1529402639372435598', '1529402639284355092', 'SHENYU.BUTTON.PLUGIN.RULE.DELETE', '', '', '', 2, 0, '', 1, 0, 'plugin:loggingRocketMQRule:delete', 1, '2022-05-25 18:02:58', '2022-05-25 18:02:58');
INSERT INTO `resource` VALUES ('1529402639372435599', '1529402639284355092', 'SHENYU.BUTTON.PLUGIN.SYNCHRONIZE', '', '', '', 2, 0, '', 1, 0, 'plugin:loggingRocketMQ:modify', 1, '2022-05-25 18:02:58', '2022-05-25 18:02:58');
INSERT INTO `resource` VALUES ('1529402639372435600', '1529402639284355093', 'SHENYU.BUTTON.PLUGIN.SELECTOR.ADD', '', '', '', 2, 0, '', 1, 0, 'plugin:rewriteSelector:add', 1, '2022-05-25 18:02:58', '2022-05-25 18:02:58');
INSERT INTO `resource` VALUES ('1529402639372435601', '1529402639284355093', 'SHENYU.BUTTON.PLUGIN.SELECTOR.QUERY', '', '', '', 2, 0, '', 1, 0, 'plugin:rewriteSelector:query', 1, '2022-05-25 18:02:58', '2022-05-25 18:02:58');
INSERT INTO `resource` VALUES ('1529402639372435602', '1529402639284355093', 'SHENYU.BUTTON.PLUGIN.SELECTOR.EDIT', '', '', '', 2, 0, '', 1, 0, 'plugin:rewriteSelector:edit', 1, '2022-05-25 18:02:58', '2022-05-25 18:02:58');
INSERT INTO `resource` VALUES ('1529402639372435603', '1529402639284355093', 'SHENYU.BUTTON.PLUGIN.SELECTOR.DELETE', '', '', '', 2, 0, '', 1, 0, 'plugin:rewriteSelector:delete', 1, '2022-05-25 18:02:58', '2022-05-25 18:02:58');
INSERT INTO `resource` VALUES ('1529402639372435604', '1529402639284355093', 'SHENYU.BUTTON.PLUGIN.RULE.ADD', '', '', '', 2, 0, '', 1, 0, 'plugin:rewriteRule:add', 1, '2022-05-25 18:02:58', '2022-05-25 18:02:58');
INSERT INTO `resource` VALUES ('1529402639372435605', '1529402639284355093', 'SHENYU.BUTTON.PLUGIN.RULE.QUERY', '', '', '', 2, 0, '', 1, 0, 'plugin:rewriteRule:query', 1, '2022-05-25 18:02:58', '2022-05-25 18:02:58');
INSERT INTO `resource` VALUES ('1529402639372435606', '1529402639284355093', 'SHENYU.BUTTON.PLUGIN.RULE.EDIT', '', '', '', 2, 0, '', 1, 0, 'plugin:rewriteRule:edit', 1, '2022-05-25 18:02:58', '2022-05-25 18:02:58');
INSERT INTO `resource` VALUES ('1529402639372435607', '1529402639284355093', 'SHENYU.BUTTON.PLUGIN.RULE.DELETE', '', '', '', 2, 0, '', 1, 0, 'plugin:rewriteRule:delete', 1, '2022-05-25 18:02:58', '2022-05-25 18:02:58');
INSERT INTO `resource` VALUES ('1529402639372435608', '1529402639284355093', 'SHENYU.BUTTON.PLUGIN.SYNCHRONIZE', '', '', '', 2, 0, '', 1, 0, 'plugin:rewrite:modify', 1, '2022-05-25 18:02:58', '2022-05-25 18:02:58');
INSERT INTO `resource` VALUES ('1529402639372435609', '1529402639284355094', 'SHENYU.BUTTON.PLUGIN.SELECTOR.ADD', '', '', '', 2, 0, '', 1, 0, 'plugin:cacheSelector:add', 1, '2022-05-25 18:02:58', '2022-05-25 18:02:58');
INSERT INTO `resource` VALUES ('1529402639372435610', '1529402639284355094', 'SHENYU.BUTTON.PLUGIN.SELECTOR.QUERY', '', '', '', 2, 0, '', 1, 0, 'plugin:cacheSelector:query', 1, '2022-05-25 18:02:58', '2022-05-25 18:02:58');
INSERT INTO `resource` VALUES ('1529402639372435611', '1529402639284355094', 'SHENYU.BUTTON.PLUGIN.SELECTOR.EDIT', '', '', '', 2, 0, '', 1, 0, 'plugin:cacheSelector:edit', 1, '2022-05-25 18:02:58', '2022-05-25 18:02:58');
INSERT INTO `resource` VALUES ('1529402639372435612', '1529402639284355094', 'SHENYU.BUTTON.PLUGIN.SELECTOR.DELETE', '', '', '', 2, 0, '', 1, 0, 'plugin:cacheSelector:delete', 1, '2022-05-25 18:02:58', '2022-05-25 18:02:58');
INSERT INTO `resource` VALUES ('1529402639372435613', '1529402639284355094', 'SHENYU.BUTTON.PLUGIN.RULE.ADD', '', '', '', 2, 0, '', 1, 0, 'plugin:cacheRule:add', 1, '2022-05-25 18:02:58', '2022-05-25 18:02:58');
INSERT INTO `resource` VALUES ('1529402639372435614', '1529402639284355094', 'SHENYU.BUTTON.PLUGIN.RULE.QUERY', '', '', '', 2, 0, '', 1, 0, 'plugin:cacheRule:query', 1, '2022-05-25 18:02:58', '2022-05-25 18:02:58');
INSERT INTO `resource` VALUES ('1529402639372435615', '1529402639284355094', 'SHENYU.BUTTON.PLUGIN.RULE.EDIT', '', '', '', 2, 0, '', 1, 0, 'plugin:cacheRule:edit', 1, '2022-05-25 18:02:58', '2022-05-25 18:02:58');
INSERT INTO `resource` VALUES ('1529402639372435616', '1529402639284355094', 'SHENYU.BUTTON.PLUGIN.RULE.DELETE', '', '', '', 2, 0, '', 1, 0, 'plugin:cacheRule:delete', 1, '2022-05-25 18:02:58', '2022-05-25 18:02:58');
INSERT INTO `resource` VALUES ('1529402639372435617', '1529402639284355094', 'SHENYU.BUTTON.PLUGIN.SYNCHRONIZE', '', '', '', 2, 0, '', 1, 0, 'plugin:cache:modify', 1, '2022-05-25 18:02:58', '2022-05-25 18:02:58');
INSERT INTO `resource` VALUES ('1529402639372435618', '1529402639284355095', 'SHENYU.BUTTON.PLUGIN.SELECTOR.ADD', '', '', '', 2, 0, '', 1, 0, 'plugin:rateLimiterSelector:add', 1, '2022-05-25 18:02:58', '2022-05-25 18:02:58');
INSERT INTO `resource` VALUES ('1529402639372435619', '1529402639284355095', 'SHENYU.BUTTON.PLUGIN.SELECTOR.QUERY', '', '', '', 2, 0, '', 1, 0, 'plugin:rateLimiterSelector:query', 1, '2022-05-25 18:02:58', '2022-05-25 18:02:58');
INSERT INTO `resource` VALUES ('1529402639372435620', '1529402639284355095', 'SHENYU.BUTTON.PLUGIN.SELECTOR.EDIT', '', '', '', 2, 0, '', 1, 0, 'plugin:rateLimiterSelector:edit', 1, '2022-05-25 18:02:58', '2022-05-25 18:02:58');
INSERT INTO `resource` VALUES ('1529402639372435621', '1529402639284355095', 'SHENYU.BUTTON.PLUGIN.SELECTOR.DELETE', '', '', '', 2, 0, '', 1, 0, 'plugin:rateLimiterSelector:delete', 1, '2022-05-25 18:02:58', '2022-05-25 18:02:58');
INSERT INTO `resource` VALUES ('1529402639372435622', '1529402639284355095', 'SHENYU.BUTTON.PLUGIN.RULE.ADD', '', '', '', 2, 0, '', 1, 0, 'plugin:rateLimiterRule:add', 1, '2022-05-25 18:02:58', '2022-05-25 18:02:58');
INSERT INTO `resource` VALUES ('1529402639372435623', '1529402639284355095', 'SHENYU.BUTTON.PLUGIN.RULE.QUERY', '', '', '', 2, 0, '', 1, 0, 'plugin:rateLimiterRule:query', 1, '2022-05-25 18:02:58', '2022-05-25 18:02:58');
INSERT INTO `resource` VALUES ('1529402639372435624', '1529402639284355095', 'SHENYU.BUTTON.PLUGIN.RULE.EDIT', '', '', '', 2, 0, '', 1, 0, 'plugin:rateLimiterRule:edit', 1, '2022-05-25 18:02:58', '2022-05-25 18:02:58');
INSERT INTO `resource` VALUES ('1529402639372435625', '1529402639284355095', 'SHENYU.BUTTON.PLUGIN.RULE.DELETE', '', '', '', 2, 0, '', 1, 0, 'plugin:rateLimiterRule:delete', 1, '2022-05-25 18:02:58', '2022-05-25 18:02:58');
INSERT INTO `resource` VALUES ('1529402639372435626', '1529402639284355095', 'SHENYU.BUTTON.PLUGIN.SYNCHRONIZE', '', '', '', 2, 0, '', 1, 0, 'plugin:rateLimiter:modify', 1, '2022-05-25 18:02:58', '2022-05-25 18:02:58');
INSERT INTO `resource` VALUES ('1529402639372435627', '1529402639284355096', 'SHENYU.BUTTON.PLUGIN.SELECTOR.ADD', '', '', '', 2, 0, '', 1, 0, 'plugin:divideSelector:add', 1, '2022-05-25 18:02:58', '2022-05-25 18:02:58');
INSERT INTO `resource` VALUES ('1529402639372435628', '1529402639284355096', 'SHENYU.BUTTON.PLUGIN.SELECTOR.QUERY', '', '', '', 2, 0, '', 1, 0, 'plugin:divideSelector:query', 1, '2022-05-25 18:02:58', '2022-05-25 18:02:58');
INSERT INTO `resource` VALUES ('1529402639372435629', '1529402639284355096', 'SHENYU.BUTTON.PLUGIN.SELECTOR.EDIT', '', '', '', 2, 0, '', 1, 0, 'plugin:divideSelector:edit', 1, '2022-05-25 18:02:58', '2022-05-25 18:02:58');
INSERT INTO `resource` VALUES ('1529402639372435630', '1529402639284355096', 'SHENYU.BUTTON.PLUGIN.SELECTOR.DELETE', '', '', '', 2, 0, '', 1, 0, 'plugin:divideSelector:delete', 1, '2022-05-25 18:02:58', '2022-05-25 18:02:58');
INSERT INTO `resource` VALUES ('1529402639372435631', '1529402639284355096', 'SHENYU.BUTTON.PLUGIN.RULE.ADD', '', '', '', 2, 0, '', 1, 0, 'plugin:divideRule:add', 1, '2022-05-25 18:02:58', '2022-05-25 18:02:58');
INSERT INTO `resource` VALUES ('1529402639372435632', '1529402639284355096', 'SHENYU.BUTTON.PLUGIN.RULE.QUERY', '', '', '', 2, 0, '', 1, 0, 'plugin:divideRule:query', 1, '2022-05-25 18:02:58', '2022-05-25 18:02:58');
INSERT INTO `resource` VALUES ('1529402639372435633', '1529402639284355096', 'SHENYU.BUTTON.PLUGIN.RULE.EDIT', '', '', '', 2, 0, '', 1, 0, 'plugin:divideRule:edit', 1, '2022-05-25 18:02:58', '2022-05-25 18:02:58');
INSERT INTO `resource` VALUES ('1529402639372435634', '1529402639284355096', 'SHENYU.BUTTON.PLUGIN.RULE.DELETE', '', '', '', 2, 0, '', 1, 0, 'plugin:divideRule:delete', 1, '2022-05-25 18:02:58', '2022-05-25 18:02:58');
INSERT INTO `resource` VALUES ('1529402639372435635', '1529402639284355096', 'SHENYU.BUTTON.PLUGIN.SYNCHRONIZE', '', '', '', 2, 0, '', 1, 0, 'plugin:divide:modify', 1, '2022-05-25 18:02:58', '2022-05-25 18:02:58');
INSERT INTO `resource` VALUES ('1529402639372435636', '1529402639284355097', 'SHENYU.BUTTON.PLUGIN.SELECTOR.ADD', '', '', '', 2, 0, '', 1, 0, 'plugin:dubboSelector:add', 1, '2022-05-25 18:02:58', '2022-05-25 18:02:58');
INSERT INTO `resource` VALUES ('1529402639372435637', '1529402639284355097', 'SHENYU.BUTTON.PLUGIN.SELECTOR.QUERY', '', '', '', 2, 0, '', 1, 0, 'plugin:dubboSelector:query', 1, '2022-05-25 18:02:58', '2022-05-25 18:02:58');
INSERT INTO `resource` VALUES ('1529402639372435638', '1529402639284355097', 'SHENYU.BUTTON.PLUGIN.SELECTOR.EDIT', '', '', '', 2, 0, '', 1, 0, 'plugin:dubboSelector:edit', 1, '2022-05-25 18:02:58', '2022-05-25 18:02:58');
INSERT INTO `resource` VALUES ('1529402639372435639', '1529402639284355097', 'SHENYU.BUTTON.PLUGIN.SELECTOR.DELETE', '', '', '', 2, 0, '', 1, 0, 'plugin:dubboSelector:delete', 1, '2022-05-25 18:02:58', '2022-05-25 18:02:58');
INSERT INTO `resource` VALUES ('1529402639372435640', '1529402639284355097', 'SHENYU.BUTTON.PLUGIN.RULE.ADD', '', '', '', 2, 0, '', 1, 0, 'plugin:dubboRule:add', 1, '2022-05-25 18:02:58', '2022-05-25 18:02:58');
INSERT INTO `resource` VALUES ('1529402639372435641', '1529402639284355097', 'SHENYU.BUTTON.PLUGIN.RULE.QUERY', '', '', '', 2, 0, '', 1, 0, 'plugin:dubboRule:query', 1, '2022-05-25 18:02:58', '2022-05-25 18:02:58');
INSERT INTO `resource` VALUES ('1529402639372435642', '1529402639284355097', 'SHENYU.BUTTON.PLUGIN.RULE.EDIT', '', '', '', 2, 0, '', 1, 0, 'plugin:dubboRule:edit', 1, '2022-05-25 18:02:58', '2022-05-25 18:02:58');
INSERT INTO `resource` VALUES ('1529402639372435643', '1529402639284355097', 'SHENYU.BUTTON.PLUGIN.RULE.DELETE', '', '', '', 2, 0, '', 1, 0, 'plugin:dubboRule:delete', 1, '2022-05-25 18:02:58', '2022-05-25 18:02:58');
INSERT INTO `resource` VALUES ('1529402639372435644', '1529402639284355097', 'SHENYU.BUTTON.PLUGIN.SYNCHRONIZE', '', '', '', 2, 0, '', 1, 0, 'plugin:dubbo:modify', 1, '2022-05-25 18:02:58', '2022-05-25 18:02:58');
INSERT INTO `resource` VALUES ('1529402639372435645', '1529402639284355098', 'SHENYU.BUTTON.PLUGIN.SELECTOR.ADD', '', '', '', 2, 0, '', 1, 0, 'plugin:springCloudSelector:add', 1, '2022-05-25 18:02:58', '2022-05-25 18:02:58');
INSERT INTO `resource` VALUES ('1529402639372435646', '1529402639284355098', 'SHENYU.BUTTON.PLUGIN.SELECTOR.QUERY', '', '', '', 2, 0, '', 1, 0, 'plugin:springCloudSelector:query', 1, '2022-05-25 18:02:58', '2022-05-25 18:02:58');
INSERT INTO `resource` VALUES ('1529402639372435647', '1529402639284355098', 'SHENYU.BUTTON.PLUGIN.SELECTOR.EDIT', '', '', '', 2, 0, '', 1, 0, 'plugin:springCloudSelector:edit', 1, '2022-05-25 18:02:58', '2022-05-25 18:02:58');
INSERT INTO `resource` VALUES ('1529402639372435648', '1529402639284355098', 'SHENYU.BUTTON.PLUGIN.SELECTOR.DELETE', '', '', '', 2, 0, '', 1, 0, 'plugin:springCloudSelector:delete', 1, '2022-05-25 18:02:58', '2022-05-25 18:02:58');
INSERT INTO `resource` VALUES ('1529402639372435649', '1529402639284355098', 'SHENYU.BUTTON.PLUGIN.RULE.ADD', '', '', '', 2, 0, '', 1, 0, 'plugin:springCloudRule:add', 1, '2022-05-25 18:02:58', '2022-05-25 18:02:58');
INSERT INTO `resource` VALUES ('1529402639372435650', '1529402639284355098', 'SHENYU.BUTTON.PLUGIN.RULE.QUERY', '', '', '', 2, 0, '', 1, 0, 'plugin:springCloudRule:query', 1, '2022-05-25 18:02:58', '2022-05-25 18:02:58');
INSERT INTO `resource` VALUES ('1529402639372435651', '1529402639284355098', 'SHENYU.BUTTON.PLUGIN.RULE.EDIT', '', '', '', 2, 0, '', 1, 0, 'plugin:springCloudRule:edit', 1, '2022-05-25 18:02:58', '2022-05-25 18:02:58');
INSERT INTO `resource` VALUES ('1529402639372435652', '1529402639284355098', 'SHENYU.BUTTON.PLUGIN.RULE.DELETE', '', '', '', 2, 0, '', 1, 0, 'plugin:springCloudRule:delete', 1, '2022-05-25 18:02:58', '2022-05-25 18:02:58');
INSERT INTO `resource` VALUES ('1529402639372435653', '1529402639284355098', 'SHENYU.BUTTON.PLUGIN.SYNCHRONIZE', '', '', '', 2, 0, '', 1, 0, 'plugin:springCloud:modify', 1, '2022-05-25 18:02:58', '2022-05-25 18:02:58');
INSERT INTO `resource` VALUES ('1529402639372435654', '1529402639284355099', 'SHENYU.BUTTON.PLUGIN.SELECTOR.ADD', '', '', '', 2, 0, '', 1, 0, 'plugin:hystrixSelector:add', 1, '2022-05-25 18:02:58', '2022-05-25 18:02:58');
INSERT INTO `resource` VALUES ('1529402639372435655', '1529402639284355099', 'SHENYU.BUTTON.PLUGIN.SELECTOR.QUERY', '', '', '', 2, 0, '', 1, 0, 'plugin:hystrixSelector:query', 1, '2022-05-25 18:02:58', '2022-05-25 18:02:58');
INSERT INTO `resource` VALUES ('1529402639372435656', '1529402639284355099', 'SHENYU.BUTTON.PLUGIN.SELECTOR.EDIT', '', '', '', 2, 0, '', 1, 0, 'plugin:hystrixSelector:edit', 1, '2022-05-25 18:02:58', '2022-05-25 18:02:58');
INSERT INTO `resource` VALUES ('1529402639372435657', '1529402639284355099', 'SHENYU.BUTTON.PLUGIN.SELECTOR.DELETE', '', '', '', 2, 0, '', 1, 0, 'plugin:hystrixSelector:delete', 1, '2022-05-25 18:02:58', '2022-05-25 18:02:58');
INSERT INTO `resource` VALUES ('1529402639372435658', '1529402639284355099', 'SHENYU.BUTTON.PLUGIN.RULE.ADD', '', '', '', 2, 0, '', 1, 0, 'plugin:hystrixRule:add', 1, '2022-05-25 18:02:58', '2022-05-25 18:02:58');
INSERT INTO `resource` VALUES ('1529402639372435659', '1529402639284355099', 'SHENYU.BUTTON.PLUGIN.RULE.QUERY', '', '', '', 2, 0, '', 1, 0, 'plugin:hystrixRule:query', 1, '2022-05-25 18:02:58', '2022-05-25 18:02:58');
INSERT INTO `resource` VALUES ('1529402639372435660', '1529402639284355099', 'SHENYU.BUTTON.PLUGIN.RULE.EDIT', '', '', '', 2, 0, '', 1, 0, 'plugin:hystrixRule:edit', 1, '2022-05-25 18:02:58', '2022-05-25 18:02:58');
INSERT INTO `resource` VALUES ('1529402639372435661', '1529402639284355099', 'SHENYU.BUTTON.PLUGIN.RULE.DELETE', '', '', '', 2, 0, '', 1, 0, 'plugin:hystrixRule:delete', 1, '2022-05-25 18:02:58', '2022-05-25 18:02:58');
INSERT INTO `resource` VALUES ('1529402639372435662', '1529402639284355099', 'SHENYU.BUTTON.PLUGIN.SYNCHRONIZE', '', '', '', 2, 0, '', 1, 0, 'plugin:hystrix:modify', 1, '2022-05-25 18:02:58', '2022-05-25 18:02:58');
INSERT INTO `resource` VALUES ('1534577121923309568', '', 'SHENYU.MENU.DOCUMENT', '', '/document', '', 0, 3, 'file-text', 0, 0, '', 1, '2022-06-09 00:44:32', '2022-06-09 01:06:45');
INSERT INTO `resource` VALUES ('1534585430311051264', '1534577121923309568', 'SHENYU.MENU.DOCUMENT.APIDOC', '', '/document/apidoc', '', 1, 0, 'api', 0, 0, '', 1, '2022-06-09 01:17:32', '2022-06-09 01:17:32');
INSERT INTO `resource` VALUES ('1534585531108564992', '1534585430311051264', 'send', '', '', '', 2, 0, '', 1, 0, 'document:apirun:send', 1, '2022-06-09 01:17:56', '2022-06-09 01:17:56');

INSERT INTO `resource` VALUES ('1534585531108564993', '1346775491550474240', 'loggingAliyunSls', 'loggingAliyunSls', '/plug/loggingAliyunSls', 'loggingAliyunSls', 1, 0, 'pic-center', 0, 0, '', 1, '2022-05-25 18:02:58', '2022-05-25 18:02:58');
INSERT INTO `resource` VALUES ('1534585531108564994', '1534585531108564993', 'SHENYU.BUTTON.PLUGIN.SELECTOR.ADD', '', '', '', 2, 0, '', 1, 0, 'plugin:loggingAliyunSlsSelector:add', 1, '2022-05-25 18:02:58', '2022-05-25 18:02:58');
INSERT INTO `resource` VALUES ('1534585531108564995', '1534585531108564993', 'SHENYU.BUTTON.PLUGIN.SELECTOR.QUERY', '', '', '', 2, 0, '', 1, 0, 'plugin:loggingAliyunSlsSelector:query', 1, '2022-05-25 18:02:58', '2022-05-25 18:02:58');
INSERT INTO `resource` VALUES ('1534585531108564996', '1534585531108564993', 'SHENYU.BUTTON.PLUGIN.SELECTOR.EDIT', '', '', '', 2, 0, '', 1, 0, 'plugin:loggingAliyunSlsSelector:edit', 1, '2022-05-25 18:02:58', '2022-05-25 18:02:58');
INSERT INTO `resource` VALUES ('1534585531108564997', '1534585531108564993', 'SHENYU.BUTTON.PLUGIN.SELECTOR.DELETE', '', '', '', 2, 0, '', 1, 0, 'plugin:loggingAliyunSlsSelector:delete', 1, '2022-05-25 18:02:58', '2022-05-25 18:02:58');
INSERT INTO `resource` VALUES ('1534585531108564998', '1534585531108564993', 'SHENYU.BUTTON.PLUGIN.RULE.ADD', '', '', '', 2, 0, '', 1, 0, 'plugin:loggingAliyunSlsRule:add', 1, '2022-05-25 18:02:58', '2022-05-25 18:02:58');
INSERT INTO `resource` VALUES ('1534585531108564999', '1534585531108564993', 'SHENYU.BUTTON.PLUGIN.RULE.QUERY', '', '', '', 2, 0, '', 1, 0, 'plugin:loggingAliyunSlsRule:query', 1, '2022-05-25 18:02:58', '2022-05-25 18:02:58');
INSERT INTO `resource` VALUES ('1534585531108565000', '1534585531108564993', 'SHENYU.BUTTON.PLUGIN.RULE.EDIT', '', '', '', 2, 0, '', 1, 0, 'plugin:loggingAliyunSlsRule:edit', 1, '2022-05-25 18:02:58', '2022-05-25 18:02:58');
INSERT INTO `resource` VALUES ('1534585531108565001', '1534585531108564993', 'SHENYU.BUTTON.PLUGIN.RULE.DELETE', '', '', '', 2, 0, '', 1, 0, 'plugin:loggingAliyunSlsRule:delete', 1, '2022-05-25 18:02:58', '2022-05-25 18:02:58');
INSERT INTO `resource` VALUES ('1534585531108565002', '1534585531108564993', 'SHENYU.BUTTON.PLUGIN.SYNCHRONIZE', '', '', '', 2, 0, '', 1, 0, 'plugin:loggingAliyunSls:modify', 1, '2022-05-25 18:02:58', '2022-05-25 18:02:58');

INSERT INTO `resource` VALUES ('1534585531108565003', '1346775491550474240', 'loggingTencentCls', 'loggingTencentCls', '/plug/loggingTencentCls', 'loggingTencentCls', 1, 0, 'pic-center', 0, 0, '', 1, '2022-05-25 18:02:58', '2022-05-25 18:02:58');
INSERT INTO `resource` VALUES ('1534585531108565004', '1534585531108565003', 'SHENYU.BUTTON.PLUGIN.SELECTOR.ADD', '', '', '', 2, 0, '', 1, 0, 'plugin:loggingTencentClsSelector:add', 1, '2022-05-25 18:02:58', '2022-05-25 18:02:58');
INSERT INTO `resource` VALUES ('1534585531108565005', '1534585531108565003', 'SHENYU.BUTTON.PLUGIN.SELECTOR.QUERY', '', '', '', 2, 0, '', 1, 0, 'plugin:loggingTencentClsSelector:query', 1, '2022-05-25 18:02:58', '2022-05-25 18:02:58');
INSERT INTO `resource` VALUES ('1534585531108565006', '1534585531108565003', 'SHENYU.BUTTON.PLUGIN.SELECTOR.EDIT', '', '', '', 2, 0, '', 1, 0, 'plugin:loggingTencentClsSelector:edit', 1, '2022-05-25 18:02:58', '2022-05-25 18:02:58');
INSERT INTO `resource` VALUES ('1534585531108565007', '1534585531108565003', 'SHENYU.BUTTON.PLUGIN.SELECTOR.DELETE', '', '', '', 2, 0, '', 1, 0, 'plugin:loggingTencentClsSelector:delete', 1, '2022-05-25 18:02:58', '2022-05-25 18:02:58');
INSERT INTO `resource` VALUES ('1534585531108565008', '1534585531108565003', 'SHENYU.BUTTON.PLUGIN.RULE.ADD', '', '', '', 2, 0, '', 1, 0, 'plugin:loggingTencentClsRule:add', 1, '2022-05-25 18:02:58', '2022-05-25 18:02:58');
INSERT INTO `resource` VALUES ('1534585531108565009', '1534585531108565003', 'SHENYU.BUTTON.PLUGIN.RULE.QUERY', '', '', '', 2, 0, '', 1, 0, 'plugin:loggingTencentClsRule:query', 1, '2022-05-25 18:02:58', '2022-05-25 18:02:58');
INSERT INTO `resource` VALUES ('1534585531108565010', '1534585531108565003', 'SHENYU.BUTTON.PLUGIN.RULE.EDIT', '', '', '', 2, 0, '', 1, 0, 'plugin:loggingTencentClsRule:edit', 1, '2022-05-25 18:02:58', '2022-05-25 18:02:58');
INSERT INTO `resource` VALUES ('1534585531108565011', '1534585531108565003', 'SHENYU.BUTTON.PLUGIN.RULE.DELETE', '', '', '', 2, 0, '', 1, 0, 'plugin:loggingTencentClsRule:delete', 1, '2022-05-25 18:02:58', '2022-05-25 18:02:58');
INSERT INTO `resource` VALUES ('1534585531108565012', '1534585531108565003', 'SHENYU.BUTTON.PLUGIN.SYNCHRONIZE', '', '', '', 2, 0, '', 1, 0, 'plugin:loggingTencentCls:modify', 1, '2022-05-25 18:02:58', '2022-05-25 18:02:58');

INSERT INTO `resource` VALUES ('1534585531108565013', '1346775491550474240', 'loggingKafka', 'loggingKafka', '/plug/loggingKafka', 'loggingKafka', 1, 0, 'pic-center', 0, 0, '', 1, '2022-05-25 18:02:58', '2022-05-25 18:02:58');
INSERT INTO `resource` VALUES ('1534585531108565014', '1534585531108565013', 'SHENYU.BUTTON.PLUGIN.SELECTOR.ADD', '', '', '', 2, 0, '', 1, 0, 'plugin:loggingKafkaSelector:add', 1, '2022-05-25 18:02:58', '2022-05-25 18:02:58');
INSERT INTO `resource` VALUES ('1534585531108565015', '1534585531108565013', 'SHENYU.BUTTON.PLUGIN.SELECTOR.QUERY', '', '', '', 2, 0, '', 1, 0, 'plugin:loggingKafkaSelector:query', 1, '2022-05-25 18:02:58', '2022-05-25 18:02:58');
INSERT INTO `resource` VALUES ('1534585531108565016', '1534585531108565013', 'SHENYU.BUTTON.PLUGIN.SELECTOR.EDIT', '', '', '', 2, 0, '', 1, 0, 'plugin:loggingKafkaSelector:edit', 1, '2022-05-25 18:02:58', '2022-05-25 18:02:58');
INSERT INTO `resource` VALUES ('1534585531108565017', '1534585531108565013', 'SHENYU.BUTTON.PLUGIN.SELECTOR.DELETE', '', '', '', 2, 0, '', 1, 0, 'plugin:loggingKafkaSelector:delete', 1, '2022-05-25 18:02:58', '2022-05-25 18:02:58');
INSERT INTO `resource` VALUES ('1534585531108565018', '1534585531108565013', 'SHENYU.BUTTON.PLUGIN.RULE.ADD', '', '', '', 2, 0, '', 1, 0, 'plugin:loggingKafkaRule:add', 1, '2022-05-25 18:02:58', '2022-05-25 18:02:58');
INSERT INTO `resource` VALUES ('1534585531108565019', '1534585531108565013', 'SHENYU.BUTTON.PLUGIN.RULE.QUERY', '', '', '', 2, 0, '', 1, 0, 'plugin:loggingKafkaRule:query', 1, '2022-05-25 18:02:58', '2022-05-25 18:02:58');
INSERT INTO `resource` VALUES ('1534585531108565020', '1534585531108565013', 'SHENYU.BUTTON.PLUGIN.RULE.EDIT', '', '', '', 2, 0, '', 1, 0, 'plugin:loggingKafkaRule:edit', 1, '2022-05-25 18:02:58', '2022-05-25 18:02:58');
INSERT INTO `resource` VALUES ('1534585531108565021', '1534585531108565013', 'SHENYU.BUTTON.PLUGIN.RULE.DELETE', '', '', '', 2, 0, '', 1, 0, 'plugin:loggingKafkaRule:delete', 1, '2022-05-25 18:02:58', '2022-05-25 18:02:58');
INSERT INTO `resource` VALUES ('1534585531108565022', '1534585531108565013', 'SHENYU.BUTTON.PLUGIN.SYNCHRONIZE', '', '', '', 2, 0, '', 1, 0, 'plugin:loggingKafka:modify', 1, '2022-05-25 18:02:58', '2022-05-25 18:02:58');

INSERT INTO `resource` VALUES ('1534585531108565023', '1346775491550474240', 'loggingPulsar', 'loggingPulsar', '/plug/loggingPulsar', 'loggingPulsar', 1, 0, 'pic-center', 0, 0, '', 1, '2022-05-25 18:02:58', '2022-05-25 18:02:58');
INSERT INTO `resource` VALUES ('1534585531108565024', '1534585531108565023', 'SHENYU.BUTTON.PLUGIN.SELECTOR.ADD', '', '', '', 2, 0, '', 1, 0, 'plugin:loggingPulsarSelector:add', 1, '2022-05-25 18:02:58', '2022-05-25 18:02:58');
INSERT INTO `resource` VALUES ('1534585531108565025', '1534585531108565023', 'SHENYU.BUTTON.PLUGIN.SELECTOR.QUERY', '', '', '', 2, 0, '', 1, 0, 'plugin:loggingPulsarSelector:query', 1, '2022-05-25 18:02:58', '2022-05-25 18:02:58');
INSERT INTO `resource` VALUES ('1534585531108565026', '1534585531108565023', 'SHENYU.BUTTON.PLUGIN.SELECTOR.EDIT', '', '', '', 2, 0, '', 1, 0, 'plugin:loggingPulsarSelector:edit', 1, '2022-05-25 18:02:58', '2022-05-25 18:02:58');
INSERT INTO `resource` VALUES ('1534585531108565027', '1534585531108565023', 'SHENYU.BUTTON.PLUGIN.SELECTOR.DELETE', '', '', '', 2, 0, '', 1, 0, 'plugin:loggingPulsarSelector:delete', 1, '2022-05-25 18:02:58', '2022-05-25 18:02:58');
INSERT INTO `resource` VALUES ('1534585531108565028', '1534585531108565023', 'SHENYU.BUTTON.PLUGIN.RULE.ADD', '', '', '', 2, 0, '', 1, 0, 'plugin:loggingPulsarRule:add', 1, '2022-05-25 18:02:58', '2022-05-25 18:02:58');
INSERT INTO `resource` VALUES ('1534585531108565029', '1534585531108565023', 'SHENYU.BUTTON.PLUGIN.RULE.QUERY', '', '', '', 2, 0, '', 1, 0, 'plugin:loggingPulsarRule:query', 1, '2022-05-25 18:02:58', '2022-05-25 18:02:58');
INSERT INTO `resource` VALUES ('1534585531108565030', '1534585531108565023', 'SHENYU.BUTTON.PLUGIN.RULE.EDIT', '', '', '', 2, 0, '', 1, 0, 'plugin:loggingPulsarRule:edit', 1, '2022-05-25 18:02:58', '2022-05-25 18:02:58');
INSERT INTO `resource` VALUES ('1534585531108565031', '1534585531108565023', 'SHENYU.BUTTON.PLUGIN.RULE.DELETE', '', '', '', 2, 0, '', 1, 0, 'plugin:loggingPulsarRule:delete', 1, '2022-05-25 18:02:58', '2022-05-25 18:02:58');
INSERT INTO `resource` VALUES ('1534585531108565032', '1534585531108565023', 'SHENYU.BUTTON.PLUGIN.SYNCHRONIZE', '', '', '', 2, 0, '', 1, 0, 'plugin:loggingPulsar:modify', 1, '2022-05-25 18:02:58', '2022-05-25 18:02:58');

INSERT INTO `resource` VALUES ('1534585531108565033', '1346775491550474240', 'loggingElasticSearch', 'loggingElasticSearch', '/plug/loggingElasticSearch', 'loggingElasticSearch', 1, 0, 'pic-center', 0, 0, '', 1, '2022-05-25 18:02:58', '2022-05-25 18:02:58');
INSERT INTO `resource` VALUES ('1534585531108565034', '1534585531108565033', 'SHENYU.BUTTON.PLUGIN.SELECTOR.ADD', '', '', '', 2, 0, '', 1, 0, 'plugin:loggingElasticSearchSelector:add', 1, '2022-05-25 18:02:58', '2022-05-25 18:02:58');
INSERT INTO `resource` VALUES ('1534585531108565035', '1534585531108565033', 'SHENYU.BUTTON.PLUGIN.SELECTOR.QUERY', '', '', '', 2, 0, '', 1, 0, 'plugin:loggingElasticSearchSelector:query', 1, '2022-05-25 18:02:58', '2022-05-25 18:02:58');
INSERT INTO `resource` VALUES ('1534585531108565036', '1534585531108565033', 'SHENYU.BUTTON.PLUGIN.SELECTOR.EDIT', '', '', '', 2, 0, '', 1, 0, 'plugin:loggingElasticSearchSelector:edit', 1, '2022-05-25 18:02:58', '2022-05-25 18:02:58');
INSERT INTO `resource` VALUES ('1534585531108565037', '1534585531108565033', 'SHENYU.BUTTON.PLUGIN.SELECTOR.DELETE', '', '', '', 2, 0, '', 1, 0, 'plugin:loggingElasticSearchSelector:delete', 1, '2022-05-25 18:02:58', '2022-05-25 18:02:58');
INSERT INTO `resource` VALUES ('1534585531108565038', '1534585531108565033', 'SHENYU.BUTTON.PLUGIN.RULE.ADD', '', '', '', 2, 0, '', 1, 0, 'plugin:loggingElasticSearchRule:add', 1, '2022-05-25 18:02:58', '2022-05-25 18:02:58');
INSERT INTO `resource` VALUES ('1534585531108565039', '1534585531108565033', 'SHENYU.BUTTON.PLUGIN.RULE.QUERY', '', '', '', 2, 0, '', 1, 0, 'plugin:loggingElasticSearchRule:query', 1, '2022-05-25 18:02:58', '2022-05-25 18:02:58');
INSERT INTO `resource` VALUES ('1534585531108565040', '1534585531108565033', 'SHENYU.BUTTON.PLUGIN.RULE.EDIT', '', '', '', 2, 0, '', 1, 0, 'plugin:loggingElasticSearchRule:edit', 1, '2022-05-25 18:02:58', '2022-05-25 18:02:58');
INSERT INTO `resource` VALUES ('1534585531108565041', '1534585531108565033', 'SHENYU.BUTTON.PLUGIN.RULE.DELETE', '', '', '', 2, 0, '', 1, 0, 'plugin:loggingElasticSearchRule:delete', 1, '2022-05-25 18:02:58', '2022-05-25 18:02:58');
INSERT INTO `resource` VALUES ('1534585531108565042', '1534585531108565033', 'SHENYU.BUTTON.PLUGIN.SYNCHRONIZE', '', '', '', 2, 0, '', 1, 0, 'plugin:loggingElasticSearch:modify', 1, '2022-05-25 18:02:58', '2022-05-25 18:02:58');

INSERT INTO `resource` VALUES ('1534585531108565043', '1346775491550474240', 'loggingClickHouse', 'loggingClickHouse', '/plug/loggingClickHouse', 'loggingClickHouse', 1, 0, 'pic-center', 0, 0, '', 1, '2022-05-25 18:02:58', '2022-05-25 18:02:58');
INSERT INTO `resource` VALUES ('1534585531108565044', '1534585531108565043', 'SHENYU.BUTTON.PLUGIN.SELECTOR.ADD', '', '', '', 2, 0, '', 1, 0, 'plugin:loggingClickHouseSelector:add', 1, '2022-05-25 18:02:58', '2022-05-25 18:02:58');
INSERT INTO `resource` VALUES ('1534585531108565045', '1534585531108565043', 'SHENYU.BUTTON.PLUGIN.SELECTOR.QUERY', '', '', '', 2, 0, '', 1, 0, 'plugin:loggingClickHouseSelector:query', 1, '2022-05-25 18:02:58', '2022-05-25 18:02:58');
INSERT INTO `resource` VALUES ('1534585531108565046', '1534585531108565043', 'SHENYU.BUTTON.PLUGIN.SELECTOR.EDIT', '', '', '', 2, 0, '', 1, 0, 'plugin:loggingClickHouseSelector:edit', 1, '2022-05-25 18:02:58', '2022-05-25 18:02:58');
INSERT INTO `resource` VALUES ('1534585531108565047', '1534585531108565043', 'SHENYU.BUTTON.PLUGIN.SELECTOR.DELETE', '', '', '', 2, 0, '', 1, 0, 'plugin:loggingClickHouseSelector:delete', 1, '2022-05-25 18:02:58', '2022-05-25 18:02:58');
INSERT INTO `resource` VALUES ('1534585531108565048', '1534585531108565043', 'SHENYU.BUTTON.PLUGIN.RULE.ADD', '', '', '', 2, 0, '', 1, 0, 'plugin:loggingClickHouseRule:add', 1, '2022-05-25 18:02:58', '2022-05-25 18:02:58');
INSERT INTO `resource` VALUES ('1534585531108565049', '1534585531108565043', 'SHENYU.BUTTON.PLUGIN.RULE.QUERY', '', '', '', 2, 0, '', 1, 0, 'plugin:loggingClickHouseRule:query', 1, '2022-05-25 18:02:58', '2022-05-25 18:02:58');
INSERT INTO `resource` VALUES ('1534585531108565050', '1534585531108565043', 'SHENYU.BUTTON.PLUGIN.RULE.EDIT', '', '', '', 2, 0, '', 1, 0, 'plugin:loggingClickHouseRule:edit', 1, '2022-05-25 18:02:58', '2022-05-25 18:02:58');
INSERT INTO `resource` VALUES ('1534585531108565051', '1534585531108565043', 'SHENYU.BUTTON.PLUGIN.RULE.DELETE', '', '', '', 2, 0, '', 1, 0, 'plugin:loggingClickHouseRule:delete', 1, '2022-05-25 18:02:58', '2022-05-25 18:02:58');
INSERT INTO `resource` VALUES ('1534585531108565052', '1534585531108565043', 'SHENYU.BUTTON.PLUGIN.SYNCHRONIZE', '', '', '', 2, 0, '', 1, 0, 'plugin:loggingClickHouse:modify', 1, '2022-05-25 18:02:58', '2022-05-25 18:02:58');

INSERT INTO `resource` VALUES ('1676471945048780800', '1346775491550474240', 'loggingHuaweiLts', 'loggingHuaweiLts', '/plug/loggingHuaweiLts', 'loggingHuaweiLts', 1, 0, 'block', 0, 0, '', 1, '2023-07-05 14:03:53.699', '2023-07-05 14:03:53.709');
INSERT INTO `resource` VALUES ('1676471945124278272', '1676471945048780800', 'SHENYU.BUTTON.PLUGIN.SELECTOR.ADD', '', '', '', 2, 0, '', 1, 0, 'plugin:loggingHuaweiLtsSelector:add', 1, '2023-07-05 14:03:53.721', '2023-07-05 14:03:53.721');
INSERT INTO `resource` VALUES ('1676471945124278273', '1676471945048780800', 'SHENYU.BUTTON.PLUGIN.SELECTOR.DELETE', '', '', '', 2, 0, '', 1, 0, 'plugin:loggingHuaweiLtsSelector:delete', 1, '2023-07-05 14:03:53.721', '2023-07-05 14:03:53.721');
INSERT INTO `resource` VALUES ('1676471945124278274', '1676471945048780800', 'SHENYU.BUTTON.PLUGIN.SELECTOR.EDIT', '', '', '', 2, 0, '', 1, 0, 'plugin:loggingHuaweiLtsSelector:edit', 1, '2023-07-05 14:03:53.721', '2023-07-05 14:03:53.721');
INSERT INTO `resource` VALUES ('1676471945124278275', '1676471945048780800', 'SHENYU.BUTTON.PLUGIN.SELECTOR.QUERY', '', '', '', 2, 0, '', 1, 0, 'plugin:loggingHuaweiLtsSelector:query', 1, '2023-07-05 14:03:53.721', '2023-07-05 14:03:53.721');
INSERT INTO `resource` VALUES ('1676471945124278276', '1676471945048780800', 'SHENYU.BUTTON.PLUGIN.RULE.ADD', '', '', '', 2, 0, '', 1, 0, 'plugin:loggingHuaweiLtsRule:add', 1, '2023-07-05 14:03:53.721', '2023-07-05 14:03:53.721');
INSERT INTO `resource` VALUES ('1676471945124278277', '1676471945048780800', 'SHENYU.BUTTON.PLUGIN.RULE.DELETE', '', '', '', 2, 0, '', 1, 0, 'plugin:loggingHuaweiLtsRule:delete', 1, '2023-07-05 14:03:53.721', '2023-07-05 14:03:53.721');
INSERT INTO `resource` VALUES ('1676471945124278278', '1676471945048780800', 'SHENYU.BUTTON.PLUGIN.RULE.EDIT', '', '', '', 2, 0, '', 1, 0, 'plugin:loggingHuaweiLtsRule:edit', 1, '2023-07-05 14:03:53.721', '2023-07-05 14:03:53.721');
INSERT INTO `resource` VALUES ('1676471945124278279', '1676471945048780800', 'SHENYU.BUTTON.PLUGIN.RULE.QUERY', '', '', '', 2, 0, '', 1, 0, 'plugin:loggingHuaweiLtsRule:query', 1, '2023-07-05 14:03:53.721', '2023-07-05 14:03:53.721');
INSERT INTO `resource` VALUES ('1676471945124278280', '1676471945048780800', 'SHENYU.BUTTON.PLUGIN.SYNCHRONIZE', '', '', '', 2, 0, '', 1, 0, 'plugin:loggingHuaweiLts:modify', 1, '2023-07-05 14:03:53.721', '2023-07-05 14:03:53.721');

INSERT INTO `resource` VALUES ('1572525965625266176', '1346777449787125760', 'SHENYU.BUTTON.SYSTEM.RESOURCE', '', '', '',2, 6, '', 1, 0, 'system:plugin:resource', 1, '2022-09-28 11:50:58', '2022-09-28 11:50:58');
INSERT INTO `resource` VALUES ('1697141926247763968', '1346776175553376256', 'SHENYU.MENU.SYSTEM.MANAGMENT.ALERT', '', '/system/alert', '', 1, 3, 'alert', 0, 0, '', 1, '2023-08-31 14:59:01', '2023-08-31 06:59:01');
INSERT INTO `resource` VALUES ('1697146375729025024', '1697141926247763968', 'SHENYU.BUTTON.SYSTEM.LIST', '', '', '', 2, 0, 'unordered-list', 1, 0, 'system:alert:list', 1, '2023-08-31 15:16:42', '2023-08-31 07:22:07');
INSERT INTO `resource` VALUES ('1697145808210333696', '1697141926247763968', 'SHENYU.BUTTON.SYSTEM.ADD', '', '', '', 2, 0, 'plus', 1, 0, 'system:alert:add', 1, '2023-08-31 15:14:26', '2023-08-31 07:14:26');
INSERT INTO `resource` VALUES ('1697146617513873408', '1697141926247763968', 'SHENYU.BUTTON.SYSTEM.DELETE', '', '', '', 2, 0, 'delete', 1, 0, 'system:alert:delete', 1, '2023-08-31 15:17:39', '2023-08-31 07:22:07');
INSERT INTO `resource` VALUES ('1697146860540235776', '1697141926247763968', 'SHENYU.BUTTON.SYSTEM.EDIT', '', '', '', 2, 0, 'edit', 1, 0, 'system:alert:edit', 1, '2023-08-31 15:18:37', '2023-08-31 07:18:37');

INSERT INTO `resource` VALUES ('1792749362361954340', '1346775491550474240', 'casdoor', 'casdoor', '/plug/casdoor', 'casdoor', 1, 0, 'safety', 0, 0, '', 1, '2022-05-25 18:02:58', '2022-05-25 18:02:58');
INSERT INTO `resource` VALUES ('1792749362445840411', '1792749362361954340', 'SHENYU.BUTTON.PLUGIN.SELECTOR.ADD', '', '', '', 2, 0, '', 1, 0, 'plugin:casdoorSelector:add', 1, '2022-05-25 18:02:58', '2022-05-25 18:02:58');
INSERT INTO `resource` VALUES ('1792749362445840412', '1792749362361954340', 'SHENYU.BUTTON.PLUGIN.SELECTOR.QUERY', '', '', '', 2, 0, '', 1, 0, 'plugin:casdoorSelector:query', 1, '2022-05-25 18:02:58', '2022-05-25 18:02:58');
INSERT INTO `resource` VALUES ('1792749362445840413', '1792749362361954340', 'SHENYU.BUTTON.PLUGIN.SELECTOR.EDIT', '', '', '', 2, 0, '', 1, 0, 'plugin:casdoorSelector:edit', 1, '2022-05-25 18:02:58', '2022-05-25 18:02:58');
INSERT INTO `resource` VALUES ('1792749362445840414', '1792749362361954340', 'SHENYU.BUTTON.PLUGIN.SELECTOR.DELETE', '', '', '', 2, 0, '', 1, 0, 'plugin:casdoorSelector:delete', 1, '2022-05-25 18:02:58', '2022-05-25 18:02:58');
INSERT INTO `resource` VALUES ('1792749362445840415', '1792749362361954340', 'SHENYU.BUTTON.PLUGIN.RULE.ADD', '', '', '', 2, 0, '', 1, 0, 'plugin:casdoorRule:add', 1, '2022-05-25 18:02:58', '2022-05-25 18:02:58');
INSERT INTO `resource` VALUES ('1792749362445840416', '1792749362361954340', 'SHENYU.BUTTON.PLUGIN.RULE.QUERY', '', '', '', 2, 0, '', 1, 0, 'plugin:casdoorRule:query', 1, '2022-05-25 18:02:58', '2022-05-25 18:02:58');
INSERT INTO `resource` VALUES ('1792749362445840417', '1792749362361954340', 'SHENYU.BUTTON.PLUGIN.RULE.EDIT', '', '', '', 2, 0, '', 1, 0, 'plugin:casdoorRule:edit', 1, '2022-05-25 18:02:58', '2022-05-25 18:02:58');
INSERT INTO `resource` VALUES ('1792749362445840418', '1792749362361954340', 'SHENYU.BUTTON.PLUGIN.RULE.DELETE', '', '', '', 2, 0, '', 1, 0, 'plugin:casdoorRule:delete', 1, '2022-05-25 18:02:58', '2022-05-25 18:02:58');
INSERT INTO `resource` VALUES ('1792749362445840419', '1792749362361954340', 'SHENYU.BUTTON.PLUGIN.SYNCHRONIZE', '', '', '', 2, 0, '', 1, 0, 'plugin:casdoor:modify', 1, '2022-05-25 18:02:58', '2022-05-25 18:02:58');

INSERT INTO `resource` VALUES ('1792749362361954341', '1346775491550474240', 'keyAuth', 'keyAuth', '/plug/keyAuth', 'keyAuth', 1, 0, 'border-bottom', 0, 0, '', 1, '2022-05-25 18:02:58', '2022-05-25 18:02:58');
INSERT INTO `resource` VALUES ('1792749362445840420', '1792749362361954341', 'SHENYU.BUTTON.PLUGIN.SELECTOR.ADD', '', '', '', 2, 0, '', 1, 0, 'plugin:keyAuthSelector:add', 1, '2022-05-25 18:02:58', '2022-05-25 18:02:58');
INSERT INTO `resource` VALUES ('1792749362445840421', '1792749362361954341', 'SHENYU.BUTTON.PLUGIN.SELECTOR.QUERY', '', '', '', 2, 0, '', 1, 0, 'plugin:keyAuthSelector:query', 1, '2022-05-25 18:02:58', '2022-05-25 18:02:58');
INSERT INTO `resource` VALUES ('1792749362445840422', '1792749362361954341', 'SHENYU.BUTTON.PLUGIN.SELECTOR.EDIT', '', '', '', 2, 0, '', 1, 0, 'plugin:keyAuthSelector:edit', 1, '2022-05-25 18:02:58', '2022-05-25 18:02:58');
INSERT INTO `resource` VALUES ('1792749362445840423', '1792749362361954341', 'SHENYU.BUTTON.PLUGIN.SELECTOR.DELETE', '', '', '', 2, 0, '', 1, 0, 'plugin:keyAuthSelector:delete', 1, '2022-05-25 18:02:58', '2022-05-25 18:02:58');
INSERT INTO `resource` VALUES ('1792749362445840424', '1792749362361954341', 'SHENYU.BUTTON.PLUGIN.RULE.ADD', '', '', '', 2, 0, '', 1, 0, 'plugin:keyAuthRule:add', 1, '2022-05-25 18:02:58', '2022-05-25 18:02:58');
INSERT INTO `resource` VALUES ('1792749362445840425', '1792749362361954341', 'SHENYU.BUTTON.PLUGIN.RULE.QUERY', '', '', '', 2, 0, '', 1, 0, 'plugin:keyAuthRule:query', 1, '2022-05-25 18:02:58', '2022-05-25 18:02:58');
INSERT INTO `resource` VALUES ('1792749362445840426', '1792749362361954341', 'SHENYU.BUTTON.PLUGIN.RULE.EDIT', '', '', '', 2, 0, '', 1, 0, 'plugin:keyAuthRule:edit', 1, '2022-05-25 18:02:58', '2022-05-25 18:02:58');
INSERT INTO `resource` VALUES ('1792749362445840427', '1792749362361954341', 'SHENYU.BUTTON.PLUGIN.RULE.DELETE', '', '', '', 2, 0, '', 1, 0, 'plugin:keyAuthRule:delete', 1, '2022-05-25 18:02:58', '2022-05-25 18:02:58');
INSERT INTO `resource` VALUES ('1792749362445840428', '1792749362361954341', 'SHENYU.BUTTON.PLUGIN.SYNCHRONIZE', '', '', '', 2, 0, '', 1, 0, 'plugin:keyAuth:modify', 1, '2022-05-25 18:02:58', '2022-05-25 18:02:58');

INSERT INTO `resource` VALUES ('1792749362361954342', '1346775491550474240', 'tcp', 'tcp', '/plug/tcp', 'tcp', 1, 0, 'border-bottom', 0, 0, '', 1, '2022-05-25 18:02:58', '2022-05-25 18:02:58');
INSERT INTO `resource` VALUES ('1792749362445840429', '1792749362361954342', 'SHENYU.BUTTON.PLUGIN.SELECTOR.ADD', '', '', '', 2, 0, '', 1, 0, 'plugin:tcpSelector:add', 1, '2022-05-25 18:02:58', '2022-05-25 18:02:58');
INSERT INTO `resource` VALUES ('1792749362445840430', '1792749362361954342', 'SHENYU.BUTTON.PLUGIN.SELECTOR.QUERY', '', '', '', 2, 0, '', 1, 0, 'plugin:tcpSelector:query', 1, '2022-05-25 18:02:58', '2022-05-25 18:02:58');
INSERT INTO `resource` VALUES ('1792749362445840431', '1792749362361954342', 'SHENYU.BUTTON.PLUGIN.SELECTOR.EDIT', '', '', '', 2, 0, '', 1, 0, 'plugin:tcpSelector:edit', 1, '2022-05-25 18:02:58', '2022-05-25 18:02:58');
INSERT INTO `resource` VALUES ('1792749362445840432', '1792749362361954342', 'SHENYU.BUTTON.PLUGIN.SELECTOR.DELETE', '', '', '', 2, 0, '', 1, 0, 'plugin:tcpSelector:delete', 1, '2022-05-25 18:02:58', '2022-05-25 18:02:58');
INSERT INTO `resource` VALUES ('1792749362445840433', '1792749362361954342', 'SHENYU.BUTTON.PLUGIN.RULE.ADD', '', '', '', 2, 0, '', 1, 0, 'plugin:tcpRule:add', 1, '2022-05-25 18:02:58', '2022-05-25 18:02:58');
INSERT INTO `resource` VALUES ('1792749362445840434', '1792749362361954342', 'SHENYU.BUTTON.PLUGIN.RULE.QUERY', '', '', '', 2, 0, '', 1, 0, 'plugin:tcpRule:query', 1, '2022-05-25 18:02:58', '2022-05-25 18:02:58');
INSERT INTO `resource` VALUES ('1792749362445840435', '1792749362361954342', 'SHENYU.BUTTON.PLUGIN.RULE.EDIT', '', '', '', 2, 0, '', 1, 0, 'plugin:tcpRule:edit', 1, '2022-05-25 18:02:58', '2022-05-25 18:02:58');
INSERT INTO `resource` VALUES ('1792749362445840436', '1792749362361954342', 'SHENYU.BUTTON.PLUGIN.RULE.DELETE', '', '', '', 2, 0, '', 1, 0, 'plugin:tcpRule:delete', 1, '2022-05-25 18:02:58', '2022-05-25 18:02:58');
INSERT INTO `resource` VALUES ('1792749362445840437', '1792749362361954342', 'SHENYU.BUTTON.PLUGIN.SYNCHRONIZE', '', '', '', 2, 0, '', 1, 0, 'plugin:tcp:modify', 1, '2022-05-25 18:02:58', '2022-05-25 18:02:58');

INSERT INTO `resource` VALUES ('1792749362361954343', '1346775491550474240', 'loggingHuaweiLts', 'loggingHuaweiLts', '/plug/loggingHuaweiLts', 'loggingHuaweiLts', 1, 0, 'pause', 0, 0, '', 1, '2022-05-25 18:02:58', '2022-05-25 18:02:58');
INSERT INTO `resource` VALUES ('1792749362445840438', '1792749362361954343', 'SHENYU.BUTTON.PLUGIN.SELECTOR.ADD', '', '', '', 2, 0, '', 1, 0, 'plugin:loggingHuaweiLtsSelector:add', 1, '2022-05-25 18:02:58', '2022-05-25 18:02:58');
INSERT INTO `resource` VALUES ('1792749362445840439', '1792749362361954343', 'SHENYU.BUTTON.PLUGIN.SELECTOR.QUERY', '', '', '', 2, 0, '', 1, 0, 'plugin:loggingHuaweiLtsSelector:query', 1, '2022-05-25 18:02:58', '2022-05-25 18:02:58');
INSERT INTO `resource` VALUES ('1792749362445840440', '1792749362361954343', 'SHENYU.BUTTON.PLUGIN.SELECTOR.EDIT', '', '', '', 2, 0, '', 1, 0, 'plugin:loggingHuaweiLtsSelector:edit', 1, '2022-05-25 18:02:58', '2022-05-25 18:02:58');
INSERT INTO `resource` VALUES ('1792749362445840441', '1792749362361954343', 'SHENYU.BUTTON.PLUGIN.SELECTOR.DELETE', '', '', '', 2, 0, '', 1, 0, 'plugin:loggingHuaweiLtsSelector:delete', 1, '2022-05-25 18:02:58', '2022-05-25 18:02:58');
INSERT INTO `resource` VALUES ('1792749362445840442', '1792749362361954343', 'SHENYU.BUTTON.PLUGIN.RULE.ADD', '', '', '', 2, 0, '', 1, 0, 'plugin:loggingHuaweiLtsRule:add', 1, '2022-05-25 18:02:58', '2022-05-25 18:02:58');
INSERT INTO `resource` VALUES ('1792749362445840443', '1792749362361954343', 'SHENYU.BUTTON.PLUGIN.RULE.QUERY', '', '', '', 2, 0, '', 1, 0, 'plugin:loggingHuaweiLtsRule:query', 1, '2022-05-25 18:02:58', '2022-05-25 18:02:58');
INSERT INTO `resource` VALUES ('1792749362445840444', '1792749362361954343', 'SHENYU.BUTTON.PLUGIN.RULE.EDIT', '', '', '', 2, 0, '', 1, 0, 'plugin:loggingHuaweiLtsRule:edit', 1, '2022-05-25 18:02:58', '2022-05-25 18:02:58');
INSERT INTO `resource` VALUES ('1792749362445840445', '1792749362361954343', 'SHENYU.BUTTON.PLUGIN.RULE.DELETE', '', '', '', 2, 0, '', 1, 0, 'plugin:loggingHuaweiLtsRule:delete', 1, '2022-05-25 18:02:58', '2022-05-25 18:02:58');
INSERT INTO `resource` VALUES ('1792749362445840446', '1792749362361954343', 'SHENYU.BUTTON.PLUGIN.SYNCHRONIZE', '', '', '', 2, 0, '', 1, 0, 'plugin:loggingHuaweiLts:modify', 1, '2022-05-25 18:02:58', '2022-05-25 18:02:58');

INSERT INTO `resource` VALUES ('1792749362361954344', '1346775491550474240', 'basicAuth', 'basicAuth', '/plug/basicAuth', 'basicAuth', 1, 0, 'database', 0, 0, '', 1, '2022-05-25 18:02:58', '2022-05-25 18:02:58');
INSERT INTO `resource` VALUES ('1792749362445840447', '1792749362361954344', 'SHENYU.BUTTON.PLUGIN.SELECTOR.ADD', '', '', '', 2, 0, '', 1, 0, 'plugin:basicAuthSelector:add', 1, '2022-05-25 18:02:58', '2022-05-25 18:02:58');
INSERT INTO `resource` VALUES ('1792749362445840448', '1792749362361954344', 'SHENYU.BUTTON.PLUGIN.SELECTOR.QUERY', '', '', '', 2, 0, '', 1, 0, 'plugin:basicAuthSelector:query', 1, '2022-05-25 18:02:58', '2022-05-25 18:02:58');
INSERT INTO `resource` VALUES ('1792749362445840449', '1792749362361954344', 'SHENYU.BUTTON.PLUGIN.SELECTOR.EDIT', '', '', '', 2, 0, '', 1, 0, 'plugin:basicAuthSelector:edit', 1, '2022-05-25 18:02:58', '2022-05-25 18:02:58');
INSERT INTO `resource` VALUES ('1792749362445840450', '1792749362361954344', 'SHENYU.BUTTON.PLUGIN.SELECTOR.DELETE', '', '', '', 2, 0, '', 1, 0, 'plugin:basicAuthSelector:delete', 1, '2022-05-25 18:02:58', '2022-05-25 18:02:58');
INSERT INTO `resource` VALUES ('1792749362445840451', '1792749362361954344', 'SHENYU.BUTTON.PLUGIN.RULE.ADD', '', '', '', 2, 0, '', 1, 0, 'plugin:basicAuthRule:add', 1, '2022-05-25 18:02:58', '2022-05-25 18:02:58');
INSERT INTO `resource` VALUES ('1792749362445840452', '1792749362361954344', 'SHENYU.BUTTON.PLUGIN.RULE.QUERY', '', '', '', 2, 0, '', 1, 0, 'plugin:basicAuthRule:query', 1, '2022-05-25 18:02:58', '2022-05-25 18:02:58');
INSERT INTO `resource` VALUES ('1792749362445840453', '1792749362361954344', 'SHENYU.BUTTON.PLUGIN.RULE.EDIT', '', '', '', 2, 0, '', 1, 0, 'plugin:basicAuthRule:edit', 1, '2022-05-25 18:02:58', '2022-05-25 18:02:58');
INSERT INTO `resource` VALUES ('1792749362445840454', '1792749362361954344', 'SHENYU.BUTTON.PLUGIN.RULE.DELETE', '', '', '', 2, 0, '', 1, 0, 'plugin:basicAuthRule:delete', 1, '2022-05-25 18:02:58', '2022-05-25 18:02:58');
INSERT INTO `resource` VALUES ('1792749362445840455', '1792749362361954344', 'SHENYU.BUTTON.PLUGIN.SYNCHRONIZE', '', '', '', 2, 0, '', 1, 0, 'plugin:basicAuth:modify', 1, '2022-05-25 18:02:58', '2022-05-25 18:02:58');

INSERT INTO `resource` VALUES ('1792749362361954345', '1346775491550474240', 'loggingRabbitMQ', 'loggingRabbitMQ', '/plug/loggingRabbitMQ', 'loggingRabbitMQ', 1, 0, 'highlight', 0, 0, '', 1, '2022-05-25 18:02:58', '2022-05-25 18:02:58');
INSERT INTO `resource` VALUES ('1792749362445840456', '1792749362361954345', 'SHENYU.BUTTON.PLUGIN.SELECTOR.ADD', '', '', '', 2, 0, '', 1, 0, 'plugin:loggingRabbitMQSelector:add', 1, '2022-05-25 18:02:58', '2022-05-25 18:02:58');
INSERT INTO `resource` VALUES ('1792749362445840457', '1792749362361954345', 'SHENYU.BUTTON.PLUGIN.SELECTOR.QUERY', '', '', '', 2, 0, '', 1, 0, 'plugin:loggingRabbitMQSelector:query', 1, '2022-05-25 18:02:58', '2022-05-25 18:02:58');
INSERT INTO `resource` VALUES ('1792749362445840458', '1792749362361954345', 'SHENYU.BUTTON.PLUGIN.SELECTOR.EDIT', '', '', '', 2, 0, '', 1, 0, 'plugin:loggingRabbitMQSelector:edit', 1, '2022-05-25 18:02:58', '2022-05-25 18:02:58');
INSERT INTO `resource` VALUES ('1792749362445840459', '1792749362361954345', 'SHENYU.BUTTON.PLUGIN.SELECTOR.DELETE', '', '', '', 2, 0, '', 1, 0, 'plugin:loggingRabbitMQSelector:delete', 1, '2022-05-25 18:02:58', '2022-05-25 18:02:58');
INSERT INTO `resource` VALUES ('1792749362445840460', '1792749362361954345', 'SHENYU.BUTTON.PLUGIN.RULE.ADD', '', '', '', 2, 0, '', 1, 0, 'plugin:loggingRabbitMQRule:add', 1, '2022-05-25 18:02:58', '2022-05-25 18:02:58');
INSERT INTO `resource` VALUES ('1792749362445840461', '1792749362361954345', 'SHENYU.BUTTON.PLUGIN.RULE.QUERY', '', '', '', 2, 0, '', 1, 0, 'plugin:loggingRabbitMQRule:query', 1, '2022-05-25 18:02:58', '2022-05-25 18:02:58');
INSERT INTO `resource` VALUES ('1792749362445840462', '1792749362361954345', 'SHENYU.BUTTON.PLUGIN.RULE.EDIT', '', '', '', 2, 0, '', 1, 0, 'plugin:loggingRabbitMQRule:edit', 1, '2022-05-25 18:02:58', '2022-05-25 18:02:58');
INSERT INTO `resource` VALUES ('1792749362445840463', '1792749362361954345', 'SHENYU.BUTTON.PLUGIN.RULE.DELETE', '', '', '', 2, 0, '', 1, 0, 'plugin:loggingRabbitMQRule:delete', 1, '2022-05-25 18:02:58', '2022-05-25 18:02:58');
INSERT INTO `resource` VALUES ('1792749362445840464', '1792749362361954345', 'SHENYU.BUTTON.PLUGIN.SYNCHRONIZE', '', '', '', 2, 0, '', 1, 0, 'plugin:loggingRabbitMQ:modify', 1, '2022-05-25 18:02:58', '2022-05-25 18:02:58');

INSERT INTO `resource` VALUES ('1792749362361954333', '1346775491550474240', 'mock', 'mock', '/plug/mock', 'mock', 1, 0, 'block', 0, 0, '', 1, '2022-05-25 18:02:58', '2022-05-25 18:02:58');
INSERT INTO `resource` VALUES ('1792749362441646341', '1792749362361954333', 'SHENYU.BUTTON.PLUGIN.SELECTOR.ADD', '', '', '', 2, 0, '', 1, 0, 'plugin:mockSelector:add', 1, '2022-05-25 18:02:58', '2022-05-25 18:02:58');
INSERT INTO `resource` VALUES ('1792749362441646342', '1792749362361954333', 'SHENYU.BUTTON.PLUGIN.SELECTOR.QUERY', '', '', '', 2, 0, '', 1, 0, 'plugin:mockSelector:query', 1, '2022-05-25 18:02:58', '2022-05-25 18:02:58');
INSERT INTO `resource` VALUES ('1792749362441646343', '1792749362361954333', 'SHENYU.BUTTON.PLUGIN.SELECTOR.EDIT', '', '', '', 2, 0, '', 1, 0, 'plugin:mockSelector:edit', 1, '2022-05-25 18:02:58', '2022-05-25 18:02:58');
INSERT INTO `resource` VALUES ('1792749362441646344', '1792749362361954333', 'SHENYU.BUTTON.PLUGIN.SELECTOR.DELETE', '', '', '', 2, 0, '', 1, 0, 'plugin:mockSelector:delete', 1, '2022-05-25 18:02:58', '2022-05-25 18:02:58');
INSERT INTO `resource` VALUES ('1792749362441646345', '1792749362361954333', 'SHENYU.BUTTON.PLUGIN.RULE.ADD', '', '', '', 2, 0, '', 1, 0, 'plugin:mockRule:add', 1, '2022-05-25 18:02:58', '2022-05-25 18:02:58');
INSERT INTO `resource` VALUES ('1792749362441646346', '1792749362361954333', 'SHENYU.BUTTON.PLUGIN.RULE.QUERY', '', '', '', 2, 0, '', 1, 0, 'plugin:mockRule:query', 1, '2022-05-25 18:02:58', '2022-05-25 18:02:58');
INSERT INTO `resource` VALUES ('1792749362441646347', '1792749362361954333', 'SHENYU.BUTTON.PLUGIN.RULE.EDIT', '', '', '', 2, 0, '', 1, 0, 'plugin:mockRule:edit', 1, '2022-05-25 18:02:58', '2022-05-25 18:02:58');
INSERT INTO `resource` VALUES ('1792749362441646348', '1792749362361954333', 'SHENYU.BUTTON.PLUGIN.RULE.DELETE', '', '', '', 2, 0, '', 1, 0, 'plugin:mockRule:delete', 1, '2022-05-25 18:02:58', '2022-05-25 18:02:58');
INSERT INTO `resource` VALUES ('1792749362441646349', '1792749362361954333', 'SHENYU.BUTTON.PLUGIN.SYNCHRONIZE', '', '', '', 2, 0, '', 1, 0, 'plugin:mock:modify', 1, '2022-05-25 18:02:58', '2022-05-25 18:02:58');

-- ----------------------------
-- Table structure for role
-- ----------------------------
DROP TABLE IF EXISTS `role`;
CREATE TABLE `role`  (
  `id` varchar(128) CHARACTER SET utf8mb4 COLLATE utf8mb4_unicode_ci NOT NULL COMMENT 'primary key id',
  `role_name` varchar(32) CHARACTER SET utf8mb4 COLLATE utf8mb4_unicode_ci NOT NULL COMMENT 'role name',
  `description` varchar(255) CHARACTER SET utf8mb4 COLLATE utf8mb4_unicode_ci NULL DEFAULT NULL COMMENT 'role describe',
  `date_created` timestamp(3) NOT NULL DEFAULT CURRENT_TIMESTAMP(3) COMMENT 'create time',
  `date_updated` timestamp(3) NOT NULL DEFAULT CURRENT_TIMESTAMP(3) ON UPDATE CURRENT_TIMESTAMP(3) COMMENT 'update time',
  PRIMARY KEY (`id`, `role_name`) USING BTREE
) ENGINE = InnoDB CHARACTER SET = utf8mb4 COLLATE = utf8mb4_unicode_ci COMMENT = 'role table' ROW_FORMAT = Dynamic;

-- ----------------------------
-- Records of role
-- ----------------------------
INSERT INTO `role` VALUES ('1346358560427216896', 'super', 'Administrator', '2022-05-25 18:02:52', '2022-05-25 18:02:52');
INSERT INTO `role` VALUES ('1385482862971723776', 'default', 'Standard', '2022-05-25 18:02:52', '2022-05-25 18:02:52');

-- ----------------------------
-- Table structure for rule
-- ----------------------------
DROP TABLE IF EXISTS `rule`;
CREATE TABLE `rule`  (
  `id` varchar(128) CHARACTER SET utf8mb4 COLLATE utf8mb4_unicode_ci NOT NULL COMMENT 'primary key id',
  `selector_id` varchar(128) CHARACTER SET utf8mb4 COLLATE utf8mb4_unicode_ci NOT NULL COMMENT 'selector id',
  `match_mode` int(0) NOT NULL COMMENT 'matching mode (0 and 1 or)',
  `name` varchar(128) CHARACTER SET utf8mb4 COLLATE utf8mb4_unicode_ci NOT NULL COMMENT 'rule name',
  `enabled` tinyint(0) NOT NULL COMMENT 'whether to open (0 close, 1 open) ',
  `loged` tinyint(0) NOT NULL COMMENT 'whether to log or not (0 no print, 1 print) ',
  `match_restful` tinyint(0) NOT NULL COMMENT 'whether to match restful(0 cache, 1 not cache)',
  `sort` int(0) NOT NULL COMMENT 'sort',
  `handle` varchar(1024) CHARACTER SET utf8mb4 COLLATE utf8mb4_unicode_ci NULL DEFAULT NULL COMMENT 'processing logic (here for different plug-ins, there will be different fields to identify different processes, all data in JSON format is stored)',
  `date_created` timestamp(3) NOT NULL DEFAULT CURRENT_TIMESTAMP(3) COMMENT 'create time',
  `date_updated` timestamp(3) NOT NULL DEFAULT CURRENT_TIMESTAMP(3) ON UPDATE CURRENT_TIMESTAMP(3) COMMENT 'update time',
  PRIMARY KEY (`id`) USING BTREE
) ENGINE = InnoDB CHARACTER SET = utf8mb4 COLLATE = utf8mb4_unicode_ci ROW_FORMAT = Dynamic;

-- ----------------------------
-- Records of rule
-- ----------------------------

-- ----------------------------
-- Table structure for rule_condition
-- ----------------------------
DROP TABLE IF EXISTS `rule_condition`;
CREATE TABLE `rule_condition`  (
  `id` varchar(128) CHARACTER SET utf8mb4 COLLATE utf8mb4_unicode_ci NOT NULL COMMENT 'primary key id',
  `rule_id` varchar(128) CHARACTER SET utf8mb4 COLLATE utf8mb4_unicode_ci NOT NULL COMMENT 'rule id',
  `param_type` varchar(64) CHARACTER SET utf8mb4 COLLATE utf8mb4_unicode_ci NOT NULL COMMENT 'parameter type (post query uri, etc.)',
  `operator` varchar(64) CHARACTER SET utf8mb4 COLLATE utf8mb4_unicode_ci NOT NULL COMMENT 'matching character (=> <like match)',
  `param_name` varchar(64) CHARACTER SET utf8mb4 COLLATE utf8mb4_unicode_ci NOT NULL COMMENT 'parameter name',
  `param_value` varchar(64) CHARACTER SET utf8mb4 COLLATE utf8mb4_unicode_ci NOT NULL COMMENT 'parameter value',
  `date_created` timestamp(3) NOT NULL DEFAULT CURRENT_TIMESTAMP(3) COMMENT 'create time',
  `date_updated` timestamp(3) NOT NULL DEFAULT CURRENT_TIMESTAMP(3) ON UPDATE CURRENT_TIMESTAMP(3) COMMENT 'update time',
  PRIMARY KEY (`id`) USING BTREE
) ENGINE = InnoDB CHARACTER SET = utf8mb4 COLLATE = utf8mb4_unicode_ci ROW_FORMAT = Dynamic;

-- ----------------------------
-- Records of rule_condition
-- ----------------------------

-- ----------------------------
-- Table structure for selector
-- ----------------------------
DROP TABLE IF EXISTS `selector`;
CREATE TABLE `selector`  (
  `id` varchar(128) CHARACTER SET utf8mb4 COLLATE utf8mb4_unicode_ci NOT NULL COMMENT 'primary key id varchar',
  `plugin_id` varchar(128) CHARACTER SET utf8mb4 COLLATE utf8mb4_unicode_ci NOT NULL COMMENT 'plugin id',
  `name` varchar(64) CHARACTER SET utf8mb4 COLLATE utf8mb4_unicode_ci NOT NULL COMMENT 'selector name',
  `match_mode` int(0) NOT NULL COMMENT 'matching mode (0 and 1 or)',
  `type` int(0) NOT NULL COMMENT 'type (0, full flow, 1 custom flow)',
  `sort` int(0) NOT NULL COMMENT 'sort',
  `handle` varchar(1024) CHARACTER SET utf8mb4 COLLATE utf8mb4_unicode_ci NULL DEFAULT NULL COMMENT 'processing logic (here for different plug-ins, there will be different fields to identify different processes, all data in JSON format is stored)',
  `enabled` tinyint(0) NOT NULL COMMENT 'whether to open (0 close, 1 open) ',
  `loged` tinyint(0) NOT NULL COMMENT 'whether to print the log (0 no print, 1 print) ',
  `continued` tinyint(0) NOT NULL COMMENT 'whether to continue execution',
  `match_restful` tinyint(0) NOT NULL COMMENT 'whether to match restful(0 cache, 1 not cache)',
  `date_created` timestamp(3) NOT NULL DEFAULT CURRENT_TIMESTAMP(3) COMMENT 'create time',
  `date_updated` timestamp(3) NOT NULL DEFAULT CURRENT_TIMESTAMP(3) ON UPDATE CURRENT_TIMESTAMP(3) COMMENT 'update time',
  PRIMARY KEY (`id`) USING BTREE
) ENGINE = InnoDB CHARACTER SET = utf8mb4 COLLATE = utf8mb4_unicode_ci ROW_FORMAT = Dynamic;

-- ----------------------------
-- Records of selector
-- ----------------------------

-- ----------------------------
-- Table structure for selector_condition
-- ----------------------------
DROP TABLE IF EXISTS `selector_condition`;
CREATE TABLE `selector_condition`  (
  `id` varchar(128) CHARACTER SET utf8mb4 COLLATE utf8mb4_unicode_ci NOT NULL COMMENT 'primary key id',
  `selector_id` varchar(128) CHARACTER SET utf8mb4 COLLATE utf8mb4_unicode_ci NOT NULL COMMENT 'selector id',
  `param_type` varchar(64) CHARACTER SET utf8mb4 COLLATE utf8mb4_unicode_ci NOT NULL COMMENT 'parameter type (to query uri, etc.)',
  `operator` varchar(64) CHARACTER SET utf8mb4 COLLATE utf8mb4_unicode_ci NOT NULL COMMENT 'matching character (=> <like matching)',
  `param_name` varchar(64) CHARACTER SET utf8mb4 COLLATE utf8mb4_unicode_ci NOT NULL COMMENT 'parameter name',
  `param_value` varchar(64) CHARACTER SET utf8mb4 COLLATE utf8mb4_unicode_ci NOT NULL COMMENT 'parameter value',
  `date_created` timestamp(3) NOT NULL DEFAULT CURRENT_TIMESTAMP(3) COMMENT 'create time',
  `date_updated` timestamp(3) NOT NULL DEFAULT CURRENT_TIMESTAMP(3) ON UPDATE CURRENT_TIMESTAMP(3) COMMENT 'update time',
  PRIMARY KEY (`id`) USING BTREE
) ENGINE = InnoDB CHARACTER SET = utf8mb4 COLLATE = utf8mb4_unicode_ci ROW_FORMAT = Dynamic;

-- ----------------------------
-- Records of selector_condition
-- ----------------------------

-- ----------------------------
-- Table structure for shenyu_dict
-- ----------------------------
DROP TABLE IF EXISTS `shenyu_dict`;
CREATE TABLE `shenyu_dict`  (
  `id` varchar(128) CHARACTER SET utf8mb4 COLLATE utf8mb4_unicode_ci NOT NULL COMMENT 'primary key id',
  `type` varchar(100) CHARACTER SET utf8mb4 COLLATE utf8mb4_unicode_ci NOT NULL COMMENT 'type',
  `dict_code` varchar(100) CHARACTER SET utf8mb4 COLLATE utf8mb4_unicode_ci NOT NULL COMMENT 'dictionary encoding',
  `dict_name` varchar(100) CHARACTER SET utf8mb4 COLLATE utf8mb4_unicode_ci NOT NULL COMMENT 'dictionary name',
  `dict_value` varchar(2048) CHARACTER SET utf8mb4 COLLATE utf8mb4_unicode_ci NULL DEFAULT NULL COMMENT 'dictionary value',
  `desc` varchar(255) CHARACTER SET utf8mb4 COLLATE utf8mb4_unicode_ci NULL DEFAULT NULL COMMENT 'dictionary description or remarks',
  `sort` int(0) NOT NULL COMMENT 'sort',
  `enabled` tinyint(0) NULL DEFAULT NULL COMMENT 'whether it is enabled (0 close, 1 open) ',
  `date_created` timestamp(3) NOT NULL DEFAULT CURRENT_TIMESTAMP(3) COMMENT 'create time',
  `date_updated` timestamp(3) NOT NULL DEFAULT CURRENT_TIMESTAMP(3) ON UPDATE CURRENT_TIMESTAMP(3) COMMENT 'update time',
  PRIMARY KEY (`id`) USING BTREE,
  UNIQUE INDEX `dict_type_dict_code_dict_name`(`type`, `dict_code`, `dict_name`) USING BTREE
) ENGINE = InnoDB CHARACTER SET = utf8mb4 COLLATE = utf8mb4_unicode_ci ROW_FORMAT = Dynamic;

-- ----------------------------
-- Records of shenyu_dict
-- ----------------------------
INSERT INTO `shenyu_dict` VALUES ('1529402613191589888', 'degradeRuleGrade', 'DEGRADE_GRADE_RT', 'slow call ratio', '0', 'degrade type-slow call ratio', 1, 1, '2022-05-25 18:02:52', '2022-05-25 18:02:52');
INSERT INTO `shenyu_dict` VALUES ('1529402613191589889', 'degradeRuleGrade', 'DEGRADE_GRADE_EXCEPTION_RATIO', 'exception ratio', '1', 'degrade type-abnormal ratio', 0, 1, '2022-05-25 18:02:52', '2022-05-25 18:02:52');
INSERT INTO `shenyu_dict` VALUES ('1529402613191589890', 'degradeRuleGrade', 'DEGRADE_GRADE_EXCEPTION_COUNT', 'exception number strategy', '2', 'degrade type-abnormal number strategy', 2, 1, '2022-05-25 18:02:52', '2022-05-25 18:02:52');
INSERT INTO `shenyu_dict` VALUES ('1529402613191589891', 'flowRuleGrade', 'FLOW_GRADE_QPS', 'QPS', '1', 'grade type-QPS', 0, 1, '2022-05-25 18:02:52', '2022-05-25 18:02:52');
INSERT INTO `shenyu_dict` VALUES ('1529402613191589892', 'flowRuleGrade', 'FLOW_GRADE_THREAD', 'number of concurrent threads', '0', 'degrade type-number of concurrent threads', 1, 1, '2022-05-25 18:02:52', '2022-05-25 18:02:52');
INSERT INTO `shenyu_dict` VALUES ('1529402613191589893', 'flowRuleControlBehavior', 'CONTROL_BEHAVIOR_DEFAULT', 'direct rejection by default', '0', 'control behavior-direct rejection by default', 0, 1, '2022-05-25 18:02:52', '2022-05-25 18:02:52');
INSERT INTO `shenyu_dict` VALUES ('1529402613191589894', 'flowRuleControlBehavior', 'CONTROL_BEHAVIOR_WARM_UP', 'warm up', '1', 'control behavior-warm up', 1, 1, '2022-05-25 18:02:52', '2022-05-25 18:02:52');
INSERT INTO `shenyu_dict` VALUES ('1529402613191589895', 'flowRuleControlBehavior', 'CONTROL_BEHAVIOR_RATE_LIMITER', 'constant speed queuing', '2', 'control behavior-uniform speed queuing', 2, 1, '2022-05-25 18:02:52', '2022-05-25 18:02:52');
INSERT INTO `shenyu_dict` VALUES ('1529402613191589896', 'flowRuleControlBehavior', 'CONTROL_BEHAVIOR_WARM_UP_RATE_LIMITER', 'preheating uniformly queued', '3', 'control behavior-preheating uniformly queued', 3, 1, '2022-05-25 18:02:52', '2022-05-25 18:02:52');
INSERT INTO `shenyu_dict` VALUES ('1529402613191589897', 'permission', 'REJECT', 'reject', 'reject', 'reject', 0, 1, '2022-05-25 18:02:52', '2022-05-25 18:02:52');
INSERT INTO `shenyu_dict` VALUES ('1529402613191589898', 'permission', 'ALLOW', 'allow', 'allow', 'allow', 1, 1, '2022-05-25 18:02:52', '2022-05-25 18:02:52');
INSERT INTO `shenyu_dict` VALUES ('1529402613191589899', 'algorithmName', 'ALGORITHM_SLIDINGWINDOW', 'slidingWindow', 'slidingWindow', 'Sliding window algorithm', 0, 1, '2022-05-25 18:02:52', '2022-05-25 18:02:52');
INSERT INTO `shenyu_dict` VALUES ('1529402613191589900', 'algorithmName', 'ALGORITHM_LEAKYBUCKET', 'leakyBucket', 'leakyBucket', 'Leaky bucket algorithm', 1, 1, '2022-05-25 18:02:52', '2022-05-25 18:02:52');
INSERT INTO `shenyu_dict` VALUES ('1529402613191589901', 'algorithmName', 'ALGORITHM_CONCURRENT', 'concurrent', 'concurrent', 'Concurrent algorithm', 2, 1, '2022-05-25 18:02:52', '2022-05-25 18:02:52');
INSERT INTO `shenyu_dict` VALUES ('1529402613195784192', 'algorithmName', 'ALGORITHM_TOKENBUCKET', 'tokenBucket', 'tokenBucket', 'Token bucket algorithm', 3, 1, '2022-05-25 18:02:52', '2022-05-25 18:02:52');
INSERT INTO `shenyu_dict` VALUES ('1529402613195784193', 'loadBalance', 'LOAD_BALANCE', 'roundRobin', 'roundRobin', 'roundRobin', 2, 1, '2022-05-25 18:02:52', '2022-05-25 18:02:52');
INSERT INTO `shenyu_dict` VALUES ('1529402613195784194', 'loadBalance', 'LOAD_BALANCE', 'random', 'random', 'random', 1, 1, '2022-05-25 18:02:52', '2022-05-25 18:02:52');
INSERT INTO `shenyu_dict` VALUES ('1529402613195784195', 'loadBalance', 'LOAD_BALANCE', 'hash', 'hash', 'hash', 0, 1, '2022-05-25 18:02:52', '2022-05-25 18:02:52');
INSERT INTO `shenyu_dict` VALUES ('1572621976689762307', 'loadBalance', 'LOAD_BALANCE', 'leastActive', 'leastActive', 'leastActive', 3, 1, '2023-01-17 18:02:52', '2023-01-17 18:02:52');
INSERT INTO `shenyu_dict` VALUES ('1572621976689762308', 'loadBalance', 'LOAD_BALANCE', 'p2c', 'p2c', 'p2c', 4, 1, '2023-03-07 22:12:12', '2023-03-07 22:12:12');
INSERT INTO `shenyu_dict` VALUES ('1572621976689762309', 'loadBalance', 'LOAD_BALANCE', 'shortestResponse', 'shortestResponse', 'shortestResponse', 5, 1, '2023-03-17 10:12:12', '2023-03-17 10:12:12');
INSERT INTO `shenyu_dict` VALUES ('1529402613195784196', 'status', 'DIVIDE_STATUS', 'close', 'false', 'close', 1, 1, '2022-05-25 18:02:52', '2022-05-25 18:02:52');
INSERT INTO `shenyu_dict` VALUES ('1529402613195784197', 'status', 'DIVIDE_STATUS', 'open', 'true', 'open', 0, 1, '2022-05-25 18:02:52', '2022-05-25 18:02:52');
INSERT INTO `shenyu_dict` VALUES ('1529402613195784198', 'multiRuleHandle', 'MULTI_RULE_HANDLE', 'multiple rule', '1', 'multiple rule', 1, 1, '2022-05-25 18:02:52', '2022-05-25 18:02:52');
INSERT INTO `shenyu_dict` VALUES ('1529402613195784199', 'multiRuleHandle', 'MULTI_RULE_HANDLE', 'single rule', '0', 'single rule', 0, 1, '2022-05-25 18:02:52', '2022-05-25 18:02:52');
INSERT INTO `shenyu_dict` VALUES ('1529402613195784200', 'multiSelectorHandle', 'MULTI_SELECTOR_HANDLE', 'multiple handle', '1', 'multiple handle', 1, 1, '2022-05-25 18:02:52', '2022-05-25 18:02:52');
INSERT INTO `shenyu_dict` VALUES ('1529402613195784201', 'multiSelectorHandle', 'MULTI_SELECTOR_HANDLE', 'single handle', '0', 'single handle', 0, 1, '2022-05-25 18:02:53', '2022-05-25 18:02:53');
INSERT INTO `shenyu_dict` VALUES ('1529402613195784202', 'matchMode', 'MATCH_MODE', 'and', '0', 'and', 0, 1, '2022-05-25 18:02:53', '2022-05-25 18:02:53');
INSERT INTO `shenyu_dict` VALUES ('1529402613195784203', 'matchMode', 'MATCH_MODE', 'or', '1', 'or', 1, 1, '2022-05-25 18:02:53', '2022-05-25 18:02:53');
INSERT INTO `shenyu_dict` VALUES ('1529402613195784204', 'operator', 'OPERATOR', 'match', 'match', 'match', 0, 1, '2022-05-25 18:02:53', '2022-05-25 18:02:53');
INSERT INTO `shenyu_dict` VALUES ('1529402613195784205', 'operator', 'OPERATOR', '=', '=', '=', 1, 1, '2022-05-25 18:02:53', '2022-05-25 18:02:53');
INSERT INTO `shenyu_dict` VALUES ('1529402613195784206', 'operator', 'OPERATOR', 'regex', 'regex', 'regex', 2, 1, '2022-05-25 18:02:53', '2022-05-25 18:02:53');
INSERT INTO `shenyu_dict` VALUES ('1529402613195784207', 'operator', 'OPERATOR', 'contains', 'contains', 'contains', 3, 1, '2022-05-25 18:02:53', '2022-05-25 18:02:53');
INSERT INTO `shenyu_dict` VALUES ('1529402613195784208', 'operator', 'OPERATOR', 'TimeBefore', 'TimeBefore', 'TimeBefore', 4, 1, '2022-05-25 18:02:53', '2022-05-25 18:02:53');
INSERT INTO `shenyu_dict` VALUES ('1529402613195784209', 'operator', 'OPERATOR', 'TimeAfter', 'TimeAfter', 'TimeAfter', 5, 1, '2022-05-25 18:02:53', '2022-05-25 18:02:53');
INSERT INTO `shenyu_dict` VALUES ('1529402613195784210', 'operator', 'OPERATOR', 'exclude', 'exclude', 'exclude', 6, 1, '2022-05-25 18:02:53', '2022-05-25 18:02:53');
INSERT INTO `shenyu_dict` VALUES ('1529402613195784211', 'operator', 'OPERATOR', 'startsWith', 'startsWith', 'startsWith', 7, 1, '2022-05-25 18:02:53', '2022-05-25 18:02:53');
INSERT INTO `shenyu_dict` VALUES ('1529402613195784212', 'operator', 'OPERATOR', 'endsWith', 'endsWith', 'endsWith', 8, 1, '2022-05-25 18:02:53', '2022-05-25 18:02:53');
INSERT INTO `shenyu_dict` VALUES ('1629402613195884212', 'operator', 'OPERATOR', 'pathPattern', 'pathPattern', 'pathPattern', 9, 1, '2022-07-19 18:02:53', '2022-07-19 18:02:53');
INSERT INTO `shenyu_dict` VALUES ('1629402613195884213', 'operator', 'OPERATOR', 'isBlank', 'isBlank', 'isBlank', 10, 1, '2023-08-10 11:11:18', '2023-08-10 11:11:18');
INSERT INTO `shenyu_dict` VALUES ('1529402613195784213', 'paramType', 'PARAM_TYPE', 'post', 'post', 'post', 0, 1, '2022-05-25 18:02:53', '2022-05-25 18:02:53');
INSERT INTO `shenyu_dict` VALUES ('1529402613195784214', 'paramType', 'PARAM_TYPE', 'uri', 'uri', 'uri', 1, 1, '2022-05-25 18:02:53', '2022-05-25 18:02:53');
INSERT INTO `shenyu_dict` VALUES ('1529402613195784215', 'paramType', 'PARAM_TYPE', 'query', 'query', 'query', 2, 1, '2022-05-25 18:02:53', '2022-05-25 18:02:53');
INSERT INTO `shenyu_dict` VALUES ('1529402613195784216', 'paramType', 'PARAM_TYPE', 'host', 'host', 'host', 3, 1, '2022-05-25 18:02:53', '2022-05-25 18:02:53');
INSERT INTO `shenyu_dict` VALUES ('1529402613195784217', 'paramType', 'PARAM_TYPE', 'ip', 'ip', 'ip', 4, 1, '2022-05-25 18:02:53', '2022-05-25 18:02:53');
INSERT INTO `shenyu_dict` VALUES ('1529402613195784218', 'paramType', 'PARAM_TYPE', 'header', 'header', 'header', 5, 1, '2022-05-25 18:02:53', '2022-05-25 18:02:53');
INSERT INTO `shenyu_dict` VALUES ('1529402613195784219', 'paramType', 'PARAM_TYPE', 'cookie', 'cookie', 'cookie', 6, 1, '2022-05-25 18:02:53', '2022-05-25 18:02:53');
INSERT INTO `shenyu_dict` VALUES ('1529402613195784220', 'paramType', 'PARAM_TYPE', 'req_method', 'req_method', 'req_method', 7, 1, '2022-05-25 18:02:53', '2022-05-25 18:02:53');
INSERT INTO `shenyu_dict` VALUES ('1529402613195784221', 'keyResolverName', 'WHOLE_KEY_RESOLVER', 'whole', 'WHOLE_KEY_RESOLVER', 'Rate limit by all request', 0, 1, '2022-05-25 18:02:53', '2022-05-25 18:02:53');
INSERT INTO `shenyu_dict` VALUES ('1529402613195784222', 'keyResolverName', 'REMOTE_ADDRESS_KEY_RESOLVER', 'remoteAddress', 'REMOTE_ADDRESS_KEY_RESOLVER', 'Rate limit by remote address', 1, 1, '2022-05-25 18:02:53', '2022-05-25 18:02:53');
INSERT INTO `shenyu_dict` VALUES ('1529402613195784223', 'automaticTransitionFromOpenToHalfOpenEnabled', 'AUTOMATIC_HALF_OPEN', 'open', 'true', '', 1, 1, '2022-05-25 18:02:53', '2022-05-25 18:02:53');
INSERT INTO `shenyu_dict` VALUES ('1529402613195784224', 'automaticTransitionFromOpenToHalfOpenEnabled', 'AUTOMATIC_HALF_OPEN', 'close', 'false', '', 2, 1, '2022-05-25 18:02:53', '2022-05-25 18:02:53');
INSERT INTO `shenyu_dict` VALUES ('1529402613195784225', 'paramType', 'PARAM_TYPE', 'domain', 'domain', 'domain', 8, 1, '2022-05-25 18:02:53', '2022-05-25 18:02:53');
INSERT INTO `shenyu_dict` VALUES ('1529402613195784226', 'strategyName', 'STRATEGY_NAME', 'rsa', 'rsa', 'rsa strategy', 1, 1, '2022-05-25 18:02:53', '2022-05-25 18:02:53');
INSERT INTO `shenyu_dict` VALUES ('1529402613195784227', 'way', 'WAY', 'encrypt', 'encrypt', 'encrypt', 1, 1, '2022-05-25 18:02:53', '2022-05-25 18:02:53');
INSERT INTO `shenyu_dict` VALUES ('1529402613195784228', 'way', 'WAY', 'decrypt', 'decrypt', 'decrypt', 1, 1, '2022-05-25 18:02:53', '2022-05-25 18:02:53');
INSERT INTO `shenyu_dict` VALUES ('1529402613195784229', 'mode', 'MODE', 'cluster', 'cluster', 'cluster', 0, 1, '2022-05-25 18:02:53', '2022-05-25 18:02:53');
INSERT INTO `shenyu_dict` VALUES ('1529402613195784230', 'mode', 'MODE', 'sentinel', 'sentinel', 'sentinel', 1, 1, '2022-05-25 18:02:53', '2022-05-25 18:02:53');
INSERT INTO `shenyu_dict` VALUES ('1529402613195784231', 'mode', 'MODE', 'standalone', 'standalone', 'standalone', 2, 1, '2022-05-25 18:02:53', '2022-05-25 18:02:53');
INSERT INTO `shenyu_dict` VALUES ('1529402613195784232', 'gray', 'GRAY_STATUS', 'close', 'false', 'close', 1, 1, '2022-05-25 18:02:53', '2022-05-25 18:02:53');
INSERT INTO `shenyu_dict` VALUES ('1529402613195784233', 'gray', 'GRAY_STATUS', 'open', 'true', 'open', 0, 1, '2022-05-25 18:02:53', '2022-05-25 18:02:53');
INSERT INTO `shenyu_dict` VALUES ('1529402613195784234', 'threadpool', 'THREADPOOL', 'shared', 'shared', '', 4, 1, '2022-05-25 18:02:53', '2022-05-25 18:02:53');
INSERT INTO `shenyu_dict` VALUES ('1529402613195784235', 'threadpool', 'THREADPOOL', 'fixed', 'fixed', '', 3, 1, '2022-05-25 18:02:53', '2022-05-25 18:02:53');
INSERT INTO `shenyu_dict` VALUES ('1529402613195784236', 'threadpool', 'THREADPOOL', 'eager', 'eager', '', 2, 1, '2022-05-25 18:02:53', '2022-05-25 18:02:53');
INSERT INTO `shenyu_dict` VALUES ('1529402613195784237', 'threadpool', 'THREADPOOL', 'cached', 'cached', '', 0, 1, '2022-05-25 18:02:53', '2022-05-25 18:02:53');
INSERT INTO `shenyu_dict` VALUES ('1529402613195784238', 'threadpool', 'THREADPOOL', 'limited', 'limited', '', 1, 1, '2022-05-25 18:02:53', '2022-05-25 18:02:53');
INSERT INTO `shenyu_dict` VALUES ('1529402613195784239', 'retryStrategy', 'RETRY_STRATEGY', 'current', 'current', 'current', 0, 1, '2022-05-25 18:02:53', '2022-05-25 18:02:53');
INSERT INTO `shenyu_dict` VALUES ('1529402613195784240', 'retryStrategy', 'RETRY_STRATEGY', 'failover', 'failover', 'failover', 1, 1, '2022-05-25 18:02:53', '2022-05-25 18:02:53');
INSERT INTO `shenyu_dict` VALUES ('1529402613195784241', 'table', 'INIT_FLAG', 'status', 'true', 'table(resource,permission) init status', 0, 0, '2022-05-25 18:02:53', '2022-05-25 18:02:58');
INSERT INTO `shenyu_dict` VALUES ('1529402613195784242', 'compressAlg', 'COMPRESS_ALG', 'none', 'none', '', 0, 1, '2022-05-25 18:02:53', '2022-05-25 18:02:53');
INSERT INTO `shenyu_dict` VALUES ('1529402613195784243', 'compressAlg', 'COMPRESS_ALG', 'LZ4', 'LZ4', '', 1, 1, '2022-05-25 18:02:53', '2022-05-25 18:02:53');
INSERT INTO `shenyu_dict` VALUES ('1529402613195784244', 'cacheType', 'CACHE_TYPE_MEMORY', 'memory', 'memory', 'use memory to cache data', 0, 1, '2022-05-25 18:02:53', '2022-05-25 18:02:53');
INSERT INTO `shenyu_dict` VALUES ('1529402613195784245', 'cacheType', 'CACHE_TYPE_REDIS', 'redis', 'redis', 'use redis to cache data', 1, 1, '2022-05-25 18:02:53', '2022-05-25 18:02:53');
INSERT INTO `shenyu_dict` VALUES ('1529402613195784246', 'threadpool', 'THREADPOOL', 'default', 'default', '', 5, 1, '2022-05-25 18:02:53', '2022-05-25 18:02:53');
INSERT INTO `shenyu_dict` VALUES ('1529402613195784247', 'signRequestBody', 'SIGN_REQUEST_BODY', 'close', 'false', 'close', 1, 1, '2022-06-29 10:08:02', '2022-06-29 10:08:02');
INSERT INTO `shenyu_dict` VALUES ('1529402613195784248', 'signRequestBody', 'SIGN_REQUEST_BODY', 'open', 'true', 'open', 0, 1, '2022-06-29 10:08:02', '2022-06-29 10:08:02');
INSERT INTO `shenyu_dict` VALUES ('1545811989312315392', 'apidoc', 'API_DOC_GLOBAL_FLAG', 'status', 'true', 'Global switching (on or off) of API documents.', 0, 1, '2022-07-10 00:47:52', '2022-07-10 00:47:52');
INSERT INTO `shenyu_dict` VALUES ('1545812101056962560', 'apidocEnv', 'ENV_LABEL_OFFLINE', 'Offline', 'http://127.0.0.1:9195', 'Offline environment', 0, 1, '2022-07-10 00:48:19', '2022-07-10 00:48:19');
INSERT INTO `shenyu_dict` VALUES ('1545812228228259840', 'apidocEnv', 'ENV_LABEL_ONLINE', 'Online', 'http://127.0.0.1:9196', 'Online environment', 1, 1, '2022-07-10 00:48:49', '2022-07-10 00:48:49');
INSERT INTO `shenyu_dict` VALUES ('1529402613195784271', 'securityProtocol', 'SECURITY_PROTOCOL', 'default', '', '', 0, 1, '2022-09-02 00:00:00', '2022-09-02 00:00:00');
INSERT INTO `shenyu_dict` VALUES ('1529402613195784272', 'securityProtocol', 'SECURITY_PROTOCOL', 'SSL', 'SSL', '', 1, 1, '2022-09-02 00:00:00', '2022-09-02 00:00:00');
INSERT INTO `shenyu_dict` VALUES ('1529402613195784273', 'securityProtocol', 'SECURITY_PROTOCOL', 'PLAINTEXT', 'PLAINTEXT', '', 2, 1, '2022-09-02 00:00:00', '2022-09-02 00:00:00');
INSERT INTO `shenyu_dict` VALUES ('1529402613195784274', 'securityProtocol', 'SECURITY_PROTOCOL', 'SASL_PLAINTEXT', 'SASL_PLAINTEXT', '', 3, 1, '2022-09-02 00:00:00', '2022-09-02 00:00:00');
INSERT INTO `shenyu_dict` VALUES ('1529402613195784275', 'securityProtocol', 'SECURITY_PROTOCOL', 'SASL_SSL', 'SASL_SSL', '', 4, 1, '2022-09-02 00:00:00', '2022-09-02 00:00:00');
INSERT INTO `shenyu_dict` VALUES ('1529402613195784276', 'saslMechanism', 'SASL_MECHANISM', 'default', '', '', 0, 1, '2022-09-02 00:00:00', '2022-09-02 00:00:00');
INSERT INTO `shenyu_dict` VALUES ('1529402613195784277', 'saslMechanism', 'SASL_MECHANISM', 'GSSAPI', 'GSSAPI', '', 1, 1, '2022-09-02 00:00:00', '2022-09-02 00:00:00');
INSERT INTO `shenyu_dict` VALUES ('1529402613195784278', 'saslMechanism', 'SASL_MECHANISM', 'PLAIN', 'PLAIN', '', 2, 1, '2022-09-02 00:00:00', '2022-09-02 00:00:00');
INSERT INTO `shenyu_dict` VALUES ('1529402613195784279', 'saslMechanism', 'SASL_MECHANISM', 'OAUTHBEARER', 'OAUTHBEARER', '', 3, 1, '2022-09-02 00:00:00', '2022-09-02 00:00:00');
INSERT INTO `shenyu_dict` VALUES ('1529402613195784280', 'saslMechanism', 'SASL_MECHANISM', 'SCRAM-SHA-256', 'SCRAM-SHA-256', '', 4, 1,'2022-09-02 00:00:00', '2022-09-02 00:00:00');
INSERT INTO `shenyu_dict` VALUES ('1529402613195784281', 'saslMechanism', 'SASL_MECHANISM', 'SCRAM-SHA-512', 'SCRAM-SHA-512', '', 5, 1, '2022-09-02 00:00:00', '2022-09-02 00:00:00');
INSERT INTO `shenyu_dict` VALUES ('1529402613195784282', 'addPrefixed', 'ADD_PREFIXED', 'open', 'true', '', 0, 1, '2022-09-27 12:00:00', '2022-09-27 12:00:00');
INSERT INTO `shenyu_dict` VALUES ('1529402613195784283', 'addPrefixed', 'ADD_PREFIXED', 'close', 'false', '', 1, 1, '2022-09-27 12:00:00', '2022-09-27 12:00:00');
INSERT INTO `shenyu_dict` VALUES ('1572621145865248768', 'keyword', 'MASK_KEYWORD', 'keyword', 'keyword', '', 0, 1, '2022-09-22 00:17:55.137', '2022-09-22 00:17:55.137');
INSERT INTO `shenyu_dict` VALUES ('1572621497251454976', 'maskType', 'MASKTYPE_ENCRYPT', 'encrypt', 'dataMaskByMD5', '', 0, 1, '2022-09-22 00:19:17.595', '2022-09-22 00:19:17.595');
INSERT INTO `shenyu_dict` VALUES ('1572621587282190336', 'maskType', 'MASKTYPE_REPLACE', 'replace', 'dataMaskByCharReplace', '', 0, 1, '2022-09-22 00:19:39.060', '2022-09-22 00:19:39.060');
INSERT INTO `shenyu_dict` VALUES ('1572621912915369984', 'maskStatus', 'MASK_STATUS_FALSE', 'notmask', 'false', '', 0, 1, '2022-09-22 00:20:56.693', '2022-09-22 00:20:56.693');
INSERT INTO `shenyu_dict` VALUES ('1572621976689762304', 'maskStatus', 'MASK_STATUS_TRUE', 'mask', 'true', '', 0, 1, '2022-09-22 00:21:11.924', '2022-09-22 00:21:11.924');
INSERT INTO `shenyu_dict` VALUES ('1572621976689762305', 'engine', 'engine', 'ReplacingMergeTree', 'ReplacingMergeTree', '', 0, 1, '2022-09-22 00:21:11.924', '2022-09-22 00:21:11.924');
INSERT INTO `shenyu_dict` VALUES ('1572621976689762306', 'engine', 'engine', 'MergeTree', 'MergeTree', '', 1, 1, '2022-09-22 00:21:11.924', '2022-09-22 00:21:11.924');
INSERT INTO `shenyu_dict` VALUES ('1572621976689762310', 'engine', 'engine', 'ReplicatedReplicatedMergeTree', 'ReplicatedReplicatedMergeTree', '', 2, 1, '2023-03-01 11:14:15', '2023-08-16 11:15:14');
INSERT INTO `shenyu_dict` VALUES ('1572621976689762311', 'engine', 'engine', 'ReplicatedMergeTree', 'ReplicatedMergeTree', '', 3, 1, '2023-03-01 11:14:15', '2023-08-16 11:15:14');
INSERT INTO `shenyu_dict` VALUES ('1630761573833920512', 'mapType', 'mapType', 'all', 'all', '', 1, 1, '2023-03-01 10:47:11', '2023-03-01 10:47:11');
INSERT INTO `shenyu_dict` VALUES ('1630761984393367552', 'mapType', 'mapType', 'field', 'field', '', 1, 1, '2023-03-01 10:48:49', '2023-03-01 10:48:49');
INSERT INTO `shenyu_dict` VALUES ('1679002911061737472', 'discoveryMode', 'DISCOVERY_MODE', 'zookeeper', '{"baseSleepTimeMilliseconds":"1000","maxRetries":"3","maxSleepTimeMilliseconds":"1000","connectionTimeoutMilliseconds":"1000","sessionTimeoutMilliseconds":"1000","namespace":"","digest":null}', 'discoery mode to link zookeeper', 0, 1,'2023-03-01 10:48:49', '2023-03-01 10:48:49');
INSERT INTO `shenyu_dict` VALUES ('1679002911061737473', 'discoveryMode', 'DISCOVERY_MODE', 'etcd', '{"etcdTimeout": "3000", "etcdTTL": "5"}', 'discoery mode to link etcd', 0, 1 ,'2023-03-01 10:48:49', '2023-03-01 10:48:49');
INSERT INTO `shenyu_dict` VALUES ('1679002911061737474', 'discoveryMode', 'DISCOVERY_MODE', 'nacos', '{"groupName": "SHENYU_GROUP", "nacosNameSpace": "", "username": "", "password": "", "accessKey": "", "secretKey": ""}', 'discoery mode to link nacos', 0, 1,'2023-03-01 10:48:49', '2023-03-01 10:48:49');
INSERT INTO `shenyu_dict` VALUES ('1679002911061737475', 'discoveryMode', 'DISCOVERY_MODE', 'eureka', '{"eurekaClientRefreshInterval": "10", "eurekaClientRegistryFetchIntervalSeconds": "10"}', 'discoery mode to link eureka', 0, 1,'2023-03-01 10:48:49', '2023-03-01 10:48:49');
INSERT INTO `shenyu_dict` VALUES ('1679002911061737478', 'rewriteMetaData', 'REWRITE_META_DATA', 'true', 'true', '', 4, 1, '2024-02-07 14:31:49', '2024-02-07 14:31:49');
INSERT INTO `shenyu_dict` VALUES ('1679002911061737479', 'rewriteMetaData', 'REWRITE_META_DATA', 'false', 'false', '', 4, 1, '2024-02-07 14:31:49', '2024-02-07 14:31:49');

-- ----------------------------
-- Table structure for user_role
-- ----------------------------
DROP TABLE IF EXISTS `user_role`;
CREATE TABLE `user_role`  (
  `id` varchar(128) CHARACTER SET utf8mb4 COLLATE utf8mb4_unicode_ci NOT NULL COMMENT 'primary key id',
  `user_id` varchar(128) CHARACTER SET utf8mb4 COLLATE utf8mb4_unicode_ci NOT NULL COMMENT 'user primary key',
  `role_id` varchar(128) CHARACTER SET utf8mb4 COLLATE utf8mb4_unicode_ci NOT NULL COMMENT 'role primary key',
  `date_created` timestamp(3) NOT NULL DEFAULT CURRENT_TIMESTAMP(3) COMMENT 'create time',
  `date_updated` timestamp(3) NOT NULL DEFAULT CURRENT_TIMESTAMP(3) ON UPDATE CURRENT_TIMESTAMP(3) COMMENT 'update time',
  PRIMARY KEY (`id`) USING BTREE
) ENGINE = InnoDB CHARACTER SET = utf8mb4 COLLATE = utf8mb4_unicode_ci COMMENT = 'user and role bind table' ROW_FORMAT = Dynamic;

-- ----------------------------
-- Records of user_role
-- ----------------------------
INSERT INTO `user_role` VALUES ('1351007709096976384', '1', '1346358560427216896', '2022-05-25 18:02:52', '2022-05-25 18:02:52');

SET FOREIGN_KEY_CHECKS = 1;

-- ----------------------------
-- Table structure for tag
-- ----------------------------
DROP TABLE IF EXISTS `tag`;
CREATE TABLE `tag`
(
  `id`            varchar(128) CHARACTER SET utf8mb4 COLLATE utf8mb4_unicode_ci NOT NULL COMMENT 'primary key id',
  `name`          varchar(128) CHARACTER SET utf8mb4 COLLATE utf8mb4_unicode_ci NOT NULL COMMENT 'tag name',
  `tag_desc`      varchar(128) CHARACTER SET utf8mb4 COLLATE utf8mb4_unicode_ci NOT NULL COMMENT 'tag description',
  `parent_tag_id` varchar(128) CHARACTER SET utf8mb4 COLLATE utf8mb4_unicode_ci NOT NULL COMMENT 'parent tag_id',
  `ext`           varchar(1024) CHARACTER SET utf8mb4 COLLATE utf8mb4_unicode_ci NOT NULL COMMENT 'extension info',
  `date_created`  timestamp(3) NOT NULL DEFAULT CURRENT_TIMESTAMP(3) COMMENT 'create time',
  `date_updated`  timestamp(3) NOT NULL DEFAULT CURRENT_TIMESTAMP(3) ON UPDATE CURRENT_TIMESTAMP (3) COMMENT 'update time',
  PRIMARY KEY (`id`) USING BTREE
) ENGINE = InnoDB CHARACTER SET = utf8mb4 COLLATE = utf8mb4_unicode_ci COMMENT = 'api doc tag table' ROW_FORMAT = Dynamic;


-- ----------------------------
-- Table structure for discovery
-- ----------------------------
DROP TABLE IF EXISTS `discovery`;
CREATE TABLE `discovery`
(
    `id`           varchar(128) CHARACTER SET utf8mb4 COLLATE utf8mb4_unicode_ci NOT NULL COMMENT 'primary key id',
    `name`         varchar(255) CHARACTER SET utf8mb4 COLLATE utf8mb4_unicode_ci NOT NULL COMMENT 'the discovery name',
    `level`        varchar(64) CHARACTER SET utf8mb4 COLLATE utf8mb4_unicode_ci NOT NULL COMMENT '0 selector,1 plugin  2 global',
    `plugin_name`  varchar(255) CHARACTER SET utf8mb4 COLLATE utf8mb4_unicode_ci  COMMENT 'the plugin name',
    `type`         varchar(64) CHARACTER SET utf8mb4 COLLATE utf8mb4_unicode_ci NOT NULL COMMENT 'local,zookeeper,etcd,consul,nacos',
    `server_list`  varchar(255) CHARACTER SET utf8mb4 COLLATE utf8mb4_unicode_ci  COMMENT 'register server url (,)',
    `props`     text CHARACTER SET utf8mb4 COLLATE utf8mb4_unicode_ci COMMENT 'the discovery pops (json) ',
    `date_created` timestamp(3) NOT NULL DEFAULT CURRENT_TIMESTAMP(3) COMMENT 'create time',
    `date_updated` timestamp(3) NOT NULL DEFAULT CURRENT_TIMESTAMP(3) ON UPDATE CURRENT_TIMESTAMP(3) COMMENT 'update time',
    PRIMARY KEY (`id`) USING BTREE
) ENGINE = InnoDB CHARACTER SET = utf8mb4 COLLATE = utf8mb4_unicode_ci ROW_FORMAT = Dynamic;

-- ----------------------------
-- Table structure for discovery_handler
-- ----------------------------
DROP TABLE IF EXISTS `discovery_handler`;
CREATE TABLE `discovery_handler`
(
    `id`           varchar(128) CHARACTER SET utf8mb4 COLLATE utf8mb4_unicode_ci NOT NULL COMMENT 'primary key id',
    `discovery_id` varchar(128) CHARACTER SET utf8mb4 COLLATE utf8mb4_unicode_ci NOT NULL COMMENT 'the discovery id',
    `handler`         varchar(255) CHARACTER SET utf8mb4 COLLATE utf8mb4_unicode_ci NOT NULL COMMENT 'the handler',
    `listener_node` varchar(255) CHARACTER SET utf8mb4 COLLATE utf8mb4_unicode_ci  COMMENT 'register server listener to node',
    `props`     text CHARACTER SET utf8mb4 COLLATE utf8mb4_unicode_ci COMMENT 'the discovery pops (json) ',
    `date_created` timestamp(3) NOT NULL DEFAULT CURRENT_TIMESTAMP(3) COMMENT 'create time',
    `date_updated` timestamp(3) NOT NULL DEFAULT CURRENT_TIMESTAMP(3) ON UPDATE CURRENT_TIMESTAMP(3) COMMENT 'update time',
    PRIMARY KEY (`id`) USING BTREE
) ENGINE = InnoDB CHARACTER SET = utf8mb4 COLLATE = utf8mb4_unicode_ci ROW_FORMAT = Dynamic;

-- ----------------------------
-- Table structure for discovery_upstream
-- ----------------------------
DROP TABLE IF EXISTS `discovery_upstream`;
CREATE TABLE `discovery_upstream`
(
    `id`           varchar(128) CHARACTER SET utf8mb4 COLLATE utf8mb4_unicode_ci NOT NULL COMMENT 'primary key id',
    `discovery_handler_id` varchar(128) CHARACTER SET utf8mb4 COLLATE utf8mb4_unicode_ci NOT NULL COMMENT 'the discovery handler id',
    `protocol`     varchar(64) CHARACTER SET utf8mb4 COLLATE utf8mb4_unicode_ci  COMMENT 'for http, https, tcp, ws',
    `url`          varchar(64) CHARACTER SET utf8mb4 COLLATE utf8mb4_unicode_ci NOT NULL COMMENT 'ip:port',
    `status`      int(0) NOT NULL COMMENT 'type (0, healthy, 1 unhealthy)',
    `weight`      int(0) NOT NULL COMMENT 'the weight for lists',
    `props`      text CHARACTER SET utf8mb4 COLLATE utf8mb4_unicode_ci COMMENT 'the other field (json)',
    `date_created` timestamp(3) NOT NULL DEFAULT CURRENT_TIMESTAMP(3) COMMENT 'create time',
    `date_updated` timestamp(3) NOT NULL DEFAULT CURRENT_TIMESTAMP(3) ON UPDATE CURRENT_TIMESTAMP(3) COMMENT 'update time',
    PRIMARY KEY (`id`) USING BTREE,
    UNIQUE KEY `discovery_upstream_discovery_handler_id_IDX` (`discovery_handler_id`,`url`) USING BTREE
) ENGINE = InnoDB CHARACTER SET = utf8mb4 COLLATE = utf8mb4_unicode_ci ROW_FORMAT = Dynamic;
-- shenyu.discovery_upstream definition

-- ----------------------------
-- Table structure for proxy_selector
-- ----------------------------
DROP TABLE IF EXISTS `proxy_selector`;
CREATE TABLE `proxy_selector`
(
    `id`           varchar(128) CHARACTER SET utf8mb4 COLLATE utf8mb4_unicode_ci NOT NULL COMMENT 'primary key id',
    `name`         varchar(255) CHARACTER SET utf8mb4 COLLATE utf8mb4_unicode_ci NOT NULL COMMENT 'the proxy name',
    `plugin_name`  varchar(255) CHARACTER SET utf8mb4 COLLATE utf8mb4_unicode_ci NOT NULL COMMENT 'the plugin name',
    `type`         varchar(64) CHARACTER SET utf8mb4 COLLATE utf8mb4_unicode_ci NOT NULL COMMENT 'proxy type for tcp, upd, ws',
    `forward_port` int(0) NOT NULL COMMENT 'the proxy forward port',
    `props`      text CHARACTER SET utf8mb4 COLLATE utf8mb4_unicode_ci COMMENT 'the other field (json)',
    `date_created` timestamp(3) NOT NULL DEFAULT CURRENT_TIMESTAMP(3) COMMENT 'create time',
    `date_updated` timestamp(3) NOT NULL DEFAULT CURRENT_TIMESTAMP(3) ON UPDATE CURRENT_TIMESTAMP(3) COMMENT 'update time',
    PRIMARY KEY (`id`) USING BTREE
) ENGINE = InnoDB CHARACTER SET = utf8mb4 COLLATE = utf8mb4_unicode_ci ROW_FORMAT = Dynamic;

-- ----------------------------
-- Table structure for discovery_rel
-- ----------------------------
DROP TABLE IF EXISTS `discovery_rel`;
CREATE TABLE `discovery_rel`
(
    `id`           varchar(128) CHARACTER SET utf8mb4 COLLATE utf8mb4_unicode_ci NOT NULL COMMENT 'primary key id',
    `plugin_name`  varchar(255) CHARACTER SET utf8mb4 COLLATE utf8mb4_unicode_ci NOT NULL COMMENT 'the plugin name',
    `discovery_handler_id` varchar(128) CHARACTER SET utf8mb4 COLLATE utf8mb4_unicode_ci NOT NULL COMMENT 'the discovery handler id',
    `selector_id` varchar(128) CHARACTER SET utf8mb4 COLLATE utf8mb4_unicode_ci  COMMENT 'the selector id ',
    `proxy_selector_id` varchar(128) CHARACTER SET utf8mb4 COLLATE utf8mb4_unicode_ci COMMENT 'the proxy selector id',
    `date_created` timestamp(3) NOT NULL DEFAULT CURRENT_TIMESTAMP(3) COMMENT 'create time',
    `date_updated` timestamp(3) NOT NULL DEFAULT CURRENT_TIMESTAMP(3) ON UPDATE CURRENT_TIMESTAMP(3) COMMENT 'update time',
    PRIMARY KEY (`id`) USING BTREE
) ENGINE = InnoDB CHARACTER SET = utf8mb4 COLLATE = utf8mb4_unicode_ci ROW_FORMAT = Dynamic;

-- ----------------------------
-- Table structure for tag_relation
-- ----------------------------
DROP TABLE IF EXISTS `tag_relation`;
CREATE TABLE `tag_relation`
(
    `id`           varchar(128) CHARACTER SET utf8mb4 COLLATE utf8mb4_unicode_ci NOT NULL COMMENT 'primary key id',
    `api_id`       varchar(64) CHARACTER SET utf8mb4 COLLATE utf8mb4_unicode_ci NOT NULL COMMENT 'api id',
    `tag_id`       varchar(128) CHARACTER SET utf8mb4 COLLATE utf8mb4_unicode_ci NOT NULL COMMENT 'parent tag id',
    `date_created` timestamp(3) NOT NULL DEFAULT CURRENT_TIMESTAMP(3) COMMENT 'create time',
    `date_updated` timestamp(3) NOT NULL DEFAULT CURRENT_TIMESTAMP(3) ON UPDATE CURRENT_TIMESTAMP(3) COMMENT 'update time',
    PRIMARY KEY (`id`) USING BTREE
) ENGINE = InnoDB CHARACTER SET = utf8mb4 COLLATE = utf8mb4_unicode_ci ROW_FORMAT = Dynamic;


-- ----------------------------
-- Table structure for alert_receiver
-- ----------------------------
DROP TABLE IF EXISTS `alert_receiver`;
CREATE TABLE IF NOT EXISTS `alert_receiver`
(
    `id`                   varchar(128)   NOT NULL COMMENT 'primary key id',
    `name`                 varchar(255)   NOT NULL COMMENT 'name',
    `enable`               tinyint(4)     NOT NULL COMMENT 'enable or not',
    `type`                 tinyint(4)     NOT NULL COMMENT 'notice type 0-SMS 1-Email 2-webhook 3-WeChat Official Account 4-Enterprise WeChat Robot 5-DingTalk Robot 6-FeiShu Robot 7-Telegram Bot 8-SlackWebHook 9-Discord Bot 10-Enterprise WeChat',
    `phone`                varchar(255)   COMMENT 'phone',
    `email`                varchar(255)   COMMENT 'email',
    `hook_url`             varchar(255)   COMMENT 'hook url',
    `wechat_id`            varchar(255)   COMMENT 'wechat id',
    `access_token`         varchar(255)   COMMENT 'access token',
    `tg_bot_token`         varchar(255)   COMMENT 'tg bot token',
    `tg_user_id`           varchar(255)   COMMENT 'tg user id',
    `slack_web_hook_url`   varchar(255)   COMMENT 'slack web hook url',
    `corp_id`              varchar(255)   COMMENT 'corp id',
    `agent_id`             varchar(255)   COMMENT 'agent id',
    `app_secret`           varchar(255)   COMMENT 'app secret',
    `discord_channel_id`   varchar(255)   COMMENT 'discord channel id',
    `discord_bot_token`    varchar(255)   COMMENT 'discord bot token',
    `smn_ak`               varchar(255)   COMMENT 'smn ak',
    `smn_sk`               varchar(255)   COMMENT 'smn sk',
    `smn_project_id`       varchar(255)   COMMENT 'smn project id',
    `smn_region`           varchar(255)   COMMENT 'smn region',
    `smn_topic_urn`        varchar(255)   COMMENT 'smn topic urn',
    `match_all`            tinyint(4)     NOT NULL COMMENT 'match all or not',
    `labels`               varchar(255)   COMMENT 'labels',
    `levels`               varchar(255)   COMMENT 'levels',
    `date_created` timestamp(3) NOT NULL DEFAULT CURRENT_TIMESTAMP(3) COMMENT 'create time',
    `date_updated` timestamp(3) NOT NULL DEFAULT CURRENT_TIMESTAMP(3) ON UPDATE CURRENT_TIMESTAMP(3) COMMENT 'update time',
    PRIMARY KEY (`id`) USING BTREE
) ENGINE = InnoDB CHARACTER SET = utf8mb4 COLLATE = utf8mb4_unicode_ci ROW_FORMAT = Dynamic;

-- ----------------------------
-- Table structure for sheny_lock
-- ----------------------------
DROP TABLE IF EXISTS `SHENYU_LOCK`;
CREATE TABLE IF NOT EXISTS SHENYU_LOCK  (
    `LOCK_KEY` CHAR(36) NOT NULL,
    `REGION` VARCHAR(100) NOT NULL,
    `CLIENT_ID` CHAR(36),
    `CREATED_DATE` TIMESTAMP NOT NULL,
    constraint SHENYU_LOCK_PK primary key (LOCK_KEY, REGION)
) ENGINE = InnoDB CHARACTER SET = utf8mb4 COLLATE = utf8mb4_unicode_ci ROW_FORMAT = Dynamic;

-- ----------------------------
-- Table structure for cluster_master
-- ----------------------------
DROP TABLE IF EXISTS `cluster_master`;
CREATE TABLE IF NOT EXISTS cluster_master  (
    `id`           varchar(128) CHARACTER SET utf8mb4 COLLATE utf8mb4_unicode_ci NOT NULL COMMENT 'primary key id',
    `master_host`  varchar(255) CHARACTER SET utf8mb4 COLLATE utf8mb4_unicode_ci NOT NULL COMMENT 'master host',
    `master_port`  varchar(255) CHARACTER SET utf8mb4 COLLATE utf8mb4_unicode_ci NOT NULL COMMENT 'master port',
    `context_path`  varchar(255) CHARACTER SET utf8mb4 COLLATE utf8mb4_unicode_ci NOT NULL COMMENT 'master context_path',
    `date_created` timestamp(3) NOT NULL DEFAULT CURRENT_TIMESTAMP(3) COMMENT 'create time',
    `date_updated` timestamp(3) NOT NULL DEFAULT CURRENT_TIMESTAMP(3) ON UPDATE CURRENT_TIMESTAMP(3) COMMENT 'update time',
    PRIMARY KEY (`id`) USING BTREE
) ENGINE = InnoDB CHARACTER SET = utf8mb4 COLLATE = utf8mb4_unicode_ci ROW_FORMAT = Dynamic;


INSERT INTO `shenyu`.`resource` (`id`, `parent_id`, `title`, `name`, `url`, `component`, `resource_type`, `sort`, `icon`, `is_leaf`, `is_route`, `perms`, `status`, `date_created`, `date_updated`) VALUES ('1792749362445840474', '1357956838021890048', 'SHENYU.MENU.SYSTEM.MANAGMENT.NAMESPACE', 'namespace', '/config/namespace', 'namespace', 1, 0, 'appstore', 0, 0, '', 1, '2024-06-22 17:00:00.000', '2024-06-22 17:00:00.000');
INSERT INTO `shenyu`.`resource` (`id`, `parent_id`, `title`, `name`, `url`, `component`, `resource_type`, `sort`, `icon`, `is_leaf`, `is_route`, `perms`, `status`, `date_created`, `date_updated`) VALUES ('1792749362445840475', '1792749362445840474', 'SHENYU.BUTTON.SYSTEM.ADD', '', '', '', 2, 0, '', 1, 0, 'system:namespace:add', 1, '2024-06-22 17:00:00.000', '2024-06-22 17:00:00.000');
INSERT INTO `shenyu`.`resource` (`id`, `parent_id`, `title`, `name`, `url`, `component`, `resource_type`, `sort`, `icon`, `is_leaf`, `is_route`, `perms`, `status`, `date_created`, `date_updated`) VALUES ('1792749362445840476', '1792749362445840474', 'SHENYU.BUTTON.SYSTEM.LIST', '', '', '', 2, 1, '', 1, 0, 'system:namespace:list', 1, '2024-06-22 17:00:00.000', '2024-06-22 17:00:00.000');
INSERT INTO `shenyu`.`resource` (`id`, `parent_id`, `title`, `name`, `url`, `component`, `resource_type`, `sort`, `icon`, `is_leaf`, `is_route`, `perms`, `status`, `date_created`, `date_updated`) VALUES ('1792749362445840477', '1792749362445840474', 'SHENYU.BUTTON.SYSTEM.DELETE', '', '', '', 2, 2, '', 1, 0, 'system:namespace:delete', 1,'2024-06-22 17:00:00.000', '2024-06-22 17:00:00.000');
INSERT INTO `shenyu`.`resource` (`id`, `parent_id`, `title`, `name`, `url`, `component`, `resource_type`, `sort`, `icon`, `is_leaf`, `is_route`, `perms`, `status`, `date_created`, `date_updated`) VALUES ('1792749362445840478', '1792749362445840474', 'SHENYU.BUTTON.SYSTEM.EDIT', '', '', '', 2, 3, '', 1, 0, 'system:namespace:edit', 1, '2024-06-22 17:00:00.000', '2024-06-22 17:00:00.000');


INSERT INTO `shenyu`.`permission` (`id`, `object_id`, `resource_id`, `date_created`, `date_updated`) VALUES ('1792779493541343252', '1346358560427216896', '1792749362445840474', '2024-06-22 17:00:00.000', '2024-06-22 17:00:00.000');
INSERT INTO `shenyu`.`permission` (`id`, `object_id`, `resource_id`, `date_created`, `date_updated`) VALUES ('1792779493541343253', '1346358560427216896', '1792749362445840475', '2024-06-22 17:00:00.000', '2024-06-22 17:00:00.000');
INSERT INTO `shenyu`.`permission` (`id`, `object_id`, `resource_id`, `date_created`, `date_updated`) VALUES ('1792779493541343254', '1346358560427216896', '1792749362445840476', '2024-06-22 17:00:00.000', '2024-06-22 17:00:00.000');
INSERT INTO `shenyu`.`permission` (`id`, `object_id`, `resource_id`, `date_created`, `date_updated`) VALUES ('1792779493541343255', '1346358560427216896', '1792749362445840477', '2024-06-22 17:00:00.000', '2024-06-22 17:00:00.000');
INSERT INTO `shenyu`.`permission` (`id`, `object_id`, `resource_id`, `date_created`, `date_updated`) VALUES ('1792779493541343256', '1346358560427216896', '1792749362445840478', '2024-06-22 17:00:00.000', '2024-06-22 17:00:00.000');

-- ----------------------------
-- Table structure for namespace
-- ----------------------------
DROP TABLE IF EXISTS `namespace`;
CREATE TABLE `namespace` (
                             `id` varchar(128) NOT NULL COMMENT 'namespace primary key',
                             `namespace_id` varchar(50) NOT NULL COMMENT 'namespace id',
                             `name` varchar(255) NOT NULL COMMENT 'namespace name',
                             `description` varchar(255) DEFAULT NULL COMMENT 'namespace desc',
                             `date_created` timestamp(3) NOT NULL DEFAULT CURRENT_TIMESTAMP(3) COMMENT 'create time',
                             `date_updated` timestamp(3) NOT NULL DEFAULT CURRENT_TIMESTAMP(3) ON UPDATE CURRENT_TIMESTAMP(3) COMMENT 'update time',
                             PRIMARY KEY (`id`)
) ENGINE=InnoDB DEFAULT CHARSET=utf8mb4;

INSERT INTO `shenyu`.`namespace` (`id`, `namespace_id`, `name`, `description`, `date_created`, `date_updated`) VALUES ('1', '649330b6-c2d7-4edc-be8e-8a54df9eb385', 'default', 'default-namespace', '2024-06-22 20:25:14.359', '2024-06-22 23:27:40.778');

-- ----------------------------
-- Table structure for namespace_plugin_rel
-- ----------------------------
DROP TABLE IF EXISTS `namespace_plugin_rel`;
CREATE TABLE `namespace_plugin_rel` (
                                 `id` varchar(128) COLLATE utf8mb4_unicode_ci NOT NULL COMMENT 'primary key id',
                                 `namespace_id` varchar(50) COLLATE utf8mb4_unicode_ci NOT NULL COMMENT 'namespace id',
                                 `plugin_id` varchar(128) COLLATE utf8mb4_unicode_ci NOT NULL COMMENT 'plugin id',
                                 `config` text COLLATE utf8mb4_unicode_ci COMMENT 'plugin configuration',
                                 `sort` int(11) DEFAULT NULL COMMENT 'sort',
                                 `enabled` tinyint(4) NOT NULL DEFAULT '0' COMMENT 'whether to open (0, not open, 1 open)',
                                 `date_created` timestamp(3) NOT NULL DEFAULT CURRENT_TIMESTAMP(3) COMMENT 'create time',
                                 `date_updated` timestamp(3) NOT NULL DEFAULT CURRENT_TIMESTAMP(3) ON UPDATE CURRENT_TIMESTAMP(3) COMMENT 'update time',
                                 PRIMARY KEY (`id`) USING BTREE
) ENGINE=InnoDB DEFAULT CHARSET=utf8mb4 COLLATE=utf8mb4_unicode_ci ROW_FORMAT=DYNAMIC;


INSERT INTO `shenyu`.`namespace_plugin_rel` (`id`,`namespace_id`,`plugin_id`, `config`, `sort`, `enabled`, `date_created`, `date_updated`) VALUES ('1801816010882822145','649330b6-c2d7-4edc-be8e-8a54df9eb385','1', NULL, 20, 0, '2022-05-25 18:02:53.000', '2022-05-25 18:02:53.000');
INSERT INTO `shenyu`.`namespace_plugin_rel` (`id`,`namespace_id`,`plugin_id`, `config`, `sort`, `enabled`, `date_created`, `date_updated`) VALUES ('1801816010882822146','649330b6-c2d7-4edc-be8e-8a54df9eb385','10', NULL, 140, 0, '2022-05-25 18:02:53.000', '2022-05-25 18:02:53.000');
INSERT INTO `shenyu`.`namespace_plugin_rel` (`id`,`namespace_id`,`plugin_id`, `config`, `sort`, `enabled`, `date_created`, `date_updated`) VALUES ('1801816010882822147','649330b6-c2d7-4edc-be8e-8a54df9eb385','11', '{\"protocol\":\"zookeeper\",\"register\":\"127.0.0.1:2181\",\"threadpool\":\"shared\"}', 310, 0, '2022-05-25 18:02:53.000', '2022-05-25 18:02:53.000');
INSERT INTO `shenyu`.`namespace_plugin_rel` (`id`,`namespace_id`,`plugin_id`, `config`, `sort`, `enabled`, `date_created`, `date_updated`) VALUES ('1801816010882822148','649330b6-c2d7-4edc-be8e-8a54df9eb385','12', NULL, 310, 0, '2022-05-25 18:02:53.000', '2022-05-25 18:02:53.000');
INSERT INTO `shenyu`.`namespace_plugin_rel` (`id`,`namespace_id`,`plugin_id`, `config`, `sort`, `enabled`, `date_created`, `date_updated`) VALUES ('1801816010882822149','649330b6-c2d7-4edc-be8e-8a54df9eb385','13', '{\"multiSelectorHandle\":\"1\",\"multiRuleHandle\":\"0\",\"threadpool\":\"shared\"}', 310, 0, '2022-05-25 18:02:53.000', '2022-05-25 18:02:53.000');
INSERT INTO `shenyu`.`namespace_plugin_rel` (`id`,`namespace_id`,`plugin_id`, `config`, `sort`, `enabled`, `date_created`, `date_updated`) VALUES ('1801816010882822150','649330b6-c2d7-4edc-be8e-8a54df9eb385','14', NULL, 80, 1, '2022-05-25 18:02:53.000', '2022-05-25 18:02:53.000');
INSERT INTO `shenyu`.`namespace_plugin_rel` (`id`,`namespace_id`,`plugin_id`, `config`, `sort`, `enabled`, `date_created`, `date_updated`) VALUES ('1801816010882822151','649330b6-c2d7-4edc-be8e-8a54df9eb385','15', '{\"multiSelectorHandle\":\"1\",\"multiRuleHandle\":\"0\",\"threadpool\":\"shared\"}', 310, 0, '2022-05-25 18:02:53.000', '2022-05-25 18:02:53.000');
INSERT INTO `shenyu`.`namespace_plugin_rel` (`id`,`namespace_id`,`plugin_id`, `config`, `sort`, `enabled`, `date_created`, `date_updated`) VALUES ('1801816010882822152','649330b6-c2d7-4edc-be8e-8a54df9eb385','16', NULL, 110, 0, '2022-05-25 18:02:53.000', '2022-05-25 18:02:53.000');
INSERT INTO `shenyu`.`namespace_plugin_rel` (`id`,`namespace_id`,`plugin_id`, `config`, `sort`, `enabled`, `date_created`, `date_updated`) VALUES ('1801816010882822153','649330b6-c2d7-4edc-be8e-8a54df9eb385','17', '{\"registerProtocol\":\"direct\",\"registerAddress\":\"127.0.0.1:2181\",\"corethreads\":0,\"threads\":2147483647,\"queues\":0,\"threadpool\":\"shared\"}', 310, 0, '2022-05-25 18:02:53.000', '2022-05-25 18:02:53.000');
INSERT INTO `shenyu`.`namespace_plugin_rel` (`id`,`namespace_id`,`plugin_id`, `config`, `sort`, `enabled`, `date_created`, `date_updated`) VALUES ('1801816010882822154','649330b6-c2d7-4edc-be8e-8a54df9eb385','18', NULL, 160, 0, '2022-05-25 18:02:53.000', '2022-05-25 18:02:53.000');
INSERT INTO `shenyu`.`namespace_plugin_rel` (`id`,`namespace_id`,`plugin_id`, `config`, `sort`, `enabled`, `date_created`, `date_updated`) VALUES ('1801816010882822155','649330b6-c2d7-4edc-be8e-8a54df9eb385','19', '{\"secretKey\":\"key\"}', 30, 0, '2022-05-25 18:02:53.000', '2022-05-25 18:02:53.000');
INSERT INTO `shenyu`.`namespace_plugin_rel` (`id`,`namespace_id`,`plugin_id`, `config`, `sort`, `enabled`, `date_created`, `date_updated`) VALUES ('1801816010882822156','649330b6-c2d7-4edc-be8e-8a54df9eb385','2', '{\"model\":\"black\"}', 50, 0, '2022-05-25 18:02:53.000', '2022-05-25 18:02:53.000');
INSERT INTO `shenyu`.`namespace_plugin_rel` (`id`,`namespace_id`,`plugin_id`, `config`, `sort`, `enabled`, `date_created`, `date_updated`) VALUES ('1801816010882822157','649330b6-c2d7-4edc-be8e-8a54df9eb385','20', NULL, 120, 0, '2022-05-25 18:02:53.000', '2022-05-25 18:02:53.000');
INSERT INTO `shenyu`.`namespace_plugin_rel` (`id`,`namespace_id`,`plugin_id`, `config`, `sort`, `enabled`, `date_created`, `date_updated`) VALUES ('1801816010882822158','649330b6-c2d7-4edc-be8e-8a54df9eb385','21', NULL, 40, 0, '2022-05-25 18:02:53.000', '2022-05-25 18:02:53.000');
INSERT INTO `shenyu`.`namespace_plugin_rel` (`id`,`namespace_id`,`plugin_id`, `config`, `sort`, `enabled`, `date_created`, `date_updated`) VALUES ('1801816010882822159','649330b6-c2d7-4edc-be8e-8a54df9eb385','22', NULL, 70, 0, '2022-05-25 18:02:53.000', '2022-05-25 18:02:53.000');
INSERT INTO `shenyu`.`namespace_plugin_rel` (`id`,`namespace_id`,`plugin_id`, `config`, `sort`, `enabled`, `date_created`, `date_updated`) VALUES ('1801816010882822160','649330b6-c2d7-4edc-be8e-8a54df9eb385','23', NULL, 220, 0, '2022-05-25 18:02:53.000', '2022-05-25 18:02:53.000');
INSERT INTO `shenyu`.`namespace_plugin_rel` (`id`,`namespace_id`,`plugin_id`, `config`, `sort`, `enabled`, `date_created`, `date_updated`) VALUES ('1801816010882822161','649330b6-c2d7-4edc-be8e-8a54df9eb385','24', NULL, 100, 1, '2022-05-25 18:02:53.000', '2022-05-25 18:02:53.000');
INSERT INTO `shenyu`.`namespace_plugin_rel` (`id`,`namespace_id`,`plugin_id`, `config`, `sort`, `enabled`, `date_created`, `date_updated`) VALUES ('1801816010882822162','649330b6-c2d7-4edc-be8e-8a54df9eb385','25', NULL, 410, 1, '2022-05-25 18:02:53.000', '2022-05-25 18:02:53.000');
INSERT INTO `shenyu`.`namespace_plugin_rel` (`id`,`namespace_id`,`plugin_id`, `config`, `sort`, `enabled`, `date_created`, `date_updated`) VALUES ('1801816010882822163','649330b6-c2d7-4edc-be8e-8a54df9eb385','26', '{\"multiSelectorHandle\":\"1\"}', 200, 1, '2022-05-25 18:02:53.000', '2022-05-25 18:02:53.000');
INSERT INTO `shenyu`.`namespace_plugin_rel` (`id`,`namespace_id`,`plugin_id`, `config`, `sort`, `enabled`, `date_created`, `date_updated`) VALUES ('1801816010882822164','649330b6-c2d7-4edc-be8e-8a54df9eb385','27', NULL, 125, 1, '2022-05-25 18:02:53.000', '2022-05-25 18:02:53.000');
INSERT INTO `shenyu`.`namespace_plugin_rel` (`id`,`namespace_id`,`plugin_id`, `config`, `sort`, `enabled`, `date_created`, `date_updated`) VALUES ('1801816010882822165','649330b6-c2d7-4edc-be8e-8a54df9eb385','28', '{\"port\": 9500,\"bossGroupThreadCount\": 1,\"maxPayloadSize\": 65536,\"workerGroupThreadCount\": 12,\"userName\": \"shenyu\",\"password\": \"shenyu\",\"isEncryptPassword\": false,\"encryptMode\": \"\",\"leakDetectorLevel\": \"DISABLED\"}', 125, 0, '2022-05-25 18:02:53.000', '2022-05-25 18:02:53.000');
INSERT INTO `shenyu`.`namespace_plugin_rel` (`id`,`namespace_id`,`plugin_id`, `config`, `sort`, `enabled`, `date_created`, `date_updated`) VALUES ('1801816010882822166','649330b6-c2d7-4edc-be8e-8a54df9eb385','29', '{\"topic\":\"shenyu-access-logging\", \"namesrvAddr\": \"localhost:9876\",\"producerGroup\":\"shenyu-plugin-logging-rocketmq\"}', 170, 0, '2022-05-25 18:02:53.000', '2022-05-25 18:02:53.000');
INSERT INTO `shenyu`.`namespace_plugin_rel` (`id`,`namespace_id`,`plugin_id`, `config`, `sort`, `enabled`, `date_created`, `date_updated`) VALUES ('1801816010882822167','649330b6-c2d7-4edc-be8e-8a54df9eb385','3', NULL, 90, 0, '2022-05-25 18:02:53.000', '2022-05-25 18:02:53.000');
INSERT INTO `shenyu`.`namespace_plugin_rel` (`id`,`namespace_id`,`plugin_id`, `config`, `sort`, `enabled`, `date_created`, `date_updated`) VALUES ('1801816010882822168','649330b6-c2d7-4edc-be8e-8a54df9eb385','30', '{\"cacheType\":\"memory\"}', 10, 0, '2022-05-25 18:02:53.000', '2022-05-25 18:02:53.000');
INSERT INTO `shenyu`.`namespace_plugin_rel` (`id`,`namespace_id`,`plugin_id`, `config`, `sort`, `enabled`, `date_created`, `date_updated`) VALUES ('1801816010882822169','649330b6-c2d7-4edc-be8e-8a54df9eb385','31', NULL, 1, 0, '2022-06-16 14:40:35.000', '2022-06-16 14:40:55.000');
INSERT INTO `shenyu`.`namespace_plugin_rel` (`id`,`namespace_id`,`plugin_id`, `config`, `sort`, `enabled`, `date_created`, `date_updated`) VALUES ('1801816010882822170','649330b6-c2d7-4edc-be8e-8a54df9eb385','32', '{\"host\":\"localhost\", \"port\": \"9200\"}', 190, 0, '2022-06-19 22:00:00.000', '2022-06-19 22:00:00.000');
INSERT INTO `shenyu`.`namespace_plugin_rel` (`id`,`namespace_id`,`plugin_id`, `config`, `sort`, `enabled`, `date_created`, `date_updated`) VALUES ('1801816010882822171','649330b6-c2d7-4edc-be8e-8a54df9eb385','33', '{\"host\":\"localhost\", \"port\": \"9092\"}', 180, 0, '2022-07-04 22:00:00.000', '2022-07-02 22:00:00.000');
INSERT INTO `shenyu`.`namespace_plugin_rel` (`id`,`namespace_id`,`plugin_id`, `config`, `sort`, `enabled`, `date_created`, `date_updated`) VALUES ('1801816010882822172','649330b6-c2d7-4edc-be8e-8a54df9eb385','34', '{\"projectName\": \"shenyu\", \"logStoreName\": \"shenyu-logstore\", \"topic\": \"shenyu-topic\"}', 175, 0, '2022-06-30 21:00:00.000', '2022-06-30 21:00:00.000');
INSERT INTO `shenyu`.`namespace_plugin_rel` (`id`,`namespace_id`,`plugin_id`, `config`, `sort`, `enabled`, `date_created`, `date_updated`) VALUES ('1801816010882822173','649330b6-c2d7-4edc-be8e-8a54df9eb385','35', '{\"topic\":\"shenyu-access-logging\", \"serviceUrl\": \"pulsar://localhost:6650\"}', 185, 0, '2022-06-30 21:00:00.000', '2022-06-30 21:00:00.000');
INSERT INTO `shenyu`.`namespace_plugin_rel` (`id`,`namespace_id`,`plugin_id`, `config`, `sort`, `enabled`, `date_created`, `date_updated`) VALUES ('1801816010882822174','649330b6-c2d7-4edc-be8e-8a54df9eb385','36', '{\"endpoint\": \"ap-guangzhou.cls.tencentcs.com\", \"topic\": \"shenyu-topic\"}', 176, 0, '2022-06-30 21:00:00.000', '2022-06-30 21:00:00.000');
INSERT INTO `shenyu`.`namespace_plugin_rel` (`id`,`namespace_id`,`plugin_id`, `config`, `sort`, `enabled`, `date_created`, `date_updated`) VALUES ('1801816010882822175','649330b6-c2d7-4edc-be8e-8a54df9eb385','38', '{\"host\":\"127.0.0.1\",\"port\":\"8123\",\"databse\":\"shenyu-gateway\",\"username\":\"foo\",\"password\":\"bar\"}', 195, 0, '2022-06-30 21:00:00.000', '2022-06-30 21:00:00.000');
INSERT INTO `shenyu`.`namespace_plugin_rel` (`id`,`namespace_id`,`plugin_id`, `config`, `sort`, `enabled`, `date_created`, `date_updated`) VALUES ('1801816010882822176','649330b6-c2d7-4edc-be8e-8a54df9eb385','39', '{\"endpoint\":\"http://localhost:8000\"}', 40, 0, '2022-09-11 12:00:00.000', '2022-09-11 12:00:00.000');
INSERT INTO `shenyu`.`namespace_plugin_rel` (`id`,`namespace_id`,`plugin_id`, `config`, `sort`, `enabled`, `date_created`, `date_updated`) VALUES ('1801816010882822177','649330b6-c2d7-4edc-be8e-8a54df9eb385','4', '{\"master\":\"mymaster\",\"mode\":\"standalone\",\"url\":\"192.168.1.1:6379\",\"password\":\"abc\"}', 60, 0, '2022-05-25 18:02:53.000', '2022-05-25 18:02:53.000');
INSERT INTO `shenyu`.`namespace_plugin_rel` (`id`,`namespace_id`,`plugin_id`, `config`, `sort`, `enabled`, `date_created`, `date_updated`) VALUES ('1801816010882822178','649330b6-c2d7-4edc-be8e-8a54df9eb385','40', NULL, 150, 0, '2022-07-24 19:00:00.000', '2022-07-24 19:00:00.000');
INSERT INTO `shenyu`.`namespace_plugin_rel` (`id`,`namespace_id`,`plugin_id`, `config`, `sort`, `enabled`, `date_created`, `date_updated`) VALUES ('1801816010882822179','649330b6-c2d7-4edc-be8e-8a54df9eb385','42', NULL, 320, 1, '2023-05-30 18:02:53.000', '2022-05-30 18:02:53.000');
INSERT INTO `shenyu`.`namespace_plugin_rel` (`id`,`namespace_id`,`plugin_id`, `config`, `sort`, `enabled`, `date_created`, `date_updated`) VALUES ('1801816010882822180','649330b6-c2d7-4edc-be8e-8a54df9eb385','43', '{\"totalSizeInBytes\":\"104857600\",\"maxBlockMs\":\"0\",\"ioThreadCount\":\"1\",\"batchSizeThresholdInBytes\":\"524288\",\"batchCountThreshold\":\"4096\",\"lingerMs\":\"2000\",\"retries\":\"100\",\"baseRetryBackoffMs\":\"100\",\"maxRetryBackoffMs\":\"100\",\"enableLocalTest\":\"true\",\"setGiveUpExtraLongSingleLog\":\"false\"}', 177, 0, '2023-07-05 14:03:53.686', '2023-07-06 12:42:07.234');
INSERT INTO `shenyu`.`namespace_plugin_rel` (`id`,`namespace_id`,`plugin_id`, `config`, `sort`, `enabled`, `date_created`, `date_updated`) VALUES ('1801816010882822181','649330b6-c2d7-4edc-be8e-8a54df9eb385','44', '{\"defaultHandleJson\":\"{\\\"authorization\\\":\\\"test:test123\\\"}\"}', 150, 0, '2022-07-24 19:00:00.000', '2022-07-24 19:00:00.000');
INSERT INTO `shenyu`.`namespace_plugin_rel` (`id`,`namespace_id`,`plugin_id`, `config`, `sort`, `enabled`, `date_created`, `date_updated`) VALUES ('1801816010882822182','649330b6-c2d7-4edc-be8e-8a54df9eb385','45', '{\"host\":\"127.0.0.1\",\"port\":5672,\"password\":\"admin\",\"username\":\"admin\",\"exchangeName\":\"exchange.logging.plugin\",\"queueName\":\"queue.logging.plugin\",\"routingKey\":\"topic.logging\",\"virtualHost\":\"/\",\"exchangeType\":\"direct\",\"durable\":\"true\",\"exclusive\":\"false\",\"autoDelete\":\"false\"}', 171, 0, '2023-11-06 15:49:56.454', '2023-11-10 10:40:58.447');
INSERT INTO `shenyu`.`namespace_plugin_rel` (`id`,`namespace_id`,`plugin_id`, `config`, `sort`, `enabled`, `date_created`, `date_updated`) VALUES ('1801816010882822183','649330b6-c2d7-4edc-be8e-8a54df9eb385','5', '{\"multiSelectorHandle\":\"1\",\"multiRuleHandle\":\"0\"}', 200, 1, '2022-05-25 18:02:53.000', '2022-05-25 18:02:53.000');
INSERT INTO `shenyu`.`namespace_plugin_rel` (`id`,`namespace_id`,`plugin_id`, `config`, `sort`, `enabled`, `date_created`, `date_updated`) VALUES ('1801816010882822184','649330b6-c2d7-4edc-be8e-8a54df9eb385','6', '{\"register\":\"zookeeper://localhost:2181\",\"multiSelectorHandle\":\"1\",\"threadpool\":\"shared\",\"corethreads\":0,\"threads\":2147483647,\"queues\":0}', 310, 0, '2022-05-25 18:02:53.000', '2022-05-25 18:02:53.000');
INSERT INTO `shenyu`.`namespace_plugin_rel` (`id`,`namespace_id`,`plugin_id`, `config`, `sort`, `enabled`, `date_created`, `date_updated`) VALUES ('1801816010882822185','649330b6-c2d7-4edc-be8e-8a54df9eb385','8', NULL, 200, 0, '2022-05-25 18:02:53.000', '2022-05-25 18:02:53.000');
INSERT INTO `shenyu`.`namespace_plugin_rel` (`id`,`namespace_id`,`plugin_id`, `config`, `sort`, `enabled`, `date_created`, `date_updated`) VALUES ('1801816010882822186','649330b6-c2d7-4edc-be8e-8a54df9eb385','9', NULL, 130, 0, '2022-05-25 18:02:53.000', '2022-05-25 18:02:53.000');



INSERT INTO `shenyu`.`resource` (`id`, `parent_id`, `title`, `name`, `url`, `component`, `resource_type`, `sort`, `icon`, `is_leaf`, `is_route`, `perms`, `status`, `date_created`, `date_updated`) VALUES ('1792749362445840479', '1357956838021890048', 'SHENYU.MENU.SYSTEM.MANAGMENT.NAMESPACEPLUGIN', 'namespacePlugin', '/config/namespacePlugin', 'namespacePlugin', 1, 2, 'build', 0, 0, '', 1, '2024-06-25 18:02:53.000', '2024-06-25 18:02:53.000');
INSERT INTO `shenyu`.`resource` (`id`, `parent_id`, `title`, `name`, `url`, `component`, `resource_type`, `sort`, `icon`, `is_leaf`, `is_route`, `perms`, `status`, `date_created`, `date_updated`) VALUES ('1792749362445840480', '1792749362445840479', 'SHENYU.BUTTON.SYSTEM.LIST', '', '', '', 2, 0, '', 1, 0, 'system:namespacePlugin:list', 1, '2024-06-25 18:02:53.000', '2024-06-25 18:02:53.000');
INSERT INTO `shenyu`.`resource` (`id`, `parent_id`, `title`, `name`, `url`, `component`, `resource_type`, `sort`, `icon`, `is_leaf`, `is_route`, `perms`, `status`, `date_created`, `date_updated`) VALUES ('1792749362445840481', '1792749362445840479', 'SHENYU.BUTTON.SYSTEM.DELETE', '', '', '', 2, 1, '', 1, 0, 'system:namespacePlugin:delete', 1, '2024-06-25 18:02:53.000', '2024-06-25 18:02:53.000');
INSERT INTO `shenyu`.`resource` (`id`, `parent_id`, `title`, `name`, `url`, `component`, `resource_type`, `sort`, `icon`, `is_leaf`, `is_route`, `perms`, `status`, `date_created`, `date_updated`) VALUES ('1792749362445840482', '1792749362445840479', 'SHENYU.BUTTON.SYSTEM.ADD', '', '', '', 2, 2, '', 1, 0, 'system:namespacePlugin:add', 1, '2024-06-25 18:02:53.000', '2024-06-25 18:02:53.000');
INSERT INTO `shenyu`.`resource` (`id`, `parent_id`, `title`, `name`, `url`, `component`, `resource_type`, `sort`, `icon`, `is_leaf`, `is_route`, `perms`, `status`, `date_created`, `date_updated`) VALUES ('1792749362445840483', '1792749362445840479', 'SHENYU.BUTTON.SYSTEM.SYNCHRONIZE', '', '', '', 2, 3, '', 1, 0, 'system:namespacePlugin:modify', 1, '2024-06-25 18:02:53.000', '2024-06-25 18:02:53.000');
INSERT INTO `shenyu`.`resource` (`id`, `parent_id`, `title`, `name`, `url`, `component`, `resource_type`, `sort`, `icon`, `is_leaf`, `is_route`, `perms`, `status`, `date_created`, `date_updated`) VALUES ('1792749362445840484', '1792749362445840479', 'SHENYU.BUTTON.SYSTEM.ENABLE', '', '', '', 2, 4, '', 1, 0, 'system:namespacePlugin:disable', 1, '2024-06-25 18:02:53.000', '2024-06-25 18:02:53.000');
INSERT INTO `shenyu`.`resource` (`id`, `parent_id`, `title`, `name`, `url`, `component`, `resource_type`, `sort`, `icon`, `is_leaf`, `is_route`, `perms`, `status`, `date_created`, `date_updated`) VALUES ('1792749362445840485', '1792749362445840479', 'SHENYU.BUTTON.SYSTEM.EDIT', '', '', '', 2, 5, '', 1, 0, 'system:namespacePlugin:edit', 1,'2024-06-25 18:02:53.000', '2024-06-25 18:02:53.000');
INSERT INTO `shenyu`.`resource` (`id`, `parent_id`, `title`, `name`, `url`, `component`, `resource_type`, `sort`, `icon`, `is_leaf`, `is_route`, `perms`, `status`, `date_created`, `date_updated`) VALUES ('1792749362445840486', '1792749362445840479', 'SHENYU.BUTTON.SYSTEM.RESOURCE', '', '', '', 2, 6, '', 1, 0, 'system:namespacePlugin:resource', 1,'2024-06-25 18:02:53.000', '2024-06-25 18:02:53.000');


INSERT INTO `shenyu`.`permission` (`id`, `object_id`, `resource_id`, `date_created`, `date_updated`) VALUES ('1792779493541343260', '1346358560427216896', '1792749362445840479', '2024-06-25 20:00:00.000', '2024-06-25 20:00:00.000');
INSERT INTO `shenyu`.`permission` (`id`, `object_id`, `resource_id`, `date_created`, `date_updated`) VALUES ('1792779493541343261', '1346358560427216896', '1792749362445840480', '2024-06-25 20:00:00.000', '2024-06-25 20:00:00.000');
INSERT INTO `shenyu`.`permission` (`id`, `object_id`, `resource_id`, `date_created`, `date_updated`) VALUES ('1792779493541343262', '1346358560427216896', '1792749362445840481', '2024-06-25 20:00:00.000', '2024-06-25 20:00:00.000');
INSERT INTO `shenyu`.`permission` (`id`, `object_id`, `resource_id`, `date_created`, `date_updated`) VALUES ('1792779493541343263', '1346358560427216896', '1792749362445840482', '2024-06-25 20:00:00.000', '2024-06-25 20:00:00.000');
INSERT INTO `shenyu`.`permission` (`id`, `object_id`, `resource_id`, `date_created`, `date_updated`) VALUES ('1792779493541343264', '1346358560427216896', '1792749362445840483', '2024-06-25 20:00:00.000', '2024-06-25 20:00:00.000');
INSERT INTO `shenyu`.`permission` (`id`, `object_id`, `resource_id`, `date_created`, `date_updated`) VALUES ('1792779493541343265', '1346358560427216896', '1792749362445840484', '2024-06-25 20:00:00.000', '2024-06-25 20:00:00.000');
INSERT INTO `shenyu`.`permission` (`id`, `object_id`, `resource_id`, `date_created`, `date_updated`) VALUES ('1792779493541343266', '1346358560427216896', '1792749362445840485', '2024-06-25 20:00:00.000', '2024-06-25 20:00:00.000');
INSERT INTO `shenyu`.`permission` (`id`, `object_id`, `resource_id`, `date_created`, `date_updated`) VALUES ('1792779493541343267', '1346358560427216896', '1792749362445840486', '2024-06-25 20:00:00.000', '2024-06-25 20:00:00.000');

-- ----------------------------
-- Table structure for scale
-- ----------------------------
DROP TABLE IF EXISTS `scale_policy`;
CREATE TABLE IF NOT EXISTS `scale_policy`
(
    `id`             varchar(128)   NOT NULL COMMENT 'primary key id',
    `sort`           int(0)         NOT NULL COMMENT 'sort',
    `status`         int(0)         NOT NULL COMMENT 'status 1:enable 0:disable',
    `num`            int            COMMENT 'number of bootstrap',
    `begin_time`     datetime(3)    COMMENT 'begin time',
    `end_time`       datetime(3)  COMMENT 'end time',
    `date_created`   timestamp(3)   NOT NULL DEFAULT CURRENT_TIMESTAMP(3) COMMENT 'create time',
    `date_updated`   timestamp(3)   NOT NULL DEFAULT CURRENT_TIMESTAMP(3) ON UPDATE CURRENT_TIMESTAMP(3) COMMENT 'update time',
    PRIMARY KEY (`id`) USING BTREE
    ) ENGINE = InnoDB CHARACTER SET = utf8mb4 COLLATE = utf8mb4_unicode_ci ROW_FORMAT = Dynamic;

INSERT INTO `shenyu`.`scale_policy` (`id`, `sort`, `status`, `num`, `begin_time`, `end_time`, `date_created`, `date_updated`) VALUES ('1', 1, 0, 10, NULL, NULL, '2024-07-31 20:00:00.000', '2024-07-31 20:00:00.000');
INSERT INTO `shenyu`.`scale_policy` (`id`, `sort`, `status`, `num`, `begin_time`, `end_time`, `date_created`, `date_updated`) VALUES ('2', 2, 0, 10, '2024-07-31 20:00:00.000', '2024-08-01 20:00:00.000', '2024-07-31 20:00:00.000', '2024-07-31 20:00:00.000');
INSERT INTO `shenyu`.`scale_policy` (`id`, `sort`, `status`, `num`, `begin_time`, `end_time`, `date_created`, `date_updated`) VALUES ('3', 3, 0, NULL, NULL, NULL, '2024-07-31 20:00:00.000', '2024-07-31 20:00:00.000');

DROP TABLE IF EXISTS `scale_rule`;
CREATE TABLE IF NOT EXISTS `scale_rule`
(
    `id`             varchar(128)   NOT NULL COMMENT 'primary key id',
    `metric_name`    varchar(128)   NOT NULL COMMENT 'metric name',
    `type`           int(0)         NOT NULL COMMENT 'type 0:shenyu 1:k8s 2:others',
    `sort`           int(0)         NOT NULL COMMENT 'sort',
    `status`         int(0)         NOT NULL COMMENT 'status 1:enable 0:disable',
    `minimum`        varchar(128)   COMMENT 'minimum of metric',
    `maximum`        varchar(128)   COMMENT 'maximum of metric',
    `date_created`   timestamp(3)   NOT NULL DEFAULT CURRENT_TIMESTAMP(3) COMMENT 'create time',
    `date_updated`   timestamp(3)   NOT NULL DEFAULT CURRENT_TIMESTAMP(3) ON UPDATE CURRENT_TIMESTAMP(3) COMMENT 'update time',
    PRIMARY KEY (`id`) USING BTREE
    ) ENGINE = InnoDB CHARACTER SET = utf8mb4 COLLATE = utf8mb4_unicode_ci ROW_FORMAT = Dynamic;

DROP TABLE IF EXISTS `scale_history`;
CREATE TABLE IF NOT EXISTS `scale_history`
(
    `id`             varchar(128)   NOT NULL COMMENT 'primary key id',
    `config_id`      int(0)         NOT NULL COMMENT '0:manual 1:period 2:dynamic',
    `num`            int            NOT NULL COMMENT 'number of bootstrap',
    `action`         int(0)         NOT NULL COMMENT 'status 1:enable 0:disable',
    `msg`            text           COMMENT 'message',
    `date_created`   timestamp(3)   NOT NULL DEFAULT CURRENT_TIMESTAMP(3) COMMENT 'create time',
    `date_updated`   timestamp(3)   NOT NULL DEFAULT CURRENT_TIMESTAMP(3) ON UPDATE CURRENT_TIMESTAMP(3) COMMENT 'update time',
    PRIMARY KEY (`id`) USING BTREE
    ) ENGINE = InnoDB CHARACTER SET = utf8mb4 COLLATE = utf8mb4_unicode_ci ROW_FORMAT = Dynamic;


ALTER TABLE `shenyu`.`selector` ADD COLUMN `namespace_id` varchar(50) NULL COMMENT 'namespaceId' AFTER `match_restful`;

ALTER TABLE `shenyu`.`rule` ADD COLUMN `namespace_id` varchar(50) NULL COMMENT 'namespaceId' AFTER `match_restful`;

ALTER TABLE `shenyu`.`meta_data` ADD COLUMN `namespace_id` varchar(50) NULL COMMENT 'namespaceId';
<<<<<<< HEAD
=======

ALTER TABLE `shenyu`.`app_auth` ADD COLUMN `namespace_id` varchar(50) NULL COMMENT 'namespaceId' AFTER `enabled`;
>>>>>>> 21118286
<|MERGE_RESOLUTION|>--- conflicted
+++ resolved
@@ -2426,8 +2426,5 @@
 ALTER TABLE `shenyu`.`rule` ADD COLUMN `namespace_id` varchar(50) NULL COMMENT 'namespaceId' AFTER `match_restful`;
 
 ALTER TABLE `shenyu`.`meta_data` ADD COLUMN `namespace_id` varchar(50) NULL COMMENT 'namespaceId';
-<<<<<<< HEAD
-=======
-
-ALTER TABLE `shenyu`.`app_auth` ADD COLUMN `namespace_id` varchar(50) NULL COMMENT 'namespaceId' AFTER `enabled`;
->>>>>>> 21118286
+
+ALTER TABLE `shenyu`.`app_auth` ADD COLUMN `namespace_id` varchar(50) NULL COMMENT 'namespaceId' AFTER `enabled`;