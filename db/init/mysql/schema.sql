-- Licensed to the Apache Software Foundation (ASF) under one
-- or more contributor license agreements.  See the NOTICE file
-- distributed with this work for additional information
-- regarding copyright ownership.  The ASF licenses this file
-- to you under the Apache License, Version 2.0 (the
-- "License"); you may not use this file except in compliance
-- with the License.  You may obtain a copy of the License at
--
--     http://www.apache.org/licenses/LICENSE-2.0
--
-- Unless required by applicable law or agreed to in writing, software
-- distributed under the License is distributed on an "AS IS" BASIS,
-- WITHOUT WARRANTIES OR CONDITIONS OF ANY KIND, either express or implied.
-- See the License for the specific language governing permissions and
-- limitations under the License.

CREATE DATABASE  IF NOT EXISTS  `shenyu`  DEFAULT CHARACTER SET utf8mb4 COLLATE utf8mb4_unicode_ci ;

USE `shenyu`;

SET NAMES utf8mb4;
SET FOREIGN_KEY_CHECKS = 0;

-- ----------------------------
-- Table structure for alert_template
-- ----------------------------
DROP TABLE IF EXISTS `alert_template`;
CREATE TABLE `alert_template`  (
  `id` bigint(0) NOT NULL AUTO_INCREMENT COMMENT 'primary key id',
  `name` varchar(255) CHARACTER SET utf8mb4 COLLATE utf8mb4_unicode_ci NOT NULL COMMENT 'alert template name',
  `strategy_name` varchar(255) CHARACTER SET utf8mb4 COLLATE utf8mb4_unicode_ci NOT NULL COMMENT 'alert template strategy name',
  `content` varchar(1000) CHARACTER SET utf8mb4 COLLATE utf8mb4_unicode_ci NOT NULL COMMENT 'alert template content',
  `date_created` timestamp(3) NOT NULL DEFAULT CURRENT_TIMESTAMP(3) COMMENT 'create time',
  `date_updated` timestamp(3) NOT NULL DEFAULT CURRENT_TIMESTAMP(3) ON UPDATE CURRENT_TIMESTAMP(3) COMMENT 'update time',
  PRIMARY KEY (`id`) USING BTREE
) ENGINE = InnoDB AUTO_INCREMENT = 1 CHARACTER SET = utf8mb4 COLLATE = utf8mb4_unicode_ci ROW_FORMAT = Dynamic;

-- ----------------------------
-- Records of alert_template
-- ----------------------------

-- ----------------------------
-- Table structure for api
-- ----------------------------
DROP TABLE IF EXISTS `api`;
CREATE TABLE `api`  (
  `id`           varchar(128) CHARACTER SET utf8mb4 COLLATE utf8mb4_unicode_ci NOT NULL COMMENT 'primary key id',
  `context_path` varchar(255) CHARACTER SET utf8mb4 COLLATE utf8mb4_unicode_ci NOT NULL COMMENT 'the context_path',
  `api_path`     varchar(255) CHARACTER SET utf8mb4 COLLATE utf8mb4_unicode_ci NOT NULL COMMENT 'the api_path',
  `http_method`  int(0) NOT NULL COMMENT '0-get,1-head,2-post,3-put,4-patch,5-delete,6-options,7-trace',
  `consume`      varchar(255) CHARACTER SET utf8mb4 COLLATE utf8mb4_unicode_ci NOT NULL COMMENT 'consume content-type',
  `produce`      varchar(255) CHARACTER SET utf8mb4 COLLATE utf8mb4_unicode_ci NOT NULL COMMENT 'produce content-type',
  `version`      varchar(255) CHARACTER SET utf8mb4 COLLATE utf8mb4_unicode_ci NOT NULL COMMENT 'api version,for example V0.01',
  `rpc_type`     varchar(64) CHARACTER SET utf8mb4 COLLATE utf8mb4_unicode_ci NOT NULL COMMENT 'http,dubbo,sofa,tars,websocket,springCloud,motan,grpc',
  `state`        tinyint(4) NOT NULL COMMENT '0-unpublished,1-published,2-offline',
  `ext`          varchar(1024) CHARACTER SET utf8mb4 COLLATE utf8mb4_unicode_ci NOT NULL COMMENT 'extended fields',
  `api_owner`    varchar(255) CHARACTER SET utf8mb4 COLLATE utf8mb4_unicode_ci  NOT NULL COMMENT 'api_owner',
  `api_desc`     varchar(1024) CHARACTER SET utf8mb4 COLLATE utf8mb4_unicode_ci NOT NULL COMMENT 'the api description',
  `api_source`   int(0) NOT NULL COMMENT '0-swagger,1-annotation generation,2-create manually,3-import swagger,4-import yapi',
  `document`     text CHARACTER SET utf8mb4 COLLATE utf8mb4_unicode_ci NOT NULL COMMENT 'complete documentation of the api, including request parameters and response parameters',
  `document_md5` char(32) CHARACTER SET utf8mb4 COLLATE utf8mb4_unicode_ci NOT NULL COMMENT 'document_md5',
  `date_created` timestamp(3) NOT NULL DEFAULT CURRENT_TIMESTAMP(3) COMMENT 'create time',
  `date_updated` timestamp(3) NOT NULL DEFAULT CURRENT_TIMESTAMP(3) ON UPDATE CURRENT_TIMESTAMP(3) COMMENT 'update time',
  PRIMARY KEY (`id`) USING BTREE
) ENGINE = InnoDB CHARACTER SET = utf8mb4 COLLATE = utf8mb4_unicode_ci ROW_FORMAT = Dynamic;

-- ----------------------------
-- Records of api
-- ----------------------------

-- ----------------------------
-- Table structure for api_rule_relation
-- ----------------------------
DROP TABLE IF EXISTS `api_rule_relation`;
CREATE TABLE `api_rule_relation`  (
  `id`           varchar(128) CHARACTER SET utf8mb4 COLLATE utf8mb4_unicode_ci NOT NULL COMMENT 'primary key id',
  `api_id`       varchar(128) CHARACTER SET utf8mb4 COLLATE utf8mb4_unicode_ci NOT NULL COMMENT 'the table api primary key id',
  `rule_id`      varchar(128) CHARACTER SET utf8mb4 COLLATE utf8mb4_unicode_ci NOT NULL COMMENT 'the table rule primary key id',
  `date_created` timestamp(3) NOT NULL DEFAULT CURRENT_TIMESTAMP(3) COMMENT 'create time',
  `date_updated` timestamp(3) NOT NULL DEFAULT CURRENT_TIMESTAMP(3) ON UPDATE CURRENT_TIMESTAMP(3) COMMENT 'update time',
  PRIMARY KEY (`id`) USING BTREE
) ENGINE = InnoDB CHARACTER SET = utf8mb4 COLLATE = utf8mb4_unicode_ci ROW_FORMAT = Dynamic;

-- ----------------------------
-- Records of api_rule_relation
-- ----------------------------

-- ----------------------------
-- Table structure for app_auth
-- ----------------------------
DROP TABLE IF EXISTS `app_auth`;
CREATE TABLE `app_auth`  (
  `id` varchar(128) CHARACTER SET utf8mb4 COLLATE utf8mb4_unicode_ci NOT NULL COMMENT 'primary key id',
  `app_key` varchar(32) CHARACTER SET utf8mb4 COLLATE utf8mb4_unicode_ci NOT NULL COMMENT 'application identification key',
  `app_secret` varchar(128) CHARACTER SET utf8mb4 COLLATE utf8mb4_unicode_ci NOT NULL COMMENT 'encryption algorithm secret',
  `user_id` varchar(128) CHARACTER SET utf8mb4 COLLATE utf8mb4_unicode_ci NULL DEFAULT NULL COMMENT 'user id',
  `phone` varchar(255) CHARACTER SET utf8mb4 COLLATE utf8mb4_unicode_ci NULL DEFAULT NULL COMMENT 'phone number when the user applies',
  `ext_info` varchar(1024) CHARACTER SET utf8mb4 COLLATE utf8mb4_unicode_ci NULL DEFAULT NULL COMMENT 'extended parameter json',
  `open` tinyint(0) NOT NULL COMMENT 'open auth path or not  (0 close, 1 open) ',
  `enabled` tinyint(0) NOT NULL COMMENT 'delete or not  (0 close, 1 open) ',
  `date_created` timestamp(3) NOT NULL DEFAULT CURRENT_TIMESTAMP(3) COMMENT 'create time',
  `date_updated` timestamp(3) NOT NULL DEFAULT CURRENT_TIMESTAMP(3) ON UPDATE CURRENT_TIMESTAMP(3) COMMENT 'update time',
  PRIMARY KEY (`id`) USING BTREE
) ENGINE = InnoDB CHARACTER SET = utf8mb4 COLLATE = utf8mb4_unicode_ci ROW_FORMAT = Dynamic;

-- ----------------------------
-- Records of app_auth
-- ----------------------------

-- ----------------------------
-- Table structure for auth_param
-- ----------------------------
DROP TABLE IF EXISTS `auth_param`;
CREATE TABLE `auth_param`  (
  `id` varchar(128) CHARACTER SET utf8mb4 COLLATE utf8mb4_unicode_ci NOT NULL COMMENT 'primary key id',
  `auth_id` varchar(128) CHARACTER SET utf8mb4 COLLATE utf8mb4_unicode_ci NULL DEFAULT NULL COMMENT 'Authentication table id',
  `app_name` varchar(255) CHARACTER SET utf8mb4 COLLATE utf8mb4_unicode_ci NOT NULL COMMENT 'business Module',
  `app_param` varchar(255) CHARACTER SET utf8mb4 COLLATE utf8mb4_unicode_ci NULL DEFAULT NULL COMMENT 'service module parameters (parameters that need to be passed by the gateway) json type',
  `date_created` timestamp(3) NOT NULL DEFAULT CURRENT_TIMESTAMP(3) COMMENT 'create time',
  `date_updated` timestamp(3) NOT NULL DEFAULT CURRENT_TIMESTAMP(3) ON UPDATE CURRENT_TIMESTAMP(3) COMMENT 'update time',
  PRIMARY KEY (`id`) USING BTREE
) ENGINE = InnoDB CHARACTER SET = utf8mb4 COLLATE = utf8mb4_unicode_ci ROW_FORMAT = Dynamic;

-- ----------------------------
-- Records of auth_param
-- ----------------------------

-- ----------------------------
-- Table structure for auth_path
-- ----------------------------
DROP TABLE IF EXISTS `auth_path`;
CREATE TABLE `auth_path`  (
  `id` varchar(128) CHARACTER SET utf8mb4 COLLATE utf8mb4_unicode_ci NOT NULL COMMENT 'primary key id',
  `auth_id` varchar(128) CHARACTER SET utf8mb4 COLLATE utf8mb4_unicode_ci NOT NULL COMMENT 'auth table id',
  `app_name` varchar(255) CHARACTER SET utf8mb4 COLLATE utf8mb4_unicode_ci NOT NULL COMMENT 'module',
  `path` varchar(255) CHARACTER SET utf8mb4 COLLATE utf8mb4_unicode_ci NOT NULL COMMENT 'path',
  `enabled` tinyint(0) NOT NULL COMMENT 'whether pass 1 is  (0 close, 1 open) ',
  `date_created` timestamp(3) NOT NULL DEFAULT CURRENT_TIMESTAMP(3) COMMENT 'create time',
  `date_updated` timestamp(3) NOT NULL DEFAULT CURRENT_TIMESTAMP(3) ON UPDATE CURRENT_TIMESTAMP(3) COMMENT 'update time',
  PRIMARY KEY (`id`) USING BTREE
) ENGINE = InnoDB CHARACTER SET = utf8mb4 COLLATE = utf8mb4_unicode_ci ROW_FORMAT = Dynamic;

-- ----------------------------
-- Records of auth_path
-- ----------------------------

-- ----------------------------
-- Table structure for dashboard_user
-- ----------------------------
DROP TABLE IF EXISTS `dashboard_user`;
CREATE TABLE `dashboard_user`  (
  `id` varchar(128) CHARACTER SET utf8mb4 COLLATE utf8mb4_unicode_ci NOT NULL COMMENT 'primary key id',
  `user_name` varchar(64) CHARACTER SET utf8mb4 COLLATE utf8mb4_unicode_ci NOT NULL COMMENT 'user name',
  `password` varchar(128) CHARACTER SET utf8mb4 COLLATE utf8mb4_unicode_ci NULL DEFAULT NULL COMMENT 'user password',
  `role` int(0) NOT NULL COMMENT 'role',
  `enabled` tinyint(0) NOT NULL COMMENT 'delete or not (0 close, 1 open) ',
  `client_id` varchar(32) DEFAULT NULL COMMENT 'client id',
  `date_created` timestamp(3) NOT NULL DEFAULT CURRENT_TIMESTAMP(3) COMMENT 'create time',
  `date_updated` timestamp(3) NOT NULL DEFAULT CURRENT_TIMESTAMP(3) ON UPDATE CURRENT_TIMESTAMP(3) COMMENT 'update time',
  PRIMARY KEY (`id`) USING BTREE,
  UNIQUE INDEX `unique_user_name`(`user_name`) USING BTREE
) ENGINE = InnoDB CHARACTER SET = utf8mb4 COLLATE = utf8mb4_unicode_ci ROW_FORMAT = Dynamic;

-- ----------------------------
-- Records of dashboard_user
-- ----------------------------
INSERT INTO `dashboard_user` VALUES ('1', 'admin', 'ba3253876aed6bc22d4a6ff53d8406c6ad864195ed144ab5c87621b6c233b548baeae6956df346ec8c17f5ea10f35ee3cbc514797ed7ddd3145464e2a0bab413', 1, 1, null, '2022-05-25 18:02:52', '2022-05-25 18:02:52');

-- ----------------------------
-- Table structure for data_permission
-- ----------------------------
DROP TABLE IF EXISTS `data_permission`;
CREATE TABLE `data_permission`  (
  `id` varchar(128) CHARACTER SET utf8mb4 COLLATE utf8mb4_unicode_ci NOT NULL COMMENT 'primary key id',
  `user_id` varchar(128) CHARACTER SET utf8mb4 COLLATE utf8mb4_unicode_ci NOT NULL COMMENT 'user primary key id',
  `data_id` varchar(128) CHARACTER SET utf8mb4 COLLATE utf8mb4_unicode_ci NOT NULL COMMENT 'data(selector,rule) primary key id',
  `data_type` int(0) NOT NULL COMMENT '0 selector type , 1 rule type',
  `date_created` timestamp(3) NOT NULL DEFAULT CURRENT_TIMESTAMP(3) COMMENT 'create time',
  `date_updated` timestamp(3) NOT NULL DEFAULT CURRENT_TIMESTAMP(3) ON UPDATE CURRENT_TIMESTAMP(3) COMMENT 'update time',
  PRIMARY KEY (`id`) USING BTREE
) ENGINE = InnoDB CHARACTER SET = utf8mb4 COLLATE = utf8mb4_unicode_ci COMMENT = 'data permission table' ROW_FORMAT = Dynamic;

-- ----------------------------
-- Records of data_permission
-- ----------------------------

-- ----------------------------
-- Table structure for detail
-- ----------------------------
DROP TABLE IF EXISTS `detail`;
CREATE TABLE `detail`  (
  `id` varchar(128) CHARACTER SET utf8mb4 COLLATE utf8mb4_unicode_ci NOT NULL COMMENT 'primary key id',
  `field_id` varchar(128) CHARACTER SET utf8mb4 COLLATE utf8mb4_unicode_ci NOT NULL COMMENT 'the field id',
  `is_example` tinyint(0) NOT NULL COMMENT 'is example or not (0 not, 1 is)',
  `field_value` text CHARACTER SET utf8mb4 COLLATE utf8mb4_unicode_ci NOT NULL COMMENT 'the field value',
  `value_desc` varchar(1024) CHARACTER SET utf8mb4 COLLATE utf8mb4_unicode_ci NOT NULL COMMENT 'field value description',
  `date_created` timestamp(3) NOT NULL DEFAULT CURRENT_TIMESTAMP(3) COMMENT 'create time',
  `date_updated` timestamp(3) NOT NULL DEFAULT CURRENT_TIMESTAMP(3) ON UPDATE CURRENT_TIMESTAMP(3) COMMENT 'update time',
  PRIMARY KEY (`id`) USING BTREE
) ENGINE = InnoDB CHARACTER SET = utf8mb4 COLLATE = utf8mb4_unicode_ci COMMENT = 'field value detail table' ROW_FORMAT = Dynamic;

-- ----------------------------
-- Records of detail
-- ----------------------------

-- ----------------------------
-- Table structure for field
-- ----------------------------
DROP TABLE IF EXISTS `field`;
CREATE TABLE `field`  (
  `id` varchar(128) CHARACTER SET utf8mb4 COLLATE utf8mb4_unicode_ci NOT NULL COMMENT 'primary key id',
  `model_id` varchar(128) CHARACTER SET utf8mb4 COLLATE utf8mb4_unicode_ci NOT NULL COMMENT 'this field belongs to which model',
  `self_model_id` varchar(128) CHARACTER SET utf8mb4 COLLATE utf8mb4_unicode_ci NOT NULL COMMENT 'which model of this field is',
  `name` varchar(128) CHARACTER SET utf8mb4 COLLATE utf8mb4_unicode_ci NOT NULL COMMENT 'field name',
  `field_desc` varchar(1024) CHARACTER SET utf8mb4 COLLATE utf8mb4_unicode_ci NOT NULL COMMENT 'field description',
  `required`     tinyint(0) NOT NULL COMMENT 'whether to require (0 not required, 1 required)',
  `ext`          varchar(1024) CHARACTER SET utf8mb4 COLLATE utf8mb4_unicode_ci NOT NULL COMMENT 'extended fields,can store genericTypes,eg..{"genericTypes":[model_id1,model_id2]}',
  `date_created` timestamp(3) NOT NULL DEFAULT CURRENT_TIMESTAMP(3) COMMENT 'create time',
  `date_updated` timestamp(3) NOT NULL DEFAULT CURRENT_TIMESTAMP(3) ON UPDATE CURRENT_TIMESTAMP(3) COMMENT 'update time',
  PRIMARY KEY (`id`) USING BTREE
) ENGINE = InnoDB CHARACTER SET = utf8mb4 COLLATE = utf8mb4_unicode_ci COMMENT = 'field document table' ROW_FORMAT = Dynamic;

-- ----------------------------
-- Records of field
-- ----------------------------

-- ----------------------------
-- Table structure for meta_data
-- ----------------------------
DROP TABLE IF EXISTS `meta_data`;
CREATE TABLE `meta_data`  (
  `id` varchar(128) CHARACTER SET utf8mb4 COLLATE utf8mb4_unicode_ci NOT NULL COMMENT 'id',
  `app_name` varchar(255) CHARACTER SET utf8mb4 COLLATE utf8mb4_unicode_ci NOT NULL COMMENT 'application name',
  `path` varchar(255) CHARACTER SET utf8mb4 COLLATE utf8mb4_unicode_ci NOT NULL COMMENT 'path, cannot be repeated',
  `path_desc` varchar(255) CHARACTER SET utf8mb4 COLLATE utf8mb4_unicode_ci NULL DEFAULT NULL COMMENT 'path description',
  `rpc_type` varchar(64) CHARACTER SET utf8mb4 COLLATE utf8mb4_unicode_ci NOT NULL COMMENT 'rpc type',
  `service_name` varchar(255) CHARACTER SET utf8mb4 COLLATE utf8mb4_unicode_ci NULL DEFAULT NULL COMMENT 'service name',
  `method_name` varchar(255) CHARACTER SET utf8mb4 COLLATE utf8mb4_unicode_ci NULL DEFAULT NULL COMMENT 'method name',
  `parameter_types` varchar(255) CHARACTER SET utf8mb4 COLLATE utf8mb4_unicode_ci NULL DEFAULT NULL COMMENT 'parameter types are provided with multiple parameter types separated by commas',
  `rpc_ext` varchar(512) CHARACTER SET utf8mb4 COLLATE utf8mb4_unicode_ci NULL DEFAULT NULL COMMENT 'rpc extended information, json format',
  `date_created` timestamp(3) NOT NULL DEFAULT CURRENT_TIMESTAMP(3) COMMENT 'create time',
  `date_updated` timestamp(3) NOT NULL DEFAULT CURRENT_TIMESTAMP(3) ON UPDATE CURRENT_TIMESTAMP(3) COMMENT 'update time',
  `enabled` tinyint(0) NOT NULL DEFAULT 0 COMMENT 'enabled state  (0 close, 1 open) ',
  PRIMARY KEY (`id`) USING BTREE
) ENGINE = InnoDB CHARACTER SET = utf8mb4 COLLATE = utf8mb4_unicode_ci ROW_FORMAT = Dynamic;

-- ----------------------------
-- Records of meta_data
-- ----------------------------

-- ----------------------------
-- Table structure for mock_request_record
-- ----------------------------
DROP TABLE IF EXISTS `mock_request_record`;
CREATE TABLE `mock_request_record`  (
    `id` varchar(128) CHARACTER SET utf8mb4 COLLATE utf8mb4_unicode_ci NOT NULL COMMENT 'primary key id',
    `api_id` varchar(128) CHARACTER SET utf8mb4 COLLATE utf8mb4_unicode_ci NOT NULL COMMENT 'the api id',
    `host` varchar(32) CHARACTER SET utf8mb4 COLLATE utf8mb4_unicode_ci NOT NULL COMMENT 'the request host',
    `port` int(5) NOT NULL COMMENT 'the request port',
    `url` varchar(1024) CHARACTER SET utf8mb4 COLLATE utf8mb4_unicode_ci NOT NULL COMMENT 'the request url',
    `path_variable` varchar(255) CHARACTER SET utf8mb4 COLLATE utf8mb4_unicode_ci NOT NULL DEFAULT '' COMMENT 'the request param in url',
    `query` varchar(1024) CHARACTER SET utf8mb4 COLLATE utf8mb4_unicode_ci NOT NULL DEFAULT '' COMMENT 'the request param after url',
    `header` varchar(1024) CHARACTER SET utf8mb4 COLLATE utf8mb4_unicode_ci NOT NULL DEFAULT '' COMMENT 'the request param in header',
    `body` text CHARACTER SET utf8mb4 COLLATE utf8mb4_unicode_ci COMMENT 'the request body',
    `date_created` timestamp(3) NOT NULL DEFAULT CURRENT_TIMESTAMP(3) COMMENT 'create time',
    `date_updated` timestamp(3) NOT NULL DEFAULT CURRENT_TIMESTAMP(3) ON UPDATE CURRENT_TIMESTAMP(3) COMMENT 'update time',
    PRIMARY KEY (`id`) USING BTREE
) ENGINE = InnoDB CHARACTER SET = utf8mb4 COLLATE = utf8mb4_unicode_ci ROW_FORMAT = Dynamic;

-- ----------------------------
-- Records of mock_request_record
-- ----------------------------

-- ----------------------------
-- Table structure for model
-- ----------------------------
DROP TABLE IF EXISTS `model`;
CREATE TABLE `model`  (
  `id` varchar(128) CHARACTER SET utf8mb4 COLLATE utf8mb4_unicode_ci NOT NULL COMMENT 'primary key id',
  `name` varchar(128) CHARACTER SET utf8mb4 COLLATE utf8mb4_unicode_ci NOT NULL COMMENT 'the model name',
  `model_desc`   varchar(1024) CHARACTER SET utf8mb4 COLLATE utf8mb4_unicode_ci NOT NULL COMMENT 'the model description',
  `date_created` timestamp(3) NOT NULL DEFAULT CURRENT_TIMESTAMP(3) COMMENT 'create time',
  `date_updated` timestamp(3) NOT NULL DEFAULT CURRENT_TIMESTAMP(3) ON UPDATE CURRENT_TIMESTAMP(3) COMMENT 'update time',
  PRIMARY KEY (`id`) USING BTREE
) ENGINE = InnoDB CHARACTER SET = utf8mb4 COLLATE = utf8mb4_unicode_ci ROW_FORMAT = Dynamic;

-- ----------------------------
-- Records of model
-- ----------------------------
-- todo add some simple model, like java.lang.String long java.lang.Long

-- ----------------------------
-- Table structure for operation_record_log
-- ----------------------------
DROP TABLE IF EXISTS `operation_record_log`;
CREATE TABLE `operation_record_log`  (
  `id` bigint(0) NOT NULL AUTO_INCREMENT COMMENT 'id',
  `color` varchar(20) CHARACTER SET utf8mb4 COLLATE utf8mb4_unicode_ci NOT NULL COMMENT 'log color',
  `context` text CHARACTER SET utf8mb4 COLLATE utf8mb4_unicode_ci NOT NULL COMMENT 'log context',
  `operator` varchar(200) CHARACTER SET utf8mb4 COLLATE utf8mb4_unicode_ci NOT NULL COMMENT 'operator [user or app]]',
  `operation_time` datetime(3) NOT NULL DEFAULT CURRENT_TIMESTAMP(3) COMMENT 'operation time',
  `operation_type` varchar(60) CHARACTER SET utf8mb4 COLLATE utf8mb4_unicode_ci NOT NULL DEFAULT 'update' COMMENT 'operation type：create/update/delete/register...',
  PRIMARY KEY (`id`) USING BTREE
) ENGINE = InnoDB CHARACTER SET = utf8mb4 COLLATE = utf8mb4_unicode_ci COMMENT = 'operation record log' ROW_FORMAT = Dynamic;

-- ----------------------------
-- Records of operation_record_log
-- ----------------------------

-- ----------------------------
-- Table structure for param
-- ----------------------------
DROP TABLE IF EXISTS `param`;
CREATE TABLE `param`  (
  `id`           varchar(128) CHARACTER SET utf8mb4 COLLATE utf8mb4_unicode_ci NOT NULL COMMENT 'primary key id',
  `api_id`       varchar(128) CHARACTER SET utf8mb4 COLLATE utf8mb4_unicode_ci NOT NULL COMMENT 'the api id',
  `model_id`     varchar(128) CHARACTER SET utf8mb4 COLLATE utf8mb4_unicode_ci NOT NULL COMMENT 'the model id, empty if not a model',
  `type`         int(0) NOT NULL COMMENT '0-requestPathVariable,1-requestUrlParam,2-requestHeader,3-requestBody,4-responseHeader,5-responseBody',
  `name`         varchar(255) CHARACTER SET utf8mb4 COLLATE utf8mb4_unicode_ci NOT NULL COMMENT 'the param name',
  `param_desc`   varchar(1024) CHARACTER SET utf8mb4 COLLATE utf8mb4_unicode_ci NOT NULL COMMENT 'the param description',
  `required`     tinyint(0) NOT NULL COMMENT 'whether to require (0 not required, 1 required)',
  `ext`          varchar(1024) CHARACTER SET utf8mb4 COLLATE utf8mb4_unicode_ci NOT NULL COMMENT 'extended fields',
  `date_created` timestamp(3) NOT NULL DEFAULT CURRENT_TIMESTAMP(3) COMMENT 'create time',
  `date_updated` timestamp(3) NOT NULL DEFAULT CURRENT_TIMESTAMP(3) ON UPDATE CURRENT_TIMESTAMP(3) COMMENT 'update time',
  PRIMARY KEY (`id`) USING BTREE
) ENGINE = InnoDB CHARACTER SET = utf8mb4 COLLATE = utf8mb4_unicode_ci ROW_FORMAT = Dynamic;

-- ----------------------------
-- Records of param
-- ----------------------------

-- ----------------------------
-- Table structure for permission
-- ----------------------------
DROP TABLE IF EXISTS `permission`;
CREATE TABLE `permission`  (
  `id` varchar(128) CHARACTER SET utf8mb4 COLLATE utf8mb4_unicode_ci NOT NULL COMMENT 'primary key id',
  `object_id` varchar(128) CHARACTER SET utf8mb4 COLLATE utf8mb4_unicode_ci NOT NULL COMMENT 'user primary key id or role primary key id',
  `resource_id` varchar(128) CHARACTER SET utf8mb4 COLLATE utf8mb4_unicode_ci NOT NULL COMMENT 'resource primary key id',
  `date_created` timestamp(3) NOT NULL DEFAULT CURRENT_TIMESTAMP(3) COMMENT 'create time',
  `date_updated` timestamp(3) NOT NULL DEFAULT CURRENT_TIMESTAMP(3) ON UPDATE CURRENT_TIMESTAMP(3) COMMENT 'update time',
  PRIMARY KEY (`id`) USING BTREE
) ENGINE = InnoDB CHARACTER SET = utf8mb4 COLLATE = utf8mb4_unicode_ci COMMENT = 'permission table' ROW_FORMAT = Dynamic;

-- ----------------------------
-- Records of permission
-- ----------------------------
INSERT INTO `permission` VALUES ('1351007708572688384', '1346358560427216896', '1346775491550474240', '2022-05-25 18:02:53', '2022-05-25 18:02:53');
INSERT INTO `permission` VALUES ('1351007708585271296', '1346358560427216896', '1346776175553376256', '2022-05-25 18:02:53', '2022-05-25 18:02:53');
INSERT INTO `permission` VALUES ('1351007708593659904', '1346358560427216896', '1346777157943259136', '2022-05-25 18:02:53', '2022-05-25 18:02:53');
INSERT INTO `permission` VALUES ('1351007708597854208', '1346358560427216896', '1346777449787125760', '2022-05-25 18:02:53', '2022-05-25 18:02:53');
INSERT INTO `permission` VALUES ('1351007708606242816', '1346358560427216896', '1346777623011880960', '2022-05-25 18:02:53', '2022-05-25 18:02:53');
INSERT INTO `permission` VALUES ('1351007708610437120', '1346358560427216896', '1346777766301888512', '2022-05-25 18:02:53', '2022-05-25 18:02:53');
INSERT INTO `permission` VALUES ('1351007708614631424', '1346358560427216896', '1346777907096285184', '2022-05-25 18:02:53', '2022-05-25 18:02:53');
INSERT INTO `permission` VALUES ('1351007708623020032', '1346358560427216896', '1346778036402483200', '2022-05-25 18:02:53', '2022-05-25 18:02:53');
INSERT INTO `permission` VALUES ('1351007708685934593', '1346358560427216896', '1347032308726902784', '2022-05-25 18:02:53', '2022-05-25 18:02:53');
INSERT INTO `permission` VALUES ('1351007708690128896', '1346358560427216896', '1347032395901317120', '2022-05-25 18:02:53', '2022-05-25 18:02:53');
INSERT INTO `permission` VALUES ('1351007708694323200', '1346358560427216896', '1347032453707214848', '2022-05-25 18:02:53', '2022-05-25 18:02:53');
INSERT INTO `permission` VALUES ('1351007708698517504', '1346358560427216896', '1347032509051056128', '2022-05-25 18:02:53', '2022-05-25 18:02:53');
INSERT INTO `permission` VALUES ('1351007708702711808', '1346358560427216896', '1347034027070337024', '2022-05-25 18:02:53', '2022-05-25 18:02:53');
INSERT INTO `permission` VALUES ('1351007708706906112', '1346358560427216896', '1347039054925148160', '2022-05-25 18:02:53', '2022-05-25 18:02:53');
INSERT INTO `permission` VALUES ('1351007708711100416', '1346358560427216896', '1347041326749691904', '2022-05-25 18:02:53', '2022-05-25 18:02:53');
INSERT INTO `permission` VALUES ('1351007708715294720', '1346358560427216896', '1347046566244003840', '2022-05-25 18:02:53', '2022-05-25 18:02:53');
INSERT INTO `permission` VALUES ('1351007708719489024', '1346358560427216896', '1347047143350874112', '2022-05-25 18:02:53', '2022-05-25 18:02:53');
INSERT INTO `permission` VALUES ('1351007708723683328', '1346358560427216896', '1347047203220369408', '2022-05-25 18:02:53', '2022-05-25 18:02:53');
INSERT INTO `permission` VALUES ('1351007708727877632', '1346358560427216896', '1347047555588042752', '2022-05-25 18:02:53', '2022-05-25 18:02:53');
INSERT INTO `permission` VALUES ('1351007708732071936', '1346358560427216896', '1347047640145211392', '2022-05-25 18:02:53', '2022-05-25 18:02:53');
INSERT INTO `permission` VALUES ('1351007708732071937', '1346358560427216896', '1347047695002513408', '2022-05-25 18:02:53', '2022-05-25 18:02:53');
INSERT INTO `permission` VALUES ('1351007708736266240', '1346358560427216896', '1347047747305484288', '2022-05-25 18:02:53', '2022-05-25 18:02:53');
INSERT INTO `permission` VALUES ('1351007708740460544', '1346358560427216896', '1347048004105940992', '2022-05-25 18:02:53', '2022-05-25 18:02:53');
INSERT INTO `permission` VALUES ('1351007708744654848', '1346358560427216896', '1347048101875167232', '2022-05-25 18:02:53', '2022-05-25 18:02:53');
INSERT INTO `permission` VALUES ('1351007708744654849', '1346358560427216896', '1347048145877610496', '2022-05-25 18:02:53', '2022-05-25 18:02:53');
INSERT INTO `permission` VALUES ('1351007708748849151', '1346358560427216896', '1347048240677269503', '2022-05-25 18:02:53', '2022-05-25 18:02:53');
INSERT INTO `permission` VALUES ('1351007708748849152', '1346358560427216896', '1347048240677269504', '2022-05-25 18:02:53', '2022-05-25 18:02:53');
INSERT INTO `permission` VALUES ('1351007708753043456', '1346358560427216896', '1347048316216684544', '2022-05-25 18:02:53', '2022-05-25 18:02:53');
INSERT INTO `permission` VALUES ('1351007708757237760', '1346358560427216896', '1347048776029843456', '2022-05-25 18:02:53', '2022-05-25 18:02:53');
INSERT INTO `permission` VALUES ('1351007708757237761', '1346358560427216896', '1347048968414179328', '2022-05-25 18:02:53', '2022-05-25 18:02:53');
INSERT INTO `permission` VALUES ('1351007708761432064', '1346358560427216896', '1347049029323862016', '2022-05-25 18:02:53', '2022-05-25 18:02:53');
INSERT INTO `permission` VALUES ('1351007708765626368', '1346358560427216896', '1347049092552994816', '2022-05-25 18:02:53', '2022-05-25 18:02:53');
INSERT INTO `permission` VALUES ('1351007708769820672', '1346358560427216896', '1347049251395481600', '2022-05-25 18:02:53', '2022-05-25 18:02:53');
INSERT INTO `permission` VALUES ('1351007708774014976', '1346358560427216896', '1347049317178945536', '2022-05-25 18:02:53', '2022-05-25 18:02:53');
INSERT INTO `permission` VALUES ('1351007708774014977', '1346358560427216896', '1347049370014593024', '2022-05-25 18:02:53', '2022-05-25 18:02:53');
INSERT INTO `permission` VALUES ('1351007708778209280', '1346358560427216896', '1347049542417264640', '2022-05-25 18:02:53', '2022-05-25 18:02:53');
INSERT INTO `permission` VALUES ('1351007708782403584', '1346358560427216896', '1347049598155370496', '2022-05-25 18:02:53', '2022-05-25 18:02:53');
INSERT INTO `permission` VALUES ('1351007708786597888', '1346358560427216896', '1347049659023110144', '2022-05-25 18:02:53', '2022-05-25 18:02:53');
INSERT INTO `permission` VALUES ('1351007708790792192', '1346358560427216896', '1347049731047698432', '2022-05-25 18:02:53', '2022-05-25 18:02:53');
INSERT INTO `permission` VALUES ('1351007708794986496', '1346358560427216896', '1347049794008395776', '2022-05-25 18:02:53', '2022-05-25 18:02:53');
INSERT INTO `permission` VALUES ('1351007709080199168', '1346358560427216896', '1350106119681622016', '2022-05-25 18:02:53', '2022-05-25 18:02:53');
INSERT INTO `permission` VALUES ('1351007709080199169', '1346358560427216896', '1350107709494804480', '2022-05-25 18:02:53', '2022-05-25 18:02:53');
INSERT INTO `permission` VALUES ('1351007709084393472', '1346358560427216896', '1350107842236137472', '2022-05-25 18:02:53', '2022-05-25 18:02:53');
INSERT INTO `permission` VALUES ('1351007709084393473', '1346358560427216896', '1350112406754766848', '2022-05-25 18:02:53', '2022-05-25 18:02:53');
INSERT INTO `permission` VALUES ('1351007709088587776', '1346358560427216896', '1350112481253994496', '2022-05-25 18:02:53', '2022-05-25 18:02:53');
INSERT INTO `permission` VALUES ('1351007709088587777', '1346358560427216896', '1350804501819195392', '2022-05-25 18:02:53', '2022-05-25 18:02:53');
INSERT INTO `permission` VALUES ('1355167519859040256', '1346358560427216896', '1355163372527050752', '2022-05-25 18:02:53', '2022-05-25 18:02:53');
INSERT INTO `permission` VALUES ('1355167519859040257', '1346358560427216896', '1355165158419750912', '2022-05-25 18:02:53', '2022-05-25 18:02:53');
INSERT INTO `permission` VALUES ('1355167519859040258', '1346358560427216896', '1355165353534578688', '2022-05-25 18:02:53', '2022-05-25 18:02:53');
INSERT INTO `permission` VALUES ('1355167519859040259', '1346358560427216896', '1355165475785957376', '2022-05-25 18:02:53', '2022-05-25 18:02:53');
INSERT INTO `permission` VALUES ('1355167519859040260', '1346358560427216896', '1355165608565039104', '2022-05-25 18:02:53', '2022-05-25 18:02:53');
INSERT INTO `permission` VALUES ('1357956838021890049', '1346358560427216896', '1357956838021890048', '2022-05-25 18:02:53', '2022-05-25 18:02:53');
INSERT INTO `permission` VALUES ('1357977745893326848', '1346358560427216896', '1357977745889132544', '2022-05-25 18:02:53', '2022-05-25 18:02:53');
INSERT INTO `permission` VALUES ('1357977912126177281', '1346358560427216896', '1357977912126177280', '2022-05-25 18:02:53', '2022-05-25 18:02:53');
INSERT INTO `permission` VALUES ('1357977971827900417', '1346358560427216896', '1357977971827900416', '2022-05-25 18:02:53', '2022-05-25 18:02:53');
INSERT INTO `permission` VALUES ('1386680049203195905', '1346358560427216896', '1386680049203195904', '2022-05-25 18:02:53', '2022-05-25 18:02:53');
INSERT INTO `permission` VALUES ('1386680049203195906', '1346358560427216896', '1386680049203195915', '2022-05-25 18:02:53', '2022-05-25 18:02:53');
INSERT INTO `permission` VALUES ('1386680049203195907', '1346358560427216896', '1386680049203195916', '2022-05-25 18:02:53', '2022-05-25 18:02:53');
INSERT INTO `permission` VALUES ('1529402639305326592', '1346358560427216896', '1529402639271772160', '2022-05-25 18:02:58', '2022-05-25 18:02:58');
INSERT INTO `permission` VALUES ('1529402639305326593', '1346358560427216896', '1529402639284355072', '2022-05-25 18:02:58', '2022-05-25 18:02:58');
INSERT INTO `permission` VALUES ('1529402639305326594', '1346358560427216896', '1529402639284355073', '2022-05-25 18:02:58', '2022-05-25 18:02:58');
INSERT INTO `permission` VALUES ('1529402639305326595', '1346358560427216896', '1529402639284355074', '2022-05-25 18:02:58', '2022-05-25 18:02:58');
INSERT INTO `permission` VALUES ('1529402639305326596', '1346358560427216896', '1529402639284355075', '2022-05-25 18:02:58', '2022-05-25 18:02:58');
INSERT INTO `permission` VALUES ('1529402639305326597', '1346358560427216896', '1529402639284355076', '2022-05-25 18:02:58', '2022-05-25 18:02:58');
INSERT INTO `permission` VALUES ('1529402639305326598', '1346358560427216896', '1529402639284355077', '2022-05-25 18:02:58', '2022-05-25 18:02:58');
INSERT INTO `permission` VALUES ('1529402639305326599', '1346358560427216896', '1529402639284355078', '2022-05-25 18:02:58', '2022-05-25 18:02:58');
INSERT INTO `permission` VALUES ('1529402639305326600', '1346358560427216896', '1529402639284355079', '2022-05-25 18:02:58', '2022-05-25 18:02:58');
INSERT INTO `permission` VALUES ('1529402639305326601', '1346358560427216896', '1529402639284355080', '2022-05-25 18:02:58', '2022-05-25 18:02:58');
INSERT INTO `permission` VALUES ('1529402639305326602', '1346358560427216896', '1529402639284355081', '2022-05-25 18:02:58', '2022-05-25 18:02:58');
INSERT INTO `permission` VALUES ('1529402639305326603', '1346358560427216896', '1529402639284355082', '2022-05-25 18:02:58', '2022-05-25 18:02:58');
INSERT INTO `permission` VALUES ('1529402639305326604', '1346358560427216896', '1529402639284355083', '2022-05-25 18:02:58', '2022-05-25 18:02:58');
INSERT INTO `permission` VALUES ('1529402639305326605', '1346358560427216896', '1529402639284355084', '2022-05-25 18:02:58', '2022-05-25 18:02:58');
INSERT INTO `permission` VALUES ('1529402639305326606', '1346358560427216896', '1529402639284355085', '2022-05-25 18:02:58', '2022-05-25 18:02:58');
INSERT INTO `permission` VALUES ('1529402639305326607', '1346358560427216896', '1529402639284355086', '2022-05-25 18:02:58', '2022-05-25 18:02:58');
INSERT INTO `permission` VALUES ('1529402639305326608', '1346358560427216896', '1529402639284355087', '2022-05-25 18:02:58', '2022-05-25 18:02:58');
INSERT INTO `permission` VALUES ('1529402639305326609', '1346358560427216896', '1529402639284355088', '2022-05-25 18:02:58', '2022-05-25 18:02:58');
INSERT INTO `permission` VALUES ('1529402639305326610', '1346358560427216896', '1529402639284355089', '2022-05-25 18:02:58', '2022-05-25 18:02:58');
INSERT INTO `permission` VALUES ('1529402639305326611', '1346358560427216896', '1529402639284355090', '2022-05-25 18:02:58', '2022-05-25 18:02:58');
INSERT INTO `permission` VALUES ('1529402639305326612', '1346358560427216896', '1529402639284355091', '2022-05-25 18:02:58', '2022-05-25 18:02:58');
INSERT INTO `permission` VALUES ('1529402639305326613', '1346358560427216896', '1529402639284355092', '2022-05-25 18:02:58', '2022-05-25 18:02:58');
INSERT INTO `permission` VALUES ('1529402639305326614', '1346358560427216896', '1529402639284355093', '2022-05-25 18:02:58', '2022-05-25 18:02:58');
INSERT INTO `permission` VALUES ('1529402639305326615', '1346358560427216896', '1529402639284355094', '2022-05-25 18:02:58', '2022-05-25 18:02:58');
INSERT INTO `permission` VALUES ('1529402639305326616', '1346358560427216896', '1529402639284355095', '2022-05-25 18:02:58', '2022-05-25 18:02:58');
INSERT INTO `permission` VALUES ('1529402639305326617', '1346358560427216896', '1529402639284355096', '2022-05-25 18:02:58', '2022-05-25 18:02:58');
INSERT INTO `permission` VALUES ('1529402639305326618', '1346358560427216896', '1529402639284355097', '2022-05-25 18:02:58', '2022-05-25 18:02:58');
INSERT INTO `permission` VALUES ('1529402639305326619', '1346358560427216896', '1529402639284355098', '2022-05-25 18:02:58', '2022-05-25 18:02:58');
INSERT INTO `permission` VALUES ('1529402639305326620', '1346358560427216896', '1529402639284355099', '2022-05-25 18:02:58', '2022-05-25 18:02:58');
INSERT INTO `permission` VALUES ('1529402639372435663', '1346358560427216896', '1529402639368241152', '2022-05-25 18:02:58', '2022-05-25 18:02:58');
INSERT INTO `permission` VALUES ('1529402639372435664', '1346358560427216896', '1529402639368241153', '2022-05-25 18:02:58', '2022-05-25 18:02:58');
INSERT INTO `permission` VALUES ('1529402639372435665', '1346358560427216896', '1529402639368241154', '2022-05-25 18:02:58', '2022-05-25 18:02:58');
INSERT INTO `permission` VALUES ('1529402639372435666', '1346358560427216896', '1529402639368241155', '2022-05-25 18:02:58', '2022-05-25 18:02:58');
INSERT INTO `permission` VALUES ('1529402639372435667', '1346358560427216896', '1529402639368241156', '2022-05-25 18:02:58', '2022-05-25 18:02:58');
INSERT INTO `permission` VALUES ('1529402639372435668', '1346358560427216896', '1529402639368241157', '2022-05-25 18:02:58', '2022-05-25 18:02:58');
INSERT INTO `permission` VALUES ('1529402639372435669', '1346358560427216896', '1529402639368241158', '2022-05-25 18:02:58', '2022-05-25 18:02:58');
INSERT INTO `permission` VALUES ('1529402639372435670', '1346358560427216896', '1529402639368241159', '2022-05-25 18:02:58', '2022-05-25 18:02:58');
INSERT INTO `permission` VALUES ('1529402639372435671', '1346358560427216896', '1529402639368241160', '2022-05-25 18:02:58', '2022-05-25 18:02:58');
INSERT INTO `permission` VALUES ('1529402639372435672', '1346358560427216896', '1529402639368241161', '2022-05-25 18:02:58', '2022-05-25 18:02:58');
INSERT INTO `permission` VALUES ('1529402639372435673', '1346358560427216896', '1529402639368241162', '2022-05-25 18:02:58', '2022-05-25 18:02:58');
INSERT INTO `permission` VALUES ('1529402639372435674', '1346358560427216896', '1529402639368241163', '2022-05-25 18:02:58', '2022-05-25 18:02:58');
INSERT INTO `permission` VALUES ('1529402639372435675', '1346358560427216896', '1529402639368241164', '2022-05-25 18:02:58', '2022-05-25 18:02:58');
INSERT INTO `permission` VALUES ('1529402639372435676', '1346358560427216896', '1529402639368241165', '2022-05-25 18:02:58', '2022-05-25 18:02:58');
INSERT INTO `permission` VALUES ('1529402639372435677', '1346358560427216896', '1529402639368241166', '2022-05-25 18:02:58', '2022-05-25 18:02:58');
INSERT INTO `permission` VALUES ('1529402639372435678', '1346358560427216896', '1529402639368241167', '2022-05-25 18:02:58', '2022-05-25 18:02:58');
INSERT INTO `permission` VALUES ('1529402639372435679', '1346358560427216896', '1529402639368241168', '2022-05-25 18:02:58', '2022-05-25 18:02:58');
INSERT INTO `permission` VALUES ('1529402639372435680', '1346358560427216896', '1529402639368241169', '2022-05-25 18:02:58', '2022-05-25 18:02:58');
INSERT INTO `permission` VALUES ('1529402639372435681', '1346358560427216896', '1529402639368241170', '2022-05-25 18:02:58', '2022-05-25 18:02:58');
INSERT INTO `permission` VALUES ('1529402639372435682', '1346358560427216896', '1529402639368241171', '2022-05-25 18:02:58', '2022-05-25 18:02:58');
INSERT INTO `permission` VALUES ('1529402639372435683', '1346358560427216896', '1529402639368241172', '2022-05-25 18:02:58', '2022-05-25 18:02:58');
INSERT INTO `permission` VALUES ('1529402639372435684', '1346358560427216896', '1529402639368241173', '2022-05-25 18:02:58', '2022-05-25 18:02:58');
INSERT INTO `permission` VALUES ('1529402639372435685', '1346358560427216896', '1529402639368241174', '2022-05-25 18:02:58', '2022-05-25 18:02:58');
INSERT INTO `permission` VALUES ('1529402639372435686', '1346358560427216896', '1529402639368241175', '2022-05-25 18:02:58', '2022-05-25 18:02:58');
INSERT INTO `permission` VALUES ('1529402639372435687', '1346358560427216896', '1529402639368241176', '2022-05-25 18:02:58', '2022-05-25 18:02:58');
INSERT INTO `permission` VALUES ('1529402639372435688', '1346358560427216896', '1529402639368241177', '2022-05-25 18:02:58', '2022-05-25 18:02:58');
INSERT INTO `permission` VALUES ('1529402639372435689', '1346358560427216896', '1529402639368241178', '2022-05-25 18:02:58', '2022-05-25 18:02:58');
INSERT INTO `permission` VALUES ('1529402639372435690', '1346358560427216896', '1529402639368241179', '2022-05-25 18:02:58', '2022-05-25 18:02:58');
INSERT INTO `permission` VALUES ('1529402639372435691', '1346358560427216896', '1529402639368241180', '2022-05-25 18:02:58', '2022-05-25 18:02:58');
INSERT INTO `permission` VALUES ('1529402639372435692', '1346358560427216896', '1529402639368241181', '2022-05-25 18:02:58', '2022-05-25 18:02:58');
INSERT INTO `permission` VALUES ('1529402639372435693', '1346358560427216896', '1529402639368241182', '2022-05-25 18:02:58', '2022-05-25 18:02:58');
INSERT INTO `permission` VALUES ('1529402639372435694', '1346358560427216896', '1529402639368241183', '2022-05-25 18:02:58', '2022-05-25 18:02:58');
INSERT INTO `permission` VALUES ('1529402639372435695', '1346358560427216896', '1529402639368241184', '2022-05-25 18:02:58', '2022-05-25 18:02:58');
INSERT INTO `permission` VALUES ('1529402639372435696', '1346358560427216896', '1529402639368241185', '2022-05-25 18:02:58', '2022-05-25 18:02:58');
INSERT INTO `permission` VALUES ('1529402639372435697', '1346358560427216896', '1529402639368241186', '2022-05-25 18:02:58', '2022-05-25 18:02:58');
INSERT INTO `permission` VALUES ('1529402639372435698', '1346358560427216896', '1529402639368241187', '2022-05-25 18:02:58', '2022-05-25 18:02:58');
INSERT INTO `permission` VALUES ('1529402639372435699', '1346358560427216896', '1529402639368241188', '2022-05-25 18:02:58', '2022-05-25 18:02:58');
INSERT INTO `permission` VALUES ('1529402639372435700', '1346358560427216896', '1529402639368241189', '2022-05-25 18:02:58', '2022-05-25 18:02:58');
INSERT INTO `permission` VALUES ('1529402639372435701', '1346358560427216896', '1529402639368241190', '2022-05-25 18:02:58', '2022-05-25 18:02:58');
INSERT INTO `permission` VALUES ('1529402639372435702', '1346358560427216896', '1529402639368241191', '2022-05-25 18:02:58', '2022-05-25 18:02:58');
INSERT INTO `permission` VALUES ('1529402639372435703', '1346358560427216896', '1529402639368241192', '2022-05-25 18:02:58', '2022-05-25 18:02:58');
INSERT INTO `permission` VALUES ('1529402639372435704', '1346358560427216896', '1529402639368241193', '2022-05-25 18:02:58', '2022-05-25 18:02:58');
INSERT INTO `permission` VALUES ('1529402639372435705', '1346358560427216896', '1529402639368241194', '2022-05-25 18:02:58', '2022-05-25 18:02:58');
INSERT INTO `permission` VALUES ('1529402639372435706', '1346358560427216896', '1529402639368241195', '2022-05-25 18:02:58', '2022-05-25 18:02:58');
INSERT INTO `permission` VALUES ('1529402639372435707', '1346358560427216896', '1529402639368241196', '2022-05-25 18:02:58', '2022-05-25 18:02:58');
INSERT INTO `permission` VALUES ('1529402639372435708', '1346358560427216896', '1529402639368241197', '2022-05-25 18:02:58', '2022-05-25 18:02:58');
INSERT INTO `permission` VALUES ('1529402639372435709', '1346358560427216896', '1529402639368241198', '2022-05-25 18:02:58', '2022-05-25 18:02:58');
INSERT INTO `permission` VALUES ('1529402639372435710', '1346358560427216896', '1529402639368241199', '2022-05-25 18:02:58', '2022-05-25 18:02:58');
INSERT INTO `permission` VALUES ('1529402639372435711', '1346358560427216896', '1529402639368241200', '2022-05-25 18:02:58', '2022-05-25 18:02:58');
INSERT INTO `permission` VALUES ('1529402639372435712', '1346358560427216896', '1529402639368241201', '2022-05-25 18:02:58', '2022-05-25 18:02:58');
INSERT INTO `permission` VALUES ('1529402639372435713', '1346358560427216896', '1529402639368241202', '2022-05-25 18:02:58', '2022-05-25 18:02:58');
INSERT INTO `permission` VALUES ('1529402639372435714', '1346358560427216896', '1529402639368241203', '2022-05-25 18:02:58', '2022-05-25 18:02:58');
INSERT INTO `permission` VALUES ('1529402639372435715', '1346358560427216896', '1529402639368241204', '2022-05-25 18:02:58', '2022-05-25 18:02:58');
INSERT INTO `permission` VALUES ('1529402639372435716', '1346358560427216896', '1529402639368241205', '2022-05-25 18:02:58', '2022-05-25 18:02:58');
INSERT INTO `permission` VALUES ('1529402639372435717', '1346358560427216896', '1529402639372435456', '2022-05-25 18:02:58', '2022-05-25 18:02:58');
INSERT INTO `permission` VALUES ('1529402639372435718', '1346358560427216896', '1529402639372435457', '2022-05-25 18:02:58', '2022-05-25 18:02:58');
INSERT INTO `permission` VALUES ('1529402639372435719', '1346358560427216896', '1529402639372435458', '2022-05-25 18:02:58', '2022-05-25 18:02:58');
INSERT INTO `permission` VALUES ('1529402639372435720', '1346358560427216896', '1529402639372435459', '2022-05-25 18:02:58', '2022-05-25 18:02:58');
INSERT INTO `permission` VALUES ('1529402639372435721', '1346358560427216896', '1529402639372435460', '2022-05-25 18:02:58', '2022-05-25 18:02:58');
INSERT INTO `permission` VALUES ('1529402639372435722', '1346358560427216896', '1529402639372435461', '2022-05-25 18:02:58', '2022-05-25 18:02:58');
INSERT INTO `permission` VALUES ('1529402639372435723', '1346358560427216896', '1529402639372435462', '2022-05-25 18:02:58', '2022-05-25 18:02:58');
INSERT INTO `permission` VALUES ('1529402639372435724', '1346358560427216896', '1529402639372435463', '2022-05-25 18:02:58', '2022-05-25 18:02:58');
INSERT INTO `permission` VALUES ('1529402639372435725', '1346358560427216896', '1529402639372435464', '2022-05-25 18:02:58', '2022-05-25 18:02:58');
INSERT INTO `permission` VALUES ('1529402639372435726', '1346358560427216896', '1529402639372435465', '2022-05-25 18:02:58', '2022-05-25 18:02:58');
INSERT INTO `permission` VALUES ('1529402639372435727', '1346358560427216896', '1529402639372435466', '2022-05-25 18:02:58', '2022-05-25 18:02:58');
INSERT INTO `permission` VALUES ('1529402639372435728', '1346358560427216896', '1529402639372435467', '2022-05-25 18:02:58', '2022-05-25 18:02:58');
INSERT INTO `permission` VALUES ('1529402639372435729', '1346358560427216896', '1529402639372435468', '2022-05-25 18:02:58', '2022-05-25 18:02:58');
INSERT INTO `permission` VALUES ('1529402639372435730', '1346358560427216896', '1529402639372435469', '2022-05-25 18:02:58', '2022-05-25 18:02:58');
INSERT INTO `permission` VALUES ('1529402639372435731', '1346358560427216896', '1529402639372435470', '2022-05-25 18:02:58', '2022-05-25 18:02:58');
INSERT INTO `permission` VALUES ('1529402639372435732', '1346358560427216896', '1529402639372435471', '2022-05-25 18:02:58', '2022-05-25 18:02:58');
INSERT INTO `permission` VALUES ('1529402639372435733', '1346358560427216896', '1529402639372435472', '2022-05-25 18:02:58', '2022-05-25 18:02:58');
INSERT INTO `permission` VALUES ('1529402639372435734', '1346358560427216896', '1529402639372435473', '2022-05-25 18:02:58', '2022-05-25 18:02:58');
INSERT INTO `permission` VALUES ('1529402639372435735', '1346358560427216896', '1529402639372435474', '2022-05-25 18:02:58', '2022-05-25 18:02:58');
INSERT INTO `permission` VALUES ('1529402639372435736', '1346358560427216896', '1529402639372435475', '2022-05-25 18:02:58', '2022-05-25 18:02:58');
INSERT INTO `permission` VALUES ('1529402639372435737', '1346358560427216896', '1529402639372435476', '2022-05-25 18:02:58', '2022-05-25 18:02:58');
INSERT INTO `permission` VALUES ('1529402639372435738', '1346358560427216896', '1529402639372435477', '2022-05-25 18:02:58', '2022-05-25 18:02:58');
INSERT INTO `permission` VALUES ('1529402639372435739', '1346358560427216896', '1529402639372435478', '2022-05-25 18:02:58', '2022-05-25 18:02:58');
INSERT INTO `permission` VALUES ('1529402639372435740', '1346358560427216896', '1529402639372435479', '2022-05-25 18:02:58', '2022-05-25 18:02:58');
INSERT INTO `permission` VALUES ('1529402639372435741', '1346358560427216896', '1529402639372435480', '2022-05-25 18:02:58', '2022-05-25 18:02:58');
INSERT INTO `permission` VALUES ('1529402639372435742', '1346358560427216896', '1529402639372435481', '2022-05-25 18:02:58', '2022-05-25 18:02:58');
INSERT INTO `permission` VALUES ('1529402639372435743', '1346358560427216896', '1529402639372435482', '2022-05-25 18:02:58', '2022-05-25 18:02:58');
INSERT INTO `permission` VALUES ('1529402639372435744', '1346358560427216896', '1529402639372435483', '2022-05-25 18:02:58', '2022-05-25 18:02:58');
INSERT INTO `permission` VALUES ('1529402639372435745', '1346358560427216896', '1529402639372435484', '2022-05-25 18:02:58', '2022-05-25 18:02:58');
INSERT INTO `permission` VALUES ('1529402639372435746', '1346358560427216896', '1529402639372435485', '2022-05-25 18:02:58', '2022-05-25 18:02:58');
INSERT INTO `permission` VALUES ('1529402639372435747', '1346358560427216896', '1529402639372435486', '2022-05-25 18:02:58', '2022-05-25 18:02:58');
INSERT INTO `permission` VALUES ('1529402639372435748', '1346358560427216896', '1529402639372435487', '2022-05-25 18:02:58', '2022-05-25 18:02:58');
INSERT INTO `permission` VALUES ('1529402639372435749', '1346358560427216896', '1529402639372435488', '2022-05-25 18:02:58', '2022-05-25 18:02:58');
INSERT INTO `permission` VALUES ('1529402639372435750', '1346358560427216896', '1529402639372435489', '2022-05-25 18:02:58', '2022-05-25 18:02:58');
INSERT INTO `permission` VALUES ('1529402639372435751', '1346358560427216896', '1529402639372435490', '2022-05-25 18:02:58', '2022-05-25 18:02:58');
INSERT INTO `permission` VALUES ('1529402639372435752', '1346358560427216896', '1529402639372435491', '2022-05-25 18:02:58', '2022-05-25 18:02:58');
INSERT INTO `permission` VALUES ('1529402639372435753', '1346358560427216896', '1529402639372435492', '2022-05-25 18:02:58', '2022-05-25 18:02:58');
INSERT INTO `permission` VALUES ('1529402639372435754', '1346358560427216896', '1529402639372435493', '2022-05-25 18:02:58', '2022-05-25 18:02:58');
INSERT INTO `permission` VALUES ('1529402639372435755', '1346358560427216896', '1529402639372435494', '2022-05-25 18:02:58', '2022-05-25 18:02:58');
INSERT INTO `permission` VALUES ('1529402639372435756', '1346358560427216896', '1529402639372435495', '2022-05-25 18:02:58', '2022-05-25 18:02:58');
INSERT INTO `permission` VALUES ('1529402639372435757', '1346358560427216896', '1529402639372435496', '2022-05-25 18:02:58', '2022-05-25 18:02:58');
INSERT INTO `permission` VALUES ('1529402639372435758', '1346358560427216896', '1529402639372435497', '2022-05-25 18:02:58', '2022-05-25 18:02:58');
INSERT INTO `permission` VALUES ('1529402639372435759', '1346358560427216896', '1529402639372435498', '2022-05-25 18:02:58', '2022-05-25 18:02:58');
INSERT INTO `permission` VALUES ('1529402639372435760', '1346358560427216896', '1529402639372435499', '2022-05-25 18:02:58', '2022-05-25 18:02:58');
INSERT INTO `permission` VALUES ('1529402639372435761', '1346358560427216896', '1529402639372435500', '2022-05-25 18:02:58', '2022-05-25 18:02:58');
INSERT INTO `permission` VALUES ('1529402639372435762', '1346358560427216896', '1529402639372435501', '2022-05-25 18:02:58', '2022-05-25 18:02:58');
INSERT INTO `permission` VALUES ('1529402639372435763', '1346358560427216896', '1529402639372435502', '2022-05-25 18:02:58', '2022-05-25 18:02:58');
INSERT INTO `permission` VALUES ('1529402639372435764', '1346358560427216896', '1529402639372435503', '2022-05-25 18:02:58', '2022-05-25 18:02:58');
INSERT INTO `permission` VALUES ('1529402639372435765', '1346358560427216896', '1529402639372435504', '2022-05-25 18:02:58', '2022-05-25 18:02:58');
INSERT INTO `permission` VALUES ('1529402639372435766', '1346358560427216896', '1529402639372435505', '2022-05-25 18:02:58', '2022-05-25 18:02:58');
INSERT INTO `permission` VALUES ('1529402639372435767', '1346358560427216896', '1529402639372435506', '2022-05-25 18:02:58', '2022-05-25 18:02:58');
INSERT INTO `permission` VALUES ('1529402639372435768', '1346358560427216896', '1529402639372435507', '2022-05-25 18:02:58', '2022-05-25 18:02:58');
INSERT INTO `permission` VALUES ('1529402639372435769', '1346358560427216896', '1529402639372435508', '2022-05-25 18:02:58', '2022-05-25 18:02:58');
INSERT INTO `permission` VALUES ('1529402639372435770', '1346358560427216896', '1529402639372435509', '2022-05-25 18:02:58', '2022-05-25 18:02:58');
INSERT INTO `permission` VALUES ('1529402639372435771', '1346358560427216896', '1529402639372435510', '2022-05-25 18:02:58', '2022-05-25 18:02:58');
INSERT INTO `permission` VALUES ('1529402639372435772', '1346358560427216896', '1529402639372435511', '2022-05-25 18:02:58', '2022-05-25 18:02:58');
INSERT INTO `permission` VALUES ('1529402639372435773', '1346358560427216896', '1529402639372435512', '2022-05-25 18:02:58', '2022-05-25 18:02:58');
INSERT INTO `permission` VALUES ('1529402639372435774', '1346358560427216896', '1529402639372435513', '2022-05-25 18:02:58', '2022-05-25 18:02:58');
INSERT INTO `permission` VALUES ('1529402639372435775', '1346358560427216896', '1529402639372435514', '2022-05-25 18:02:58', '2022-05-25 18:02:58');
INSERT INTO `permission` VALUES ('1529402639372435776', '1346358560427216896', '1529402639372435515', '2022-05-25 18:02:58', '2022-05-25 18:02:58');
INSERT INTO `permission` VALUES ('1529402639372435777', '1346358560427216896', '1529402639372435516', '2022-05-25 18:02:58', '2022-05-25 18:02:58');
INSERT INTO `permission` VALUES ('1529402639372435778', '1346358560427216896', '1529402639372435517', '2022-05-25 18:02:58', '2022-05-25 18:02:58');
INSERT INTO `permission` VALUES ('1529402639372435779', '1346358560427216896', '1529402639372435518', '2022-05-25 18:02:58', '2022-05-25 18:02:58');
INSERT INTO `permission` VALUES ('1529402639372435780', '1346358560427216896', '1529402639372435519', '2022-05-25 18:02:58', '2022-05-25 18:02:58');
INSERT INTO `permission` VALUES ('1529402639372435781', '1346358560427216896', '1529402639372435520', '2022-05-25 18:02:58', '2022-05-25 18:02:58');
INSERT INTO `permission` VALUES ('1529402639372435782', '1346358560427216896', '1529402639372435521', '2022-05-25 18:02:58', '2022-05-25 18:02:58');
INSERT INTO `permission` VALUES ('1529402639372435783', '1346358560427216896', '1529402639372435522', '2022-05-25 18:02:58', '2022-05-25 18:02:58');
INSERT INTO `permission` VALUES ('1529402639372435784', '1346358560427216896', '1529402639372435523', '2022-05-25 18:02:58', '2022-05-25 18:02:58');
INSERT INTO `permission` VALUES ('1529402639372435785', '1346358560427216896', '1529402639372435524', '2022-05-25 18:02:58', '2022-05-25 18:02:58');
INSERT INTO `permission` VALUES ('1529402639372435786', '1346358560427216896', '1529402639372435525', '2022-05-25 18:02:58', '2022-05-25 18:02:58');
INSERT INTO `permission` VALUES ('1529402639376629760', '1346358560427216896', '1529402639372435526', '2022-05-25 18:02:58', '2022-05-25 18:02:58');
INSERT INTO `permission` VALUES ('1529402639376629761', '1346358560427216896', '1529402639372435527', '2022-05-25 18:02:58', '2022-05-25 18:02:58');
INSERT INTO `permission` VALUES ('1529402639376629762', '1346358560427216896', '1529402639372435528', '2022-05-25 18:02:58', '2022-05-25 18:02:58');
INSERT INTO `permission` VALUES ('1529402639376629763', '1346358560427216896', '1529402639372435529', '2022-05-25 18:02:58', '2022-05-25 18:02:58');
INSERT INTO `permission` VALUES ('1529402639376629764', '1346358560427216896', '1529402639372435530', '2022-05-25 18:02:58', '2022-05-25 18:02:58');
INSERT INTO `permission` VALUES ('1529402639376629765', '1346358560427216896', '1529402639372435531', '2022-05-25 18:02:58', '2022-05-25 18:02:58');
INSERT INTO `permission` VALUES ('1529402639376629766', '1346358560427216896', '1529402639372435532', '2022-05-25 18:02:58', '2022-05-25 18:02:58');
INSERT INTO `permission` VALUES ('1529402639376629767', '1346358560427216896', '1529402639372435533', '2022-05-25 18:02:58', '2022-05-25 18:02:58');
INSERT INTO `permission` VALUES ('1529402639376629768', '1346358560427216896', '1529402639372435534', '2022-05-25 18:02:58', '2022-05-25 18:02:58');
INSERT INTO `permission` VALUES ('1529402639376629769', '1346358560427216896', '1529402639372435535', '2022-05-25 18:02:58', '2022-05-25 18:02:58');
INSERT INTO `permission` VALUES ('1529402639376629770', '1346358560427216896', '1529402639372435536', '2022-05-25 18:02:58', '2022-05-25 18:02:58');
INSERT INTO `permission` VALUES ('1529402639376629771', '1346358560427216896', '1529402639372435537', '2022-05-25 18:02:58', '2022-05-25 18:02:58');
INSERT INTO `permission` VALUES ('1529402639376629772', '1346358560427216896', '1529402639372435538', '2022-05-25 18:02:58', '2022-05-25 18:02:58');
INSERT INTO `permission` VALUES ('1529402639376629773', '1346358560427216896', '1529402639372435539', '2022-05-25 18:02:58', '2022-05-25 18:02:58');
INSERT INTO `permission` VALUES ('1529402639376629774', '1346358560427216896', '1529402639372435540', '2022-05-25 18:02:58', '2022-05-25 18:02:58');
INSERT INTO `permission` VALUES ('1529402639376629775', '1346358560427216896', '1529402639372435541', '2022-05-25 18:02:58', '2022-05-25 18:02:58');
INSERT INTO `permission` VALUES ('1529402639376629776', '1346358560427216896', '1529402639372435542', '2022-05-25 18:02:58', '2022-05-25 18:02:58');
INSERT INTO `permission` VALUES ('1529402639376629777', '1346358560427216896', '1529402639372435543', '2022-05-25 18:02:58', '2022-05-25 18:02:58');
INSERT INTO `permission` VALUES ('1529402639376629778', '1346358560427216896', '1529402639372435544', '2022-05-25 18:02:58', '2022-05-25 18:02:58');
INSERT INTO `permission` VALUES ('1529402639376629779', '1346358560427216896', '1529402639372435545', '2022-05-25 18:02:58', '2022-05-25 18:02:58');
INSERT INTO `permission` VALUES ('1529402639376629780', '1346358560427216896', '1529402639372435546', '2022-05-25 18:02:58', '2022-05-25 18:02:58');
INSERT INTO `permission` VALUES ('1529402639376629781', '1346358560427216896', '1529402639372435547', '2022-05-25 18:02:58', '2022-05-25 18:02:58');
INSERT INTO `permission` VALUES ('1529402639376629782', '1346358560427216896', '1529402639372435548', '2022-05-25 18:02:58', '2022-05-25 18:02:58');
INSERT INTO `permission` VALUES ('1529402639376629783', '1346358560427216896', '1529402639372435549', '2022-05-25 18:02:58', '2022-05-25 18:02:58');
INSERT INTO `permission` VALUES ('1529402639376629784', '1346358560427216896', '1529402639372435550', '2022-05-25 18:02:58', '2022-05-25 18:02:58');
INSERT INTO `permission` VALUES ('1529402639376629785', '1346358560427216896', '1529402639372435551', '2022-05-25 18:02:58', '2022-05-25 18:02:58');
INSERT INTO `permission` VALUES ('1529402639376629786', '1346358560427216896', '1529402639372435552', '2022-05-25 18:02:58', '2022-05-25 18:02:58');
INSERT INTO `permission` VALUES ('1529402639376629787', '1346358560427216896', '1529402639372435553', '2022-05-25 18:02:58', '2022-05-25 18:02:58');
INSERT INTO `permission` VALUES ('1529402639376629788', '1346358560427216896', '1529402639372435554', '2022-05-25 18:02:58', '2022-05-25 18:02:58');
INSERT INTO `permission` VALUES ('1529402639376629789', '1346358560427216896', '1529402639372435555', '2022-05-25 18:02:58', '2022-05-25 18:02:58');
INSERT INTO `permission` VALUES ('1529402639376629790', '1346358560427216896', '1529402639372435556', '2022-05-25 18:02:58', '2022-05-25 18:02:58');
INSERT INTO `permission` VALUES ('1529402639376629791', '1346358560427216896', '1529402639372435557', '2022-05-25 18:02:58', '2022-05-25 18:02:58');
INSERT INTO `permission` VALUES ('1529402639376629792', '1346358560427216896', '1529402639372435558', '2022-05-25 18:02:58', '2022-05-25 18:02:58');
INSERT INTO `permission` VALUES ('1529402639376629793', '1346358560427216896', '1529402639372435559', '2022-05-25 18:02:58', '2022-05-25 18:02:58');
INSERT INTO `permission` VALUES ('1529402639376629794', '1346358560427216896', '1529402639372435560', '2022-05-25 18:02:58', '2022-05-25 18:02:58');
INSERT INTO `permission` VALUES ('1529402639376629795', '1346358560427216896', '1529402639372435561', '2022-05-25 18:02:58', '2022-05-25 18:02:58');
INSERT INTO `permission` VALUES ('1529402639376629796', '1346358560427216896', '1529402639372435562', '2022-05-25 18:02:58', '2022-05-25 18:02:58');
INSERT INTO `permission` VALUES ('1529402639376629797', '1346358560427216896', '1529402639372435563', '2022-05-25 18:02:58', '2022-05-25 18:02:58');
INSERT INTO `permission` VALUES ('1529402639376629798', '1346358560427216896', '1529402639372435564', '2022-05-25 18:02:58', '2022-05-25 18:02:58');
INSERT INTO `permission` VALUES ('1529402639376629799', '1346358560427216896', '1529402639372435565', '2022-05-25 18:02:58', '2022-05-25 18:02:58');
INSERT INTO `permission` VALUES ('1529402639376629800', '1346358560427216896', '1529402639372435566', '2022-05-25 18:02:58', '2022-05-25 18:02:58');
INSERT INTO `permission` VALUES ('1529402639376629801', '1346358560427216896', '1529402639372435567', '2022-05-25 18:02:58', '2022-05-25 18:02:58');
INSERT INTO `permission` VALUES ('1529402639376629802', '1346358560427216896', '1529402639372435568', '2022-05-25 18:02:58', '2022-05-25 18:02:58');
INSERT INTO `permission` VALUES ('1529402639376629803', '1346358560427216896', '1529402639372435569', '2022-05-25 18:02:58', '2022-05-25 18:02:58');
INSERT INTO `permission` VALUES ('1529402639376629804', '1346358560427216896', '1529402639372435570', '2022-05-25 18:02:58', '2022-05-25 18:02:58');
INSERT INTO `permission` VALUES ('1529402639376629805', '1346358560427216896', '1529402639372435571', '2022-05-25 18:02:58', '2022-05-25 18:02:58');
INSERT INTO `permission` VALUES ('1529402639376629806', '1346358560427216896', '1529402639372435572', '2022-05-25 18:02:58', '2022-05-25 18:02:58');
INSERT INTO `permission` VALUES ('1529402639376629807', '1346358560427216896', '1529402639372435573', '2022-05-25 18:02:58', '2022-05-25 18:02:58');
INSERT INTO `permission` VALUES ('1529402639376629808', '1346358560427216896', '1529402639372435574', '2022-05-25 18:02:58', '2022-05-25 18:02:58');
INSERT INTO `permission` VALUES ('1529402639376629809', '1346358560427216896', '1529402639372435575', '2022-05-25 18:02:58', '2022-05-25 18:02:58');
INSERT INTO `permission` VALUES ('1529402639376629810', '1346358560427216896', '1529402639372435576', '2022-05-25 18:02:58', '2022-05-25 18:02:58');
INSERT INTO `permission` VALUES ('1529402639376629811', '1346358560427216896', '1529402639372435577', '2022-05-25 18:02:58', '2022-05-25 18:02:58');
INSERT INTO `permission` VALUES ('1529402639376629812', '1346358560427216896', '1529402639372435578', '2022-05-25 18:02:58', '2022-05-25 18:02:58');
INSERT INTO `permission` VALUES ('1529402639376629813', '1346358560427216896', '1529402639372435579', '2022-05-25 18:02:58', '2022-05-25 18:02:58');
INSERT INTO `permission` VALUES ('1529402639376629814', '1346358560427216896', '1529402639372435580', '2022-05-25 18:02:58', '2022-05-25 18:02:58');
INSERT INTO `permission` VALUES ('1529402639376629815', '1346358560427216896', '1529402639372435581', '2022-05-25 18:02:58', '2022-05-25 18:02:58');
INSERT INTO `permission` VALUES ('1529402639376629816', '1346358560427216896', '1529402639372435582', '2022-05-25 18:02:58', '2022-05-25 18:02:58');
INSERT INTO `permission` VALUES ('1529402639376629817', '1346358560427216896', '1529402639372435583', '2022-05-25 18:02:58', '2022-05-25 18:02:58');
INSERT INTO `permission` VALUES ('1529402639376629818', '1346358560427216896', '1529402639372435584', '2022-05-25 18:02:58', '2022-05-25 18:02:58');
INSERT INTO `permission` VALUES ('1529402639376629819', '1346358560427216896', '1529402639372435585', '2022-05-25 18:02:58', '2022-05-25 18:02:58');
INSERT INTO `permission` VALUES ('1529402639376629820', '1346358560427216896', '1529402639372435586', '2022-05-25 18:02:58', '2022-05-25 18:02:58');
INSERT INTO `permission` VALUES ('1529402639376629821', '1346358560427216896', '1529402639372435587', '2022-05-25 18:02:58', '2022-05-25 18:02:58');
INSERT INTO `permission` VALUES ('1529402639376629822', '1346358560427216896', '1529402639372435588', '2022-05-25 18:02:58', '2022-05-25 18:02:58');
INSERT INTO `permission` VALUES ('1529402639376629823', '1346358560427216896', '1529402639372435589', '2022-05-25 18:02:58', '2022-05-25 18:02:58');
INSERT INTO `permission` VALUES ('1529402639376629824', '1346358560427216896', '1529402639372435590', '2022-05-25 18:02:58', '2022-05-25 18:02:58');
INSERT INTO `permission` VALUES ('1529402639376629825', '1346358560427216896', '1529402639372435591', '2022-05-25 18:02:58', '2022-05-25 18:02:58');
INSERT INTO `permission` VALUES ('1529402639376629826', '1346358560427216896', '1529402639372435592', '2022-05-25 18:02:58', '2022-05-25 18:02:58');
INSERT INTO `permission` VALUES ('1529402639376629827', '1346358560427216896', '1529402639372435593', '2022-05-25 18:02:58', '2022-05-25 18:02:58');
INSERT INTO `permission` VALUES ('1529402639376629828', '1346358560427216896', '1529402639372435594', '2022-05-25 18:02:58', '2022-05-25 18:02:58');
INSERT INTO `permission` VALUES ('1529402639376629829', '1346358560427216896', '1529402639372435595', '2022-05-25 18:02:58', '2022-05-25 18:02:58');
INSERT INTO `permission` VALUES ('1529402639376629830', '1346358560427216896', '1529402639372435596', '2022-05-25 18:02:58', '2022-05-25 18:02:58');
INSERT INTO `permission` VALUES ('1529402639376629831', '1346358560427216896', '1529402639372435597', '2022-05-25 18:02:58', '2022-05-25 18:02:58');
INSERT INTO `permission` VALUES ('1529402639376629832', '1346358560427216896', '1529402639372435598', '2022-05-25 18:02:58', '2022-05-25 18:02:58');
INSERT INTO `permission` VALUES ('1529402639376629833', '1346358560427216896', '1529402639372435599', '2022-05-25 18:02:58', '2022-05-25 18:02:58');
INSERT INTO `permission` VALUES ('1529402639376629834', '1346358560427216896', '1529402639372435600', '2022-05-25 18:02:58', '2022-05-25 18:02:58');
INSERT INTO `permission` VALUES ('1529402639376629835', '1346358560427216896', '1529402639372435601', '2022-05-25 18:02:58', '2022-05-25 18:02:58');
INSERT INTO `permission` VALUES ('1529402639376629836', '1346358560427216896', '1529402639372435602', '2022-05-25 18:02:58', '2022-05-25 18:02:58');
INSERT INTO `permission` VALUES ('1529402639376629837', '1346358560427216896', '1529402639372435603', '2022-05-25 18:02:58', '2022-05-25 18:02:58');
INSERT INTO `permission` VALUES ('1529402639376629838', '1346358560427216896', '1529402639372435604', '2022-05-25 18:02:58', '2022-05-25 18:02:58');
INSERT INTO `permission` VALUES ('1529402639376629839', '1346358560427216896', '1529402639372435605', '2022-05-25 18:02:58', '2022-05-25 18:02:58');
INSERT INTO `permission` VALUES ('1529402639376629840', '1346358560427216896', '1529402639372435606', '2022-05-25 18:02:58', '2022-05-25 18:02:58');
INSERT INTO `permission` VALUES ('1529402639376629841', '1346358560427216896', '1529402639372435607', '2022-05-25 18:02:58', '2022-05-25 18:02:58');
INSERT INTO `permission` VALUES ('1529402639376629842', '1346358560427216896', '1529402639372435608', '2022-05-25 18:02:58', '2022-05-25 18:02:58');
INSERT INTO `permission` VALUES ('1529402639376629843', '1346358560427216896', '1529402639372435609', '2022-05-25 18:02:58', '2022-05-25 18:02:58');
INSERT INTO `permission` VALUES ('1529402639376629844', '1346358560427216896', '1529402639372435610', '2022-05-25 18:02:58', '2022-05-25 18:02:58');
INSERT INTO `permission` VALUES ('1529402639376629845', '1346358560427216896', '1529402639372435611', '2022-05-25 18:02:58', '2022-05-25 18:02:58');
INSERT INTO `permission` VALUES ('1529402639376629846', '1346358560427216896', '1529402639372435612', '2022-05-25 18:02:58', '2022-05-25 18:02:58');
INSERT INTO `permission` VALUES ('1529402639376629847', '1346358560427216896', '1529402639372435613', '2022-05-25 18:02:58', '2022-05-25 18:02:58');
INSERT INTO `permission` VALUES ('1529402639376629848', '1346358560427216896', '1529402639372435614', '2022-05-25 18:02:58', '2022-05-25 18:02:58');
INSERT INTO `permission` VALUES ('1529402639376629849', '1346358560427216896', '1529402639372435615', '2022-05-25 18:02:58', '2022-05-25 18:02:58');
INSERT INTO `permission` VALUES ('1529402639376629850', '1346358560427216896', '1529402639372435616', '2022-05-25 18:02:58', '2022-05-25 18:02:58');
INSERT INTO `permission` VALUES ('1529402639376629851', '1346358560427216896', '1529402639372435617', '2022-05-25 18:02:58', '2022-05-25 18:02:58');
INSERT INTO `permission` VALUES ('1529402639376629852', '1346358560427216896', '1529402639372435618', '2022-05-25 18:02:58', '2022-05-25 18:02:58');
INSERT INTO `permission` VALUES ('1529402639376629853', '1346358560427216896', '1529402639372435619', '2022-05-25 18:02:58', '2022-05-25 18:02:58');
INSERT INTO `permission` VALUES ('1529402639376629854', '1346358560427216896', '1529402639372435620', '2022-05-25 18:02:58', '2022-05-25 18:02:58');
INSERT INTO `permission` VALUES ('1529402639376629855', '1346358560427216896', '1529402639372435621', '2022-05-25 18:02:58', '2022-05-25 18:02:58');
INSERT INTO `permission` VALUES ('1529402639376629856', '1346358560427216896', '1529402639372435622', '2022-05-25 18:02:58', '2022-05-25 18:02:58');
INSERT INTO `permission` VALUES ('1529402639376629857', '1346358560427216896', '1529402639372435623', '2022-05-25 18:02:58', '2022-05-25 18:02:58');
INSERT INTO `permission` VALUES ('1529402639376629858', '1346358560427216896', '1529402639372435624', '2022-05-25 18:02:58', '2022-05-25 18:02:58');
INSERT INTO `permission` VALUES ('1529402639376629859', '1346358560427216896', '1529402639372435625', '2022-05-25 18:02:58', '2022-05-25 18:02:58');
INSERT INTO `permission` VALUES ('1529402639376629860', '1346358560427216896', '1529402639372435626', '2022-05-25 18:02:58', '2022-05-25 18:02:58');
INSERT INTO `permission` VALUES ('1529402639376629861', '1346358560427216896', '1529402639372435627', '2022-05-25 18:02:58', '2022-05-25 18:02:58');
INSERT INTO `permission` VALUES ('1529402639376629862', '1346358560427216896', '1529402639372435628', '2022-05-25 18:02:58', '2022-05-25 18:02:58');
INSERT INTO `permission` VALUES ('1529402639376629863', '1346358560427216896', '1529402639372435629', '2022-05-25 18:02:58', '2022-05-25 18:02:58');
INSERT INTO `permission` VALUES ('1529402639376629864', '1346358560427216896', '1529402639372435630', '2022-05-25 18:02:58', '2022-05-25 18:02:58');
INSERT INTO `permission` VALUES ('1529402639376629865', '1346358560427216896', '1529402639372435631', '2022-05-25 18:02:58', '2022-05-25 18:02:58');
INSERT INTO `permission` VALUES ('1529402639376629866', '1346358560427216896', '1529402639372435632', '2022-05-25 18:02:58', '2022-05-25 18:02:58');
INSERT INTO `permission` VALUES ('1529402639376629867', '1346358560427216896', '1529402639372435633', '2022-05-25 18:02:58', '2022-05-25 18:02:58');
INSERT INTO `permission` VALUES ('1529402639376629868', '1346358560427216896', '1529402639372435634', '2022-05-25 18:02:58', '2022-05-25 18:02:58');
INSERT INTO `permission` VALUES ('1529402639376629869', '1346358560427216896', '1529402639372435635', '2022-05-25 18:02:58', '2022-05-25 18:02:58');
INSERT INTO `permission` VALUES ('1529402639376629870', '1346358560427216896', '1529402639372435636', '2022-05-25 18:02:58', '2022-05-25 18:02:58');
INSERT INTO `permission` VALUES ('1529402639376629871', '1346358560427216896', '1529402639372435637', '2022-05-25 18:02:58', '2022-05-25 18:02:58');
INSERT INTO `permission` VALUES ('1529402639376629872', '1346358560427216896', '1529402639372435638', '2022-05-25 18:02:58', '2022-05-25 18:02:58');
INSERT INTO `permission` VALUES ('1529402639376629873', '1346358560427216896', '1529402639372435639', '2022-05-25 18:02:58', '2022-05-25 18:02:58');
INSERT INTO `permission` VALUES ('1529402639376629874', '1346358560427216896', '1529402639372435640', '2022-05-25 18:02:58', '2022-05-25 18:02:58');
INSERT INTO `permission` VALUES ('1529402639376629875', '1346358560427216896', '1529402639372435641', '2022-05-25 18:02:58', '2022-05-25 18:02:58');
INSERT INTO `permission` VALUES ('1529402639376629876', '1346358560427216896', '1529402639372435642', '2022-05-25 18:02:58', '2022-05-25 18:02:58');
INSERT INTO `permission` VALUES ('1529402639376629877', '1346358560427216896', '1529402639372435643', '2022-05-25 18:02:58', '2022-05-25 18:02:58');
INSERT INTO `permission` VALUES ('1529402639376629878', '1346358560427216896', '1529402639372435644', '2022-05-25 18:02:58', '2022-05-25 18:02:58');
INSERT INTO `permission` VALUES ('1529402639376629879', '1346358560427216896', '1529402639372435645', '2022-05-25 18:02:58', '2022-05-25 18:02:58');
INSERT INTO `permission` VALUES ('1529402639376629880', '1346358560427216896', '1529402639372435646', '2022-05-25 18:02:58', '2022-05-25 18:02:58');
INSERT INTO `permission` VALUES ('1529402639376629881', '1346358560427216896', '1529402639372435647', '2022-05-25 18:02:58', '2022-05-25 18:02:58');
INSERT INTO `permission` VALUES ('1529402639376629882', '1346358560427216896', '1529402639372435648', '2022-05-25 18:02:58', '2022-05-25 18:02:58');
INSERT INTO `permission` VALUES ('1529402639376629883', '1346358560427216896', '1529402639372435649', '2022-05-25 18:02:58', '2022-05-25 18:02:58');
INSERT INTO `permission` VALUES ('1529402639376629884', '1346358560427216896', '1529402639372435650', '2022-05-25 18:02:58', '2022-05-25 18:02:58');
INSERT INTO `permission` VALUES ('1529402639376629885', '1346358560427216896', '1529402639372435651', '2022-05-25 18:02:58', '2022-05-25 18:02:58');
INSERT INTO `permission` VALUES ('1529402639376629886', '1346358560427216896', '1529402639372435652', '2022-05-25 18:02:58', '2022-05-25 18:02:58');
INSERT INTO `permission` VALUES ('1529402639376629887', '1346358560427216896', '1529402639372435653', '2022-05-25 18:02:58', '2022-05-25 18:02:58');
INSERT INTO `permission` VALUES ('1529402639376629888', '1346358560427216896', '1529402639372435654', '2022-05-25 18:02:58', '2022-05-25 18:02:58');
INSERT INTO `permission` VALUES ('1529402639376629889', '1346358560427216896', '1529402639372435655', '2022-05-25 18:02:58', '2022-05-25 18:02:58');
INSERT INTO `permission` VALUES ('1529402639376629890', '1346358560427216896', '1529402639372435656', '2022-05-25 18:02:58', '2022-05-25 18:02:58');
INSERT INTO `permission` VALUES ('1529402639376629891', '1346358560427216896', '1529402639372435657', '2022-05-25 18:02:58', '2022-05-25 18:02:58');
INSERT INTO `permission` VALUES ('1529402639376629892', '1346358560427216896', '1529402639372435658', '2022-05-25 18:02:58', '2022-05-25 18:02:58');
INSERT INTO `permission` VALUES ('1529402639376629893', '1346358560427216896', '1529402639372435659', '2022-05-25 18:02:58', '2022-05-25 18:02:58');
INSERT INTO `permission` VALUES ('1529402639376629894', '1346358560427216896', '1529402639372435660', '2022-05-25 18:02:58', '2022-05-25 18:02:58');
INSERT INTO `permission` VALUES ('1529402639376629895', '1346358560427216896', '1529402639372435661', '2022-05-25 18:02:58', '2022-05-25 18:02:58');
INSERT INTO `permission` VALUES ('1529402639376629896', '1346358560427216896', '1529402639372435662', '2022-05-25 18:02:58', '2022-05-25 18:02:58');
INSERT INTO `permission` VALUES ('1534577122279825408', '1346358560427216896', '1534577121923309568', '2022-06-09 00:44:32', '2022-06-09 00:44:31');
INSERT INTO `permission` VALUES ('1534585430587875328', '1346358560427216896', '1534585430311051264', '2022-06-09 01:17:33', '2022-06-09 01:17:32');
INSERT INTO `permission` VALUES ('1534585531389583360', '1346358560427216896', '1534585531108564992', '2022-06-09 01:17:57', '2022-06-09 01:17:56');

INSERT INTO `permission` VALUES ('1534585531389583361', '1346358560427216896', '1534585531108564993', '2022-05-25 18:02:58', '2022-05-25 18:02:58');
INSERT INTO `permission` VALUES ('1534585531389583362', '1346358560427216896', '1534585531108564994', '2022-05-25 18:02:58', '2022-05-25 18:02:58');
INSERT INTO `permission` VALUES ('1534585531389583363', '1346358560427216896', '1534585531108564995', '2022-05-25 18:02:58', '2022-05-25 18:02:58');
INSERT INTO `permission` VALUES ('1534585531389583364', '1346358560427216896', '1534585531108564996', '2022-05-25 18:02:58', '2022-05-25 18:02:58');
INSERT INTO `permission` VALUES ('1534585531389583365', '1346358560427216896', '1534585531108564997', '2022-05-25 18:02:58', '2022-05-25 18:02:58');
INSERT INTO `permission` VALUES ('1534585531389583366', '1346358560427216896', '1534585531108564998', '2022-05-25 18:02:58', '2022-05-25 18:02:58');
INSERT INTO `permission` VALUES ('1534585531389583367', '1346358560427216896', '1534585531108564999', '2022-05-25 18:02:58', '2022-05-25 18:02:58');
INSERT INTO `permission` VALUES ('1534585531389583368', '1346358560427216896', '1534585531108565000', '2022-05-25 18:02:58', '2022-05-25 18:02:58');
INSERT INTO `permission` VALUES ('1534585531389583369', '1346358560427216896', '1534585531108565001', '2022-05-25 18:02:58', '2022-05-25 18:02:58');
INSERT INTO `permission` VALUES ('1534585531389583370', '1346358560427216896', '1534585531108565002', '2022-05-25 18:02:58', '2022-05-25 18:02:58');

INSERT INTO `permission` VALUES ('1534585531389583371', '1346358560427216896', '1534585531108565003', '2022-05-25 18:02:58', '2022-05-25 18:02:58');
INSERT INTO `permission` VALUES ('1534585531389583372', '1346358560427216896', '1534585531108565004', '2022-05-25 18:02:58', '2022-05-25 18:02:58');
INSERT INTO `permission` VALUES ('1534585531389583373', '1346358560427216896', '1534585531108565005', '2022-05-25 18:02:58', '2022-05-25 18:02:58');
INSERT INTO `permission` VALUES ('1534585531389583374', '1346358560427216896', '1534585531108565006', '2022-05-25 18:02:58', '2022-05-25 18:02:58');
INSERT INTO `permission` VALUES ('1534585531389583375', '1346358560427216896', '1534585531108565007', '2022-05-25 18:02:58', '2022-05-25 18:02:58');
INSERT INTO `permission` VALUES ('1534585531389583376', '1346358560427216896', '1534585531108565008', '2022-05-25 18:02:58', '2022-05-25 18:02:58');
INSERT INTO `permission` VALUES ('1534585531389583377', '1346358560427216896', '1534585531108565009', '2022-05-25 18:02:58', '2022-05-25 18:02:58');
INSERT INTO `permission` VALUES ('1534585531389583378', '1346358560427216896', '1534585531108565010', '2022-05-25 18:02:58', '2022-05-25 18:02:58');
INSERT INTO `permission` VALUES ('1534585531389583379', '1346358560427216896', '1534585531108565011', '2022-05-25 18:02:58', '2022-05-25 18:02:58');
INSERT INTO `permission` VALUES ('1534585531389583380', '1346358560427216896', '1534585531108565012', '2022-05-25 18:02:58', '2022-05-25 18:02:58');

INSERT INTO `permission` VALUES ('1534585531389583381', '1346358560427216896', '1534585531108565013', '2022-05-25 18:02:58', '2022-05-25 18:02:58');
INSERT INTO `permission` VALUES ('1534585531389583382', '1346358560427216896', '1534585531108565014', '2022-05-25 18:02:58', '2022-05-25 18:02:58');
INSERT INTO `permission` VALUES ('1534585531389583383', '1346358560427216896', '1534585531108565015', '2022-05-25 18:02:58', '2022-05-25 18:02:58');
INSERT INTO `permission` VALUES ('1534585531389583384', '1346358560427216896', '1534585531108565016', '2022-05-25 18:02:58', '2022-05-25 18:02:58');
INSERT INTO `permission` VALUES ('1534585531389583385', '1346358560427216896', '1534585531108565017', '2022-05-25 18:02:58', '2022-05-25 18:02:58');
INSERT INTO `permission` VALUES ('1534585531389583386', '1346358560427216896', '1534585531108565018', '2022-05-25 18:02:58', '2022-05-25 18:02:58');
INSERT INTO `permission` VALUES ('1534585531389583387', '1346358560427216896', '1534585531108565019', '2022-05-25 18:02:58', '2022-05-25 18:02:58');
INSERT INTO `permission` VALUES ('1534585531389583388', '1346358560427216896', '1534585531108565020', '2022-05-25 18:02:58', '2022-05-25 18:02:58');
INSERT INTO `permission` VALUES ('1534585531389583389', '1346358560427216896', '1534585531108565021', '2022-05-25 18:02:58', '2022-05-25 18:02:58');
INSERT INTO `permission` VALUES ('1534585531389583390', '1346358560427216896', '1534585531108565022', '2022-05-25 18:02:58', '2022-05-25 18:02:58');

INSERT INTO `permission` VALUES ('1534585531389583391', '1346358560427216896', '1534585531108565023', '2022-05-25 18:02:58', '2022-05-25 18:02:58');
INSERT INTO `permission` VALUES ('1534585531389583392', '1346358560427216896', '1534585531108565024', '2022-05-25 18:02:58', '2022-05-25 18:02:58');
INSERT INTO `permission` VALUES ('1534585531389583393', '1346358560427216896', '1534585531108565025', '2022-05-25 18:02:58', '2022-05-25 18:02:58');
INSERT INTO `permission` VALUES ('1534585531389583394', '1346358560427216896', '1534585531108565026', '2022-05-25 18:02:58', '2022-05-25 18:02:58');
INSERT INTO `permission` VALUES ('1534585531389583395', '1346358560427216896', '1534585531108565027', '2022-05-25 18:02:58', '2022-05-25 18:02:58');
INSERT INTO `permission` VALUES ('1534585531389583396', '1346358560427216896', '1534585531108565028', '2022-05-25 18:02:58', '2022-05-25 18:02:58');
INSERT INTO `permission` VALUES ('1534585531389583397', '1346358560427216896', '1534585531108565029', '2022-05-25 18:02:58', '2022-05-25 18:02:58');
INSERT INTO `permission` VALUES ('1534585531389583398', '1346358560427216896', '1534585531108565030', '2022-05-25 18:02:58', '2022-05-25 18:02:58');
INSERT INTO `permission` VALUES ('1534585531389583399', '1346358560427216896', '1534585531108565031', '2022-05-25 18:02:58', '2022-05-25 18:02:58');
INSERT INTO `permission` VALUES ('1534585531389583400', '1346358560427216896', '1534585531108565032', '2022-05-25 18:02:58', '2022-05-25 18:02:58');

INSERT INTO `permission` VALUES ('1534585531389583401', '1346358560427216896', '1534585531108565033', '2022-05-25 18:02:58', '2022-05-25 18:02:58');
INSERT INTO `permission` VALUES ('1534585531389583402', '1346358560427216896', '1534585531108565034', '2022-05-25 18:02:58', '2022-05-25 18:02:58');
INSERT INTO `permission` VALUES ('1534585531389583403', '1346358560427216896', '1534585531108565035', '2022-05-25 18:02:58', '2022-05-25 18:02:58');
INSERT INTO `permission` VALUES ('1534585531389583404', '1346358560427216896', '1534585531108565036', '2022-05-25 18:02:58', '2022-05-25 18:02:58');
INSERT INTO `permission` VALUES ('1534585531389583405', '1346358560427216896', '1534585531108565037', '2022-05-25 18:02:58', '2022-05-25 18:02:58');
INSERT INTO `permission` VALUES ('1534585531389583406', '1346358560427216896', '1534585531108565038', '2022-05-25 18:02:58', '2022-05-25 18:02:58');
INSERT INTO `permission` VALUES ('1534585531389583407', '1346358560427216896', '1534585531108565039', '2022-05-25 18:02:58', '2022-05-25 18:02:58');
INSERT INTO `permission` VALUES ('1534585531389583408', '1346358560427216896', '1534585531108565040', '2022-05-25 18:02:58', '2022-05-25 18:02:58');
INSERT INTO `permission` VALUES ('1534585531389583409', '1346358560427216896', '1534585531108565041', '2022-05-25 18:02:58', '2022-05-25 18:02:58');
INSERT INTO `permission` VALUES ('1534585531389583410', '1346358560427216896', '1534585531108565042', '2022-05-25 18:02:58', '2022-05-25 18:02:58');

INSERT INTO `permission` VALUES ('1534585531389583411', '1346358560427216896', '1534585531108565043', '2022-05-25 18:02:58', '2022-05-25 18:02:58');
INSERT INTO `permission` VALUES ('1534585531389583412', '1346358560427216896', '1534585531108565044', '2022-05-25 18:02:58', '2022-05-25 18:02:58');
INSERT INTO `permission` VALUES ('1534585531389583413', '1346358560427216896', '1534585531108565045', '2022-05-25 18:02:58', '2022-05-25 18:02:58');
INSERT INTO `permission` VALUES ('1534585531389583414', '1346358560427216896', '1534585531108565046', '2022-05-25 18:02:58', '2022-05-25 18:02:58');
INSERT INTO `permission` VALUES ('1534585531389583415', '1346358560427216896', '1534585531108565047', '2022-05-25 18:02:58', '2022-05-25 18:02:58');
INSERT INTO `permission` VALUES ('1534585531389583416', '1346358560427216896', '1534585531108565048', '2022-05-25 18:02:58', '2022-05-25 18:02:58');
INSERT INTO `permission` VALUES ('1534585531389583417', '1346358560427216896', '1534585531108565049', '2022-05-25 18:02:58', '2022-05-25 18:02:58');
INSERT INTO `permission` VALUES ('1534585531389583418', '1346358560427216896', '1534585531108565050', '2022-05-25 18:02:58', '2022-05-25 18:02:58');
INSERT INTO `permission` VALUES ('1534585531389583419', '1346358560427216896', '1534585531108565051', '2022-05-25 18:02:58', '2022-05-25 18:02:58');
INSERT INTO `permission` VALUES ('1534585531389583420', '1346358560427216896', '1534585531108565052', '2022-05-25 18:02:58', '2022-05-25 18:02:58');

INSERT INTO `permission` VALUES ('1572525965658820609', '1346358560427216896', '1676471945048780800', '2023-07-07 23:20:04.962', '2023-07-07 23:20:14.170');
INSERT INTO `permission` VALUES ('1572525965658820610', '1346358560427216896', '1676471945124278272', '2023-07-07 23:21:23.648', '2023-07-07 23:21:23.648');
INSERT INTO `permission` VALUES ('1572525965658820611', '1346358560427216896', '1676471945124278273', '2023-07-07 23:23:40.409', '2023-07-07 23:23:40.409');
INSERT INTO `permission` VALUES ('1572525965658820612', '1346358560427216896', '1676471945124278274', '2023-07-07 23:24:03.398', '2023-07-07 23:24:03.398');
INSERT INTO `permission` VALUES ('1572525965658820613', '1346358560427216896', '1676471945124278275', '2023-07-07 23:24:19.165', '2023-07-07 23:24:19.165');
INSERT INTO `permission` VALUES ('1572525965658820614', '1346358560427216896', '1676471945124278276', '2023-07-07 23:24:52.339', '2023-07-07 23:24:52.339');
INSERT INTO `permission` VALUES ('1572525965658820615', '1346358560427216896', '1676471945124278277', '2023-07-07 23:25:30.528', '2023-07-07 23:25:30.528');
INSERT INTO `permission` VALUES ('1572525965658820616', '1346358560427216896', '1676471945124278278', '2023-07-07 23:25:50.772', '2023-07-07 23:25:50.772');
INSERT INTO `permission` VALUES ('1572525965658820617', '1346358560427216896', '1676471945124278279', '2023-07-07 23:26:11.518', '2023-07-07 23:26:11.518');
INSERT INTO `permission` VALUES ('1572525965658820618', '1346358560427216896', '1676471945124278280', '2023-07-07 23:26:37.388', '2023-07-07 23:26:37.388');

INSERT INTO `permission` VALUES ('1572525965658820608','1346358560427216896','1572525965625266176', '2022-09-28 11:50:58', '2022-09-28 11:50:58');
INSERT INTO `permission` VALUES ('1697141926281318400','1346358560427216896','1697141926247763968', '2023-08-31 14:59:01', '2023-08-31 06:59:01');
INSERT INTO `permission` VALUES ('1697145808239693824','1346358560427216896','1697145808210333696', '2023-08-31 15:14:26', '2023-08-31 07:14:26');
INSERT INTO `permission` VALUES ('1697146375754190848','1346358560427216896','1697146375729025024', '2023-08-31 15:16:42', '2023-08-31 07:16:42');
INSERT INTO `permission` VALUES ('1697146617543233536','1346358560427216896','1697146617513873408', '2023-08-31 15:17:39', '2023-08-31 07:17:39');
INSERT INTO `permission` VALUES ('1697146860569595904','1346358560427216896','1697146860540235776', '2023-08-31 15:18:37', '2023-08-31 07:18:37');

INSERT INTO `permission` VALUES ('1792779493537148928','1346358560427216896','1792749362361954340', '2022-05-25 18:02:58', '2022-05-25 18:02:58');
INSERT INTO `permission` VALUES ('1792779493537148929','1346358560427216896','1792749362445840411', '2022-05-25 18:02:58', '2022-05-25 18:02:58');
INSERT INTO `permission` VALUES ('1792779493537148930','1346358560427216896','1792749362445840412', '2022-05-25 18:02:58', '2022-05-25 18:02:58');
INSERT INTO `permission` VALUES ('1792779493537148931','1346358560427216896','1792749362445840413', '2022-05-25 18:02:58', '2022-05-25 18:02:58');
INSERT INTO `permission` VALUES ('1792779493537148932','1346358560427216896','1792749362445840414', '2022-05-25 18:02:58', '2022-05-25 18:02:58');
INSERT INTO `permission` VALUES ('1792779493537148933','1346358560427216896','1792749362445840415', '2022-05-25 18:02:58', '2022-05-25 18:02:58');
INSERT INTO `permission` VALUES ('1792779493537148934','1346358560427216896','1792749362445840416', '2022-05-25 18:02:58', '2022-05-25 18:02:58');
INSERT INTO `permission` VALUES ('1792779493537148935','1346358560427216896','1792749362445840417', '2022-05-25 18:02:58', '2022-05-25 18:02:58');
INSERT INTO `permission` VALUES ('1792779493537148936','1346358560427216896','1792749362445840418', '2022-05-25 18:02:58', '2022-05-25 18:02:58');
INSERT INTO `permission` VALUES ('1792779493537148937','1346358560427216896','1792749362445840419', '2022-05-25 18:02:58', '2022-05-25 18:02:58');
INSERT INTO `permission` VALUES ('1792779493537148938','1346358560427216896','1792749362361954341', '2022-05-25 18:02:58', '2022-05-25 18:02:58');
INSERT INTO `permission` VALUES ('1792779493537148939','1346358560427216896','1792749362445840420', '2022-05-25 18:02:58', '2022-05-25 18:02:58');
INSERT INTO `permission` VALUES ('1792779493537148940','1346358560427216896','1792749362445840421', '2022-05-25 18:02:58', '2022-05-25 18:02:58');
INSERT INTO `permission` VALUES ('1792779493537148941','1346358560427216896','1792749362445840422', '2022-05-25 18:02:58', '2022-05-25 18:02:58');
INSERT INTO `permission` VALUES ('1792779493537148942','1346358560427216896','1792749362445840423', '2022-05-25 18:02:58', '2022-05-25 18:02:58');
INSERT INTO `permission` VALUES ('1792779493537148943','1346358560427216896','1792749362445840424', '2022-05-25 18:02:58', '2022-05-25 18:02:58');
INSERT INTO `permission` VALUES ('1792779493537148944','1346358560427216896','1792749362445840425', '2022-05-25 18:02:58', '2022-05-25 18:02:58');
INSERT INTO `permission` VALUES ('1792779493537148945','1346358560427216896','1792749362445840426', '2022-05-25 18:02:58', '2022-05-25 18:02:58');
INSERT INTO `permission` VALUES ('1792779493537148946','1346358560427216896','1792749362445840427', '2022-05-25 18:02:58', '2022-05-25 18:02:58');
INSERT INTO `permission` VALUES ('1792779493537148947','1346358560427216896','1792749362445840428', '2022-05-25 18:02:58', '2022-05-25 18:02:58');
INSERT INTO `permission` VALUES ('1792779493537148948','1346358560427216896','1792749362361954342', '2022-05-25 18:02:58', '2022-05-25 18:02:58');
INSERT INTO `permission` VALUES ('1792779493537148949','1346358560427216896','1792749362445840429', '2022-05-25 18:02:58', '2022-05-25 18:02:58');
INSERT INTO `permission` VALUES ('1792779493537148950','1346358560427216896','1792749362445840430', '2022-05-25 18:02:58', '2022-05-25 18:02:58');
INSERT INTO `permission` VALUES ('1792779493537148951','1346358560427216896','1792749362445840431', '2022-05-25 18:02:58', '2022-05-25 18:02:58');
INSERT INTO `permission` VALUES ('1792779493537148952','1346358560427216896','1792749362445840432', '2022-05-25 18:02:58', '2022-05-25 18:02:58');
INSERT INTO `permission` VALUES ('1792779493537148953','1346358560427216896','1792749362445840433', '2022-05-25 18:02:58', '2022-05-25 18:02:58');
INSERT INTO `permission` VALUES ('1792779493537148954','1346358560427216896','1792749362445840434', '2022-05-25 18:02:58', '2022-05-25 18:02:58');
INSERT INTO `permission` VALUES ('1792779493537148955','1346358560427216896','1792749362445840435', '2022-05-25 18:02:58', '2022-05-25 18:02:58');
INSERT INTO `permission` VALUES ('1792779493537148956','1346358560427216896','1792749362445840436', '2022-05-25 18:02:58', '2022-05-25 18:02:58');
INSERT INTO `permission` VALUES ('1792779493537148957','1346358560427216896','1792749362445840437', '2022-05-25 18:02:58', '2022-05-25 18:02:58');
INSERT INTO `permission` VALUES ('1792779493537148958','1346358560427216896','1792749362361954343', '2022-05-25 18:02:58', '2022-05-25 18:02:58');
INSERT INTO `permission` VALUES ('1792779493537148959','1346358560427216896','1792749362445840438', '2022-05-25 18:02:58', '2022-05-25 18:02:58');
INSERT INTO `permission` VALUES ('1792779493537148960','1346358560427216896','1792749362445840439', '2022-05-25 18:02:58', '2022-05-25 18:02:58');
INSERT INTO `permission` VALUES ('1792779493537148961','1346358560427216896','1792749362445840440', '2022-05-25 18:02:58', '2022-05-25 18:02:58');
INSERT INTO `permission` VALUES ('1792779493537148962','1346358560427216896','1792749362445840441', '2022-05-25 18:02:58', '2022-05-25 18:02:58');
INSERT INTO `permission` VALUES ('1792779493537148963','1346358560427216896','1792749362445840442', '2022-05-25 18:02:58', '2022-05-25 18:02:58');
INSERT INTO `permission` VALUES ('1792779493537148964','1346358560427216896','1792749362445840443', '2022-05-25 18:02:58', '2022-05-25 18:02:58');
INSERT INTO `permission` VALUES ('1792779493537148965','1346358560427216896','1792749362445840444', '2022-05-25 18:02:58', '2022-05-25 18:02:58');
INSERT INTO `permission` VALUES ('1792779493537148966','1346358560427216896','1792749362445840445', '2022-05-25 18:02:58', '2022-05-25 18:02:58');
INSERT INTO `permission` VALUES ('1792779493537148967','1346358560427216896','1792749362445840446', '2022-05-25 18:02:58', '2022-05-25 18:02:58');
INSERT INTO `permission` VALUES ('1792779493537148968','1346358560427216896','1792749362361954344', '2022-05-25 18:02:58', '2022-05-25 18:02:58');
INSERT INTO `permission` VALUES ('1792779493537148969','1346358560427216896','1792749362445840447', '2022-05-25 18:02:58', '2022-05-25 18:02:58');
INSERT INTO `permission` VALUES ('1792779493537148970','1346358560427216896','1792749362445840448', '2022-05-25 18:02:58', '2022-05-25 18:02:58');
INSERT INTO `permission` VALUES ('1792779493537148971','1346358560427216896','1792749362445840449', '2022-05-25 18:02:58', '2022-05-25 18:02:58');
INSERT INTO `permission` VALUES ('1792779493537148972','1346358560427216896','1792749362445840450', '2022-05-25 18:02:58', '2022-05-25 18:02:58');
INSERT INTO `permission` VALUES ('1792779493537148973','1346358560427216896','1792749362445840451', '2022-05-25 18:02:58', '2022-05-25 18:02:58');
INSERT INTO `permission` VALUES ('1792779493537148974','1346358560427216896','1792749362445840452', '2022-05-25 18:02:58', '2022-05-25 18:02:58');
INSERT INTO `permission` VALUES ('1792779493537148975','1346358560427216896','1792749362445840453', '2022-05-25 18:02:58', '2022-05-25 18:02:58');
INSERT INTO `permission` VALUES ('1792779493537148976','1346358560427216896','1792749362445840454', '2022-05-25 18:02:58', '2022-05-25 18:02:58');
INSERT INTO `permission` VALUES ('1792779493537148977','1346358560427216896','1792749362445840455', '2022-05-25 18:02:58', '2022-05-25 18:02:58');
INSERT INTO `permission` VALUES ('1792779493541343232','1346358560427216896','1792749362361954345', '2022-05-25 18:02:58', '2022-05-25 18:02:58');
INSERT INTO `permission` VALUES ('1792779493541343233','1346358560427216896','1792749362445840456', '2022-05-25 18:02:58', '2022-05-25 18:02:58');
INSERT INTO `permission` VALUES ('1792779493541343234','1346358560427216896','1792749362445840457', '2022-05-25 18:02:58', '2022-05-25 18:02:58');
INSERT INTO `permission` VALUES ('1792779493541343235','1346358560427216896','1792749362445840458', '2022-05-25 18:02:58', '2022-05-25 18:02:58');
INSERT INTO `permission` VALUES ('1792779493541343236','1346358560427216896','1792749362445840459', '2022-05-25 18:02:58', '2022-05-25 18:02:58');
INSERT INTO `permission` VALUES ('1792779493541343237','1346358560427216896','1792749362445840460', '2022-05-25 18:02:58', '2022-05-25 18:02:58');
INSERT INTO `permission` VALUES ('1792779493541343238','1346358560427216896','1792749362445840461', '2022-05-25 18:02:58', '2022-05-25 18:02:58');
INSERT INTO `permission` VALUES ('1792779493541343239','1346358560427216896','1792749362445840462', '2022-05-25 18:02:58', '2022-05-25 18:02:58');
INSERT INTO `permission` VALUES ('1792779493541343240','1346358560427216896','1792749362445840463', '2022-05-25 18:02:58', '2022-05-25 18:02:58');
INSERT INTO `permission` VALUES ('1792779493541343241','1346358560427216896','1792749362445840464', '2022-05-25 18:02:58', '2022-05-25 18:02:58');
INSERT INTO `permission` VALUES ('1792779493541343242','1346358560427216896','1792749362361954333', '2022-05-25 18:02:58', '2022-05-25 18:02:58');
INSERT INTO `permission` VALUES ('1792779493541343243','1346358560427216896','1792749362441646341', '2022-05-25 18:02:58', '2022-05-25 18:02:58');
INSERT INTO `permission` VALUES ('1792779493541343244','1346358560427216896','1792749362441646342', '2022-05-25 18:02:58', '2022-05-25 18:02:58');
INSERT INTO `permission` VALUES ('1792779493541343245','1346358560427216896','1792749362441646343', '2022-05-25 18:02:58', '2022-05-25 18:02:58');
INSERT INTO `permission` VALUES ('1792779493541343246','1346358560427216896','1792749362441646344', '2022-05-25 18:02:58', '2022-05-25 18:02:58');
INSERT INTO `permission` VALUES ('1792779493541343247','1346358560427216896','1792749362441646345', '2022-05-25 18:02:58', '2022-05-25 18:02:58');
INSERT INTO `permission` VALUES ('1792779493541343248','1346358560427216896','1792749362441646346', '2022-05-25 18:02:58', '2022-05-25 18:02:58');
INSERT INTO `permission` VALUES ('1792779493541343249','1346358560427216896','1792749362441646347', '2022-05-25 18:02:58', '2022-05-25 18:02:58');
INSERT INTO `permission` VALUES ('1792779493541343250','1346358560427216896','1792749362441646348', '2022-05-25 18:02:58', '2022-05-25 18:02:58');
INSERT INTO `permission` VALUES ('1792779493541343251','1346358560427216896','1792749362441646349', '2022-05-25 18:02:58', '2022-05-25 18:02:58');

-- ----------------------------
-- Table structure for plugin
-- ----------------------------
DROP TABLE IF EXISTS `plugin`;
CREATE TABLE `plugin`  (
  `id` varchar(128) CHARACTER SET utf8mb4 COLLATE utf8mb4_unicode_ci NOT NULL COMMENT 'primary key id',
  `name` varchar(62) CHARACTER SET utf8mb4 COLLATE utf8mb4_unicode_ci NOT NULL COMMENT 'plugin name',
  `config` text CHARACTER SET utf8mb4 COLLATE utf8mb4_unicode_ci NULL COMMENT 'plugin configuration',
  `role` varchar(64) CHARACTER SET utf8mb4 COLLATE utf8mb4_unicode_ci NOT NULL COMMENT 'plug-in role',
  `sort` int(0) NULL DEFAULT NULL COMMENT 'sort',
  `enabled` tinyint(0) NOT NULL DEFAULT 0 COMMENT 'whether to open (0, not open, 1 open)',
  `date_created` timestamp(3) NOT NULL DEFAULT CURRENT_TIMESTAMP(3) COMMENT 'create time',
  `date_updated` timestamp(3) NOT NULL DEFAULT CURRENT_TIMESTAMP(3) ON UPDATE CURRENT_TIMESTAMP(3) COMMENT 'update time',
  `plugin_jar` mediumblob  DEFAULT NULL COMMENT 'plugin jar',
  PRIMARY KEY (`id`) USING BTREE
) ENGINE = InnoDB CHARACTER SET = utf8mb4 COLLATE = utf8mb4_unicode_ci ROW_FORMAT = Dynamic;

-- ----------------------------
-- Records of plugin
-- ----------------------------
INSERT INTO `plugin` VALUES ('1', 'sign', NULL, 'Authentication', 20, 0, '2022-05-25 18:02:53', '2022-05-25 18:02:53',null);
INSERT INTO `plugin` VALUES ('31', 'mock', null, 'Mock', 1, 0, '2022-06-16 14:40:35', '2022-06-16 14:40:55',null);
INSERT INTO `plugin` VALUES ('10', 'sentinel', NULL, 'FaultTolerance', 140, 0, '2022-05-25 18:02:53', '2022-05-25 18:02:53',null);
INSERT INTO `plugin` VALUES ('11', 'sofa', '{\"protocol\":\"zookeeper\",\"register\":\"127.0.0.1:2181\",\"threadpool\":\"shared\"}', 'Proxy', 310, 0, '2022-05-25 18:02:53', '2022-05-25 18:02:53',null);
INSERT INTO `plugin` VALUES ('12', 'resilience4j', NULL, 'FaultTolerance', 310, 0, '2022-05-25 18:02:53', '2022-05-25 18:02:53',null);
INSERT INTO `plugin` VALUES ('13', 'tars', '{\"multiSelectorHandle\":\"1\",\"multiRuleHandle\":\"0\",\"threadpool\":\"shared\"}', 'Proxy', 310, 0, '2022-05-25 18:02:53', '2022-05-25 18:02:53',null);
INSERT INTO `plugin` VALUES ('14', 'contextPath', NULL, 'HttpProcess', 80, 1, '2022-05-25 18:02:53', '2022-05-25 18:02:53',null);
INSERT INTO `plugin` VALUES ('15', 'grpc', '{\"multiSelectorHandle\":\"1\",\"multiRuleHandle\":\"0\",\"threadpool\":\"shared\"}', 'Proxy', 310, 0, '2022-05-25 18:02:53', '2022-05-25 18:02:53',null);
INSERT INTO `plugin` VALUES ('16', 'redirect', NULL, 'HttpProcess', 110, 0, '2022-05-25 18:02:53', '2022-05-25 18:02:53',null);
INSERT INTO `plugin` VALUES ('17', 'motan', '{\"registerProtocol\":\"direct\",\"registerAddress\":\"127.0.0.1:2181\",\"corethreads\":0,\"threads\":2147483647,\"queues\":0,\"threadpool\":\"shared\"}', 'Proxy', 310, 0, '2022-05-25 18:02:53', '2022-05-25 18:02:53',null);
INSERT INTO `plugin` VALUES ('18', 'loggingConsole', NULL, 'Logging', 160, 0, '2022-05-25 18:02:53', '2022-05-25 18:02:53',null);
INSERT INTO `plugin` VALUES ('19', 'jwt', '{\"secretKey\":\"key\"}', 'Authentication', 30, 0, '2022-05-25 18:02:53', '2022-05-25 18:02:53',null);
INSERT INTO `plugin` VALUES ('2', 'waf', '{\"model\":\"black\"}', 'Authentication', 50, 0, '2022-05-25 18:02:53', '2022-05-25 18:02:53',null);
INSERT INTO `plugin` VALUES ('20', 'request', NULL, 'HttpProcess', 120, 0, '2022-05-25 18:02:53', '2022-05-25 18:02:53',null);
INSERT INTO `plugin` VALUES ('21', 'oauth2', NULL, 'Authentication', 40, 0, '2022-05-25 18:02:53', '2022-05-25 18:02:53',null);
INSERT INTO `plugin` VALUES ('22', 'paramMapping', NULL, 'HttpProcess', 70, 0, '2022-05-25 18:02:53', '2022-05-25 18:02:53',null);
INSERT INTO `plugin` VALUES ('23', 'modifyResponse', NULL, 'HttpProcess', 220, 0, '2022-05-25 18:02:53', '2022-05-25 18:02:53',null);
INSERT INTO `plugin` VALUES ('24', 'cryptorRequest', NULL, 'Cryptor', 100, 1, '2022-05-25 18:02:53', '2022-05-25 18:02:53',null);
INSERT INTO `plugin` VALUES ('25', 'cryptorResponse', NULL, 'Cryptor', 410, 1, '2022-05-25 18:02:53', '2022-05-25 18:02:53',null);
INSERT INTO `plugin` VALUES ('26', 'websocket', '{\"multiSelectorHandle\":\"1\"}', 'Proxy', 200, 1, '2022-05-25 18:02:53', '2022-05-25 18:02:53',null);
INSERT INTO `plugin` VALUES ('27', 'generalContext', NULL, 'Common', 125, 1, '2022-05-25 18:02:53', '2022-05-25 18:02:53',null);
INSERT INTO `plugin` VALUES ('28', 'mqtt', '{\"port\": 9500,\"bossGroupThreadCount\": 1,\"maxPayloadSize\": 65536,\"workerGroupThreadCount\": 12,\"userName\": \"shenyu\",\"password\": \"shenyu\",\"isEncryptPassword\": false,\"encryptMode\": \"\",\"leakDetectorLevel\": \"DISABLED\"}', 'Proxy', 125, 0, '2022-05-25 18:02:53', '2022-05-25 18:02:53',null);
INSERT INTO `plugin` VALUES ('29', 'loggingRocketMQ', '{\"topic\":\"shenyu-access-logging\", \"namesrvAddr\": \"localhost:9876\",\"producerGroup\":\"shenyu-plugin-logging-rocketmq\"}', 'Logging', 170, 0, '2022-05-25 18:02:53', '2022-05-25 18:02:53',null);
INSERT INTO `plugin` VALUES ('3', 'rewrite', NULL, 'HttpProcess', 90, 0, '2022-05-25 18:02:53', '2022-05-25 18:02:53',null);
INSERT INTO `plugin` VALUES ('30', 'cache', '{\"cacheType\":\"memory\"}', 'Cache', 10, 0, '2022-05-25 18:02:53', '2022-05-25 18:02:53',null);
INSERT INTO `plugin` VALUES ('4', 'rateLimiter', '{\"master\":\"mymaster\",\"mode\":\"standalone\",\"url\":\"192.168.1.1:6379\",\"password\":\"abc\"}', 'FaultTolerance', 60, 0, '2022-05-25 18:02:53', '2022-05-25 18:02:53',null);
INSERT INTO `plugin` VALUES ('5', 'divide', '{\"multiSelectorHandle\":\"1\",\"multiRuleHandle\":\"0\"}', 'Proxy', 200, 1, '2022-05-25 18:02:53', '2022-05-25 18:02:53',null);
INSERT INTO `plugin` VALUES ('6', 'dubbo', '{\"register\":\"zookeeper://localhost:2181\",\"multiSelectorHandle\":\"1\",\"threadpool\":\"shared\",\"corethreads\":0,\"threads\":2147483647,\"queues\":0}', 'Proxy', 310, 0, '2022-05-25 18:02:53', '2022-05-25 18:02:53',null);
INSERT INTO `plugin` VALUES ('8', 'springCloud', NULL, 'Proxy', 200, 0, '2022-05-25 18:02:53', '2022-05-25 18:02:53',null);
INSERT INTO `plugin` VALUES ('9', 'hystrix', NULL, 'FaultTolerance', 130, 0, '2022-05-25 18:02:53', '2022-05-25 18:02:53',null);
INSERT INTO `plugin` VALUES ('32', 'loggingElasticSearch','{\"host\":\"localhost\", \"port\": \"9200\"}', 'Logging', 190, 0, '2022-06-19 22:00:00', '2022-06-19 22:00:00',null);
INSERT INTO `plugin` VALUES ('33', 'loggingKafka','{\"host\":\"localhost\", \"port\": \"9092\"}', 'Logging', 180, 0, '2022-07-04 22:00:00', '2022-07-02 22:00:00',null);
INSERT INTO `plugin` VALUES ('34', 'loggingAliyunSls','{\"projectName\": \"shenyu\", \"logStoreName\": \"shenyu-logstore\", \"topic\": \"shenyu-topic\"}', 'Logging', 175, 0, '2022-06-30 21:00:00', '2022-06-30 21:00:00',null);
INSERT INTO `plugin` VALUES ('35', 'loggingPulsar', '{\"topic":\"shenyu-access-logging\", \"serviceUrl\": \"pulsar://localhost:6650\"}', 'Logging', 185, 0, '2022-06-30 21:00:00', '2022-06-30 21:00:00',null);
INSERT INTO `plugin` VALUES ('36', 'loggingTencentCls','{\"endpoint\": \"ap-guangzhou.cls.tencentcs.com\", \"topic\": \"shenyu-topic\"}', 'Logging', 176, 0, '2022-06-30 21:00:00', '2022-06-30 21:00:00',null);
INSERT INTO `plugin` VALUES ('38', 'loggingClickHouse', '{\"host\":\"127.0.0.1\",\"port\":\"8123\",\"databse\":\"shenyu-gateway\",\"username\":\"foo\",\"password\":\"bar\"}', 'Logging', 195, 0, '2022-06-30 21:00:00', '2022-06-30 21:00:00',null);
INSERT INTO `plugin` VALUES ('39', 'casdoor', '{\"endpoint\":\"http://localhost:8000\"}', 'Authentication', 40, 0, '2022-09-11 12:00:00', '2022-09-11 12:00:00',null);
INSERT INTO `plugin` VALUES ('40', 'keyAuth', NULL, 'Authentication', 150, 0, '2022-07-24 19:00:00', '2022-07-24 19:00:00',null);
INSERT INTO `plugin` VALUES ('42', 'tcp', NULL, 'Proxy', 320, 1, '2023-05-30 18:02:53', '2022-05-30 18:02:53',null);
INSERT INTO `plugin` VALUES ('43', 'loggingHuaweiLts', '{\"totalSizeInBytes\":\"104857600\",\"maxBlockMs\":\"0\",\"ioThreadCount\":\"1\",\"batchSizeThresholdInBytes\":\"524288\",\"batchCountThreshold\":\"4096\",\"lingerMs\":\"2000\",\"retries\":\"100\",\"baseRetryBackoffMs\":\"100\",\"maxRetryBackoffMs\":\"100\",\"enableLocalTest\":\"true\",\"setGiveUpExtraLongSingleLog\":\"false\"}', 'Logging', 177, 0, '2023-07-05 14:03:53.686', '2023-07-06 12:42:07.234', NULL);
INSERT INTO `plugin` VALUES ('44', 'basicAuth', '{\"defaultHandleJson\":\"{\\\"authorization\\\":\\\"test:test123\\\"}\"}', 'Authentication', 150, 0, '2022-07-24 19:00:00', '2022-07-24 19:00:00', null);
INSERT INTO `plugin` VALUES ('45', 'loggingRabbitMQ', '{\"host\":\"127.0.0.1\",\"port\":5672,\"password\":\"admin\",\"username\":\"admin\",\"exchangeName\":\"exchange.logging.plugin\",\"queueName\":\"queue.logging.plugin\",\"routingKey\":\"topic.logging\",\"virtualHost\":\"/\",\"exchangeType\":\"direct\",\"durable\":\"true\",\"exclusive\":\"false\",\"autoDelete\":\"false\"}', 'Logging', 171, 0, '2023-11-06 15:49:56.454', '2023-11-10 10:40:58.447', NULL);

-- ----------------------------
-- Table structure for plugin_handle
-- ----------------------------
DROP TABLE IF EXISTS `plugin_handle`;
CREATE TABLE `plugin_handle`  (
  `id` varchar(128) CHARACTER SET utf8mb4 COLLATE utf8mb4_unicode_ci NOT NULL COMMENT 'primary key id',
  `plugin_id` varchar(128) CHARACTER SET utf8mb4 COLLATE utf8mb4_unicode_ci NOT NULL COMMENT 'plugin id',
  `field` varchar(100) CHARACTER SET utf8mb4 COLLATE utf8mb4_unicode_ci NOT NULL COMMENT 'field',
  `label` varchar(100) CHARACTER SET utf8mb4 COLLATE utf8mb4_unicode_ci NULL DEFAULT NULL COMMENT 'label',
  `data_type` smallint(0) NOT NULL DEFAULT 1 COMMENT 'data type 1 number 2 string',
  `type` smallint(0) NULL DEFAULT NULL COMMENT 'type, 1 means selector, 2 means rule, 3 means plugin',
  `sort` int(0) NULL DEFAULT NULL COMMENT 'sort',
  `ext_obj` varchar(4096) CHARACTER SET utf8mb4 COLLATE utf8mb4_unicode_ci NULL DEFAULT NULL COMMENT 'extra configuration (json format data)',
  `date_created` timestamp(3) NOT NULL DEFAULT CURRENT_TIMESTAMP(3) COMMENT 'create time',
  `date_updated` timestamp(3) NOT NULL DEFAULT CURRENT_TIMESTAMP(3) ON UPDATE CURRENT_TIMESTAMP(3) COMMENT 'update time',
  PRIMARY KEY (`id`) USING BTREE,
  UNIQUE INDEX `plugin_id_field_type`(`plugin_id`, `field`, `type`) USING BTREE
) ENGINE = InnoDB CHARACTER SET = utf8mb4 COLLATE = utf8mb4_unicode_ci ROW_FORMAT = Dynamic;

-- ----------------------------
-- Records of plugin_handle
-- ----------------------------
INSERT INTO `plugin_handle` VALUES ('1529402613195784246', '10', 'flowRuleGrade', 'flowRuleGrade', 3, 2, 8, '{\"required\":\"1\",\"defaultValue\":\"1\",\"rule\":\"\"}', '2022-05-25 18:02:53', '2022-05-25 18:02:53');
INSERT INTO `plugin_handle` VALUES ('1529402613199978496', '10', 'flowRuleControlBehavior', 'flowRuleControlBehavior', 3, 2, 5, '{\"required\":\"1\",\"defaultValue\":\"0\",\"rule\":\"\"}', '2022-05-25 18:02:53', '2022-05-25 18:02:53');
INSERT INTO `plugin_handle` VALUES ('1529402613199978497', '10', 'flowRuleEnable', 'flowRuleEnable 1 or 0', 1, 2, 7, '{\"required\":\"1\",\"defaultValue\":\"1\",\"rule\":\"/^[01]$/\"}', '2022-05-25 18:02:53', '2022-05-25 18:02:53');
INSERT INTO `plugin_handle` VALUES ('1529402613199978498', '10', 'flowRuleCount', 'flowRuleCount', 1, 2, 6, '{\"required\":\"1\",\"defaultValue\":\"0\",\"rule\":\"\"}', '2022-05-25 18:02:53', '2022-05-25 18:02:53');
INSERT INTO `plugin_handle` VALUES ('1529402613199978499', '10', 'degradeRuleEnable', 'degradeRuleEnable 1 or 0', 1, 2, 2, '{\"required\":\"1\",\"defaultValue\":\"1\",\"rule\":\"/^[01]$/\"}', '2022-05-25 18:02:53', '2022-05-25 18:02:53');
INSERT INTO `plugin_handle` VALUES ('1529402613199978500', '10', 'degradeRuleGrade', 'degradeRuleGrade', 3, 2, 3, '{\"required\":\"1\",\"defaultValue\":\"0\",\"rule\":\"\"}', '2022-05-25 18:02:53', '2022-05-25 18:02:53');
INSERT INTO `plugin_handle` VALUES ('1529402613199978501', '10', 'degradeRuleCount', 'degradeRuleCount', 1, 2, 1, '{\"required\":\"1\",\"defaultValue\":\"0\",\"rule\":\"\"}', '2022-05-25 18:02:53', '2022-05-25 18:02:53');
INSERT INTO `plugin_handle` VALUES ('1529402613199978502', '10', 'degradeRuleTimeWindow', 'degradeRuleTimeWindow', 1, 2, 4, '{\"required\":\"1\",\"defaultValue\":\"0\",\"rule\":\"\"}', '2022-05-25 18:02:53', '2022-05-25 18:02:53');
INSERT INTO `plugin_handle` VALUES ('1529402613199978503', '10', 'degradeRuleMinRequestAmount', 'degradeRuleMinRequestAmount', 1, 2, 3, '{\"required\":\"1\",\"defaultValue\":\"5\",\"rule\":\"\"}', '2022-05-25 18:02:53', '2022-05-25 18:02:53');
INSERT INTO `plugin_handle` VALUES ('1529402613199978504', '10', 'degradeRuleStatIntervals', 'degradeRuleStatIntervals', 1, 2, 3, '{\"required\":\"1\",\"defaultValue\":\"1\",\"rule\":\"\"}', '2022-05-25 18:02:53', '2022-05-25 18:02:53');
INSERT INTO `plugin_handle` VALUES ('1529402613199978505', '10', 'degradeRuleSlowRatioThreshold', 'degradeRuleSlowRatioThreshold', 1, 2, 3, '{\"required\":\"1\",\"defaultValue\":\"0.5\",\"rule\":\"\"}', '2022-05-25 18:02:53', '2022-05-25 18:02:53');
INSERT INTO `plugin_handle` VALUES ('1529402613199978506', '10', 'fallbackUri', 'fallbackUri', 2, 2, 9, '{\"required\":\"0\",\"rule\":\"\"}', '2022-05-25 18:02:53', '2022-05-25 18:02:53');
INSERT INTO `plugin_handle` VALUES ('1529402613199978507', '2', 'permission', 'permission', 3, 2, 1, NULL, '2022-05-25 18:02:53', '2022-05-25 18:02:53');
INSERT INTO `plugin_handle` VALUES ('1529402613199978508', '2', 'statusCode', 'statusCode', 2, 2, 2, NULL, '2022-05-25 18:02:53', '2022-05-25 18:02:53');
INSERT INTO `plugin_handle` VALUES ('1529402613199978509', '4', 'replenishRate', 'replenishRate', 2, 2, 2, '{\"required\":\"1\",\"defaultValue\":\"10\",\"rule\":\"\"}', '2022-05-25 18:02:53', '2022-05-25 18:02:53');
INSERT INTO `plugin_handle` VALUES ('1529402613199978510', '4', 'burstCapacity', 'burstCapacity', 2, 2, 3, '{\"required\":\"1\",\"defaultValue\":\"100\",\"rule\":\"\"}', '2022-05-25 18:02:53', '2022-05-25 18:02:53');
INSERT INTO `plugin_handle` VALUES ('1529402613199978511', '3', 'regex', 'regex', 2, 2, 1, NULL, '2022-05-25 18:02:53', '2022-05-25 18:02:53');
INSERT INTO `plugin_handle` VALUES ('1529402613199978512', '3', 'replace', 'replace', 2, 2, 2, NULL, '2022-05-25 18:02:53', '2022-05-25 18:02:53');
INSERT INTO `plugin_handle` VALUES ('1697146860569596304', '3', 'percentage', 'percentage', 1, 2, 3, NULL, '2023-09-15 20:25:53', '2023-09-15 20:25:53');
INSERT INTO `plugin_handle` VALUES ('1529402613199978513', '16', 'redirectURI', 'redirectURI', 2, 2, 1, NULL, '2022-05-25 18:02:53', '2022-05-25 18:02:53');
INSERT INTO `plugin_handle` VALUES ('1529402613199978514', '8', 'path', 'path', 2, 2, 1, NULL, '2022-05-25 18:02:53', '2022-05-25 18:02:53');
INSERT INTO `plugin_handle` VALUES ('1529402613199978515', '8', 'timeout', 'timeout ms)', 1, 2, 2, NULL, '2022-05-25 18:02:53', '2022-05-25 18:02:53');
INSERT INTO `plugin_handle` VALUES ('1529402613199978516', '8', 'serviceId', 'serviceId', 2, 1, 1, NULL, '2022-05-25 18:02:53', '2022-05-25 18:02:53');
INSERT INTO `plugin_handle` VALUES ('1529402613199978517', '12', 'timeoutDurationRate', 'timeoutDurationRate ms)', 1, 2, 1, '{\"required\":\"1\",\"defaultValue\":\"5000\",\"rule\":\"\"}', '2022-05-25 18:02:53', '2022-05-25 18:02:53');
INSERT INTO `plugin_handle` VALUES ('1529402613199978518', '12', 'limitRefreshPeriod', 'limitRefreshPeriod ms)', 1, 2, 0, '{\"required\":\"1\",\"defaultValue\":\"500\",\"rule\":\"\"}', '2022-05-25 18:02:53', '2022-05-25 18:02:53');
INSERT INTO `plugin_handle` VALUES ('1529402613199978519', '12', 'limitForPeriod', 'limitForPeriod', 1, 2, 0, '{\"required\":\"1\",\"defaultValue\":\"50\",\"rule\":\"\"}', '2022-05-25 18:02:53', '2022-05-25 18:02:53');
INSERT INTO `plugin_handle` VALUES ('1529402613199978520', '12', 'circuitEnable', 'circuitEnable', 1, 2, 2, '{\"required\":\"1\",\"defaultValue\":\"0\",\"rule\":\"/^[01]$/\"}', '2022-05-25 18:02:53', '2022-05-25 18:02:53');
INSERT INTO `plugin_handle` VALUES ('1529402613199978521', '12', 'timeoutDuration', 'timeoutDuration ms)', 1, 2, 2, '{\"required\":\"1\",\"defaultValue\":\"30000\",\"rule\":\"\"}', '2022-05-25 18:02:53', '2022-05-25 18:02:53');
INSERT INTO `plugin_handle` VALUES ('1529402613199978522', '12', 'fallbackUri', 'fallbackUri', 2, 2, 2, NULL, '2022-05-25 18:02:53', '2022-05-25 18:02:53');
INSERT INTO `plugin_handle` VALUES ('1529402613199978523', '12', 'slidingWindowSize', 'slidingWindowSize', 1, 2, 2, '{\"required\":\"1\",\"defaultValue\":\"100\",\"rule\":\"\"}', '2022-05-25 18:02:53', '2022-05-25 18:02:53');
INSERT INTO `plugin_handle` VALUES ('1529402613199978524', '12', 'slidingWindowType', 'slidingWindowType', 1, 2, 2, '{\"required\":\"1\",\"defaultValue\":\"0\",\"rule\":\"/^[01]$/\"}', '2022-05-25 18:02:53', '2022-05-25 18:02:53');
INSERT INTO `plugin_handle` VALUES ('1529402613199978525', '12', 'minimumNumberOfCalls', 'minimumNumberOfCalls', 1, 2, 2, '{\"required\":\"1\",\"defaultValue\":\"100\",\"rule\":\"\"}', '2022-05-25 18:02:53', '2022-05-25 18:02:53');
INSERT INTO `plugin_handle` VALUES ('1529402613199978526', '12', 'waitIntervalFunctionInOpenState', 'waitIntervalInOpen', 1, 2, 2, '{\"required\":\"1\",\"defaultValue\":\"60000\",\"rule\":\"\"}', '2022-05-25 18:02:53', '2022-05-25 18:02:53');
INSERT INTO `plugin_handle` VALUES ('1529402613199978527', '12', 'permittedNumberOfCallsInHalfOpenState', 'bufferSizeInHalfOpen', 1, 2, 2, '{\"required\":\"1\",\"defaultValue\":\"10\",\"rule\":\"\"}', '2022-05-25 18:02:53', '2022-05-25 18:02:53');
INSERT INTO `plugin_handle` VALUES ('1529402613199978528', '12', 'failureRateThreshold', 'failureRateThreshold', 1, 2, 2, '{\"required\":\"1\",\"defaultValue\":\"50\",\"rule\":\"\"}', '2022-05-25 18:02:53', '2022-05-25 18:02:53');
INSERT INTO `plugin_handle` VALUES ('1529402613199978529', '12', 'automaticTransitionFromOpenToHalfOpenEnabled', 'automaticHalfOpen', 3, 2, 1, '{\"required\":\"1\",\"defaultValue\":\"true\",\"rule\":\"\"}', '2022-05-25 18:02:53', '2022-05-25 18:02:53');
INSERT INTO `plugin_handle` VALUES ('1529402613199978530', '4', 'mode', 'mode', 3, 3, 1, NULL, '2022-05-25 18:02:53', '2022-05-25 18:02:53');
INSERT INTO `plugin_handle` VALUES ('1529402613199978531', '4', 'master', 'master', 2, 3, 2, NULL, '2022-05-25 18:02:53', '2022-05-25 18:02:53');
INSERT INTO `plugin_handle` VALUES ('1529402613199978532', '4', 'url', 'url', 2, 3, 3, NULL, '2022-05-25 18:02:53', '2022-05-25 18:02:53');
INSERT INTO `plugin_handle` VALUES ('1529402613199978533', '4', 'password', 'password', 2, 3, 4, NULL, '2022-05-25 18:02:53', '2022-05-25 18:02:53');
INSERT INTO `plugin_handle` VALUES ('1529402613199978534', '11', 'protocol', 'protocol', 2, 3, 1, NULL, '2022-05-25 18:02:53', '2022-05-25 18:02:53');
INSERT INTO `plugin_handle` VALUES ('1529402613199978535', '11', 'register', 'register', 2, 3, 2, NULL, '2022-05-25 18:02:53', '2022-05-25 18:02:53');
INSERT INTO `plugin_handle` VALUES ('1529402613199978536', '2', 'model', 'model', 2, 3, 1, NULL, '2022-05-25 18:02:53', '2022-05-25 18:02:53');
INSERT INTO `plugin_handle` VALUES ('1529402613199978537', '6', 'register', 'register', 2, 3, 1, NULL, '2022-05-25 18:02:53', '2022-05-25 18:02:53');
INSERT INTO `plugin_handle` VALUES ('1529402613199978538', '4', 'algorithmName', 'algorithmName', 3, 2, 1, '{\"required\":\"1\",\"defaultValue\":\"slidingWindow\",\"rule\":\"\"}', '2022-05-25 18:02:53', '2022-05-25 18:02:53');
INSERT INTO `plugin_handle` VALUES ('1529402613199978539', '4', 'keyResolverName', 'keyResolverName', 3, 2, 4, '{\"required\":\"1\",\"defaultValue\":\"WHOLE_KEY_RESOLVER\",\"rule\":\"\"}', '2022-05-25 18:02:53', '2022-05-25 18:02:53');
INSERT INTO `plugin_handle` VALUES ('1529402613199978540', '5', 'upstreamHost', 'host', 2, 1, 0, NULL, '2022-05-25 18:02:53', '2022-05-25 18:02:53');
INSERT INTO `plugin_handle` VALUES ('1529402613199978541', '5', 'protocol', 'protocol', 2, 1, 2, '{\"required\":\"0\",\"defaultValue\":\"\",\"placeholder\":\"http://\",\"rule\":\"\"}', '2022-05-25 18:02:53', '2022-05-25 18:02:53');
INSERT INTO `plugin_handle` VALUES ('1529402613199978542', '5', 'upstreamUrl', 'ip:port', 2, 1, 1, '{\"required\":\"1\",\"placeholder\":\"\",\"rule\":\"\"}', '2022-05-25 18:02:53', '2022-05-25 18:02:53');
INSERT INTO `plugin_handle` VALUES ('1529402613199978543', '5', 'weight', 'weight', 1, 1, 3, '{\"defaultValue\":\"50\",\"rule\":\"\"}', '2022-05-25 18:02:53', '2022-05-25 18:02:53');
INSERT INTO `plugin_handle` VALUES ('1529402613199978544', '5', 'timestamp', 'startupTime', 1, 1, 3, '{\"defaultValue\":\"0\",\"placeholder\":\"startup timestamp\",\"rule\":\"\"}', '2022-05-25 18:02:53', '2022-05-25 18:02:53');
INSERT INTO `plugin_handle` VALUES ('1529402613199978545', '5', 'warmup', 'warmupTime', 1, 1, 5, '{\"defaultValue\":\"0\",\"placeholder\":\"warmup time ms)\",\"rule\":\"\"}', '2022-05-25 18:02:53', '2022-05-25 18:02:53');
INSERT INTO `plugin_handle` VALUES ('1529402613199978546', '5', 'status', 'status', 3, 1, 6, '{\"defaultValue\":\"true\",\"rule\":\"\"}', '2022-05-25 18:02:53', '2022-05-25 18:02:53');
INSERT INTO `plugin_handle` VALUES ('1529402613199978547', '5', 'loadBalance', 'loadStrategy', 3, 2, 0, NULL, '2022-05-25 18:02:53', '2022-05-25 18:02:53');
INSERT INTO `plugin_handle` VALUES ('1529402613199978548', '5', 'retry', 'retryCount', 1, 2, 1, NULL, '2022-05-25 18:02:53', '2022-05-25 18:02:53');
INSERT INTO `plugin_handle` VALUES ('1529402613199978549', '5', 'timeout', 'timeout', 1, 2, 2, '{\"defaultValue\":\"3000\",\"rule\":\"\"}', '2022-05-25 18:02:53', '2022-05-25 18:02:53');
INSERT INTO `plugin_handle` VALUES ('1529402613199978550', '5', 'multiSelectorHandle', 'multiSelectorHandle', 3, 3, 0, NULL, '2022-05-25 18:02:53', '2022-05-25 18:02:53');
INSERT INTO `plugin_handle` VALUES ('1529402613199978551', '5', 'multiRuleHandle', 'multiRuleHandle', 3, 3, 1, NULL, '2022-05-25 18:02:53', '2022-05-25 18:02:53');
INSERT INTO `plugin_handle` VALUES ('1529402613199978552', '5', 'headerMaxSize', 'headerMaxSize', 1, 2, 3, '{\"defaultValue\":\"10240\",\"rule\":\"\"}', '2022-05-25 18:02:53', '2022-05-25 18:02:53');
INSERT INTO `plugin_handle` VALUES ('1529402613199978553', '5', 'requestMaxSize', 'requestMaxSize', 1, 2, 4, '{\"defaultValue\":\"102400\",\"rule\":\"\"}', '2022-05-25 18:02:53', '2022-05-25 18:02:53');
INSERT INTO `plugin_handle` VALUES ('1529402613199978554', '5', 'retryStrategy', 'retryStrategy', 3, 2, 0, '{\"required\":\"0\",\"defaultValue\":\"current\",\"placeholder\":\"retryStrategy\",\"rule\":\"\"}', '2022-05-25 18:02:53', '2022-05-25 18:02:53');
INSERT INTO `plugin_handle` VALUES ('1529402613199978555', '13', 'upstreamHost', 'host', 2, 1, 0, NULL, '2022-05-25 18:02:53', '2022-05-25 18:02:53');
INSERT INTO `plugin_handle` VALUES ('1529402613199978556', '13', 'protocol', 'protocol', 2, 1, 2, '{\"defaultValue\":\"\",\"rule\":\"\"}', '2022-05-25 18:02:53', '2022-05-25 18:02:53');
INSERT INTO `plugin_handle` VALUES ('1529402613199978557', '13', 'upstreamUrl', 'ip:port', 2, 1, 1, '{\"required\":\"1\",\"placeholder\":\"\",\"rule\":\"\"}', '2022-05-25 18:02:53', '2022-05-25 18:02:53');
INSERT INTO `plugin_handle` VALUES ('1529402613199978558', '13', 'weight', 'weight', 1, 1, 3, '{\"defaultValue\":\"50\",\"rule\":\"\"}', '2022-05-25 18:02:53', '2022-05-25 18:02:53');
INSERT INTO `plugin_handle` VALUES ('1529402613199978559', '13', 'timestamp', 'startupTime', 1, 1, 3, '{\"defaultValue\":\"0\",\"placeholder\":\"startup timestamp\",\"rule\":\"\"}', '2022-05-25 18:02:53', '2022-05-25 18:02:53');
INSERT INTO `plugin_handle` VALUES ('1529402613199978560', '13', 'warmup', 'warmupTime', 1, 1, 5, '{\"defaultValue\":\"0\",\"placeholder\":\"warmup time ms)\",\"rule\":\"\"}', '2022-05-25 18:02:53', '2022-05-25 18:02:53');
INSERT INTO `plugin_handle` VALUES ('1529402613199978561', '13', 'status', 'status', 3, 1, 6, '{\"defaultValue\":\"true\",\"rule\":\"\"}', '2022-05-25 18:02:53', '2022-05-25 18:02:53');
INSERT INTO `plugin_handle` VALUES ('1529402613199978562', '13', 'loadBalance', 'loadStrategy', 3, 2, 0, NULL, '2022-05-25 18:02:53', '2022-05-25 18:02:53');
INSERT INTO `plugin_handle` VALUES ('1529402613199978563', '13', 'retry', 'retryCount', 1, 2, 1, NULL, '2022-05-25 18:02:53', '2022-05-25 18:02:53');
INSERT INTO `plugin_handle` VALUES ('1529402613199978564', '13', 'timeout', 'timeout', 1, 2, 2, '{\"defaultValue\":\"3000\",\"rule\":\"\"}', '2022-05-25 18:02:53', '2022-05-25 18:02:53');
INSERT INTO `plugin_handle` VALUES ('1529402613199978565', '13', 'multiSelectorHandle', 'multiSelectorHandle', 3, 3, 0, NULL, '2022-05-25 18:02:53', '2022-05-25 18:02:53');
INSERT INTO `plugin_handle` VALUES ('1529402613199978566', '13', 'multiRuleHandle', 'multiRuleHandle', 3, 3, 1, NULL, '2022-05-25 18:02:53', '2022-05-25 18:02:53');
INSERT INTO `plugin_handle` VALUES ('1529402613199978567', '15', 'upstreamUrl', 'ip:port', 2, 1, 1, '{\"required\":\"1\",\"placeholder\":\"\",\"rule\":\"\"}', '2022-05-25 18:02:53', '2022-05-25 18:02:53');
INSERT INTO `plugin_handle` VALUES ('1529402613199978568', '15', 'weight', 'weight', 1, 1, 3, '{\"defaultValue\":\"50\",\"rule\":\"\"}', '2022-05-25 18:02:53', '2022-05-25 18:02:53');
INSERT INTO `plugin_handle` VALUES ('1529402613199978569', '15', 'status', 'status', 3, 1, 6, '{\"defaultValue\":\"true\",\"rule\":\"\"}', '2022-05-25 18:02:53', '2022-05-25 18:02:53');
INSERT INTO `plugin_handle` VALUES ('1529402613199978570', '15', 'multiSelectorHandle', 'multiSelectorHandle', 3, 3, 0, NULL, '2022-05-25 18:02:53', '2022-05-25 18:02:53');
INSERT INTO `plugin_handle` VALUES ('1529402613199978571', '15', 'multiRuleHandle', 'multiRuleHandle', 3, 3, 1, NULL, '2022-05-25 18:02:53', '2022-05-25 18:02:53');
INSERT INTO `plugin_handle` VALUES ('1529402613199978572', '15', 'threadpool', 'threadpool', 3, 3, 0, '{\"required\":\"0\",\"defaultValue\":\"cached\",\"placeholder\":\"threadpool\",\"rule\":\"\"}', '2022-05-25 18:02:53', '2022-05-25 18:02:53');
INSERT INTO `plugin_handle` VALUES ('1529402613199978573', '14', 'contextPath', 'contextPath', 2, 2, 0, NULL, '2022-05-25 18:02:53', '2022-05-25 18:02:53');
INSERT INTO `plugin_handle` VALUES ('1529402613199978574', '14', 'addPrefix', 'addPrefix', 2, 2, 0, NULL, '2022-05-25 18:02:53', '2022-05-25 18:02:53');
INSERT INTO `plugin_handle` VALUES ('1529402613199978576', '19', 'secretKey', 'secretKey', 2, 3, 0, NULL, '2022-05-25 18:02:53', '2022-05-25 18:02:53');
INSERT INTO `plugin_handle` VALUES ('1529402613199978577', '24', 'strategyName', 'strategyName', 3, 2, 1, NULL, '2022-05-25 18:02:53', '2022-05-25 18:02:53');
INSERT INTO `plugin_handle` VALUES ('1529402613199978578', '24', 'fieldNames', 'fieldNames', 2, 2, 3, NULL, '2022-05-25 18:02:53', '2022-05-25 18:02:53');
INSERT INTO `plugin_handle` VALUES ('1529402613199978579', '24', 'decryptKey', 'decryptKey', 2, 2, 3, NULL, '2022-05-25 18:02:53', '2022-05-25 18:02:53');
INSERT INTO `plugin_handle` VALUES ('1529402613204172800', '24', 'encryptKey', 'encryptKey', 2, 2, 3, NULL, '2022-05-25 18:02:53', '2022-05-25 18:02:53');
INSERT INTO `plugin_handle` VALUES ('1529402613204172801', '24', 'way', 'way', 3, 2, 3, NULL, '2022-05-25 18:02:53', '2022-05-25 18:02:53');
INSERT INTO `plugin_handle` VALUES ('1630760188111376384', '24', 'mapType', 'mapType', 3, 2, 3, '{\"required\":\"0\",\"defaultValue\":\"all\",\"rule\":\"\"}', '2023-03-01 10:41:41', '2023-03-01 10:42:21');
INSERT INTO `plugin_handle` VALUES ('1529402613204172802', '25', 'strategyName', 'strategyName', 3, 2, 2, NULL, '2022-05-25 18:02:53', '2022-05-25 18:02:53');
INSERT INTO `plugin_handle` VALUES ('1529402613204172803', '25', 'decryptKey', 'decryptKey', 2, 2, 3, NULL, '2022-05-25 18:02:53', '2022-05-25 18:02:53');
INSERT INTO `plugin_handle` VALUES ('1529402613204172804', '25', 'encryptKey', 'encryptKey', 2, 2, 3, NULL, '2022-05-25 18:02:53', '2022-05-25 18:02:53');
INSERT INTO `plugin_handle` VALUES ('1529402613204172805', '25', 'fieldNames', 'fieldNames', 2, 2, 4, NULL, '2022-05-25 18:02:53', '2022-05-25 18:02:53');
INSERT INTO `plugin_handle` VALUES ('1529402613204172806', '25', 'way', 'way', 3, 2, 3, NULL, '2022-05-25 18:02:53', '2022-05-25 18:02:53');
INSERT INTO `plugin_handle` VALUES ('1630768384280514560', '25', 'mapType', 'mapType', 3, 2, 4, '{\"required\":\"0\",\"defaultValue\":\"all\",\"rule\":\"\"}', '2023-03-01 11:14:15', '2023-03-01 11:15:14');
INSERT INTO `plugin_handle` VALUES ('1529402613204172807', '6', 'gray', 'gray', 3, 1, 9, '{\"required\":\"0\",\"defaultValue\":\"false\",\"placeholder\":\"gray\",\"rule\":\"\"}', '2022-05-25 18:02:53', '2022-05-25 18:02:53');
INSERT INTO `plugin_handle` VALUES ('1529402613204172808', '6', 'group', 'group', 2, 1, 3, '{\"required\":\"0\",\"placeholder\":\"group\",\"rule\":\"\"}', '2022-05-25 18:02:53', '2022-05-25 18:02:53');
INSERT INTO `plugin_handle` VALUES ('1529402613204172809', '6', 'loadBalance', 'loadStrategy', 3, 2, 0, NULL, '2022-05-25 18:02:53', '2022-05-25 18:02:53');
INSERT INTO `plugin_handle` VALUES ('1529402613204172810', '6', 'multiSelectorHandle', 'multiSelectorHandle', 3, 3, 0, NULL, '2022-05-25 18:02:53', '2022-05-25 18:02:53');
INSERT INTO `plugin_handle` VALUES ('1529402613204172811', '6', 'protocol', 'protocol', 2, 1, 2, '{\"required\":\"0\",\"defaultValue\":\"\",\"placeholder\":\"http://\",\"rule\":\"\"}', '2022-05-25 18:02:53', '2022-05-25 18:02:53');
INSERT INTO `plugin_handle` VALUES ('1529402613204172812', '6', 'status', 'status', 3, 1, 8, '{\"defaultValue\":\"true\",\"rule\":\"\"}', '2022-05-25 18:02:53', '2022-05-25 18:02:53');
INSERT INTO `plugin_handle` VALUES ('1529402613204172813', '6', 'timestamp', 'startupTime', 1, 1, 7, '{\"defaultValue\":\"0\",\"placeholder\":\"startup timestamp\",\"rule\":\"\"}', '2022-05-25 18:02:53', '2022-05-25 18:02:53');
INSERT INTO `plugin_handle` VALUES ('1529402613204172814', '6', 'upstreamHost', 'host', 2, 1, 0, NULL, '2022-05-25 18:02:53', '2022-05-25 18:02:53');
INSERT INTO `plugin_handle` VALUES ('1529402613204172815', '6', 'upstreamUrl', 'ip:port', 2, 1, 1, '{\"required\":\"1\",\"placeholder\":\"\",\"rule\":\"\"}', '2022-05-25 18:02:53', '2022-05-25 18:02:53');
INSERT INTO `plugin_handle` VALUES ('1529402613204172816', '6', 'version', 'version', 2, 1, 4, '{\"required\":\"0\",\"placeholder\":\"version\",\"rule\":\"\"}', '2022-05-25 18:02:53', '2022-05-25 18:02:53');
INSERT INTO `plugin_handle` VALUES ('1529402613204172817', '6', 'warmup', 'warmupTime', 1, 1, 6, '{\"defaultValue\":\"0\",\"placeholder\":\"warmup time ms)\",\"rule\":\"\"}', '2022-05-25 18:02:53', '2022-05-25 18:02:53');
INSERT INTO `plugin_handle` VALUES ('1529402613204172818', '6', 'weight', 'weight', 1, 1, 5, '{\"defaultValue\":\"50\",\"rule\":\"\"}', '2022-05-25 18:02:53', '2022-05-25 18:02:53');
INSERT INTO `plugin_handle` VALUES ('1529402613204172819', '6', 'threadpool', 'threadpool', 3, 3, 0, '{\"required\":\"0\",\"defaultValue\":\"cached\",\"placeholder\":\"threadpool\",\"rule\":\"\"}', '2022-05-25 18:02:53', '2022-05-25 18:02:53');
INSERT INTO `plugin_handle` VALUES ('1529402613204172820', '6', 'corethreads', 'corethreads', 1, 3, 0, '{\"required\":\"0\",\"defaultValue\":\"0\",\"placeholder\":\"corethreads\",\"rule\":\"\"}', '2022-05-25 18:02:53', '2022-05-25 18:02:53');
INSERT INTO `plugin_handle` VALUES ('1529402613204172821', '6', 'threads', 'threads', 1, 3, 0, '{\"required\":\"0\",\"defaultValue\":\"2147483647\",\"placeholder\":\"threads\",\"rule\":\"\"}', '2022-05-25 18:02:53', '2022-05-25 18:02:53');
INSERT INTO `plugin_handle` VALUES ('1529402613204172822', '6', 'queues', 'queues', 1, 3, 0, '{\"required\":\"0\",\"defaultValue\":\"0\",\"placeholder\":\"queues\",\"rule\":\"\"}', '2022-05-25 18:02:53', '2022-05-25 18:02:53');
INSERT INTO `plugin_handle` VALUES ('1529402613204173923', '6', 'retries', 'retries', 3, 2, 0, NULL, '2022-05-25 18:02:53', '2022-05-25 18:02:53');
INSERT INTO `plugin_handle` VALUES ('1529402613204173924', '6', 'timeout', 'timeout', 3, 2, 0, NULL, '2022-05-25 18:02:53', '2022-05-25 18:02:53');
INSERT INTO `plugin_handle` VALUES ('1529402613204172823', '26', 'host', 'host', 2, 1, 0, NULL, '2022-05-25 18:02:53', '2022-05-25 18:02:53');
INSERT INTO `plugin_handle` VALUES ('1529402613204172824', '26', 'protocol', 'protocol', 2, 1, 2, '{\"required\":\"0\",\"defaultValue\":\"\",\"placeholder\":\"ws://\",\"rule\":\"\"}', '2022-05-25 18:02:53', '2022-05-25 18:02:53');
INSERT INTO `plugin_handle` VALUES ('1529402613204172825', '26', 'url', 'ip:port', 2, 1, 1, '{\"required\":\"1\",\"placeholder\":\"\",\"rule\":\"\"}', '2022-05-25 18:02:53', '2022-05-25 18:02:53');
INSERT INTO `plugin_handle` VALUES ('1529402613204172826', '26', 'weight', 'weight', 1, 1, 3, '{\"defaultValue\":\"50\",\"rule\":\"\"}', '2022-05-25 18:02:53', '2022-05-25 18:02:53');
INSERT INTO `plugin_handle` VALUES ('1529402613204172827', '26', 'timestamp', 'startupTime', 1, 1, 3, '{\"defaultValue\":\"0\",\"placeholder\":\"startup timestamp\",\"rule\":\"\"}', '2022-05-25 18:02:53', '2022-05-25 18:02:53');
INSERT INTO `plugin_handle` VALUES ('1529402613204172828', '26', 'warmup', 'warmupTime', 1, 1, 5, '{\"defaultValue\":\"0\",\"placeholder\":\"warmup time ms)\",\"rule\":\"\"}', '2022-05-25 18:02:53', '2022-05-25 18:02:53');
INSERT INTO `plugin_handle` VALUES ('1529402613204172829', '26', 'status', 'status', 3, 1, 6, '{\"defaultValue\":\"true\",\"rule\":\"\"}', '2022-05-25 18:02:53', '2022-05-25 18:02:53');
INSERT INTO `plugin_handle` VALUES ('1529402613204172830', '26', 'loadBalance', 'loadStrategy', 3, 2, 0, NULL, '2022-05-25 18:02:53', '2022-05-25 18:02:53');
INSERT INTO `plugin_handle` VALUES ('1529402613204172831', '26', 'retry', 'retryCount', 1, 2, 1, NULL, '2022-05-25 18:02:53', '2022-05-25 18:02:53');
INSERT INTO `plugin_handle` VALUES ('1529402613204172832', '26', 'timeout', 'timeout', 1, 2, 2, '{\"defaultValue\":\"3000\",\"rule\":\"\"}', '2022-05-25 18:02:53', '2022-05-25 18:02:53');
INSERT INTO `plugin_handle` VALUES ('1529402613204172833', '26', 'multiSelectorHandle', 'multiSelectorHandle', 3, 3, 0, NULL, '2022-05-25 18:02:53', '2022-05-25 18:02:53');
INSERT INTO `plugin_handle` VALUES ('1529402613204172834', '17', 'registerProtocol', 'registerProtocol', 2, 3, 0, '{\"required\":\"0\",\"defaultValue\":\"zk\",\"placeholder\":\"registerProtocol\",\"rule\":\"\"}', '2022-05-25 18:02:53', '2022-05-25 18:02:53');
INSERT INTO `plugin_handle` VALUES ('1529402613204172835', '17', 'corethreads', 'corethreads', 1, 3, 2, '{\"required\":\"0\",\"defaultValue\":\"0\",\"placeholder\":\"corethreads\",\"rule\":\"\"}', '2022-05-25 18:02:53', '2022-05-25 18:02:53');
INSERT INTO `plugin_handle` VALUES ('1529402613204172836', '17', 'threads', 'threads', 1, 3, 3, '{\"required\":\"0\",\"defaultValue\":\"2147483647\",\"placeholder\":\"threads\",\"rule\":\"\"}', '2022-05-25 18:02:53', '2022-05-25 18:02:53');
INSERT INTO `plugin_handle` VALUES ('1529402613204172837', '17', 'queues', 'queues', 1, 3, 4, '{\"required\":\"0\",\"defaultValue\":\"0\",\"placeholder\":\"queues\",\"rule\":\"\"}', '2022-05-25 18:02:53', '2022-05-25 18:02:53');
INSERT INTO `plugin_handle` VALUES ('1529402613204172838', '17', 'threadpool', 'threadpool', 3, 3, 5, '{\"required\":\"0\",\"defaultValue\":\"cached\",\"placeholder\":\"threadpool\",\"rule\":\"\"}', '2022-05-25 18:02:53', '2022-05-25 18:02:53');
INSERT INTO `plugin_handle` VALUES ('1529402613204172839', '28', 'port', 'port', 1, 3, 1, NULL, '2022-05-25 18:02:53', '2022-05-25 18:02:53');
INSERT INTO `plugin_handle` VALUES ('1529402613204172840', '28', 'bossGroupThreadCount', 'bossGroupThreadCount', 1, 3, 1, NULL, '2022-05-25 18:02:53', '2022-05-25 18:02:53');
INSERT INTO `plugin_handle` VALUES ('1529402613204172841', '28', 'maxPayloadSize', 'maxPayloadSize', 1, 3, 1, NULL, '2022-05-25 18:02:53', '2022-05-25 18:02:53');
INSERT INTO `plugin_handle` VALUES ('1529402613204172842', '28', 'workerGroupThreadCount', 'workerGroupThreadCount', 1, 3, 1, NULL, '2022-05-25 18:02:53', '2022-05-25 18:02:53');
INSERT INTO `plugin_handle` VALUES ('1529402613204172843', '28', 'userName', 'userName', 2, 3, 1, NULL, '2022-05-25 18:02:53', '2022-05-25 18:02:53');
INSERT INTO `plugin_handle` VALUES ('1529402613204172844', '28', 'password', 'password', 2, 3, 1, NULL, '2022-05-25 18:02:53', '2022-05-25 18:02:53');
INSERT INTO `plugin_handle` VALUES ('1529402613204172845', '28', 'isEncryptPassword', 'isEncryptPassword', 2, 3, 1, NULL, '2022-05-25 18:02:53', '2022-05-25 18:02:53');
INSERT INTO `plugin_handle` VALUES ('1529402613204172846', '28', 'encryptMode', 'encryptMode', 2, 3, 1, NULL, '2022-05-25 18:02:53', '2022-05-25 18:02:53');
INSERT INTO `plugin_handle` VALUES ('1529402613204172847', '28', 'leakDetectorLevel', 'leakDetectorLevel', 2, 3, 1, NULL, '2022-05-25 18:02:53', '2022-05-25 18:02:53');
INSERT INTO `plugin_handle` VALUES ('1529402613204172848', '29', 'topic', 'topic', 2, 3, 1, '{\"required\":\"1\",\"defaultValue\":\"shenyu-access-logging\"}', '2022-05-25 18:02:53', '2022-05-25 18:02:53');
INSERT INTO `plugin_handle` VALUES ('1529402613204172849', '29', 'namesrvAddr', 'namesrvAddr', 2, 3, 2, '{\"required\":\"1\",\"defaultValue\":\"localhost:9876\"}', '2022-05-25 18:02:53', '2022-05-25 18:02:53');
INSERT INTO `plugin_handle` VALUES ('1529402613204172850', '29', 'producerGroup', 'producerGroup', 2, 3, 3, '{\"required\":\"1\",\"defaultValue\":\"shenyu-plugin-logging-rocketmq\"}', '2022-05-25 18:02:53', '2022-05-25 18:02:53');
INSERT INTO `plugin_handle` VALUES ('1529402613204172851', '29', 'accessKey', 'accessKey', 2, 3, 4, '{\"required\":\"0\",\"defaultValue\":\"\"}', '2022-08-20 22:00:00', '2022-08-20 22:00:00');
INSERT INTO `plugin_handle` VALUES ('1529402613204172852', '29', 'secretKey', 'secretKey', 2, 3, 5, '{\"required\":\"0\",\"defaultValue\":\"\"}', '2022-08-20 22:00:00', '2022-08-20 22:00:00');
INSERT INTO `plugin_handle` VALUES ('1529402613204172853', '29', 'sampleRate', 'sampleRate', 2, 3, 6, '{\"required\":\"0\",\"defaultValue\":\"1\",\"placeholder\":\"optional,0,0.01~1\"}', '2022-05-25 18:02:53', '2022-05-25 18:02:53');
INSERT INTO `plugin_handle` VALUES ('1529402613204172854', '29', 'maxResponseBody', 'maxResponseBody', 1, 3, 7, '{\"required\":\"0\",\"defaultValue\":524288}', '2022-05-25 18:02:53', '2022-05-25 18:02:53');
INSERT INTO `plugin_handle` VALUES ('1529402613204172855', '29', 'maxRequestBody', 'maxRequestBody', 1, 3, 8, '{\"required\":\"0\",\"defaultValue\":524288}', '2022-05-25 18:02:53', '2022-05-25 18:02:53');
INSERT INTO `plugin_handle` VALUES ('1529402613204172856', '29', 'compressAlg', 'compressAlg', 3, 3, 9, '{\"required\":\"0\",\"defaultValue\":\"none\"}', '2022-05-25 18:02:53', '2022-05-25 18:02:53');
INSERT INTO `plugin_handle` VALUES ('1529402613204172857', '29', 'topic', 'topic', 2, 1, 1, '{\"required\":\"0\",\"defaultValue\":\"\",\"placeholder\":\"optional\"}', '2022-05-25 18:02:53', '2022-05-25 18:02:53');
INSERT INTO `plugin_handle` VALUES ('1529402613204172858', '29', 'sampleRate', 'sampleRate', 2, 1, 2, '{\"required\":\"0\",\"defaultValue\":\"\",\"placeholder\":\"optional,0,0.01~1\"}', '2022-05-25 18:02:53', '2022-05-25 18:02:53');
INSERT INTO `plugin_handle` VALUES ('1529402613204172859', '30', 'cacheType', 'cacheType', 3, 3, 1, '{\"required\":\"1\",\"defaultValue\":\"memory\",\"rule\":\"\"}', '2022-05-25 18:02:53', '2022-05-25 18:02:53');
INSERT INTO `plugin_handle` VALUES ('1529402613204172860', '30', 'database', 'database', 1, 3, 2, '{\"required\":\"0\",\"defaultValue\":\"0\",\"rule\":\"\"}', '2022-05-25 18:02:53', '2022-05-25 18:02:53');
INSERT INTO `plugin_handle` VALUES ('1529402613204172861', '30', 'master', 'master', 2, 3, 3, '{\"required\":\"0\",\"rule\":\"\"}', '2022-05-25 18:02:53', '2022-05-25 18:02:53');
INSERT INTO `plugin_handle` VALUES ('1529402613204172862', '30', 'mode', 'mode', 2, 3, 4, '{\"required\":\"0\",\"defaultValue\":\"standalone\",\"rule\":\"\"}', '2022-05-25 18:02:53', '2022-05-25 18:02:53');
INSERT INTO `plugin_handle` VALUES ('1529402613204172863', '30', 'url', 'url', 2, 3, 5, '{\"required\":\"0\",\"rule\":\"\"}', '2022-05-25 18:02:53', '2022-05-25 18:02:53');
INSERT INTO `plugin_handle` VALUES ('1529402613204172864', '30', 'password', 'password', 2, 3, 6, '{\"required\":\"0\",\"rule\":\"\"}', '2022-05-25 18:02:53', '2022-05-25 18:02:53');
INSERT INTO `plugin_handle` VALUES ('1529402613204172865', '30', 'maxIdle', 'maxIdle', 1, 3, 7, '{\"required\":\"0\",\"defaultValue\":\"8\",\"rule\":\"\"}', '2022-05-25 18:02:53', '2022-05-25 18:02:53');
INSERT INTO `plugin_handle` VALUES ('1529402613204172866', '30', 'minIdle', 'minIdle', 1, 3, 8, '{\"required\":\"0\",\"defaultValue\":\"0\",\"rule\":\"\"}', '2022-05-25 18:02:53', '2022-05-25 18:02:53');
INSERT INTO `plugin_handle` VALUES ('1529402613204172867', '30', 'maxActive', 'maxActive', 1, 3, 9, '{\"required\":\"0\",\"defaultValue\":\"8\",\"rule\":\"\"}', '2022-05-25 18:02:53', '2022-05-25 18:02:53');
INSERT INTO `plugin_handle` VALUES ('1529402613204172868', '30', 'maxWait', 'maxWait', 3, 3, 10, '{\"required\":\"0\",\"defaultValue\":\"-1\",\"rule\":\"\"}', '2022-05-25 18:02:53', '2022-05-25 18:02:53');
INSERT INTO `plugin_handle` VALUES ('1529402613204172869', '30', 'timeoutSeconds', 'timeoutSeconds', 1, 2, 0, '{\"required\":\"0\",\"defaultValue\":\"60\",\"rule\":\"\"}', '2022-05-25 18:02:53', '2022-05-25 18:02:53');
INSERT INTO `plugin_handle` VALUES ('1529402613204172870', '13', 'corethreads', 'corethreads', 1, 3, 3, '{\"required\":\"0\",\"defaultValue\":\"0\",\"placeholder\":\"corethreads\",\"rule\":\"\"}', '2022-05-25 18:02:53', '2022-05-25 18:02:53');
INSERT INTO `plugin_handle` VALUES ('1529402613204172871', '13', 'threads', 'threads', 1, 3, 4, '{\"required\":\"0\",\"defaultValue\":\"2147483647\",\"placeholder\":\"threads\",\"rule\":\"\"}', '2022-05-25 18:02:53', '2022-05-25 18:02:53');
INSERT INTO `plugin_handle` VALUES ('1529402613204172872', '13', 'queues', 'queues', 1, 3, 5, '{\"required\":\"0\",\"defaultValue\":\"0\",\"placeholder\":\"queues\",\"rule\":\"\"}', '2022-05-25 18:02:53', '2022-05-25 18:02:53');
INSERT INTO `plugin_handle` VALUES ('1529402613204172873', '13', 'threadpool', 'threadpool', 3, 3, 2, '{\"required\":\"0\",\"defaultValue\":\"default\",\"placeholder\":\"threadpool\",\"rule\":\"\"}', '2022-05-25 18:02:53', '2022-05-25 18:02:53');
INSERT INTO `plugin_handle` VALUES ('1529402613204172874', '11', 'corethreads', 'corethreads', 1, 3, 4, '{\"required\":\"0\",\"defaultValue\":\"0\",\"placeholder\":\"corethreads\",\"rule\":\"\"}', '2022-05-25 18:02:53', '2022-05-25 18:02:53');
INSERT INTO `plugin_handle` VALUES ('1529402613204172875', '11', 'threads', 'threads', 1, 3, 5, '{\"required\":\"0\",\"defaultValue\":\"2147483647\",\"placeholder\":\"threads\",\"rule\":\"\"}', '2022-05-25 18:02:53', '2022-05-25 18:02:53');
INSERT INTO `plugin_handle` VALUES ('1529402613204172876', '11', 'queues', 'queues', 1, 3, 6, '{\"required\":\"0\",\"defaultValue\":\"0\",\"placeholder\":\"queues\",\"rule\":\"\"}', '2022-05-25 18:02:53', '2022-05-25 18:02:53');
INSERT INTO `plugin_handle` VALUES ('1529402613204172877', '11', 'threadpool', 'threadpool', 3, 3, 3, '{\"required\":\"0\",\"defaultValue\":\"default\",\"placeholder\":\"threadpool\",\"rule\":\"\"}', '2022-05-25 18:02:53', '2022-05-25 18:02:53');
INSERT INTO `plugin_handle` VALUES ('1529402613204172878', '31', 'responseContent', 'responseContent', 2, 2, 0, '{"required":"0","rule":""}', '2022-06-16 14:47:37', '2022-06-16 14:50:39');
INSERT INTO `plugin_handle` VALUES ('1529402613204172879', '31', 'httpStatusCode', 'httpStatusCode', 1, 2, 0, '{"required":"0","defaultValue":"200","rule":""}', '2022-06-16 14:47:09', '2022-06-16 14:50:39');
INSERT INTO `plugin_handle` VALUES ('1529402613204172880', '32', 'host', 'host', 2, 3, 1, '{\"required\":\"1\",\"defaultValue\":\"localhost\"}', '2022-06-19 22:00:00', '2022-06-19 22:00:00');
INSERT INTO `plugin_handle` VALUES ('1529402613204172881', '32', 'port', 'port', 2, 3, 2, '{\"required\":\"1\",\"defaultValue\":\"9200\"}', '2022-06-19 22:00:00', '2022-06-19 22:00:00');
INSERT INTO `plugin_handle` VALUES ('1529402613204172882', '32', 'username', 'username', 2, 3, 3, '{\"required\":\"0\",\"defaultValue\":\"\"}', '2022-08-20 22:00:00', '2022-08-20 22:00:00');
INSERT INTO `plugin_handle` VALUES ('1529402613204172883', '32', 'password', 'password', 2, 3, 4, '{\"required\":\"0\",\"defaultValue\":\"\"}', '2022-08-20 22:00:00', '2022-08-20 22:00:00');
INSERT INTO `plugin_handle` VALUES ('1529402613204172884', '32', 'authCache', 'authCache', 2, 3, 5, '{\"required\":\"0\",\"defaultValue\":\"\",\"placeholder\":\"true|false\"}', '2022-08-20 22:00:00', '2022-08-20 22:00:00');
INSERT INTO `plugin_handle` VALUES ('1529402613204172885', '32', 'sampleRate', 'sampleRate', 2, 3, 6, '{\"required\":\"0\",\"defaultValue\":\"1\",\"placeholder\":\"optional,0,0.01~1\"}', '2022-06-19 22:00:00', '2022-06-19 22:00:00');
INSERT INTO `plugin_handle` VALUES ('1529402613204172886', '32', 'maxResponseBody', 'maxResponseBody', 1, 3, 7, '{\"required\":\"0\",\"defaultValue\":524288}', '2022-06-19 22:00:00', '2022-06-19 22:00:00');
INSERT INTO `plugin_handle` VALUES ('1529402613204172887', '32', 'maxRequestBody', 'maxRequestBody', 1, 3, 8, '{\"required\":\"0\",\"defaultValue\":524288}', '2022-06-19 22:00:00', '2022-06-19 22:00:00');
INSERT INTO `plugin_handle` VALUES ('1529402613204172888', '32', 'compressAlg', 'compressAlg', 3, 3, 9, '{\"required\":\"0\",\"defaultValue\":\"none\"}', '2022-06-19 22:00:00', '2022-06-19 22:00:00');
INSERT INTO `plugin_handle` VALUES ('1529402613204172889', '32', 'indexName', 'indexName', 2, 3, 10, '{\"required\":\"0\",\"defaultValue\":\"shenyu-access-logging\"}', '2022-06-19 22:00:00', '2022-06-19 22:00:00');
INSERT INTO `plugin_handle` VALUES ('1529402613204172890', '32', 'sampleRate', 'sampleRate', 2, 1, 2, '{\"required\":\"0\",\"defaultValue\":\"\",\"placeholder\":\"optional,0,0.01~1\"}', '2022-06-19 22:00:00', '2022-06-19 22:00:00');
INSERT INTO `plugin_handle` VALUES ('1529402613204172891', '1', 'signRequestBody', 'signRequestBody', 3, 2, 9, '{"required":"0","defaultValue":"false","placeholder":"signRequestBody","rule":""}', '2022-06-29 10:08:02', '2022-06-29 10:08:02');
INSERT INTO `plugin_handle` VALUES ('1529402613204172892', '33', 'topic', 'topic', 2, 3, 1, '{\"required\":\"1\",\"defaultValue\":\"shenyu-access-logging\"}', '2022-07-04 22:00:00', '2022-07-04 22:00:00');
INSERT INTO `plugin_handle` VALUES ('1529402613204172893', '33', 'namesrvAddr', 'namesrvAddr', 2, 3, 2, '{\"required\":\"1\",\"defaultValue\":\"localhost:9092\"}', '2022-07-04 22:00:00', '2022-07-04 22:00:00');
INSERT INTO `plugin_handle` VALUES ('1529402613204172894', '33', 'sampleRate', 'sampleRate', 2, 3, 4, '{\"required\":\"0\",\"defaultValue\":\"1\",\"placeholder\":\"optional,0,0.01~1\"}', '2022-07-04 22:00:00', '2022-07-04 22:00:00');
INSERT INTO `plugin_handle` VALUES ('1529402613204172895', '33', 'maxResponseBody', 'maxResponseBody', 1, 3, 5, '{\"required\":\"0\",\"defaultValue\":524288}', '2022-07-04 22:00:00', '2022-07-04 22:00:00');
INSERT INTO `plugin_handle` VALUES ('1529402613204172896', '33', 'maxRequestBody', 'maxRequestBody', 1, 3, 6, '{\"required\":\"0\",\"defaultValue\":524288}', '2022-07-04 22:00:00', '2022-07-04 22:00:00');
INSERT INTO `plugin_handle` VALUES ('1529402613204172897', '33', 'compressAlg', 'compressAlg', 3, 3, 7, '{\"required\":\"0\",\"defaultValue\":\"none\"}', '2022-07-04 22:00:00', '2022-07-04 22:00:00');
INSERT INTO `plugin_handle` VALUES ('1529402613204172898', '33', 'securityProtocol', 'securityProtocol', 3, 3, 8, '{\"required\":\"0\",\"defaultValue\":\"\"}', '2022-09-01 22:00:00', '2022-09-01 22:00:00');
INSERT INTO `plugin_handle` VALUES ('1529402613204172899', '33', 'saslMechanism', 'saslMechanism', 3, 3, 9,'{\"required\":\"0\",\"defaultValue\":\"\"}', '2022-07-04 22:00:00', '2022-09-01 22:00:00');
INSERT INTO `plugin_handle` VALUES ('1529402613204172900', '33', 'userName', 'userName', 2, 3, 10, '{\"required\":\"0\",\"defaultValue\":\"\"}', '2022-09-01 22:00:00', '2022-09-01 22:00:00');
INSERT INTO `plugin_handle` VALUES ('1529402613204172901', '33', 'passWord', 'passWord', 2, 3, 11, '{\"required\":\"0\",\"defaultValue\":\"\"}', '2022-09-01 22:00:00', '2022-09-01 22:00:00');
INSERT INTO `plugin_handle` VALUES ('1529402613204172902', '34', 'accessId', 'accessId', 2, 3, 0, '{\"required\":\"1\",\"defaultValue\":\"\",\"placeholder\":\"\"}', '2022-06-30 21:00:00', '2022-06-30 21:00:00');
INSERT INTO `plugin_handle` VALUES ('1529402613204172903', '34', 'accessKey', 'accessKey', 2, 3, 1, '{\"required\":\"1\",\"defaultValue\":\"\",\"placeholder\":\"\"}', '2022-06-30 21:00:00', '2022-06-30 21:00:00');
INSERT INTO `plugin_handle` VALUES ('1529402613204172904', '34', 'host', 'host', 2, 3, 2, '{\"required\":\"1\",\"defaultValue\":\"\",\"placeholder\":\"\"}', '2022-06-30 21:00:00', '2022-06-30 21:00:00');
INSERT INTO `plugin_handle` VALUES ('1529402613204172905', '34', 'projectName', 'projectName', 2, 3, 3, '{\"required\":\"0\",\"defaultValue\":\"shenyu\",\"placeholder\":\"\"}', '2022-06-30 21:00:00', '2022-06-30 21:00:00');
INSERT INTO `plugin_handle` VALUES ('1529402613204172906', '34', 'logStoreName', 'logStoreName', 2, 3, 4, '{\"required\":\"0\",\"defaultValue\":\"shenyu-logstore\",\"placeholder\":\"\"}', '2022-06-30 21:00:00', '2022-06-30 21:00:00');
INSERT INTO `plugin_handle` VALUES ('1529402613204172907', '34', 'topic', 'topic', 2, 3, 5, '{\"required\":\"0\",\"defaultValue\":\"shenyu-topic\",\"placeholder\":\"\"}', '2022-06-30 21:00:00', '2022-06-30 21:00:00');
INSERT INTO `plugin_handle` VALUES ('1529402613204172908', '34', 'ttlInDay', 'ttlInDay', 1, 3, 6, '{\"required\":\"0\",\"defaultValue\":3,\"placeholder\":\"\"}', '2022-06-30 21:00:00', '2022-06-30 21:00:00');
INSERT INTO `plugin_handle` VALUES ('1529402613204172909', '34', 'shardCount', 'shardCount', 1, 3, 7, '{\"required\":\"0\",\"defaultValue\":10,\"placeholder\":\"\"}', '2022-06-30 21:00:00', '2022-06-30 21:00:00');
INSERT INTO `plugin_handle` VALUES ('1529402613204172910', '34', 'sendThreadCount', 'sendThreadCount', 1, 3, 8, '{\"required\":\"0\",\"defaultValue\":1,\"placeholder\":\"1-500\"}', '2022-06-30 21:00:00', '2022-06-30 21:00:00');
INSERT INTO `plugin_handle` VALUES ('1529402613204172911', '34', 'ioThreadCount', 'ioThreadCount', 1, 3, 9, '{\"required\":\"0\",\"defaultValue\":1,\"placeholder\":\"1-500\"}', '2022-06-30 21:00:00', '2022-06-30 21:00:00');
INSERT INTO `plugin_handle` VALUES ('1529402613204172912', '34', 'sampleRate', 'sampleRate', 2, 3, 10, '{\"required\":\"0\",\"defaultValue\":\"1\",\"placeholder\":\"optional,0,0.01~1\"}', '2022-06-30 21:00:00', '2022-06-30 21:00:00');
INSERT INTO `plugin_handle` VALUES ('1529402613204172913', '34', 'maxRequestBody', 'maxRequestBody', 1, 3, 11, '{\"required\":\"0\",\"defaultValue\":524288}', '2022-06-30 21:00:00', '2022-06-30 21:00:00');
INSERT INTO `plugin_handle` VALUES ('1529402613204172914', '34', 'maxResponseBody', 'maxResponseBody', 1, 3, 12, '{\"required\":\"0\",\"defaultValue\":524288}', '2022-06-30 21:00:00', '2022-06-30 21:00:00');
INSERT INTO `plugin_handle` VALUES ('1529402613204172915', '34', 'bufferQueueSize', 'bufferQueueSize', 1, 3, 13, '{\"required\":\"0\",\"defaultValue\":50000}', '2022-06-30 21:00:00', '2022-06-30 21:00:00');
INSERT INTO `plugin_handle` VALUES ('1529402613204172916', '35', 'topic', 'topic', 2, 3, 1, '{\"required\":\"1\",\"defaultValue\":\"shenyu-access-logging\"}', '2022-06-30 21:00:00', '2022-06-30 21:00:00');
INSERT INTO `plugin_handle` VALUES ('1529402613204172917', '35', 'serviceUrl', 'serviceUrl', 2, 3, 2, '{\"required":"1",\"defaultValue\":\"pulsar://localhost:6650\"}', '2022-06-30 21:00:00', '2022-06-30 21:00:00');
INSERT INTO `plugin_handle` VALUES ('1529402613204172918', '35', 'sampleRate', 'sampleRate', 2, 3, 4, '{\"required":"0",\"defaultValue\":\"1\",\"placeholder\":\"optional,0,0.01~1\"}', '2022-06-30 21:00:00', '2022-06-30 21:00:00');
INSERT INTO `plugin_handle` VALUES ('1529402613204172919', '35', 'maxResponseBody', 'maxResponseBody', 1, 3, 5, '{\"required\":\"0\",\"defaultValue\":524288}', '2022-06-30 21:00:00', '2022-06-30 21:00:00');
INSERT INTO `plugin_handle` VALUES ('1529402613204172920', '35', 'maxRequestBody', 'maxRequestBody', 1, 3, 6, '{\"required\":\"0\",\"defaultValue\":524288}', '2022-06-30 21:00:00', '2022-06-30 21:00:00');
INSERT INTO `plugin_handle` VALUES ('1529402613204172921', '35', 'compressAlg', 'compressAlg', 3, 3, 7, '{\"required\":\"0\",\"defaultValue\":\"none\"}', '2022-06-30 21:00:00', '2022-06-30 21:00:00');
INSERT INTO `plugin_handle` VALUES ('1529402613204172922', '36', 'secretId', 'secretId', 2, 3, 1, '{\"required\":\"1\",\"defaultValue\":\"\",\"placeholder\":\"\"}', '2022-06-30 21:00:00', '2022-06-30 21:00:00');
INSERT INTO `plugin_handle` VALUES ('1529402613204172923', '36', 'secretKey', 'secretKey', 2, 3, 2, '{\"required\":\"1\",\"defaultValue\":\"\",\"placeholder\":\"\"}', '2022-06-30 21:00:00', '2022-06-30 21:00:00');
INSERT INTO `plugin_handle` VALUES ('1529402613204172924', '36', 'endpoint', 'endpoint', 2, 3, 3, '{\"required\":\"1\",\"defaultValue\":\"\",\"placeholder\":\"\"}', '2022-06-30 21:00:00', '2022-06-30 21:00:00');
INSERT INTO `plugin_handle` VALUES ('1529402613204172925', '36', 'topic', 'topic', 2, 3, 4, '{\"required\":\"1\",\"defaultValue\":\"\",\"placeholder\":\"\"}', '2022-06-30 21:00:00', '2022-06-30 21:00:00');
INSERT INTO `plugin_handle` VALUES ('1529402613204172926', '36', 'sendThreadCount', 'sendThreadCount', 1, 3, 5, '{\"required\":\"0\",\"defaultValue\":1,\"placeholder\":\"1-500\"}', '2022-06-30 21:00:00', '2022-06-30 21:00:00');
INSERT INTO `plugin_handle` VALUES ('1529402613204172927', '36', 'totalSizeInBytes', 'totalSizeInBytes', 1, 3, 6, '{\"required\":\"0\",\"defaultValue\":104857600}', '2022-06-30 21:00:00', '2022-06-30 21:00:00');
INSERT INTO `plugin_handle` VALUES ('1529402613204172928', '36', 'maxSendThreadCount', 'maxSendThreadCount', 1, 3, 7, '{\"required\":\"0\",\"defaultValue\":1,\"placeholder\":\"availableProcessors + 1\"}', '2022-06-30 21:00:00', '2022-06-30 21:00:00');
INSERT INTO `plugin_handle` VALUES ('1529402613204172929', '36', 'maxBlockSec', 'maxBlockSec', 1, 3, 8, '{\"required\":\"0\",\"defaultValue\":60000}', '2022-06-30 21:00:00', '2022-06-30 21:00:00');
INSERT INTO `plugin_handle` VALUES ('1529402613204172930', '36', 'maxBatchSize', 'maxBatchSize', 1, 3, 9, '{\"required\":\"0\",\"defaultValue\":524288}', '2022-06-30 21:00:00', '2022-06-30 21:00:00');
INSERT INTO `plugin_handle` VALUES ('1529402613204172931', '36', 'maxBatchCount', 'maxBatchCount', 1, 3, 10, '{\"required\":\"0\",\"defaultValue\":4096}', '2022-06-30 21:00:00', '2022-06-30 21:00:00');
INSERT INTO `plugin_handle` VALUES ('1529402613204172932', '36', 'lingerMs', 'lingerMs', 1, 3, 11, '{\"required\":\"0\",\"defaultValue\":2000}', '2022-06-30 21:00:00', '2022-06-30 21:00:00');
INSERT INTO `plugin_handle` VALUES ('1529402613204172933', '36', 'retries', 'retries', 1, 3, 12, '{\"required\":\"0\",\"defaultValue\":10}', '2022-06-30 21:00:00', '2022-06-30 21:00:00');
INSERT INTO `plugin_handle` VALUES ('1529402613204172934', '36', 'maxReservedAttempts', 'maxReservedAttempts', 1, 3, 13, '{\"required\":\"0\",\"defaultValue\":11}', '2022-06-30 21:00:00', '2022-06-30 21:00:00');
INSERT INTO `plugin_handle` VALUES ('1529402613204172935', '36', 'baseRetryBackoffMs', 'baseRetryBackoffMs', 1, 3, 14, '{\"required\":\"0\",\"defaultValue\":100}', '2022-06-30 21:00:00', '2022-06-30 21:00:00');
INSERT INTO `plugin_handle` VALUES ('1529402613204172936', '36', 'maxRetryBackoffMs', 'maxRetryBackoffMs', 1, 3, 15, '{\"required\":\"0\",\"defaultValue\":50000}', '2022-06-30 21:00:00', '2022-06-30 21:00:00');
INSERT INTO `plugin_handle` VALUES ('1529402613204172742', '8', 'loadBalance', 'loadStrategy', 3, 2, 3, '{\"defaultValue\":\"roundRobin\",\"rule\":\"\"}', '2022-05-25 18:02:53', '2022-05-25 18:02:53');
INSERT INTO `plugin_handle` VALUES ('1529402613204172743', '10', 'flowRuleMaxQueueingTimeMs', 'flowRuleMaxQueueingTimeMs', 1, 2, 6, '{\"required\":\"0\",\"defaultValue\":\"500\"}', '2022-05-25 18:02:53', '2022-05-25 18:02:53');
INSERT INTO `plugin_handle` VALUES ('1529402613204172744', '10', 'flowRuleWarmUpPeriodSec', 'flowRuleWarmUpPeriodSec', 1, 2, 6, '{\"required\":\"0\",\"defaultValue\":\"10\"}', '2022-05-25 18:02:53', '2022-05-25 18:02:53');
INSERT INTO `plugin_handle` VALUES ('1529402613204172745', '14', 'addPrefixed', 'addPrefixed', 3, 2, 3, '{\"required\":\"1\",\"defaultValue\":\"false\"}', '2022-09-27 12:00:00', '2022-09-27 12:00:00');
INSERT INTO `plugin_handle` VALUES ('1529402613204172746', '18', 'keyword', 'keyword', 2, 2, 0, '{\"required\":\"0\",\"placeholder\":\"please use ‘;’ to split keyword\",\"rule\":\"\"}', '2022-09-22 00:15:56.158', '2022-09-22 00:23:36.169');
INSERT INTO `plugin_handle` VALUES ('1529402613204172747', '18', 'maskType', 'maskType', 3, 2, 1, '{\"required\":\"0\",\"defaultValue\":\"dataMaskByMD5\",\"rule\":\"\"}', '2022-09-22 00:16:27.342', '2022-09-22 00:16:27.342');
INSERT INTO `plugin_handle` VALUES ('1529402613204172748', '18', 'maskStatus', 'maskStatus', 3, 2, 2, '{\"required\":\"0\",\"defaultValue\":\"false\",\"rule\":\"\"}', '2022-09-22 00:17:21.150', '2022-09-22 00:17:21.150');
INSERT INTO `plugin_handle` VALUES ('1529402613204172749', '29', 'keyword', 'keyword', 2, 2, 0, '{\"required\":\"0\",\"placeholder\":\"please use ‘;’ to split keyword\",\"rule\":\"\"}', '2022-09-22 00:15:56.158', '2022-09-22 00:23:36.169');
INSERT INTO `plugin_handle` VALUES ('1529402613204172750', '29', 'maskType', 'maskType', 3, 2, 1, '{\"required\":\"0\",\"defaultValue\":\"dataMaskByMD5\",\"rule\":\"\"}', '2022-09-22 00:16:27.342', '2022-09-22 00:16:27.342');
INSERT INTO `plugin_handle` VALUES ('1529402613204172751', '29', 'maskStatus', 'maskStatus', 3, 2, 2, '{\"required\":\"0\",\"defaultValue\":\"false\",\"rule\":\"\"}', '2022-09-22 00:17:21.150', '2022-09-22 00:17:21.150');
INSERT INTO `plugin_handle` VALUES ('1529402613204172752', '32', 'keyword', 'keyword', 2, 2, 0, '{\"required\":\"0\",\"placeholder\":\"please use ‘;’ to split keyword\",\"rule\":\"\"}', '2022-09-22 00:15:56.158', '2022-09-22 00:23:36.169');
INSERT INTO `plugin_handle` VALUES ('1529402613204172753', '32', 'maskType', 'maskType', 3, 2, 1, '{\"required\":\"0\",\"defaultValue\":\"dataMaskByMD5\",\"rule\":\"\"}', '2022-09-22 00:16:27.342', '2022-09-22 00:16:27.342');
INSERT INTO `plugin_handle` VALUES ('1529402613204172754', '32', 'maskStatus', 'maskStatus', 3, 2, 2, '{\"required\":\"0\",\"defaultValue\":\"false\",\"rule\":\"\"}', '2022-09-22 00:17:21.150', '2022-09-22 00:17:21.150');
INSERT INTO `plugin_handle` VALUES ('1529402613204172755', '33', 'keyword', 'keyword', 2, 2, 0, '{\"required\":\"0\",\"placeholder\":\"please use ‘;’ to split keyword\",\"rule\":\"\"}', '2022-09-22 00:15:56.158', '2022-09-22 00:23:36.169');
INSERT INTO `plugin_handle` VALUES ('1529402613204172756', '33', 'maskType', 'maskType', 3, 2, 1, '{\"required\":\"0\",\"defaultValue\":\"dataMaskByMD5\",\"rule\":\"\"}', '2022-09-22 00:16:27.342', '2022-09-22 00:16:27.342');
INSERT INTO `plugin_handle` VALUES ('1529402613204172757', '33', 'maskStatus', 'maskStatus', 3, 2, 2, '{\"required\":\"0\",\"defaultValue\":\"false\",\"rule\":\"\"}', '2022-09-22 00:17:21.150', '2022-09-22 00:17:21.150');
INSERT INTO `plugin_handle` VALUES ('1529402613204172758', '34', 'keyword', 'keyword', 2, 2, 0, '{\"required\":\"0\",\"placeholder\":\"please use ‘;’ to split keyword\",\"rule\":\"\"}', '2022-09-22 00:15:56.158', '2022-09-22 00:23:36.169');
INSERT INTO `plugin_handle` VALUES ('1529402613204172759', '34', 'maskType', 'maskType', 3, 2, 1, '{\"required\":\"0\",\"defaultValue\":\"dataMaskByMD5\",\"rule\":\"\"}', '2022-09-22 00:16:27.342', '2022-09-22 00:16:27.342');
INSERT INTO `plugin_handle` VALUES ('1529402613204172760', '34', 'maskStatus', 'maskStatus', 3, 2, 2, '{\"required\":\"0\",\"defaultValue\":\"false\",\"rule\":\"\"}', '2022-09-22 00:17:21.150', '2022-09-22 00:17:21.150');
INSERT INTO `plugin_handle` VALUES ('1529402613204172761', '35', 'keyword', 'keyword', 2, 2, 0, '{\"required\":\"0\",\"placeholder\":\"please use ‘;’ to split keyword\",\"rule\":\"\"}', '2022-09-22 00:15:56.158', '2022-09-22 00:23:36.169');
INSERT INTO `plugin_handle` VALUES ('1529402613204172762', '35', 'maskType', 'maskType', 3, 2, 1, '{\"required\":\"0\",\"defaultValue\":\"dataMaskByMD5\",\"rule\":\"\"}', '2022-09-22 00:16:27.342', '2022-09-22 00:16:27.342');
INSERT INTO `plugin_handle` VALUES ('1529402613204172763', '35', 'maskStatus', 'maskStatus', 3, 2, 2, '{\"required\":\"0\",\"defaultValue\":\"false\",\"rule\":\"\"}', '2022-09-22 00:17:21.150', '2022-09-22 00:17:21.150');
INSERT INTO `plugin_handle` VALUES ('1529402613204172764', '36', 'keyword', 'keyword', 2, 2, 0, '{\"required\":\"0\",\"placeholder\":\"please use ‘;’ to split keyword\",\"rule\":\"\"}', '2022-09-22 00:15:56.158', '2022-09-22 00:23:36.169');
INSERT INTO `plugin_handle` VALUES ('1529402613204172765', '36', 'maskType', 'maskType', 3, 2, 1, '{\"required\":\"0\",\"defaultValue\":\"dataMaskByMD5\",\"rule\":\"\"}', '2022-09-22 00:16:27.342', '2022-09-22 00:16:27.342');
INSERT INTO `plugin_handle` VALUES ('1529402613204172766', '36', 'maskStatus', 'maskStatus', 3, 2, 2, '{\"required\":\"0\",\"defaultValue\":\"false\",\"rule\":\"\"}', '2022-09-22 00:17:21.150', '2022-09-22 00:17:21.150');
INSERT INTO `plugin_handle` VALUES ('1529402613204172767', '38', 'keyword', 'keyword', 2, 2, 0, '{\"required\":\"0\",\"placeholder\":\"please use ‘;’ to split keyword\",\"rule\":\"\"}', '2022-09-22 00:15:56.158', '2022-09-22 00:23:36.169');
INSERT INTO `plugin_handle` VALUES ('1529402613204172768', '38', 'maskType', 'maskType', 3, 2, 1, '{\"required\":\"0\",\"defaultValue\":\"dataMaskByMD5\",\"rule\":\"\"}', '2022-09-22 00:16:27.342', '2022-09-22 00:16:27.342');
INSERT INTO `plugin_handle` VALUES ('1529402613204172769', '38', 'maskStatus', 'maskStatus', 3, 2, 2, '{\"required\":\"0\",\"defaultValue\":\"false\",\"rule\":\"\"}', '2022-09-22 00:17:21.150', '2022-09-22 00:17:21.150');
INSERT INTO `plugin_handle` VALUES ('1529402613204172770', '38', 'host', 'host', 2, 3, 3, '{\"required\":\"1\",\"defaultValue\":\"127.0.0.1\",\"rule\":\"\"}', '2022-12-30 00:17:21.150', '2022-12-30 00:17:21.150');
INSERT INTO `plugin_handle` VALUES ('1529402613204172771', '38', 'port', 'port', 2, 3, 4, '{\"required\":\"1\",\"defaultValue\":\"8123\",\"rule\":\"\"}', '2022-12-30 00:17:21.150', '2022-12-30 00:17:21.150');
INSERT INTO `plugin_handle` VALUES ('1529402613204172772', '38', 'database', 'database', 2, 3, 5, '{\"required\":\"0\",\"defaultValue\":\"shenyu-gateway\",\"rule\":\"\"}', '2022-12-30 00:17:21.150', '2022-12-30 00:17:21.150');
INSERT INTO `plugin_handle` VALUES ('1529402613204172773', '38', 'username', 'username', 2, 3, 6, '{\"required\":\"0\",\"defaultValue\":\"\",\"rule\":\"\"}', '2022-12-30 00:17:21.150', '2022-12-30 00:17:21.150');
INSERT INTO `plugin_handle` VALUES ('1529402613204172774', '38', 'password', 'password', 2, 3, 7, '{\"required\":\"0\",\"defaultValue\":\"\",\"rule\":\"\"}', '2022-12-30 00:17:21.150', '2022-12-30 00:17:21.150');
INSERT INTO `plugin_handle` VALUES ('1529402613204172775', '38', 'engine', 'engine', 3, 3, 8, '{\"required\":\"0\",\"defaultValue\":\"MergeTree\",\"rule\":\"\"}', '2022-12-30 00:17:21.150', '2022-12-30 00:17:21.150');
INSERT INTO `plugin_handle` VALUES ('1529402613204172776', '38', 'clusterName', 'clusterName', 3, 3, 9, '{\"required\":\"1\",\"defaultValue\":\"cluster\",\"rule\":\"\"}', '2022-12-30 00:17:21.150', '2022-12-30 00:17:21.150');
INSERT INTO `plugin_handle` VALUES ('1529402613204172777', '38', 'ttl', 'ttl', 3, 3, 10,  '{\"required\":\"0\",\"defaultValue\":\"30\"}', '2023-03-01 11:14:15', '2023-08-16 11:15:14');

INSERT INTO `plugin_handle` VALUES ('1570590990341775360', '39', 'endpoint', 'casdoor endpoint', 2, 3, 0, '{\"required\":\"1\",\"rule\":\"\"}', '2022-09-27 12:00:00', '2022-09-27 12:00:00');
INSERT INTO `plugin_handle` VALUES ('1570591047635968000', '39', 'client_id', 'client_id', 2, 3, 0, '{\"required\":\"1\",\"rule\":\"\"}', '2022-09-27 12:00:00', '2022-09-27 12:00:00');
INSERT INTO `plugin_handle` VALUES ('1570591109623586816', '39', 'client_secrect', 'client_secrect', 2, 3, 0, '{\"required\":\"1\",\"rule\":\"\"}', '2022-09-27 12:00:00', '2022-09-27 12:00:00');
INSERT INTO `plugin_handle` VALUES ('1570591165374275584', '39', 'certificate', 'certificate', 2, 3, 0, '{\"required\":\"1\",\"rule\":\"\"}', '2022-09-27 12:00:00', '2022-09-27 12:00:00');
INSERT INTO `plugin_handle` VALUES ('1570591215131303936', '39', 'organization-name', 'organization-name', 2, 3, 0, '{\"required\":\"1\",\"rule\":\"\"}', '2022-09-27 12:00:00', '2022-09-27 12:00:00');
INSERT INTO `plugin_handle` VALUES ('1570591265492312064', '39', 'application-name', 'application-name', 2, 3, 0, '{\"required\":\"1\",\"rule\":\"\"}', '2022-09-27 12:00:00', '2022-09-27 12:00:00');

INSERT INTO `plugin_handle` VALUES ('1676472478492946432', '43', 'projectId', 'projectId', 2, 3, 0, '{\"required\":\"1\",\"rule\":\"\"}', '2023-07-05 14:06:00.893', '2023-07-07 22:50:00.597');
INSERT INTO `plugin_handle` VALUES ('1676473313352380416', '43', 'logGroupId', 'logGroupId', 2, 3, 1, '{\"required\":\"1\",\"rule\":\"\"}', '2023-07-05 14:09:19.928', '2023-07-07 22:50:00.606');
INSERT INTO `plugin_handle` VALUES ('1676473453001732096', '43', 'logStreamId', 'logStreamId', 2, 3, 2, '{\"required\":\"1\",\"rule\":\"\"}', '2023-07-05 14:09:53.224', '2023-07-07 22:50:00.607');
INSERT INTO `plugin_handle` VALUES ('1676473657121730560', '43', 'accessKeyId', 'AccessKey', 2, 3, 4, '{\"required\":\"1\",\"rule\":\"\"}', '2023-07-05 14:10:41.897', '2023-07-07 22:50:00.608');
INSERT INTO `plugin_handle` VALUES ('1676474055324758016', '43', 'accessKeySecret', 'accessKey', 2, 3, 5, '{\"required\":\"1\",\"rule\":\"\"}', '2023-07-05 14:12:16.828', '2023-07-07 22:50:00.609');
INSERT INTO `plugin_handle` VALUES ('1676474340008947712', '43', 'regionName', 'regionName', 2, 3, 6, '{\"required\":\"1\",\"rule\":\"\"}', '2023-07-05 14:13:24.703', '2023-07-07 22:50:00.610');
INSERT INTO `plugin_handle` VALUES ('1676474810655993856', '43', 'totalSizeInBytes', 'totalSizeInBytes', 1, 3, 8, '{\"required\":\"0\",\"defaultValue\":\"104857600\",\"rule\":\"\"}', '2023-07-05 14:15:16.913', '2023-07-07 22:50:00.611');
INSERT INTO `plugin_handle` VALUES ('1676475051081887744', '43', 'maxBlockMs', 'maxBlockMs', 1, 3, 9, '{\"required\":\"0\",\"defaultValue\":\"0\",\"rule\":\"\"}', '2023-07-05 14:16:14.236', '2023-07-07 22:50:00.612');
INSERT INTO `plugin_handle` VALUES ('1676475293634293760', '43', 'ioThreadCount', 'ioThreadCount', 1, 3, 10, '{\"required\":\"0\",\"defaultValue\":\"1\",\"rule\":\"\"}', '2023-07-05 14:17:12.065', '2023-07-07 22:50:00.612');
INSERT INTO `plugin_handle` VALUES ('1676475611772252160', '43', 'batchSizeThresholdInBytes', 'batchSizeThresholdInBytes', 1, 3, 11, '{\"required\":\"0\",\"defaultValue\":\"524288\",\"rule\":\"\"}', '2023-07-05 14:18:27.915', '2023-07-07 22:50:00.614');
INSERT INTO `plugin_handle` VALUES ('1676475862545494016', '43', 'batchCountThreshold', 'batchCountThreshold', 1, 3, 12, '{\"required\":\"0\",\"defaultValue\":\"4096\",\"rule\":\"\"}', '2023-07-05 14:19:27.704', '2023-07-07 22:50:00.615');
INSERT INTO `plugin_handle` VALUES ('1676476047950508032', '43', 'lingerMs', 'lingerMs', 1, 3, 12, '{\"required\":\"0\",\"defaultValue\":\"2000\",\"rule\":\"\"}', '2023-07-05 14:20:11.908', '2023-07-07 22:50:00.616');
INSERT INTO `plugin_handle` VALUES ('1676476207938039808', '43', 'retries', 'retries', 1, 3, 13, '{\"required\":\"0\",\"defaultValue\":\"100\",\"rule\":\"\"}', '2023-07-05 14:20:50.052', '2023-07-07 22:50:00.617');
INSERT INTO `plugin_handle` VALUES ('1676476515359551488', '43', 'baseRetryBackoffMs', 'baseRetryBackoffMs', 1, 3, 14, '{\"required\":\"0\",\"defaultValue\":\"100\",\"rule\":\"\"}', '2023-07-05 14:22:03.347', '2023-07-07 22:50:00.618');
INSERT INTO `plugin_handle` VALUES ('1676476639779385344', '43', 'maxRetryBackoffMs', 'maxRetryBackoffMs', 1, 3, 15, '{\"required\":\"0\",\"defaultValue\":\"100\",\"rule\":\"\"}', '2023-07-05 14:22:33.010', '2023-07-07 22:50:00.619');
INSERT INTO `plugin_handle` VALUES ('1676477312923234304', '43', 'enableLocalTest', 'enableLocalTest', 2, 3, 15, '{\"required\":\"0\",\"defaultValue\":\"false\",\"rule\":\"\"}', '2023-07-05 14:25:13.500', '2023-07-07 22:50:00.619');
INSERT INTO `plugin_handle` VALUES ('1676477594361032704', '43', 'setGiveUpExtraLongSingleLog', 'setGiveUpExtraLongSingleLog', 2, 3, 16, '{\"required\":\"0\",\"defaultValue\":\"false\",\"rule\":\"\"}', '2023-07-05 14:26:20.600', '2023-07-07 22:50:00.620');
INSERT INTO `plugin_handle` VALUES ('1676477594361032705', '43', 'keyword', 'keyword', 2, 2, 0, '{\"required\":\"0\",\"placeholder\":\"please use ‘;’ to split keyword\",\"rule\":\"\"}', '2023-07-05 14:26:20.600', '2023-07-07 22:50:00.620');
INSERT INTO `plugin_handle` VALUES ('1676477594361032706', '43', 'maskType', 'maskType', 3, 2, 1, '{\"required\":\"0\",\"defaultValue\":\"dataMaskByMD5\",\"rule\":\"\"}', '2023-07-05 14:26:20.600', '2023-07-07 22:50:00.620');
INSERT INTO `plugin_handle` VALUES ('1676477594361032707', '43', 'maskStatus', 'maskStatus', 3, 2, 2, '{\"required\":\"0\",\"defaultValue\":\"false\",\"rule\":\"\"}','2023-07-05 14:26:20.600', '2023-07-07 22:50:00.620');

INSERT INTO `plugin_handle` VALUES ('1678997037438107647', '42', 'discoveryHandler', 'discoveryHandler', 2, 1, 0, '{"required":"0","defaultValue":"url,protocol,status,weight","rule":""}', '2023-07-10 14:41:27', '2023-08-17 16:58:25.259000000');
INSERT INTO `plugin_handle` VALUES ('1678997037438107648', '42', 'bossGroupThreadCount', 'bossGroupThreadCount', 2, 1, 1, '{\"required\":\"0\",\"defaultValue\":\"1\",\"rule\":\"\"}', '2023-01-10 10:08:01.158', '2023-01-10 10:08:01.158');
INSERT INTO `plugin_handle` VALUES ('1678997142656417792', '42', 'workerGroupThreadCount', 'workerGroupThreadCount', 2, 1, 2, '{\"required\":\"0\",\"defaultValue\":\"12\",\"rule\":\"\"}', '2023-01-10 10:08:01.158', '2023-01-10 10:08:01.158');
INSERT INTO `plugin_handle` VALUES ('1678997399104552960', '42', 'clientMaxIdleTimeMs', 'clientMaxIdleTimeMs', 2, 1, 7, '{\"required\":\"0\",\"defaultValue\":\"30000\",\"rule\":\"\"}', '2023-01-10 10:08:01.158', '2023-01-10 10:08:01.158');
INSERT INTO `plugin_handle` VALUES ('1678997479614218240', '42', 'clientPendingAcquireMaxCount', 'clientPendingAcquireMaxCount', 2, 1, 4, '{\"required\":\"0\",\"defaultValue\":\"5\",\"rule\":\"\"}', '2023-01-10 10:08:01.158', '2023-01-10 10:08:01.158');
INSERT INTO `plugin_handle` VALUES ('1678996921914392576', '42', 'loadBalance', 'loadBalance', 3, 1, 3, '{\"required\":\"0\",\"defaultValue\":\"random\",\"rule\":\"\"}', '2023-01-10 10:08:01.158', '2023-01-10 10:08:01.158');
INSERT INTO `plugin_handle` VALUES ('1678997769998467072', '42', 'clientMaxLifeTimeMs', 'clientMaxLifeTimeMs', 2, 1, 8, '{\"required\":\"0\",\"defaultValue\":\"60000\",\"rule\":\"\"}', '2023-01-10 10:08:01.158', '2023-01-10 10:08:01.158');
INSERT INTO `plugin_handle` VALUES ('1678997277012557824', '42', 'clientMaxConnections', 'clientMaxConnections', 2, 1, 6, '{\"required\":\"0\",\"defaultValue\":\"20\",\"rule\":\"\"}', '2023-01-10 10:08:01.158', '2023-01-10 10:08:01.158');
INSERT INTO `plugin_handle` VALUES ('1678997557628272640', '42', 'clientPendingAcquireTimeout', 'clientPendingAcquireTimeout', 2, 1, 5, '{\"required\":\"0\",\"defaultValue\":\"5\",\"rule\":\"\"}', '2023-01-10 10:08:01.158', '2023-01-10 10:08:01.158');

INSERT INTO `plugin_handle` VALUES ('1678997557628272641', '17', 'registerAddress', 'registerAddress', 2, 3, 1, '{\"required\":\"0\",\"defaultValue\":\"127.0.0.1:2181\",\"placeholder\":\"registerAddress\",\"rule\":\"\"}', '2023-01-10 10:08:01.158', '2023-01-10 10:08:01.158');

INSERT INTO `plugin_handle` VALUES ('1678997557628272642', '15', 'loadBalance', 'loadBalance', 3, 2, 3, '{\"required\":\"0\",\"defaultValue\":\"random\",\"rule\":\"\"}', '2023-09-05 18:02:53', '2023-09-05 18:02:53');

INSERT INTO `plugin_handle` VALUES ('1678997557628272643', '44', 'defaultHandleJson', 'defaultHandleJson', 2, 3, 2,  '{\"required\":\"0\",\"defaultValue\":\"{\\\"authorization\\\":\\\"test:test123\\\"}\",\"placeholder\":\"\"}', '2022-05-25 18:02:53', '2022-05-25 18:02:53');

INSERT INTO `plugin_handle` VALUES ('1721435546642157568', '45', 'host', 'host', 2, 3, 0, '{\"required\":\"1\",\"defaultValue\":\"127.0.0.1\",\"rule\":\"\"}', '2023-11-06 15:53:11.704', '2023-11-07 13:31:41.010');
INSERT INTO `plugin_handle` VALUES ('1721435708743618560', '45', 'port', 'port', 1, 3, 0, '{\"required\":\"1\",\"defaultValue\":\"15672\",\"rule\":\"\"}', '2023-11-06 15:53:50.352', '2023-11-07 13:31:41.016');
INSERT INTO `plugin_handle` VALUES ('1721436368046264320', '45', 'password', 'password', 2, 3, 0, '{\"required\":\"0\",\"defaultValue\":\"admin\",\"rule\":\"\"}', '2023-11-06 15:56:27.541', '2023-11-07 13:31:41.021');
INSERT INTO `plugin_handle` VALUES ('1721436500343001088', '45', 'username', 'username', 2, 3, 0, '{\"required\":\"0\",\"defaultValue\":\"admin\",\"rule\":\"\"}', '2023-11-06 15:56:59.084', '2023-11-07 13:31:41.025');
INSERT INTO `plugin_handle` VALUES ('1721436639635836928', '45', 'exchangeName', 'exchangeName', 2, 3, 0, '{\"required\":\"1\",\"defaultValue\":\"\",\"rule\":\"\"}', '2023-11-06 15:57:32.295', '2023-11-07 13:31:41.030');
INSERT INTO `plugin_handle` VALUES ('1721436745583955968', '45', 'queueName', 'queueName', 2, 3, 0, '{\"required\":\"1\",\"defaultValue\":\"\",\"rule\":\"\"}', '2023-11-06 15:57:57.553', '2023-11-07 13:31:41.035');
INSERT INTO `plugin_handle` VALUES ('1721509996347617280', '45', 'routingKey', 'routingKey', 2, 3, 0, '{\"required\":\"1\",\"defaultValue\":\"\",\"rule\":\"\"}', '2023-11-06 20:49:01.897', '2023-11-07 13:31:41.039');
INSERT INTO `plugin_handle` VALUES ('1721725585461706752', '45', 'virtualHost', 'virtualHost', 2, 3, 0, '{\"required\":\"1\",\"defaultValue\":\"/\",\"rule\":\"\"}', '2023-11-07 11:05:42.350', '2023-11-07 13:31:41.044');
INSERT INTO `plugin_handle` VALUES ('1721725662875975680', '45', 'exchangeType', 'exchangeType', 2, 3, 0, '{\"required\":\"1\",\"defaultValue\":\"direct\",\"rule\":\"\"}', '2023-11-07 11:06:00.803', '2023-11-07 13:31:41.048');
INSERT INTO `plugin_handle` VALUES ('1722804180904927232', '45', 'durable', 'durable', 2, 3, 0, '{\"required\":\"1\",\"defaultValue\":\"true\",\"placeholder\":\"true / false\",\"rule\":\"/^(true|false)$/\"}', '2023-11-07 11:06:00.803', '2023-11-07 13:31:41.048');
INSERT INTO `plugin_handle` VALUES ('1722804370575548416', '45', 'exclusive', 'exclusive', 2, 3, 0, '{\"required\":\"1\",\"defaultValue\":\"false\",\"placeholder\":\"true / false\",\"rule\":\"/^(true|false)$/\"}', '2023-11-07 11:06:00.803', '2023-11-07 13:31:41.048');
INSERT INTO `plugin_handle` VALUES ('1722804461256400896', '45', 'autoDelete', 'autoDelete', 2, 3, 0, '{\"required\":\"1\",\"defaultValue\":\"false\",\"placeholder\":\"true / false\",\"rule\":\"/^(true|false)$/\"}', '2023-11-07 11:06:00.803', '2023-11-07 13:31:41.048');
INSERT INTO `plugin_handle` VALUES ('1722804548510507008', '45', 'args', 'args', 2, 3, 0, '{\"required\":\"0\",\"defaultValue\":"",\"placeholder\":"",\"rule\":\"\"}', '2023-1\1-07 11:06:00.803', '2023-11-07 13:31:41.048');

INSERT INTO `plugin_handle` VALUES ('1722804548510507009', '33', 'topic', 'topic', 2, 1, 1, '{\"required\":\"0\",\"defaultValue\":\"\",\"placeholder\":\"optional\"}', '2022-05-25 18:02:53', '2022-05-25 18:02:53');
INSERT INTO `plugin_handle` VALUES ('1722804548510507010', '33', 'sampleRate', 'sampleRate', 2, 1, 2, '{\"required\":\"0\",\"defaultValue\":\"\",\"placeholder\":\"optional,0,0.01~1\"}', '2022-05-25 18:02:53', '2022-05-25 18:02:53');

INSERT INTO `plugin_handle` VALUES ('1722804548510507011', '45', 'sampleRate', 'sampleRate', 2, 3, 4, '{\"required\":\"0\",\"defaultValue\":\"1\",\"placeholder\":\"optional,0,0.01~1\"}', '2022-07-04 22:00:00', '2022-07-04 22:00:00');
INSERT INTO `plugin_handle` VALUES ('1722804548510507012', '45', 'sampleRate', 'sampleRate', 2, 1, 2, '{\"required\":\"0\",\"defaultValue\":\"\",\"placeholder\":\"optional,0,0.01~1\"}', '2022-05-25 18:02:53', '2022-05-25 18:02:53');

INSERT INTO `plugin_handle` VALUES ('1722804548510507013', '43', 'sampleRate', 'sampleRate', 2, 3, 17, '{\"required\":\"0\",\"defaultValue\":\"1\",\"placeholder\":\"optional,0,0.01~1\"}', '2022-07-04 22:00:00', '2022-07-04 22:00:00');
INSERT INTO `plugin_handle` VALUES ('1722804548510507014', '43', 'sampleRate', 'sampleRate', 2, 1, 2, '{\"required\":\"0\",\"defaultValue\":\"\",\"placeholder\":\"optional,0,0.01~1\"}', '2022-05-25 18:02:53', '2022-05-25 18:02:53');

INSERT INTO `plugin_handle` VALUES ('1722804548510507015', '36', 'sampleRate', 'sampleRate', 2, 3, 16, '{\"required\":\"0\",\"defaultValue\":\"1\",\"placeholder\":\"optional,0,0.01~1\"}', '2022-07-04 22:00:00', '2022-07-04 22:00:00');
INSERT INTO `plugin_handle` VALUES ('1722804548510507016', '36', 'sampleRate', 'sampleRate', 2, 1, 2, '{\"required\":\"0\",\"defaultValue\":\"\",\"placeholder\":\"optional,0,0.01~1\"}', '2022-05-25 18:02:53', '2022-05-25 18:02:53');

INSERT INTO `plugin_handle` VALUES ('1722804548510507017', '34', 'sampleRate', 'sampleRate', 2, 1, 2, '{\"required\":\"0\",\"defaultValue\":\"\",\"placeholder\":\"optional,0,0.01~1\"}', '2022-05-25 18:02:53', '2022-05-25 18:02:53');

INSERT INTO `plugin_handle` VALUES ('1722804548510507018', '35', 'sampleRate', 'sampleRate', 2, 1, 2, '{\"required\":\"0\",\"defaultValue\":\"\",\"placeholder\":\"optional,0,0.01~1\"}', '2022-05-25 18:02:53', '2022-05-25 18:02:53');

INSERT INTO `plugin_handle` VALUES ('1722804548510507019', '38', 'sampleRate', 'sampleRate', 2, 3, 11, '{\"required\":\"0\",\"defaultValue\":\"1\",\"placeholder\":\"optional,0,0.01~1\"}', '2022-07-04 22:00:00', '2022-07-04 22:00:00');
INSERT INTO `plugin_handle` VALUES ('1722804548510507020', '38', 'sampleRate', 'sampleRate', 2, 1, 2, '{\"required\":\"0\",\"defaultValue\":\"\",\"placeholder\":\"optional,0,0.01~1\"}', '2022-05-25 18:02:53', '2022-05-25 18:02:53');

INSERT INTO `plugin_handle` VALUES ('1722804548510507021', '14', 'rewriteContextPath', 'rewriteContextPath', 2, 2, 2, '{"required":"0","defaultValue":""}', '2024-02-07 14:31:49', '2024-02-07 14:31:49');
INSERT INTO `plugin_handle` VALUES ('1722804548510507022', '14', 'percentage', 'percentage', 1, 2, 3, '{"required":"1","defaultValue":"100"}', '2024-02-07 14:31:49', '2024-02-07 14:31:49');
INSERT INTO `plugin_handle` VALUES ('1722804548510507023', '3', 'rewriteMetaData', 'rewriteMetaData', 3, 2, 3, '{"required":"1","defaultValue":"false"}', '2024-02-07 14:31:49', '2024-02-07 14:31:49');

-- ----------------------------
-- Table structure for resource
-- ----------------------------
DROP TABLE IF EXISTS `resource`;
CREATE TABLE `resource`  (
  `id` varchar(128) CHARACTER SET utf8mb4 COLLATE utf8mb4_unicode_ci NOT NULL COMMENT 'primary key id',
  `parent_id` varchar(128) CHARACTER SET utf8mb4 COLLATE utf8mb4_unicode_ci NULL COMMENT 'resource parent primary key id',
  `title` varchar(128) CHARACTER SET utf8mb4 COLLATE utf8mb4_unicode_ci NOT NULL COMMENT 'title',
  `name` varchar(32) CHARACTER SET utf8mb4 COLLATE utf8mb4_unicode_ci NULL COMMENT 'route name',
  `url` varchar(32) CHARACTER SET utf8mb4 COLLATE utf8mb4_unicode_ci NULL COMMENT 'route url',
  `component` varchar(32) CHARACTER SET utf8mb4 COLLATE utf8mb4_unicode_ci NULL COMMENT 'component',
  `resource_type` int(0) NOT NULL COMMENT 'resource type eg 0:main menu 1:child menu 2:function button',
  `sort` int(0) NOT NULL COMMENT 'sort',
  `icon` varchar(32) CHARACTER SET utf8mb4 COLLATE utf8mb4_unicode_ci NULL COMMENT 'icon',
  `is_leaf` tinyint(1) NOT NULL COMMENT 'leaf node 0:no 1:yes',
  `is_route` int(0) NOT NULL COMMENT 'route 1:yes 0:no',
  `perms` varchar(64) CHARACTER SET utf8mb4 COLLATE utf8mb4_unicode_ci NULL COMMENT 'button permission description sys:user:add(add)/sys:user:edit(edit)',
  `status` int(0) NOT NULL COMMENT 'status 1:enable 0:disable',
  `date_created` timestamp(3) NOT NULL DEFAULT CURRENT_TIMESTAMP(3) COMMENT 'create time',
  `date_updated` timestamp(3) NOT NULL DEFAULT CURRENT_TIMESTAMP(3) ON UPDATE CURRENT_TIMESTAMP(3) COMMENT 'update time',
  PRIMARY KEY (`id`) USING BTREE
) ENGINE = InnoDB CHARACTER SET = utf8mb4 COLLATE = utf8mb4_unicode_ci COMMENT = 'resource table' ROW_FORMAT = Dynamic;

-- ----------------------------
-- Records of resource
-- ----------------------------
INSERT INTO `resource` VALUES ('1346775491550474240', '', 'SHENYU.MENU.PLUGIN.LIST', 'plug', '/plug', 'PluginList', 0, 0, 'dashboard', 0, 0, '', 1, '2022-05-25 18:02:53', '2022-05-25 18:02:53');
INSERT INTO `resource` VALUES ('1346776175553376256', '', 'SHENYU.MENU.SYSTEM.MANAGMENT', 'system', '/system', 'system', 0, 2, 'setting', 0, 0, '', 1, '2022-05-25 18:02:53', '2022-05-25 18:02:53');
INSERT INTO `resource` VALUES ('1346777157943259136', '1346776175553376256', 'SHENYU.MENU.SYSTEM.MANAGMENT.USER', 'manage', '/system/manage', 'manage', 1, 1, 'user', 0, 0, '', 1, '2022-05-25 18:02:53', '2022-05-25 18:02:53');
INSERT INTO `resource` VALUES ('1346777449787125760', '1357956838021890048', 'SHENYU.MENU.SYSTEM.MANAGMENT.PLUGIN', 'plugin', '/config/plugin', 'plugin', 1, 2, 'book', 0, 0, '', 1, '2022-05-25 18:02:53', '2022-05-25 18:02:53');
INSERT INTO `resource` VALUES ('1346777623011880960', '1357956838021890048', 'SHENYU.PLUGIN.PLUGINHANDLE', 'pluginhandle', '/config/pluginhandle', 'pluginhandle', 1, 3, 'down-square', 0, 0, '', 1, '2022-05-25 18:02:53', '2022-05-25 18:02:53');
INSERT INTO `resource` VALUES ('1346777766301888512', '1357956838021890048', 'SHENYU.MENU.SYSTEM.MANAGMENT.AUTHEN', 'auth', '/config/auth', 'auth', 1, 4, 'audit', 0, 0, '', 1, '2022-05-25 18:02:53', '2022-05-25 18:02:53');
INSERT INTO `resource` VALUES ('1346777907096285184', '1357956838021890048', 'SHENYU.MENU.SYSTEM.MANAGMENT.METADATA', 'metadata', '/config/metadata', 'metadata', 1, 5, 'snippets', 0, 0, '', 1, '2022-05-25 18:02:53', '2022-05-25 18:02:53');
INSERT INTO `resource` VALUES ('1346778036402483200', '1357956838021890048', 'SHENYU.MENU.SYSTEM.MANAGMENT.DICTIONARY', 'dict', '/config/dict', 'dict', 1, 6, 'ordered-list', 0, 0, '', 1, '2022-05-25 18:02:53', '2022-05-25 18:02:53');
INSERT INTO `resource` VALUES ('1347032308726902784', '1346777157943259136', 'SHENYU.BUTTON.SYSTEM.ADD', '', '', '', 2, 0, '', 1, 0, 'system:manager:add', 1, '2022-05-25 18:02:53', '2022-05-25 18:02:53');
INSERT INTO `resource` VALUES ('1347032395901317120', '1346777157943259136', 'SHENYU.BUTTON.SYSTEM.LIST', '', '', '', 2, 1, '', 1, 0, 'system:manager:list', 1, '2022-05-25 18:02:53', '2022-05-25 18:02:53');
INSERT INTO `resource` VALUES ('1347032453707214848', '1346777157943259136', 'SHENYU.BUTTON.SYSTEM.DELETE', '', '', '', 2, 2, '', 1, 0, 'system:manager:delete', 1, '2022-05-25 18:02:53', '2022-05-25 18:02:53');
INSERT INTO `resource` VALUES ('1347032509051056128', '1346777157943259136', 'SHENYU.BUTTON.SYSTEM.EDIT', '', '', '', 2, 3, '', 1, 0, 'system:manager:edit', 1, '2022-05-25 18:02:53', '2022-05-25 18:02:53');
INSERT INTO `resource` VALUES ('1347034027070337024', '1346777449787125760', 'SHENYU.BUTTON.SYSTEM.LIST', '', '', '', 2, 0, '', 1, 0, 'system:plugin:list', 1, '2022-05-25 18:02:53', '2022-05-25 18:02:53');
INSERT INTO `resource` VALUES ('1347039054925148160', '1346777449787125760', 'SHENYU.BUTTON.SYSTEM.DELETE', '', '', '', 2, 1, '', 1, 0, 'system:plugin:delete', 1, '2022-05-25 18:02:53', '2022-05-25 18:02:53');
INSERT INTO `resource` VALUES ('1347041326749691904', '1346777449787125760', 'SHENYU.BUTTON.SYSTEM.ADD', '', '', '', 2, 2, '', 1, 0, 'system:plugin:add', 1, '2022-05-25 18:02:53', '2022-05-25 18:02:53');
INSERT INTO `resource` VALUES ('1347046566244003840', '1346777449787125760', 'SHENYU.BUTTON.SYSTEM.SYNCHRONIZE', '', '', '', 2, 3, '', 1, 0, 'system:plugin:modify', 1, '2022-05-25 18:02:53', '2022-05-25 18:02:53');
INSERT INTO `resource` VALUES ('1347047143350874112', '1346777449787125760', 'SHENYU.BUTTON.SYSTEM.ENABLE', '', '', '', 2, 4, '', 1, 0, 'system:plugin:disable', 1, '2022-05-25 18:02:53', '2022-05-25 18:02:53');
INSERT INTO `resource` VALUES ('1347047203220369408', '1346777449787125760', 'SHENYU.BUTTON.SYSTEM.EDIT', '', '', '', 2, 5, '', 1, 0, 'system:plugin:edit', 1, '2022-05-25 18:02:53', '2022-05-25 18:02:53');
INSERT INTO `resource` VALUES ('1347047555588042752', '1346777623011880960', 'SHENYU.BUTTON.SYSTEM.LIST', '', '', '', 2, 0, '', 1, 0, 'system:pluginHandler:list', 1, '2022-05-25 18:02:53', '2022-05-25 18:02:53');
INSERT INTO `resource` VALUES ('1347047640145211392', '1346777623011880960', 'SHENYU.BUTTON.SYSTEM.DELETE', '', '', '', 2, 1, '', 1, 0, 'system:pluginHandler:delete', 1, '2022-05-25 18:02:53', '2022-05-25 18:02:53');
INSERT INTO `resource` VALUES ('1347047695002513408', '1346777623011880960', 'SHENYU.BUTTON.SYSTEM.ADD', '', '', '', 2, 2, '', 1, 0, 'system:pluginHandler:add', 1, '2022-05-25 18:02:53', '2022-05-25 18:02:53');
INSERT INTO `resource` VALUES ('1347047747305484288', '1346777623011880960', 'SHENYU.BUTTON.SYSTEM.EDIT', '', '', '', 2, 3, '', 1, 0, 'system:pluginHandler:edit', 1, '2022-05-25 18:02:53', '2022-05-25 18:02:53');
INSERT INTO `resource` VALUES ('1347048004105940992', '1346777766301888512', 'SHENYU.BUTTON.SYSTEM.LIST', '', '', '', 2, 0, '', 1, 0, 'system:authen:list', 1, '2022-05-25 18:02:53', '2022-05-25 18:02:53');
INSERT INTO `resource` VALUES ('1347048101875167232', '1346777766301888512', 'SHENYU.BUTTON.SYSTEM.DELETE', '', '', '', 2, 1, '', 1, 0, 'system:authen:delete', 1, '2022-05-25 18:02:53', '2022-05-25 18:02:53');
INSERT INTO `resource` VALUES ('1347048145877610496', '1346777766301888512', 'SHENYU.BUTTON.SYSTEM.ADD', '', '', '', 2, 2, '', 1, 0, 'system:authen:add', 1, '2022-05-25 18:02:53', '2022-05-25 18:02:53');
INSERT INTO `resource` VALUES ('1347048240677269503', '1346777766301888512', 'SHENYU.PLUGIN.BATCH.OPENED', '', '', '', 2, 3, '', 1, 0, 'system:authen:open', 1, '2022-05-25 18:02:53', '2022-05-25 18:02:53');
INSERT INTO `resource` VALUES ('1347048240677269504', '1346777766301888512', 'SHENYU.BUTTON.SYSTEM.ENABLE', '', '', '', 2, 3, '', 1, 0, 'system:authen:disable', 1, '2022-05-25 18:02:53', '2022-05-25 18:02:53');
INSERT INTO `resource` VALUES ('1347048316216684544', '1346777766301888512', 'SHENYU.BUTTON.SYSTEM.SYNCHRONIZE', '', '', '', 2, 4, '', 1, 0, 'system:authen:modify', 1, '2022-05-25 18:02:53', '2022-05-25 18:02:53');
INSERT INTO `resource` VALUES ('1347048776029843456', '1346777766301888512', 'SHENYU.BUTTON.SYSTEM.EDIT', '', '', '', 2, 5, '', 1, 0, 'system:authen:edit', 1, '2022-05-25 18:02:53', '2022-05-25 18:02:53');
INSERT INTO `resource` VALUES ('1347048968414179328', '1346777907096285184', 'SHENYU.BUTTON.SYSTEM.LIST', '', '', '', 2, 0, '', 1, 0, 'system:meta:list', 1, '2022-05-25 18:02:53', '2022-05-25 18:02:53');
INSERT INTO `resource` VALUES ('1347049029323862016', '1346777907096285184', 'SHENYU.BUTTON.SYSTEM.DELETE', '', '', '', 2, 1, '', 1, 0, 'system:meta:delete', 1, '2022-05-25 18:02:53', '2022-05-25 18:02:53');
INSERT INTO `resource` VALUES ('1347049092552994816', '1346777907096285184', 'SHENYU.BUTTON.SYSTEM.ADD', '', '', '', 2, 2, '', 1, 0, 'system:meta:add', 1, '2022-05-25 18:02:53', '2022-05-25 18:02:53');
INSERT INTO `resource` VALUES ('1347049251395481600', '1346777907096285184', 'SHENYU.BUTTON.SYSTEM.ENABLE', '', '', '', 2, 3, '', 1, 0, 'system:meta:disable', 1, '2022-05-25 18:02:53', '2022-05-25 18:02:53');
INSERT INTO `resource` VALUES ('1347049317178945536', '1346777907096285184', 'SHENYU.BUTTON.SYSTEM.SYNCHRONIZE', '', '', '', 2, 4, '', 1, 0, 'system:meta:modify', 1, '2022-05-25 18:02:53', '2022-05-25 18:02:53');
INSERT INTO `resource` VALUES ('1347049370014593024', '1346777907096285184', 'SHENYU.BUTTON.SYSTEM.EDIT', '', '', '', 2, 5, '', 1, 0, 'system:meta:edit', 1, '2022-05-25 18:02:53', '2022-05-25 18:02:53');
INSERT INTO `resource` VALUES ('1347049542417264640', '1346778036402483200', 'SHENYU.BUTTON.SYSTEM.LIST', '', '', '', 2, 0, '', 1, 0, 'system:dict:list', 1, '2022-05-25 18:02:53', '2022-05-25 18:02:53');
INSERT INTO `resource` VALUES ('1347049598155370496', '1346778036402483200', 'SHENYU.BUTTON.SYSTEM.DELETE', '', '', '', 2, 1, '', 1, 0, 'system:dict:delete', 1, '2022-05-25 18:02:53', '2022-05-25 18:02:53');
INSERT INTO `resource` VALUES ('1347049659023110144', '1346778036402483200', 'SHENYU.BUTTON.SYSTEM.ADD', '', '', '', 2, 2, '', 1, 0, 'system:dict:add', 1, '2022-05-25 18:02:53', '2022-05-25 18:02:53');
INSERT INTO `resource` VALUES ('1347049731047698432', '1346778036402483200', 'SHENYU.BUTTON.SYSTEM.ENABLE', '', '', '', 2, 3, '', 1, 0, 'system:dict:disable', 1, '2022-05-25 18:02:53', '2022-05-25 18:02:53');
INSERT INTO `resource` VALUES ('1347049794008395776', '1346778036402483200', 'SHENYU.BUTTON.SYSTEM.EDIT', '', '', '', 2, 4, '', 1, 0, 'system:dict:edit', 1, '2022-05-25 18:02:53', '2022-05-25 18:02:53');
INSERT INTO `resource` VALUES ('1350106119681622016', '1346776175553376256', 'SHENYU.MENU.SYSTEM.MANAGMENT.ROLE', 'role', '/system/role', 'role', 1, 0, 'usergroup-add', 0, 0, '', 1, '2022-05-25 18:02:53', '2022-05-25 18:02:53');
INSERT INTO `resource` VALUES ('1350107709494804480', '1350106119681622016', 'SHENYU.BUTTON.SYSTEM.ADD', '', '', '', 2, 0, '', 1, 0, 'system:role:add', 1, '2022-05-25 18:02:53', '2022-05-25 18:02:53');
INSERT INTO `resource` VALUES ('1350107842236137472', '1350106119681622016', 'SHENYU.BUTTON.SYSTEM.LIST', '', '', '', 2, 1, '', 1, 0, 'system:role:list', 1, '2022-05-25 18:02:53', '2022-05-25 18:02:53');
INSERT INTO `resource` VALUES ('1350112406754766848', '1350106119681622016', 'SHENYU.BUTTON.SYSTEM.DELETE', '', '', '', 2, 2, '', 1, 0, 'system:role:delete', 1, '2022-05-25 18:02:53', '2022-05-25 18:02:53');
INSERT INTO `resource` VALUES ('1350112481253994496', '1350106119681622016', 'SHENYU.BUTTON.SYSTEM.EDIT', '', '', '', 2, 3, '', 1, 0, 'system:role:edit', 1, '2022-05-25 18:02:53', '2022-05-25 18:02:53');
INSERT INTO `resource` VALUES ('1350804501819195392', '1346777766301888512', 'SHENYU.BUTTON.SYSTEM.EDITRESOURCEDETAILS', '', '', '', 2, 6, '', 1, 0, 'system:authen:editResourceDetails', 1, '2022-05-25 18:02:53', '2022-05-25 18:02:53');
INSERT INTO `resource` VALUES ('1355163372527050752', '1346776175553376256', 'SHENYU.MENU.SYSTEM.MANAGMENT.RESOURCE', 'resource', '/system/resource', 'resource', 1, 2, 'menu', 0, 0, '', 1, '2022-05-25 18:02:53', '2022-05-25 18:02:53');
INSERT INTO `resource` VALUES ('1355165158419750912', '1355163372527050752', 'SHENYU.BUTTON.RESOURCE.MENU.ADD', '', '', '', 2, 1, '', 1, 0, 'system:resource:addMenu', 1, '2022-05-25 18:02:53', '2022-05-25 18:02:53');
INSERT INTO `resource` VALUES ('1355165353534578688', '1355163372527050752', 'SHENYU.BUTTON.SYSTEM.LIST', '', '', '', 2, 0, '', 1, 0, 'system:resource:list', 1, '2022-05-25 18:02:53', '2022-05-25 18:02:53');
INSERT INTO `resource` VALUES ('1355165475785957376', '1355163372527050752', 'SHENYU.BUTTON.RESOURCE.MENU.DELETE', '', '', '', 2, 2, '', 1, 0, 'system:resource:deleteMenu', 1, '2022-05-25 18:02:53', '2022-05-25 18:02:53');
INSERT INTO `resource` VALUES ('1355165608565039104', '1355163372527050752', 'SHENYU.BUTTON.RESOURCE.MENU.EDIT', '', '', '', 2, 3, '', 1, 0, 'system:resource:editMenu', 1, '2022-05-25 18:02:53', '2022-05-25 18:02:53');
INSERT INTO `resource` VALUES ('1357956838021890048', '', 'SHENYU.MENU.CONFIG.MANAGMENT', 'config', '/config', 'config', 0, 1, 'api', 0, 0, '', 1, '2022-05-25 18:02:53', '2022-05-25 18:02:53');
INSERT INTO `resource` VALUES ('1357977745889132544', '1355163372527050752', 'SHENYU.BUTTON.RESOURCE.BUTTON.ADD', '', '', '', 2, 4, '', 1, 0, 'system:resource:addButton', 1, '2022-05-25 18:02:53', '2022-05-25 18:02:53');
INSERT INTO `resource` VALUES ('1357977912126177280', '1355163372527050752', 'SHENYU.SYSTEM.EDITOR', '', '', '', 2, 5, '', 1, 0, 'system:resource:editButton', 1, '2022-05-25 18:02:53', '2022-05-25 18:02:53');
INSERT INTO `resource` VALUES ('1357977971827900416', '1355163372527050752', 'SHENYU.SYSTEM.DELETEDATA', '', '', '', 2, 6, '', 1, 0, 'system:resource:deleteButton', 1, '2022-05-25 18:02:53', '2022-05-25 18:02:53');
INSERT INTO `resource` VALUES ('1386680049203195904', '1346777157943259136', 'SHENYU.BUTTON.DATA.PERMISSION.CONFIG', '', '', '', 2, 0, '', 1, 0, 'system:manager:configureDataPermission', 1, '2022-05-25 18:02:53', '2022-05-25 18:02:53');
INSERT INTO `resource` VALUES ('1386680049203195915', '1346777157943259136', 'SHENYU.COMMON.EXPORT', '', '', '', 2, 0, '', 1, 0, 'system:manager:exportConfig', 1, '2022-05-25 18:02:53', '2022-05-25 18:02:53');
INSERT INTO `resource` VALUES ('1386680049203195916', '1346777157943259136', 'SHENYU.COMMON.IMPORT', '', '', '', 2, 0, '', 1, 0, 'system:manager:importConfig', 1, '2022-05-25 18:02:53', '2022-05-25 18:02:53');
INSERT INTO `resource` VALUES ('1529402639271772160', '1346775491550474240', 'sign', 'sign', '/plug/sign', 'sign', 1, 0, 'thunderbolt', 0, 0, '', 1, '2022-05-25 18:02:58', '2022-05-25 18:02:58');
INSERT INTO `resource` VALUES ('1529402639284355072', '1346775491550474240', 'sentinel', 'sentinel', '/plug/sentinel', 'sentinel', 1, 0, 'stop', 0, 0, '', 1, '2022-05-25 18:02:58', '2022-05-25 18:02:58');
INSERT INTO `resource` VALUES ('1529402639284355073', '1346775491550474240', 'sofa', 'sofa', '/plug/sofa', 'sofa', 1, 0, 'key', 0, 0, '', 1, '2022-05-25 18:02:58', '2022-05-25 18:02:58');
INSERT INTO `resource` VALUES ('1529402639284355074', '1346775491550474240', 'resilience4j', 'resilience4j', '/plug/resilience4j', 'resilience4j', 1, 0, 'redo', 0, 0, '', 1, '2022-05-25 18:02:58', '2022-05-25 18:02:58');
INSERT INTO `resource` VALUES ('1529402639284355075', '1346775491550474240', 'tars', 'tars', '/plug/tars', 'tars', 1, 0, 'thunderbolt', 0, 0, '', 1, '2022-05-25 18:02:58', '2022-05-25 18:02:58');
INSERT INTO `resource` VALUES ('1529402639284355076', '1346775491550474240', 'contextPath', 'contextPath', '/plug/contextPath', 'contextPath', 1, 0, 'retweet', 0, 0, '', 1, '2022-05-25 18:02:58', '2022-05-25 18:02:58');
INSERT INTO `resource` VALUES ('1529402639284355077', '1346775491550474240', 'grpc', 'grpc', '/plug/grpc', 'grpc', 1, 0, 'border-bottom', 0, 0, '', 1, '2022-05-25 18:02:58', '2022-05-25 18:02:58');
INSERT INTO `resource` VALUES ('1529402639284355078', '1346775491550474240', 'redirect', 'redirect', '/plug/redirect', 'redirect', 1, 0, 'align-left', 0, 0, '', 1, '2022-05-25 18:02:58', '2022-05-25 18:02:58');
INSERT INTO `resource` VALUES ('1529402639284355079', '1346775491550474240', 'motan', 'motan', '/plug/motan', 'motan', 1, 0, 'stop', 0, 0, '', 1, '2022-05-25 18:02:58', '2022-05-25 18:02:58');
INSERT INTO `resource` VALUES ('1529402639284355080', '1346775491550474240', 'loggingConsole', 'loggingConsole', '/plug/loggingConsole', 'loggingConsole', 1, 0, 'fire', 0, 0, '', 1, '2022-05-25 18:02:58', '2022-05-25 18:02:58');
INSERT INTO `resource` VALUES ('1529402639284355081', '1346775491550474240', 'jwt', 'jwt', '/plug/jwt', 'jwt', 1, 0, 'align-left', 0, 0, '', 1, '2022-05-25 18:02:58', '2022-05-25 18:02:58');
INSERT INTO `resource` VALUES ('1529402639284355082', '1346775491550474240', 'waf', 'waf', '/plug/waf', 'waf', 1, 0, 'block', 0, 0, '', 1, '2022-05-25 18:02:58', '2022-05-25 18:02:58');
INSERT INTO `resource` VALUES ('1529402639284355083', '1346775491550474240', 'request', 'request', '/plug/request', 'request', 1, 0, 'thunderbolt', 0, 0, '', 1, '2022-05-25 18:02:58', '2022-05-25 18:02:58');
INSERT INTO `resource` VALUES ('1529402639284355084', '1346775491550474240', 'oauth2', 'oauth2', '/plug/oauth2', 'oauth2', 1, 0, 'block', 0, 0, '', 1, '2022-05-25 18:02:58', '2022-05-25 18:02:58');
INSERT INTO `resource` VALUES ('1529402639284355085', '1346775491550474240', 'paramMapping', 'paramMapping', '/plug/paramMapping', 'paramMapping', 1, 0, 'highlight', 0, 0, '', 1, '2022-05-25 18:02:58', '2022-05-25 18:02:58');
INSERT INTO `resource` VALUES ('1529402639284355086', '1346775491550474240', 'modifyResponse', 'modifyResponse', '/plug/modifyResponse', 'modifyResponse', 1, 0, 'block', 0, 0, '', 1, '2022-05-25 18:02:58', '2022-05-25 18:02:58');
INSERT INTO `resource` VALUES ('1529402639284355087', '1346775491550474240', 'cryptorRequest', 'cryptorRequest', '/plug/cryptorRequest', 'cryptorRequest', 1, 0, 'highlight', 0, 0, '', 1, '2022-05-25 18:02:58', '2022-05-25 18:02:58');
INSERT INTO `resource` VALUES ('1529402639284355088', '1346775491550474240', 'cryptorResponse', 'cryptorResponse', '/plug/cryptorResponse', 'cryptorResponse', 1, 0, 'pic-center', 0, 0, '', 1, '2022-05-25 18:02:58', '2022-05-25 18:02:58');
INSERT INTO `resource` VALUES ('1529402639284355089', '1346775491550474240', 'websocket', 'websocket', '/plug/websocket', 'websocket', 1, 0, 'stop', 0, 0, '', 1, '2022-05-25 18:02:58', '2022-05-25 18:02:58');
INSERT INTO `resource` VALUES ('1529402639284355090', '1346775491550474240', 'generalContext', 'generalContext', '/plug/generalContext', 'generalContext', 1, 0, 'border-bottom', 0, 0, '', 1, '2022-05-25 18:02:58', '2022-05-25 18:02:58');
INSERT INTO `resource` VALUES ('1529402639284355091', '1346775491550474240', 'mqtt', 'mqtt', '/plug/mqtt', 'mqtt', 1, 0, 'block', 0, 0, '', 1, '2022-05-25 18:02:58', '2022-05-25 18:02:58');
INSERT INTO `resource` VALUES ('1529402639284355092', '1346775491550474240', 'loggingRocketMQ', 'loggingRocketMQ', '/plug/loggingRocketMQ', 'loggingRocketMQ', 1, 0, 'pic-center', 0, 0, '', 1, '2022-05-25 18:02:58', '2022-05-25 18:02:58');
INSERT INTO `resource` VALUES ('1529402639284355093', '1346775491550474240', 'rewrite', 'rewrite', '/plug/rewrite', 'rewrite', 1, 0, 'database', 0, 0, '', 1, '2022-05-25 18:02:58', '2022-05-25 18:02:58');
INSERT INTO `resource` VALUES ('1529402639284355094', '1346775491550474240', 'cache', 'cache', '/plug/cache', 'cache', 1, 0, 'align-left', 0, 0, '', 1, '2022-05-25 18:02:58', '2022-05-25 18:02:58');
INSERT INTO `resource` VALUES ('1529402639284355095', '1346775491550474240', 'rateLimiter', 'rateLimiter', '/plug/rateLimiter', 'rateLimiter', 1, 0, 'key', 0, 0, '', 1, '2022-05-25 18:02:58', '2022-05-25 18:02:58');
INSERT INTO `resource` VALUES ('1529402639284355096', '1346775491550474240', 'divide', 'divide', '/plug/divide', 'divide', 1, 0, 'stop', 0, 0, '', 1, '2022-05-25 18:02:58', '2022-05-25 18:02:58');
INSERT INTO `resource` VALUES ('1529402639284355097', '1346775491550474240', 'dubbo', 'dubbo', '/plug/dubbo', 'dubbo', 1, 0, 'fire', 0, 0, '', 1, '2022-05-25 18:02:58', '2022-05-25 18:02:58');
INSERT INTO `resource` VALUES ('1529402639284355098', '1346775491550474240', 'springCloud', 'springCloud', '/plug/springCloud', 'springCloud', 1, 0, 'border-bottom', 0, 0, '', 1, '2022-05-25 18:02:58', '2022-05-25 18:02:58');
INSERT INTO `resource` VALUES ('1529402639284355099', '1346775491550474240', 'hystrix', 'hystrix', '/plug/hystrix', 'hystrix', 1, 0, 'border-bottom', 0, 0, '', 1, '2022-05-25 18:02:58', '2022-05-25 18:02:58');
INSERT INTO `resource` VALUES ('1529402639368241152', '1529402639271772160', 'SHENYU.BUTTON.PLUGIN.SELECTOR.ADD', '', '', '', 2, 0, '', 1, 0, 'plugin:signSelector:add', 1, '2022-05-25 18:02:58', '2022-05-25 18:02:58');
INSERT INTO `resource` VALUES ('1529402639368241153', '1529402639271772160', 'SHENYU.BUTTON.PLUGIN.SELECTOR.QUERY', '', '', '', 2, 0, '', 1, 0, 'plugin:signSelector:query', 1, '2022-05-25 18:02:58', '2022-05-25 18:02:58');
INSERT INTO `resource` VALUES ('1529402639368241154', '1529402639271772160', 'SHENYU.BUTTON.PLUGIN.SELECTOR.EDIT', '', '', '', 2, 0, '', 1, 0, 'plugin:signSelector:edit', 1, '2022-05-25 18:02:58', '2022-05-25 18:02:58');
INSERT INTO `resource` VALUES ('1529402639368241155', '1529402639271772160', 'SHENYU.BUTTON.PLUGIN.SELECTOR.DELETE', '', '', '', 2, 0, '', 1, 0, 'plugin:signSelector:delete', 1, '2022-05-25 18:02:58', '2022-05-25 18:02:58');
INSERT INTO `resource` VALUES ('1529402639368241156', '1529402639271772160', 'SHENYU.BUTTON.PLUGIN.RULE.ADD', '', '', '', 2, 0, '', 1, 0, 'plugin:signRule:add', 1, '2022-05-25 18:02:58', '2022-05-25 18:02:58');
INSERT INTO `resource` VALUES ('1529402639368241157', '1529402639271772160', 'SHENYU.BUTTON.PLUGIN.RULE.QUERY', '', '', '', 2, 0, '', 1, 0, 'plugin:signRule:query', 1, '2022-05-25 18:02:58', '2022-05-25 18:02:58');
INSERT INTO `resource` VALUES ('1529402639368241158', '1529402639271772160', 'SHENYU.BUTTON.PLUGIN.RULE.EDIT', '', '', '', 2, 0, '', 1, 0, 'plugin:signRule:edit', 1, '2022-05-25 18:02:58', '2022-05-25 18:02:58');
INSERT INTO `resource` VALUES ('1529402639368241159', '1529402639271772160', 'SHENYU.BUTTON.PLUGIN.RULE.DELETE', '', '', '', 2, 0, '', 1, 0, 'plugin:signRule:delete', 1, '2022-05-25 18:02:58', '2022-05-25 18:02:58');
INSERT INTO `resource` VALUES ('1529402639368241160', '1529402639271772160', 'SHENYU.BUTTON.PLUGIN.SYNCHRONIZE', '', '', '', 2, 0, '', 1, 0, 'plugin:sign:modify', 1, '2022-05-25 18:02:58', '2022-05-25 18:02:58');
INSERT INTO `resource` VALUES ('1529402639368241161', '1529402639284355072', 'SHENYU.BUTTON.PLUGIN.SELECTOR.ADD', '', '', '', 2, 0, '', 1, 0, 'plugin:sentinelSelector:add', 1, '2022-05-25 18:02:58', '2022-05-25 18:02:58');
INSERT INTO `resource` VALUES ('1529402639368241162', '1529402639284355072', 'SHENYU.BUTTON.PLUGIN.SELECTOR.QUERY', '', '', '', 2, 0, '', 1, 0, 'plugin:sentinelSelector:query', 1, '2022-05-25 18:02:58', '2022-05-25 18:02:58');
INSERT INTO `resource` VALUES ('1529402639368241163', '1529402639284355072', 'SHENYU.BUTTON.PLUGIN.SELECTOR.EDIT', '', '', '', 2, 0, '', 1, 0, 'plugin:sentinelSelector:edit', 1, '2022-05-25 18:02:58', '2022-05-25 18:02:58');
INSERT INTO `resource` VALUES ('1529402639368241164', '1529402639284355072', 'SHENYU.BUTTON.PLUGIN.SELECTOR.DELETE', '', '', '', 2, 0, '', 1, 0, 'plugin:sentinelSelector:delete', 1, '2022-05-25 18:02:58', '2022-05-25 18:02:58');
INSERT INTO `resource` VALUES ('1529402639368241165', '1529402639284355072', 'SHENYU.BUTTON.PLUGIN.RULE.ADD', '', '', '', 2, 0, '', 1, 0, 'plugin:sentinelRule:add', 1, '2022-05-25 18:02:58', '2022-05-25 18:02:58');
INSERT INTO `resource` VALUES ('1529402639368241166', '1529402639284355072', 'SHENYU.BUTTON.PLUGIN.RULE.QUERY', '', '', '', 2, 0, '', 1, 0, 'plugin:sentinelRule:query', 1, '2022-05-25 18:02:58', '2022-05-25 18:02:58');
INSERT INTO `resource` VALUES ('1529402639368241167', '1529402639284355072', 'SHENYU.BUTTON.PLUGIN.RULE.EDIT', '', '', '', 2, 0, '', 1, 0, 'plugin:sentinelRule:edit', 1, '2022-05-25 18:02:58', '2022-05-25 18:02:58');
INSERT INTO `resource` VALUES ('1529402639368241168', '1529402639284355072', 'SHENYU.BUTTON.PLUGIN.RULE.DELETE', '', '', '', 2, 0, '', 1, 0, 'plugin:sentinelRule:delete', 1, '2022-05-25 18:02:58', '2022-05-25 18:02:58');
INSERT INTO `resource` VALUES ('1529402639368241169', '1529402639284355072', 'SHENYU.BUTTON.PLUGIN.SYNCHRONIZE', '', '', '', 2, 0, '', 1, 0, 'plugin:sentinel:modify', 1, '2022-05-25 18:02:58', '2022-05-25 18:02:58');
INSERT INTO `resource` VALUES ('1529402639368241170', '1529402639284355073', 'SHENYU.BUTTON.PLUGIN.SELECTOR.ADD', '', '', '', 2, 0, '', 1, 0, 'plugin:sofaSelector:add', 1, '2022-05-25 18:02:58', '2022-05-25 18:02:58');
INSERT INTO `resource` VALUES ('1529402639368241171', '1529402639284355073', 'SHENYU.BUTTON.PLUGIN.SELECTOR.QUERY', '', '', '', 2, 0, '', 1, 0, 'plugin:sofaSelector:query', 1, '2022-05-25 18:02:58', '2022-05-25 18:02:58');
INSERT INTO `resource` VALUES ('1529402639368241172', '1529402639284355073', 'SHENYU.BUTTON.PLUGIN.SELECTOR.EDIT', '', '', '', 2, 0, '', 1, 0, 'plugin:sofaSelector:edit', 1, '2022-05-25 18:02:58', '2022-05-25 18:02:58');
INSERT INTO `resource` VALUES ('1529402639368241173', '1529402639284355073', 'SHENYU.BUTTON.PLUGIN.SELECTOR.DELETE', '', '', '', 2, 0, '', 1, 0, 'plugin:sofaSelector:delete', 1, '2022-05-25 18:02:58', '2022-05-25 18:02:58');
INSERT INTO `resource` VALUES ('1529402639368241174', '1529402639284355073', 'SHENYU.BUTTON.PLUGIN.RULE.ADD', '', '', '', 2, 0, '', 1, 0, 'plugin:sofaRule:add', 1, '2022-05-25 18:02:58', '2022-05-25 18:02:58');
INSERT INTO `resource` VALUES ('1529402639368241175', '1529402639284355073', 'SHENYU.BUTTON.PLUGIN.RULE.QUERY', '', '', '', 2, 0, '', 1, 0, 'plugin:sofaRule:query', 1, '2022-05-25 18:02:58', '2022-05-25 18:02:58');
INSERT INTO `resource` VALUES ('1529402639368241176', '1529402639284355073', 'SHENYU.BUTTON.PLUGIN.RULE.EDIT', '', '', '', 2, 0, '', 1, 0, 'plugin:sofaRule:edit', 1, '2022-05-25 18:02:58', '2022-05-25 18:02:58');
INSERT INTO `resource` VALUES ('1529402639368241177', '1529402639284355073', 'SHENYU.BUTTON.PLUGIN.RULE.DELETE', '', '', '', 2, 0, '', 1, 0, 'plugin:sofaRule:delete', 1, '2022-05-25 18:02:58', '2022-05-25 18:02:58');
INSERT INTO `resource` VALUES ('1529402639368241178', '1529402639284355073', 'SHENYU.BUTTON.PLUGIN.SYNCHRONIZE', '', '', '', 2, 0, '', 1, 0, 'plugin:sofa:modify', 1, '2022-05-25 18:02:58', '2022-05-25 18:02:58');
INSERT INTO `resource` VALUES ('1529402639368241179', '1529402639284355074', 'SHENYU.BUTTON.PLUGIN.SELECTOR.ADD', '', '', '', 2, 0, '', 1, 0, 'plugin:resilience4jSelector:add', 1, '2022-05-25 18:02:58', '2022-05-25 18:02:58');
INSERT INTO `resource` VALUES ('1529402639368241180', '1529402639284355074', 'SHENYU.BUTTON.PLUGIN.SELECTOR.QUERY', '', '', '', 2, 0, '', 1, 0, 'plugin:resilience4jSelector:query', 1, '2022-05-25 18:02:58', '2022-05-25 18:02:58');
INSERT INTO `resource` VALUES ('1529402639368241181', '1529402639284355074', 'SHENYU.BUTTON.PLUGIN.SELECTOR.EDIT', '', '', '', 2, 0, '', 1, 0, 'plugin:resilience4jSelector:edit', 1, '2022-05-25 18:02:58', '2022-05-25 18:02:58');
INSERT INTO `resource` VALUES ('1529402639368241182', '1529402639284355074', 'SHENYU.BUTTON.PLUGIN.SELECTOR.DELETE', '', '', '', 2, 0, '', 1, 0, 'plugin:resilience4jSelector:delete', 1, '2022-05-25 18:02:58', '2022-05-25 18:02:58');
INSERT INTO `resource` VALUES ('1529402639368241183', '1529402639284355074', 'SHENYU.BUTTON.PLUGIN.RULE.ADD', '', '', '', 2, 0, '', 1, 0, 'plugin:resilience4jRule:add', 1, '2022-05-25 18:02:58', '2022-05-25 18:02:58');
INSERT INTO `resource` VALUES ('1529402639368241184', '1529402639284355074', 'SHENYU.BUTTON.PLUGIN.RULE.QUERY', '', '', '', 2, 0, '', 1, 0, 'plugin:resilience4jRule:query', 1, '2022-05-25 18:02:58', '2022-05-25 18:02:58');
INSERT INTO `resource` VALUES ('1529402639368241185', '1529402639284355074', 'SHENYU.BUTTON.PLUGIN.RULE.EDIT', '', '', '', 2, 0, '', 1, 0, 'plugin:resilience4jRule:edit', 1, '2022-05-25 18:02:58', '2022-05-25 18:02:58');
INSERT INTO `resource` VALUES ('1529402639368241186', '1529402639284355074', 'SHENYU.BUTTON.PLUGIN.RULE.DELETE', '', '', '', 2, 0, '', 1, 0, 'plugin:resilience4jRule:delete', 1, '2022-05-25 18:02:58', '2022-05-25 18:02:58');
INSERT INTO `resource` VALUES ('1529402639368241187', '1529402639284355074', 'SHENYU.BUTTON.PLUGIN.SYNCHRONIZE', '', '', '', 2, 0, '', 1, 0, 'plugin:resilience4j:modify', 1, '2022-05-25 18:02:58', '2022-05-25 18:02:58');
INSERT INTO `resource` VALUES ('1529402639368241188', '1529402639284355075', 'SHENYU.BUTTON.PLUGIN.SELECTOR.ADD', '', '', '', 2, 0, '', 1, 0, 'plugin:tarsSelector:add', 1, '2022-05-25 18:02:58', '2022-05-25 18:02:58');
INSERT INTO `resource` VALUES ('1529402639368241189', '1529402639284355075', 'SHENYU.BUTTON.PLUGIN.SELECTOR.QUERY', '', '', '', 2, 0, '', 1, 0, 'plugin:tarsSelector:query', 1, '2022-05-25 18:02:58', '2022-05-25 18:02:58');
INSERT INTO `resource` VALUES ('1529402639368241190', '1529402639284355075', 'SHENYU.BUTTON.PLUGIN.SELECTOR.EDIT', '', '', '', 2, 0, '', 1, 0, 'plugin:tarsSelector:edit', 1, '2022-05-25 18:02:58', '2022-05-25 18:02:58');
INSERT INTO `resource` VALUES ('1529402639368241191', '1529402639284355075', 'SHENYU.BUTTON.PLUGIN.SELECTOR.DELETE', '', '', '', 2, 0, '', 1, 0, 'plugin:tarsSelector:delete', 1, '2022-05-25 18:02:58', '2022-05-25 18:02:58');
INSERT INTO `resource` VALUES ('1529402639368241192', '1529402639284355075', 'SHENYU.BUTTON.PLUGIN.RULE.ADD', '', '', '', 2, 0, '', 1, 0, 'plugin:tarsRule:add', 1, '2022-05-25 18:02:58', '2022-05-25 18:02:58');
INSERT INTO `resource` VALUES ('1529402639368241193', '1529402639284355075', 'SHENYU.BUTTON.PLUGIN.RULE.QUERY', '', '', '', 2, 0, '', 1, 0, 'plugin:tarsRule:query', 1, '2022-05-25 18:02:58', '2022-05-25 18:02:58');
INSERT INTO `resource` VALUES ('1529402639368241194', '1529402639284355075', 'SHENYU.BUTTON.PLUGIN.RULE.EDIT', '', '', '', 2, 0, '', 1, 0, 'plugin:tarsRule:edit', 1, '2022-05-25 18:02:58', '2022-05-25 18:02:58');
INSERT INTO `resource` VALUES ('1529402639368241195', '1529402639284355075', 'SHENYU.BUTTON.PLUGIN.RULE.DELETE', '', '', '', 2, 0, '', 1, 0, 'plugin:tarsRule:delete', 1, '2022-05-25 18:02:58', '2022-05-25 18:02:58');
INSERT INTO `resource` VALUES ('1529402639368241196', '1529402639284355075', 'SHENYU.BUTTON.PLUGIN.SYNCHRONIZE', '', '', '', 2, 0, '', 1, 0, 'plugin:tars:modify', 1, '2022-05-25 18:02:58', '2022-05-25 18:02:58');
INSERT INTO `resource` VALUES ('1529402639368241197', '1529402639284355076', 'SHENYU.BUTTON.PLUGIN.SELECTOR.ADD', '', '', '', 2, 0, '', 1, 0, 'plugin:contextPathSelector:add', 1, '2022-05-25 18:02:58', '2022-05-25 18:02:58');
INSERT INTO `resource` VALUES ('1529402639368241198', '1529402639284355076', 'SHENYU.BUTTON.PLUGIN.SELECTOR.QUERY', '', '', '', 2, 0, '', 1, 0, 'plugin:contextPathSelector:query', 1, '2022-05-25 18:02:58', '2022-05-25 18:02:58');
INSERT INTO `resource` VALUES ('1529402639368241199', '1529402639284355076', 'SHENYU.BUTTON.PLUGIN.SELECTOR.EDIT', '', '', '', 2, 0, '', 1, 0, 'plugin:contextPathSelector:edit', 1, '2022-05-25 18:02:58', '2022-05-25 18:02:58');
INSERT INTO `resource` VALUES ('1529402639368241200', '1529402639284355076', 'SHENYU.BUTTON.PLUGIN.SELECTOR.DELETE', '', '', '', 2, 0, '', 1, 0, 'plugin:contextPathSelector:delete', 1, '2022-05-25 18:02:58', '2022-05-25 18:02:58');
INSERT INTO `resource` VALUES ('1529402639368241201', '1529402639284355076', 'SHENYU.BUTTON.PLUGIN.RULE.ADD', '', '', '', 2, 0, '', 1, 0, 'plugin:contextPathRule:add', 1, '2022-05-25 18:02:58', '2022-05-25 18:02:58');
INSERT INTO `resource` VALUES ('1529402639368241202', '1529402639284355076', 'SHENYU.BUTTON.PLUGIN.RULE.QUERY', '', '', '', 2, 0, '', 1, 0, 'plugin:contextPathRule:query', 1, '2022-05-25 18:02:58', '2022-05-25 18:02:58');
INSERT INTO `resource` VALUES ('1529402639368241203', '1529402639284355076', 'SHENYU.BUTTON.PLUGIN.RULE.EDIT', '', '', '', 2, 0, '', 1, 0, 'plugin:contextPathRule:edit', 1, '2022-05-25 18:02:58', '2022-05-25 18:02:58');
INSERT INTO `resource` VALUES ('1529402639368241204', '1529402639284355076', 'SHENYU.BUTTON.PLUGIN.RULE.DELETE', '', '', '', 2, 0, '', 1, 0, 'plugin:contextPathRule:delete', 1, '2022-05-25 18:02:58', '2022-05-25 18:02:58');
INSERT INTO `resource` VALUES ('1529402639368241205', '1529402639284355076', 'SHENYU.BUTTON.PLUGIN.SYNCHRONIZE', '', '', '', 2, 0, '', 1, 0, 'plugin:contextPath:modify', 1, '2022-05-25 18:02:58', '2022-05-25 18:02:58');
INSERT INTO `resource` VALUES ('1529402639372435456', '1529402639284355077', 'SHENYU.BUTTON.PLUGIN.SELECTOR.ADD', '', '', '', 2, 0, '', 1, 0, 'plugin:grpcSelector:add', 1, '2022-05-25 18:02:58', '2022-05-25 18:02:58');
INSERT INTO `resource` VALUES ('1529402639372435457', '1529402639284355077', 'SHENYU.BUTTON.PLUGIN.SELECTOR.QUERY', '', '', '', 2, 0, '', 1, 0, 'plugin:grpcSelector:query', 1, '2022-05-25 18:02:58', '2022-05-25 18:02:58');
INSERT INTO `resource` VALUES ('1529402639372435458', '1529402639284355077', 'SHENYU.BUTTON.PLUGIN.SELECTOR.EDIT', '', '', '', 2, 0, '', 1, 0, 'plugin:grpcSelector:edit', 1, '2022-05-25 18:02:58', '2022-05-25 18:02:58');
INSERT INTO `resource` VALUES ('1529402639372435459', '1529402639284355077', 'SHENYU.BUTTON.PLUGIN.SELECTOR.DELETE', '', '', '', 2, 0, '', 1, 0, 'plugin:grpcSelector:delete', 1, '2022-05-25 18:02:58', '2022-05-25 18:02:58');
INSERT INTO `resource` VALUES ('1529402639372435460', '1529402639284355077', 'SHENYU.BUTTON.PLUGIN.RULE.ADD', '', '', '', 2, 0, '', 1, 0, 'plugin:grpcRule:add', 1, '2022-05-25 18:02:58', '2022-05-25 18:02:58');
INSERT INTO `resource` VALUES ('1529402639372435461', '1529402639284355077', 'SHENYU.BUTTON.PLUGIN.RULE.QUERY', '', '', '', 2, 0, '', 1, 0, 'plugin:grpcRule:query', 1, '2022-05-25 18:02:58', '2022-05-25 18:02:58');
INSERT INTO `resource` VALUES ('1529402639372435462', '1529402639284355077', 'SHENYU.BUTTON.PLUGIN.RULE.EDIT', '', '', '', 2, 0, '', 1, 0, 'plugin:grpcRule:edit', 1, '2022-05-25 18:02:58', '2022-05-25 18:02:58');
INSERT INTO `resource` VALUES ('1529402639372435463', '1529402639284355077', 'SHENYU.BUTTON.PLUGIN.RULE.DELETE', '', '', '', 2, 0, '', 1, 0, 'plugin:grpcRule:delete', 1, '2022-05-25 18:02:58', '2022-05-25 18:02:58');
INSERT INTO `resource` VALUES ('1529402639372435464', '1529402639284355077', 'SHENYU.BUTTON.PLUGIN.SYNCHRONIZE', '', '', '', 2, 0, '', 1, 0, 'plugin:grpc:modify', 1, '2022-05-25 18:02:58', '2022-05-25 18:02:58');
INSERT INTO `resource` VALUES ('1529402639372435465', '1529402639284355078', 'SHENYU.BUTTON.PLUGIN.SELECTOR.ADD', '', '', '', 2, 0, '', 1, 0, 'plugin:redirectSelector:add', 1, '2022-05-25 18:02:58', '2022-05-25 18:02:58');
INSERT INTO `resource` VALUES ('1529402639372435466', '1529402639284355078', 'SHENYU.BUTTON.PLUGIN.SELECTOR.QUERY', '', '', '', 2, 0, '', 1, 0, 'plugin:redirectSelector:query', 1, '2022-05-25 18:02:58', '2022-05-25 18:02:58');
INSERT INTO `resource` VALUES ('1529402639372435467', '1529402639284355078', 'SHENYU.BUTTON.PLUGIN.SELECTOR.EDIT', '', '', '', 2, 0, '', 1, 0, 'plugin:redirectSelector:edit', 1, '2022-05-25 18:02:58', '2022-05-25 18:02:58');
INSERT INTO `resource` VALUES ('1529402639372435468', '1529402639284355078', 'SHENYU.BUTTON.PLUGIN.SELECTOR.DELETE', '', '', '', 2, 0, '', 1, 0, 'plugin:redirectSelector:delete', 1, '2022-05-25 18:02:58', '2022-05-25 18:02:58');
INSERT INTO `resource` VALUES ('1529402639372435469', '1529402639284355078', 'SHENYU.BUTTON.PLUGIN.RULE.ADD', '', '', '', 2, 0, '', 1, 0, 'plugin:redirectRule:add', 1, '2022-05-25 18:02:58', '2022-05-25 18:02:58');
INSERT INTO `resource` VALUES ('1529402639372435470', '1529402639284355078', 'SHENYU.BUTTON.PLUGIN.RULE.QUERY', '', '', '', 2, 0, '', 1, 0, 'plugin:redirectRule:query', 1, '2022-05-25 18:02:58', '2022-05-25 18:02:58');
INSERT INTO `resource` VALUES ('1529402639372435471', '1529402639284355078', 'SHENYU.BUTTON.PLUGIN.RULE.EDIT', '', '', '', 2, 0, '', 1, 0, 'plugin:redirectRule:edit', 1, '2022-05-25 18:02:58', '2022-05-25 18:02:58');
INSERT INTO `resource` VALUES ('1529402639372435472', '1529402639284355078', 'SHENYU.BUTTON.PLUGIN.RULE.DELETE', '', '', '', 2, 0, '', 1, 0, 'plugin:redirectRule:delete', 1, '2022-05-25 18:02:58', '2022-05-25 18:02:58');
INSERT INTO `resource` VALUES ('1529402639372435473', '1529402639284355078', 'SHENYU.BUTTON.PLUGIN.SYNCHRONIZE', '', '', '', 2, 0, '', 1, 0, 'plugin:redirect:modify', 1, '2022-05-25 18:02:58', '2022-05-25 18:02:58');
INSERT INTO `resource` VALUES ('1529402639372435474', '1529402639284355079', 'SHENYU.BUTTON.PLUGIN.SELECTOR.ADD', '', '', '', 2, 0, '', 1, 0, 'plugin:motanSelector:add', 1, '2022-05-25 18:02:58', '2022-05-25 18:02:58');
INSERT INTO `resource` VALUES ('1529402639372435475', '1529402639284355079', 'SHENYU.BUTTON.PLUGIN.SELECTOR.QUERY', '', '', '', 2, 0, '', 1, 0, 'plugin:motanSelector:query', 1, '2022-05-25 18:02:58', '2022-05-25 18:02:58');
INSERT INTO `resource` VALUES ('1529402639372435476', '1529402639284355079', 'SHENYU.BUTTON.PLUGIN.SELECTOR.EDIT', '', '', '', 2, 0, '', 1, 0, 'plugin:motanSelector:edit', 1, '2022-05-25 18:02:58', '2022-05-25 18:02:58');
INSERT INTO `resource` VALUES ('1529402639372435477', '1529402639284355079', 'SHENYU.BUTTON.PLUGIN.SELECTOR.DELETE', '', '', '', 2, 0, '', 1, 0, 'plugin:motanSelector:delete', 1, '2022-05-25 18:02:58', '2022-05-25 18:02:58');
INSERT INTO `resource` VALUES ('1529402639372435478', '1529402639284355079', 'SHENYU.BUTTON.PLUGIN.RULE.ADD', '', '', '', 2, 0, '', 1, 0, 'plugin:motanRule:add', 1, '2022-05-25 18:02:58', '2022-05-25 18:02:58');
INSERT INTO `resource` VALUES ('1529402639372435479', '1529402639284355079', 'SHENYU.BUTTON.PLUGIN.RULE.QUERY', '', '', '', 2, 0, '', 1, 0, 'plugin:motanRule:query', 1, '2022-05-25 18:02:58', '2022-05-25 18:02:58');
INSERT INTO `resource` VALUES ('1529402639372435480', '1529402639284355079', 'SHENYU.BUTTON.PLUGIN.RULE.EDIT', '', '', '', 2, 0, '', 1, 0, 'plugin:motanRule:edit', 1, '2022-05-25 18:02:58', '2022-05-25 18:02:58');
INSERT INTO `resource` VALUES ('1529402639372435481', '1529402639284355079', 'SHENYU.BUTTON.PLUGIN.RULE.DELETE', '', '', '', 2, 0, '', 1, 0, 'plugin:motanRule:delete', 1, '2022-05-25 18:02:58', '2022-05-25 18:02:58');
INSERT INTO `resource` VALUES ('1529402639372435482', '1529402639284355079', 'SHENYU.BUTTON.PLUGIN.SYNCHRONIZE', '', '', '', 2, 0, '', 1, 0, 'plugin:motan:modify', 1, '2022-05-25 18:02:58', '2022-05-25 18:02:58');
INSERT INTO `resource` VALUES ('1529402639372435483', '1529402639284355080', 'SHENYU.BUTTON.PLUGIN.SELECTOR.ADD', '', '', '', 2, 0, '', 1, 0, 'plugin:loggingConsoleSelector:add', 1, '2022-05-25 18:02:58', '2022-05-25 18:02:58');
INSERT INTO `resource` VALUES ('1529402639372435484', '1529402639284355080', 'SHENYU.BUTTON.PLUGIN.SELECTOR.QUERY', '', '', '', 2, 0, '', 1, 0, 'plugin:loggingConsoleSelector:query', 1, '2022-05-25 18:02:58', '2022-05-25 18:02:58');
INSERT INTO `resource` VALUES ('1529402639372435485', '1529402639284355080', 'SHENYU.BUTTON.PLUGIN.SELECTOR.EDIT', '', '', '', 2, 0, '', 1, 0, 'plugin:loggingConsoleSelector:edit', 1, '2022-05-25 18:02:58', '2022-05-25 18:02:58');
INSERT INTO `resource` VALUES ('1529402639372435486', '1529402639284355080', 'SHENYU.BUTTON.PLUGIN.SELECTOR.DELETE', '', '', '', 2, 0, '', 1, 0, 'plugin:loggingConsoleSelector:delete', 1, '2022-05-25 18:02:58', '2022-05-25 18:02:58');
INSERT INTO `resource` VALUES ('1529402639372435487', '1529402639284355080', 'SHENYU.BUTTON.PLUGIN.RULE.ADD', '', '', '', 2, 0, '', 1, 0, 'plugin:loggingConsoleRule:add', 1, '2022-05-25 18:02:58', '2022-05-25 18:02:58');
INSERT INTO `resource` VALUES ('1529402639372435488', '1529402639284355080', 'SHENYU.BUTTON.PLUGIN.RULE.QUERY', '', '', '', 2, 0, '', 1, 0, 'plugin:loggingConsoleRule:query', 1, '2022-05-25 18:02:58', '2022-05-25 18:02:58');
INSERT INTO `resource` VALUES ('1529402639372435489', '1529402639284355080', 'SHENYU.BUTTON.PLUGIN.RULE.EDIT', '', '', '', 2, 0, '', 1, 0, 'plugin:loggingConsoleRule:edit', 1, '2022-05-25 18:02:58', '2022-05-25 18:02:58');
INSERT INTO `resource` VALUES ('1529402639372435490', '1529402639284355080', 'SHENYU.BUTTON.PLUGIN.RULE.DELETE', '', '', '', 2, 0, '', 1, 0, 'plugin:loggingConsoleRule:delete', 1, '2022-05-25 18:02:58', '2022-05-25 18:02:58');
INSERT INTO `resource` VALUES ('1529402639372435491', '1529402639284355080', 'SHENYU.BUTTON.PLUGIN.SYNCHRONIZE', '', '', '', 2, 0, '', 1, 0, 'plugin:loggingConsole:modify', 1, '2022-05-25 18:02:58', '2022-05-25 18:02:58');
INSERT INTO `resource` VALUES ('1529402639372435492', '1529402639284355081', 'SHENYU.BUTTON.PLUGIN.SELECTOR.ADD', '', '', '', 2, 0, '', 1, 0, 'plugin:jwtSelector:add', 1, '2022-05-25 18:02:58', '2022-05-25 18:02:58');
INSERT INTO `resource` VALUES ('1529402639372435493', '1529402639284355081', 'SHENYU.BUTTON.PLUGIN.SELECTOR.QUERY', '', '', '', 2, 0, '', 1, 0, 'plugin:jwtSelector:query', 1, '2022-05-25 18:02:58', '2022-05-25 18:02:58');
INSERT INTO `resource` VALUES ('1529402639372435494', '1529402639284355081', 'SHENYU.BUTTON.PLUGIN.SELECTOR.EDIT', '', '', '', 2, 0, '', 1, 0, 'plugin:jwtSelector:edit', 1, '2022-05-25 18:02:58', '2022-05-25 18:02:58');
INSERT INTO `resource` VALUES ('1529402639372435495', '1529402639284355081', 'SHENYU.BUTTON.PLUGIN.SELECTOR.DELETE', '', '', '', 2, 0, '', 1, 0, 'plugin:jwtSelector:delete', 1, '2022-05-25 18:02:58', '2022-05-25 18:02:58');
INSERT INTO `resource` VALUES ('1529402639372435496', '1529402639284355081', 'SHENYU.BUTTON.PLUGIN.RULE.ADD', '', '', '', 2, 0, '', 1, 0, 'plugin:jwtRule:add', 1, '2022-05-25 18:02:58', '2022-05-25 18:02:58');
INSERT INTO `resource` VALUES ('1529402639372435497', '1529402639284355081', 'SHENYU.BUTTON.PLUGIN.RULE.QUERY', '', '', '', 2, 0, '', 1, 0, 'plugin:jwtRule:query', 1, '2022-05-25 18:02:58', '2022-05-25 18:02:58');
INSERT INTO `resource` VALUES ('1529402639372435498', '1529402639284355081', 'SHENYU.BUTTON.PLUGIN.RULE.EDIT', '', '', '', 2, 0, '', 1, 0, 'plugin:jwtRule:edit', 1, '2022-05-25 18:02:58', '2022-05-25 18:02:58');
INSERT INTO `resource` VALUES ('1529402639372435499', '1529402639284355081', 'SHENYU.BUTTON.PLUGIN.RULE.DELETE', '', '', '', 2, 0, '', 1, 0, 'plugin:jwtRule:delete', 1, '2022-05-25 18:02:58', '2022-05-25 18:02:58');
INSERT INTO `resource` VALUES ('1529402639372435500', '1529402639284355081', 'SHENYU.BUTTON.PLUGIN.SYNCHRONIZE', '', '', '', 2, 0, '', 1, 0, 'plugin:jwt:modify', 1, '2022-05-25 18:02:58', '2022-05-25 18:02:58');
INSERT INTO `resource` VALUES ('1529402639372435501', '1529402639284355082', 'SHENYU.BUTTON.PLUGIN.SELECTOR.ADD', '', '', '', 2, 0, '', 1, 0, 'plugin:wafSelector:add', 1, '2022-05-25 18:02:58', '2022-05-25 18:02:58');
INSERT INTO `resource` VALUES ('1529402639372435502', '1529402639284355082', 'SHENYU.BUTTON.PLUGIN.SELECTOR.QUERY', '', '', '', 2, 0, '', 1, 0, 'plugin:wafSelector:query', 1, '2022-05-25 18:02:58', '2022-05-25 18:02:58');
INSERT INTO `resource` VALUES ('1529402639372435503', '1529402639284355082', 'SHENYU.BUTTON.PLUGIN.SELECTOR.EDIT', '', '', '', 2, 0, '', 1, 0, 'plugin:wafSelector:edit', 1, '2022-05-25 18:02:58', '2022-05-25 18:02:58');
INSERT INTO `resource` VALUES ('1529402639372435504', '1529402639284355082', 'SHENYU.BUTTON.PLUGIN.SELECTOR.DELETE', '', '', '', 2, 0, '', 1, 0, 'plugin:wafSelector:delete', 1, '2022-05-25 18:02:58', '2022-05-25 18:02:58');
INSERT INTO `resource` VALUES ('1529402639372435505', '1529402639284355082', 'SHENYU.BUTTON.PLUGIN.RULE.ADD', '', '', '', 2, 0, '', 1, 0, 'plugin:wafRule:add', 1, '2022-05-25 18:02:58', '2022-05-25 18:02:58');
INSERT INTO `resource` VALUES ('1529402639372435506', '1529402639284355082', 'SHENYU.BUTTON.PLUGIN.RULE.QUERY', '', '', '', 2, 0, '', 1, 0, 'plugin:wafRule:query', 1, '2022-05-25 18:02:58', '2022-05-25 18:02:58');
INSERT INTO `resource` VALUES ('1529402639372435507', '1529402639284355082', 'SHENYU.BUTTON.PLUGIN.RULE.EDIT', '', '', '', 2, 0, '', 1, 0, 'plugin:wafRule:edit', 1, '2022-05-25 18:02:58', '2022-05-25 18:02:58');
INSERT INTO `resource` VALUES ('1529402639372435508', '1529402639284355082', 'SHENYU.BUTTON.PLUGIN.RULE.DELETE', '', '', '', 2, 0, '', 1, 0, 'plugin:wafRule:delete', 1, '2022-05-25 18:02:58', '2022-05-25 18:02:58');
INSERT INTO `resource` VALUES ('1529402639372435509', '1529402639284355082', 'SHENYU.BUTTON.PLUGIN.SYNCHRONIZE', '', '', '', 2, 0, '', 1, 0, 'plugin:waf:modify', 1, '2022-05-25 18:02:58', '2022-05-25 18:02:58');
INSERT INTO `resource` VALUES ('1529402639372435510', '1529402639284355083', 'SHENYU.BUTTON.PLUGIN.SELECTOR.ADD', '', '', '', 2, 0, '', 1, 0, 'plugin:requestSelector:add', 1, '2022-05-25 18:02:58', '2022-05-25 18:02:58');
INSERT INTO `resource` VALUES ('1529402639372435511', '1529402639284355083', 'SHENYU.BUTTON.PLUGIN.SELECTOR.QUERY', '', '', '', 2, 0, '', 1, 0, 'plugin:requestSelector:query', 1, '2022-05-25 18:02:58', '2022-05-25 18:02:58');
INSERT INTO `resource` VALUES ('1529402639372435512', '1529402639284355083', 'SHENYU.BUTTON.PLUGIN.SELECTOR.EDIT', '', '', '', 2, 0, '', 1, 0, 'plugin:requestSelector:edit', 1, '2022-05-25 18:02:58', '2022-05-25 18:02:58');
INSERT INTO `resource` VALUES ('1529402639372435513', '1529402639284355083', 'SHENYU.BUTTON.PLUGIN.SELECTOR.DELETE', '', '', '', 2, 0, '', 1, 0, 'plugin:requestSelector:delete', 1, '2022-05-25 18:02:58', '2022-05-25 18:02:58');
INSERT INTO `resource` VALUES ('1529402639372435514', '1529402639284355083', 'SHENYU.BUTTON.PLUGIN.RULE.ADD', '', '', '', 2, 0, '', 1, 0, 'plugin:requestRule:add', 1, '2022-05-25 18:02:58', '2022-05-25 18:02:58');
INSERT INTO `resource` VALUES ('1529402639372435515', '1529402639284355083', 'SHENYU.BUTTON.PLUGIN.RULE.QUERY', '', '', '', 2, 0, '', 1, 0, 'plugin:requestRule:query', 1, '2022-05-25 18:02:58', '2022-05-25 18:02:58');
INSERT INTO `resource` VALUES ('1529402639372435516', '1529402639284355083', 'SHENYU.BUTTON.PLUGIN.RULE.EDIT', '', '', '', 2, 0, '', 1, 0, 'plugin:requestRule:edit', 1, '2022-05-25 18:02:58', '2022-05-25 18:02:58');
INSERT INTO `resource` VALUES ('1529402639372435517', '1529402639284355083', 'SHENYU.BUTTON.PLUGIN.RULE.DELETE', '', '', '', 2, 0, '', 1, 0, 'plugin:requestRule:delete', 1, '2022-05-25 18:02:58', '2022-05-25 18:02:58');
INSERT INTO `resource` VALUES ('1529402639372435518', '1529402639284355083', 'SHENYU.BUTTON.PLUGIN.SYNCHRONIZE', '', '', '', 2, 0, '', 1, 0, 'plugin:request:modify', 1, '2022-05-25 18:02:58', '2022-05-25 18:02:58');
INSERT INTO `resource` VALUES ('1529402639372435519', '1529402639284355084', 'SHENYU.BUTTON.PLUGIN.SELECTOR.ADD', '', '', '', 2, 0, '', 1, 0, 'plugin:oauth2Selector:add', 1, '2022-05-25 18:02:58', '2022-05-25 18:02:58');
INSERT INTO `resource` VALUES ('1529402639372435520', '1529402639284355084', 'SHENYU.BUTTON.PLUGIN.SELECTOR.QUERY', '', '', '', 2, 0, '', 1, 0, 'plugin:oauth2Selector:query', 1, '2022-05-25 18:02:58', '2022-05-25 18:02:58');
INSERT INTO `resource` VALUES ('1529402639372435521', '1529402639284355084', 'SHENYU.BUTTON.PLUGIN.SELECTOR.EDIT', '', '', '', 2, 0, '', 1, 0, 'plugin:oauth2Selector:edit', 1, '2022-05-25 18:02:58', '2022-05-25 18:02:58');
INSERT INTO `resource` VALUES ('1529402639372435522', '1529402639284355084', 'SHENYU.BUTTON.PLUGIN.SELECTOR.DELETE', '', '', '', 2, 0, '', 1, 0, 'plugin:oauth2Selector:delete', 1, '2022-05-25 18:02:58', '2022-05-25 18:02:58');
INSERT INTO `resource` VALUES ('1529402639372435523', '1529402639284355084', 'SHENYU.BUTTON.PLUGIN.RULE.ADD', '', '', '', 2, 0, '', 1, 0, 'plugin:oauth2Rule:add', 1, '2022-05-25 18:02:58', '2022-05-25 18:02:58');
INSERT INTO `resource` VALUES ('1529402639372435524', '1529402639284355084', 'SHENYU.BUTTON.PLUGIN.RULE.QUERY', '', '', '', 2, 0, '', 1, 0, 'plugin:oauth2Rule:query', 1, '2022-05-25 18:02:58', '2022-05-25 18:02:58');
INSERT INTO `resource` VALUES ('1529402639372435525', '1529402639284355084', 'SHENYU.BUTTON.PLUGIN.RULE.EDIT', '', '', '', 2, 0, '', 1, 0, 'plugin:oauth2Rule:edit', 1, '2022-05-25 18:02:58', '2022-05-25 18:02:58');
INSERT INTO `resource` VALUES ('1529402639372435526', '1529402639284355084', 'SHENYU.BUTTON.PLUGIN.RULE.DELETE', '', '', '', 2, 0, '', 1, 0, 'plugin:oauth2Rule:delete', 1, '2022-05-25 18:02:58', '2022-05-25 18:02:58');
INSERT INTO `resource` VALUES ('1529402639372435527', '1529402639284355084', 'SHENYU.BUTTON.PLUGIN.SYNCHRONIZE', '', '', '', 2, 0, '', 1, 0, 'plugin:oauth2:modify', 1, '2022-05-25 18:02:58', '2022-05-25 18:02:58');
INSERT INTO `resource` VALUES ('1529402639372435528', '1529402639284355085', 'SHENYU.BUTTON.PLUGIN.SELECTOR.ADD', '', '', '', 2, 0, '', 1, 0, 'plugin:paramMappingSelector:add', 1, '2022-05-25 18:02:58', '2022-05-25 18:02:58');
INSERT INTO `resource` VALUES ('1529402639372435529', '1529402639284355085', 'SHENYU.BUTTON.PLUGIN.SELECTOR.QUERY', '', '', '', 2, 0, '', 1, 0, 'plugin:paramMappingSelector:query', 1, '2022-05-25 18:02:58', '2022-05-25 18:02:58');
INSERT INTO `resource` VALUES ('1529402639372435530', '1529402639284355085', 'SHENYU.BUTTON.PLUGIN.SELECTOR.EDIT', '', '', '', 2, 0, '', 1, 0, 'plugin:paramMappingSelector:edit', 1, '2022-05-25 18:02:58', '2022-05-25 18:02:58');
INSERT INTO `resource` VALUES ('1529402639372435531', '1529402639284355085', 'SHENYU.BUTTON.PLUGIN.SELECTOR.DELETE', '', '', '', 2, 0, '', 1, 0, 'plugin:paramMappingSelector:delete', 1, '2022-05-25 18:02:58', '2022-05-25 18:02:58');
INSERT INTO `resource` VALUES ('1529402639372435532', '1529402639284355085', 'SHENYU.BUTTON.PLUGIN.RULE.ADD', '', '', '', 2, 0, '', 1, 0, 'plugin:paramMappingRule:add', 1, '2022-05-25 18:02:58', '2022-05-25 18:02:58');
INSERT INTO `resource` VALUES ('1529402639372435533', '1529402639284355085', 'SHENYU.BUTTON.PLUGIN.RULE.QUERY', '', '', '', 2, 0, '', 1, 0, 'plugin:paramMappingRule:query', 1, '2022-05-25 18:02:58', '2022-05-25 18:02:58');
INSERT INTO `resource` VALUES ('1529402639372435534', '1529402639284355085', 'SHENYU.BUTTON.PLUGIN.RULE.EDIT', '', '', '', 2, 0, '', 1, 0, 'plugin:paramMappingRule:edit', 1, '2022-05-25 18:02:58', '2022-05-25 18:02:58');
INSERT INTO `resource` VALUES ('1529402639372435535', '1529402639284355085', 'SHENYU.BUTTON.PLUGIN.RULE.DELETE', '', '', '', 2, 0, '', 1, 0, 'plugin:paramMappingRule:delete', 1, '2022-05-25 18:02:58', '2022-05-25 18:02:58');
INSERT INTO `resource` VALUES ('1529402639372435536', '1529402639284355085', 'SHENYU.BUTTON.PLUGIN.SYNCHRONIZE', '', '', '', 2, 0, '', 1, 0, 'plugin:paramMapping:modify', 1, '2022-05-25 18:02:58', '2022-05-25 18:02:58');
INSERT INTO `resource` VALUES ('1529402639372435537', '1529402639284355086', 'SHENYU.BUTTON.PLUGIN.SELECTOR.ADD', '', '', '', 2, 0, '', 1, 0, 'plugin:modifyResponseSelector:add', 1, '2022-05-25 18:02:58', '2022-05-25 18:02:58');
INSERT INTO `resource` VALUES ('1529402639372435538', '1529402639284355086', 'SHENYU.BUTTON.PLUGIN.SELECTOR.QUERY', '', '', '', 2, 0, '', 1, 0, 'plugin:modifyResponseSelector:query', 1, '2022-05-25 18:02:58', '2022-05-25 18:02:58');
INSERT INTO `resource` VALUES ('1529402639372435539', '1529402639284355086', 'SHENYU.BUTTON.PLUGIN.SELECTOR.EDIT', '', '', '', 2, 0, '', 1, 0, 'plugin:modifyResponseSelector:edit', 1, '2022-05-25 18:02:58', '2022-05-25 18:02:58');
INSERT INTO `resource` VALUES ('1529402639372435540', '1529402639284355086', 'SHENYU.BUTTON.PLUGIN.SELECTOR.DELETE', '', '', '', 2, 0, '', 1, 0, 'plugin:modifyResponseSelector:delete', 1, '2022-05-25 18:02:58', '2022-05-25 18:02:58');
INSERT INTO `resource` VALUES ('1529402639372435541', '1529402639284355086', 'SHENYU.BUTTON.PLUGIN.RULE.ADD', '', '', '', 2, 0, '', 1, 0, 'plugin:modifyResponseRule:add', 1, '2022-05-25 18:02:58', '2022-05-25 18:02:58');
INSERT INTO `resource` VALUES ('1529402639372435542', '1529402639284355086', 'SHENYU.BUTTON.PLUGIN.RULE.QUERY', '', '', '', 2, 0, '', 1, 0, 'plugin:modifyResponseRule:query', 1, '2022-05-25 18:02:58', '2022-05-25 18:02:58');
INSERT INTO `resource` VALUES ('1529402639372435543', '1529402639284355086', 'SHENYU.BUTTON.PLUGIN.RULE.EDIT', '', '', '', 2, 0, '', 1, 0, 'plugin:modifyResponseRule:edit', 1, '2022-05-25 18:02:58', '2022-05-25 18:02:58');
INSERT INTO `resource` VALUES ('1529402639372435544', '1529402639284355086', 'SHENYU.BUTTON.PLUGIN.RULE.DELETE', '', '', '', 2, 0, '', 1, 0, 'plugin:modifyResponseRule:delete', 1, '2022-05-25 18:02:58', '2022-05-25 18:02:58');
INSERT INTO `resource` VALUES ('1529402639372435545', '1529402639284355086', 'SHENYU.BUTTON.PLUGIN.SYNCHRONIZE', '', '', '', 2, 0, '', 1, 0, 'plugin:modifyResponse:modify', 1, '2022-05-25 18:02:58', '2022-05-25 18:02:58');
INSERT INTO `resource` VALUES ('1529402639372435546', '1529402639284355087', 'SHENYU.BUTTON.PLUGIN.SELECTOR.ADD', '', '', '', 2, 0, '', 1, 0, 'plugin:cryptorRequestSelector:add', 1, '2022-05-25 18:02:58', '2022-05-25 18:02:58');
INSERT INTO `resource` VALUES ('1529402639372435547', '1529402639284355087', 'SHENYU.BUTTON.PLUGIN.SELECTOR.QUERY', '', '', '', 2, 0, '', 1, 0, 'plugin:cryptorRequestSelector:query', 1, '2022-05-25 18:02:58', '2022-05-25 18:02:58');
INSERT INTO `resource` VALUES ('1529402639372435548', '1529402639284355087', 'SHENYU.BUTTON.PLUGIN.SELECTOR.EDIT', '', '', '', 2, 0, '', 1, 0, 'plugin:cryptorRequestSelector:edit', 1, '2022-05-25 18:02:58', '2022-05-25 18:02:58');
INSERT INTO `resource` VALUES ('1529402639372435549', '1529402639284355087', 'SHENYU.BUTTON.PLUGIN.SELECTOR.DELETE', '', '', '', 2, 0, '', 1, 0, 'plugin:cryptorRequestSelector:delete', 1, '2022-05-25 18:02:58', '2022-05-25 18:02:58');
INSERT INTO `resource` VALUES ('1529402639372435550', '1529402639284355087', 'SHENYU.BUTTON.PLUGIN.RULE.ADD', '', '', '', 2, 0, '', 1, 0, 'plugin:cryptorRequestRule:add', 1, '2022-05-25 18:02:58', '2022-05-25 18:02:58');
INSERT INTO `resource` VALUES ('1529402639372435551', '1529402639284355087', 'SHENYU.BUTTON.PLUGIN.RULE.QUERY', '', '', '', 2, 0, '', 1, 0, 'plugin:cryptorRequestRule:query', 1, '2022-05-25 18:02:58', '2022-05-25 18:02:58');
INSERT INTO `resource` VALUES ('1529402639372435552', '1529402639284355087', 'SHENYU.BUTTON.PLUGIN.RULE.EDIT', '', '', '', 2, 0, '', 1, 0, 'plugin:cryptorRequestRule:edit', 1, '2022-05-25 18:02:58', '2022-05-25 18:02:58');
INSERT INTO `resource` VALUES ('1529402639372435553', '1529402639284355087', 'SHENYU.BUTTON.PLUGIN.RULE.DELETE', '', '', '', 2, 0, '', 1, 0, 'plugin:cryptorRequestRule:delete', 1, '2022-05-25 18:02:58', '2022-05-25 18:02:58');
INSERT INTO `resource` VALUES ('1529402639372435554', '1529402639284355087', 'SHENYU.BUTTON.PLUGIN.SYNCHRONIZE', '', '', '', 2, 0, '', 1, 0, 'plugin:cryptorRequest:modify', 1, '2022-05-25 18:02:58', '2022-05-25 18:02:58');
INSERT INTO `resource` VALUES ('1529402639372435555', '1529402639284355088', 'SHENYU.BUTTON.PLUGIN.SELECTOR.ADD', '', '', '', 2, 0, '', 1, 0, 'plugin:cryptorResponseSelector:add', 1, '2022-05-25 18:02:58', '2022-05-25 18:02:58');
INSERT INTO `resource` VALUES ('1529402639372435556', '1529402639284355088', 'SHENYU.BUTTON.PLUGIN.SELECTOR.QUERY', '', '', '', 2, 0, '', 1, 0, 'plugin:cryptorResponseSelector:query', 1, '2022-05-25 18:02:58', '2022-05-25 18:02:58');
INSERT INTO `resource` VALUES ('1529402639372435557', '1529402639284355088', 'SHENYU.BUTTON.PLUGIN.SELECTOR.EDIT', '', '', '', 2, 0, '', 1, 0, 'plugin:cryptorResponseSelector:edit', 1, '2022-05-25 18:02:58', '2022-05-25 18:02:58');
INSERT INTO `resource` VALUES ('1529402639372435558', '1529402639284355088', 'SHENYU.BUTTON.PLUGIN.SELECTOR.DELETE', '', '', '', 2, 0, '', 1, 0, 'plugin:cryptorResponseSelector:delete', 1, '2022-05-25 18:02:58', '2022-05-25 18:02:58');
INSERT INTO `resource` VALUES ('1529402639372435559', '1529402639284355088', 'SHENYU.BUTTON.PLUGIN.RULE.ADD', '', '', '', 2, 0, '', 1, 0, 'plugin:cryptorResponseRule:add', 1, '2022-05-25 18:02:58', '2022-05-25 18:02:58');
INSERT INTO `resource` VALUES ('1529402639372435560', '1529402639284355088', 'SHENYU.BUTTON.PLUGIN.RULE.QUERY', '', '', '', 2, 0, '', 1, 0, 'plugin:cryptorResponseRule:query', 1, '2022-05-25 18:02:58', '2022-05-25 18:02:58');
INSERT INTO `resource` VALUES ('1529402639372435561', '1529402639284355088', 'SHENYU.BUTTON.PLUGIN.RULE.EDIT', '', '', '', 2, 0, '', 1, 0, 'plugin:cryptorResponseRule:edit', 1, '2022-05-25 18:02:58', '2022-05-25 18:02:58');
INSERT INTO `resource` VALUES ('1529402639372435562', '1529402639284355088', 'SHENYU.BUTTON.PLUGIN.RULE.DELETE', '', '', '', 2, 0, '', 1, 0, 'plugin:cryptorResponseRule:delete', 1, '2022-05-25 18:02:58', '2022-05-25 18:02:58');
INSERT INTO `resource` VALUES ('1529402639372435563', '1529402639284355088', 'SHENYU.BUTTON.PLUGIN.SYNCHRONIZE', '', '', '', 2, 0, '', 1, 0, 'plugin:cryptorResponse:modify', 1, '2022-05-25 18:02:58', '2022-05-25 18:02:58');
INSERT INTO `resource` VALUES ('1529402639372435564', '1529402639284355089', 'SHENYU.BUTTON.PLUGIN.SELECTOR.ADD', '', '', '', 2, 0, '', 1, 0, 'plugin:websocketSelector:add', 1, '2022-05-25 18:02:58', '2022-05-25 18:02:58');
INSERT INTO `resource` VALUES ('1529402639372435565', '1529402639284355089', 'SHENYU.BUTTON.PLUGIN.SELECTOR.QUERY', '', '', '', 2, 0, '', 1, 0, 'plugin:websocketSelector:query', 1, '2022-05-25 18:02:58', '2022-05-25 18:02:58');
INSERT INTO `resource` VALUES ('1529402639372435566', '1529402639284355089', 'SHENYU.BUTTON.PLUGIN.SELECTOR.EDIT', '', '', '', 2, 0, '', 1, 0, 'plugin:websocketSelector:edit', 1, '2022-05-25 18:02:58', '2022-05-25 18:02:58');
INSERT INTO `resource` VALUES ('1529402639372435567', '1529402639284355089', 'SHENYU.BUTTON.PLUGIN.SELECTOR.DELETE', '', '', '', 2, 0, '', 1, 0, 'plugin:websocketSelector:delete', 1, '2022-05-25 18:02:58', '2022-05-25 18:02:58');
INSERT INTO `resource` VALUES ('1529402639372435568', '1529402639284355089', 'SHENYU.BUTTON.PLUGIN.RULE.ADD', '', '', '', 2, 0, '', 1, 0, 'plugin:websocketRule:add', 1, '2022-05-25 18:02:58', '2022-05-25 18:02:58');
INSERT INTO `resource` VALUES ('1529402639372435569', '1529402639284355089', 'SHENYU.BUTTON.PLUGIN.RULE.QUERY', '', '', '', 2, 0, '', 1, 0, 'plugin:websocketRule:query', 1, '2022-05-25 18:02:58', '2022-05-25 18:02:58');
INSERT INTO `resource` VALUES ('1529402639372435570', '1529402639284355089', 'SHENYU.BUTTON.PLUGIN.RULE.EDIT', '', '', '', 2, 0, '', 1, 0, 'plugin:websocketRule:edit', 1, '2022-05-25 18:02:58', '2022-05-25 18:02:58');
INSERT INTO `resource` VALUES ('1529402639372435571', '1529402639284355089', 'SHENYU.BUTTON.PLUGIN.RULE.DELETE', '', '', '', 2, 0, '', 1, 0, 'plugin:websocketRule:delete', 1, '2022-05-25 18:02:58', '2022-05-25 18:02:58');
INSERT INTO `resource` VALUES ('1529402639372435572', '1529402639284355089', 'SHENYU.BUTTON.PLUGIN.SYNCHRONIZE', '', '', '', 2, 0, '', 1, 0, 'plugin:websocket:modify', 1, '2022-05-25 18:02:58', '2022-05-25 18:02:58');
INSERT INTO `resource` VALUES ('1529402639372435573', '1529402639284355090', 'SHENYU.BUTTON.PLUGIN.SELECTOR.ADD', '', '', '', 2, 0, '', 1, 0, 'plugin:generalContextSelector:add', 1, '2022-05-25 18:02:58', '2022-05-25 18:02:58');
INSERT INTO `resource` VALUES ('1529402639372435574', '1529402639284355090', 'SHENYU.BUTTON.PLUGIN.SELECTOR.QUERY', '', '', '', 2, 0, '', 1, 0, 'plugin:generalContextSelector:query', 1, '2022-05-25 18:02:58', '2022-05-25 18:02:58');
INSERT INTO `resource` VALUES ('1529402639372435575', '1529402639284355090', 'SHENYU.BUTTON.PLUGIN.SELECTOR.EDIT', '', '', '', 2, 0, '', 1, 0, 'plugin:generalContextSelector:edit', 1, '2022-05-25 18:02:58', '2022-05-25 18:02:58');
INSERT INTO `resource` VALUES ('1529402639372435576', '1529402639284355090', 'SHENYU.BUTTON.PLUGIN.SELECTOR.DELETE', '', '', '', 2, 0, '', 1, 0, 'plugin:generalContextSelector:delete', 1, '2022-05-25 18:02:58', '2022-05-25 18:02:58');
INSERT INTO `resource` VALUES ('1529402639372435577', '1529402639284355090', 'SHENYU.BUTTON.PLUGIN.RULE.ADD', '', '', '', 2, 0, '', 1, 0, 'plugin:generalContextRule:add', 1, '2022-05-25 18:02:58', '2022-05-25 18:02:58');
INSERT INTO `resource` VALUES ('1529402639372435578', '1529402639284355090', 'SHENYU.BUTTON.PLUGIN.RULE.QUERY', '', '', '', 2, 0, '', 1, 0, 'plugin:generalContextRule:query', 1, '2022-05-25 18:02:58', '2022-05-25 18:02:58');
INSERT INTO `resource` VALUES ('1529402639372435579', '1529402639284355090', 'SHENYU.BUTTON.PLUGIN.RULE.EDIT', '', '', '', 2, 0, '', 1, 0, 'plugin:generalContextRule:edit', 1, '2022-05-25 18:02:58', '2022-05-25 18:02:58');
INSERT INTO `resource` VALUES ('1529402639372435580', '1529402639284355090', 'SHENYU.BUTTON.PLUGIN.RULE.DELETE', '', '', '', 2, 0, '', 1, 0, 'plugin:generalContextRule:delete', 1, '2022-05-25 18:02:58', '2022-05-25 18:02:58');
INSERT INTO `resource` VALUES ('1529402639372435581', '1529402639284355090', 'SHENYU.BUTTON.PLUGIN.SYNCHRONIZE', '', '', '', 2, 0, '', 1, 0, 'plugin:generalContext:modify', 1, '2022-05-25 18:02:58', '2022-05-25 18:02:58');
INSERT INTO `resource` VALUES ('1529402639372435582', '1529402639284355091', 'SHENYU.BUTTON.PLUGIN.SELECTOR.ADD', '', '', '', 2, 0, '', 1, 0, 'plugin:mqttSelector:add', 1, '2022-05-25 18:02:58', '2022-05-25 18:02:58');
INSERT INTO `resource` VALUES ('1529402639372435583', '1529402639284355091', 'SHENYU.BUTTON.PLUGIN.SELECTOR.QUERY', '', '', '', 2, 0, '', 1, 0, 'plugin:mqttSelector:query', 1, '2022-05-25 18:02:58', '2022-05-25 18:02:58');
INSERT INTO `resource` VALUES ('1529402639372435584', '1529402639284355091', 'SHENYU.BUTTON.PLUGIN.SELECTOR.EDIT', '', '', '', 2, 0, '', 1, 0, 'plugin:mqttSelector:edit', 1, '2022-05-25 18:02:58', '2022-05-25 18:02:58');
INSERT INTO `resource` VALUES ('1529402639372435585', '1529402639284355091', 'SHENYU.BUTTON.PLUGIN.SELECTOR.DELETE', '', '', '', 2, 0, '', 1, 0, 'plugin:mqttSelector:delete', 1, '2022-05-25 18:02:58', '2022-05-25 18:02:58');
INSERT INTO `resource` VALUES ('1529402639372435586', '1529402639284355091', 'SHENYU.BUTTON.PLUGIN.RULE.ADD', '', '', '', 2, 0, '', 1, 0, 'plugin:mqttRule:add', 1, '2022-05-25 18:02:58', '2022-05-25 18:02:58');
INSERT INTO `resource` VALUES ('1529402639372435587', '1529402639284355091', 'SHENYU.BUTTON.PLUGIN.RULE.QUERY', '', '', '', 2, 0, '', 1, 0, 'plugin:mqttRule:query', 1, '2022-05-25 18:02:58', '2022-05-25 18:02:58');
INSERT INTO `resource` VALUES ('1529402639372435588', '1529402639284355091', 'SHENYU.BUTTON.PLUGIN.RULE.EDIT', '', '', '', 2, 0, '', 1, 0, 'plugin:mqttRule:edit', 1, '2022-05-25 18:02:58', '2022-05-25 18:02:58');
INSERT INTO `resource` VALUES ('1529402639372435589', '1529402639284355091', 'SHENYU.BUTTON.PLUGIN.RULE.DELETE', '', '', '', 2, 0, '', 1, 0, 'plugin:mqttRule:delete', 1, '2022-05-25 18:02:58', '2022-05-25 18:02:58');
INSERT INTO `resource` VALUES ('1529402639372435590', '1529402639284355091', 'SHENYU.BUTTON.PLUGIN.SYNCHRONIZE', '', '', '', 2, 0, '', 1, 0, 'plugin:mqtt:modify', 1, '2022-05-25 18:02:58', '2022-05-25 18:02:58');
INSERT INTO `resource` VALUES ('1529402639372435591', '1529402639284355092', 'SHENYU.BUTTON.PLUGIN.SELECTOR.ADD', '', '', '', 2, 0, '', 1, 0, 'plugin:loggingRocketMQSelector:add', 1, '2022-05-25 18:02:58', '2022-05-25 18:02:58');
INSERT INTO `resource` VALUES ('1529402639372435592', '1529402639284355092', 'SHENYU.BUTTON.PLUGIN.SELECTOR.QUERY', '', '', '', 2, 0, '', 1, 0, 'plugin:loggingRocketMQSelector:query', 1, '2022-05-25 18:02:58', '2022-05-25 18:02:58');
INSERT INTO `resource` VALUES ('1529402639372435593', '1529402639284355092', 'SHENYU.BUTTON.PLUGIN.SELECTOR.EDIT', '', '', '', 2, 0, '', 1, 0, 'plugin:loggingRocketMQSelector:edit', 1, '2022-05-25 18:02:58', '2022-05-25 18:02:58');
INSERT INTO `resource` VALUES ('1529402639372435594', '1529402639284355092', 'SHENYU.BUTTON.PLUGIN.SELECTOR.DELETE', '', '', '', 2, 0, '', 1, 0, 'plugin:loggingRocketMQSelector:delete', 1, '2022-05-25 18:02:58', '2022-05-25 18:02:58');
INSERT INTO `resource` VALUES ('1529402639372435595', '1529402639284355092', 'SHENYU.BUTTON.PLUGIN.RULE.ADD', '', '', '', 2, 0, '', 1, 0, 'plugin:loggingRocketMQRule:add', 1, '2022-05-25 18:02:58', '2022-05-25 18:02:58');
INSERT INTO `resource` VALUES ('1529402639372435596', '1529402639284355092', 'SHENYU.BUTTON.PLUGIN.RULE.QUERY', '', '', '', 2, 0, '', 1, 0, 'plugin:loggingRocketMQRule:query', 1, '2022-05-25 18:02:58', '2022-05-25 18:02:58');
INSERT INTO `resource` VALUES ('1529402639372435597', '1529402639284355092', 'SHENYU.BUTTON.PLUGIN.RULE.EDIT', '', '', '', 2, 0, '', 1, 0, 'plugin:loggingRocketMQRule:edit', 1, '2022-05-25 18:02:58', '2022-05-25 18:02:58');
INSERT INTO `resource` VALUES ('1529402639372435598', '1529402639284355092', 'SHENYU.BUTTON.PLUGIN.RULE.DELETE', '', '', '', 2, 0, '', 1, 0, 'plugin:loggingRocketMQRule:delete', 1, '2022-05-25 18:02:58', '2022-05-25 18:02:58');
INSERT INTO `resource` VALUES ('1529402639372435599', '1529402639284355092', 'SHENYU.BUTTON.PLUGIN.SYNCHRONIZE', '', '', '', 2, 0, '', 1, 0, 'plugin:loggingRocketMQ:modify', 1, '2022-05-25 18:02:58', '2022-05-25 18:02:58');
INSERT INTO `resource` VALUES ('1529402639372435600', '1529402639284355093', 'SHENYU.BUTTON.PLUGIN.SELECTOR.ADD', '', '', '', 2, 0, '', 1, 0, 'plugin:rewriteSelector:add', 1, '2022-05-25 18:02:58', '2022-05-25 18:02:58');
INSERT INTO `resource` VALUES ('1529402639372435601', '1529402639284355093', 'SHENYU.BUTTON.PLUGIN.SELECTOR.QUERY', '', '', '', 2, 0, '', 1, 0, 'plugin:rewriteSelector:query', 1, '2022-05-25 18:02:58', '2022-05-25 18:02:58');
INSERT INTO `resource` VALUES ('1529402639372435602', '1529402639284355093', 'SHENYU.BUTTON.PLUGIN.SELECTOR.EDIT', '', '', '', 2, 0, '', 1, 0, 'plugin:rewriteSelector:edit', 1, '2022-05-25 18:02:58', '2022-05-25 18:02:58');
INSERT INTO `resource` VALUES ('1529402639372435603', '1529402639284355093', 'SHENYU.BUTTON.PLUGIN.SELECTOR.DELETE', '', '', '', 2, 0, '', 1, 0, 'plugin:rewriteSelector:delete', 1, '2022-05-25 18:02:58', '2022-05-25 18:02:58');
INSERT INTO `resource` VALUES ('1529402639372435604', '1529402639284355093', 'SHENYU.BUTTON.PLUGIN.RULE.ADD', '', '', '', 2, 0, '', 1, 0, 'plugin:rewriteRule:add', 1, '2022-05-25 18:02:58', '2022-05-25 18:02:58');
INSERT INTO `resource` VALUES ('1529402639372435605', '1529402639284355093', 'SHENYU.BUTTON.PLUGIN.RULE.QUERY', '', '', '', 2, 0, '', 1, 0, 'plugin:rewriteRule:query', 1, '2022-05-25 18:02:58', '2022-05-25 18:02:58');
INSERT INTO `resource` VALUES ('1529402639372435606', '1529402639284355093', 'SHENYU.BUTTON.PLUGIN.RULE.EDIT', '', '', '', 2, 0, '', 1, 0, 'plugin:rewriteRule:edit', 1, '2022-05-25 18:02:58', '2022-05-25 18:02:58');
INSERT INTO `resource` VALUES ('1529402639372435607', '1529402639284355093', 'SHENYU.BUTTON.PLUGIN.RULE.DELETE', '', '', '', 2, 0, '', 1, 0, 'plugin:rewriteRule:delete', 1, '2022-05-25 18:02:58', '2022-05-25 18:02:58');
INSERT INTO `resource` VALUES ('1529402639372435608', '1529402639284355093', 'SHENYU.BUTTON.PLUGIN.SYNCHRONIZE', '', '', '', 2, 0, '', 1, 0, 'plugin:rewrite:modify', 1, '2022-05-25 18:02:58', '2022-05-25 18:02:58');
INSERT INTO `resource` VALUES ('1529402639372435609', '1529402639284355094', 'SHENYU.BUTTON.PLUGIN.SELECTOR.ADD', '', '', '', 2, 0, '', 1, 0, 'plugin:cacheSelector:add', 1, '2022-05-25 18:02:58', '2022-05-25 18:02:58');
INSERT INTO `resource` VALUES ('1529402639372435610', '1529402639284355094', 'SHENYU.BUTTON.PLUGIN.SELECTOR.QUERY', '', '', '', 2, 0, '', 1, 0, 'plugin:cacheSelector:query', 1, '2022-05-25 18:02:58', '2022-05-25 18:02:58');
INSERT INTO `resource` VALUES ('1529402639372435611', '1529402639284355094', 'SHENYU.BUTTON.PLUGIN.SELECTOR.EDIT', '', '', '', 2, 0, '', 1, 0, 'plugin:cacheSelector:edit', 1, '2022-05-25 18:02:58', '2022-05-25 18:02:58');
INSERT INTO `resource` VALUES ('1529402639372435612', '1529402639284355094', 'SHENYU.BUTTON.PLUGIN.SELECTOR.DELETE', '', '', '', 2, 0, '', 1, 0, 'plugin:cacheSelector:delete', 1, '2022-05-25 18:02:58', '2022-05-25 18:02:58');
INSERT INTO `resource` VALUES ('1529402639372435613', '1529402639284355094', 'SHENYU.BUTTON.PLUGIN.RULE.ADD', '', '', '', 2, 0, '', 1, 0, 'plugin:cacheRule:add', 1, '2022-05-25 18:02:58', '2022-05-25 18:02:58');
INSERT INTO `resource` VALUES ('1529402639372435614', '1529402639284355094', 'SHENYU.BUTTON.PLUGIN.RULE.QUERY', '', '', '', 2, 0, '', 1, 0, 'plugin:cacheRule:query', 1, '2022-05-25 18:02:58', '2022-05-25 18:02:58');
INSERT INTO `resource` VALUES ('1529402639372435615', '1529402639284355094', 'SHENYU.BUTTON.PLUGIN.RULE.EDIT', '', '', '', 2, 0, '', 1, 0, 'plugin:cacheRule:edit', 1, '2022-05-25 18:02:58', '2022-05-25 18:02:58');
INSERT INTO `resource` VALUES ('1529402639372435616', '1529402639284355094', 'SHENYU.BUTTON.PLUGIN.RULE.DELETE', '', '', '', 2, 0, '', 1, 0, 'plugin:cacheRule:delete', 1, '2022-05-25 18:02:58', '2022-05-25 18:02:58');
INSERT INTO `resource` VALUES ('1529402639372435617', '1529402639284355094', 'SHENYU.BUTTON.PLUGIN.SYNCHRONIZE', '', '', '', 2, 0, '', 1, 0, 'plugin:cache:modify', 1, '2022-05-25 18:02:58', '2022-05-25 18:02:58');
INSERT INTO `resource` VALUES ('1529402639372435618', '1529402639284355095', 'SHENYU.BUTTON.PLUGIN.SELECTOR.ADD', '', '', '', 2, 0, '', 1, 0, 'plugin:rateLimiterSelector:add', 1, '2022-05-25 18:02:58', '2022-05-25 18:02:58');
INSERT INTO `resource` VALUES ('1529402639372435619', '1529402639284355095', 'SHENYU.BUTTON.PLUGIN.SELECTOR.QUERY', '', '', '', 2, 0, '', 1, 0, 'plugin:rateLimiterSelector:query', 1, '2022-05-25 18:02:58', '2022-05-25 18:02:58');
INSERT INTO `resource` VALUES ('1529402639372435620', '1529402639284355095', 'SHENYU.BUTTON.PLUGIN.SELECTOR.EDIT', '', '', '', 2, 0, '', 1, 0, 'plugin:rateLimiterSelector:edit', 1, '2022-05-25 18:02:58', '2022-05-25 18:02:58');
INSERT INTO `resource` VALUES ('1529402639372435621', '1529402639284355095', 'SHENYU.BUTTON.PLUGIN.SELECTOR.DELETE', '', '', '', 2, 0, '', 1, 0, 'plugin:rateLimiterSelector:delete', 1, '2022-05-25 18:02:58', '2022-05-25 18:02:58');
INSERT INTO `resource` VALUES ('1529402639372435622', '1529402639284355095', 'SHENYU.BUTTON.PLUGIN.RULE.ADD', '', '', '', 2, 0, '', 1, 0, 'plugin:rateLimiterRule:add', 1, '2022-05-25 18:02:58', '2022-05-25 18:02:58');
INSERT INTO `resource` VALUES ('1529402639372435623', '1529402639284355095', 'SHENYU.BUTTON.PLUGIN.RULE.QUERY', '', '', '', 2, 0, '', 1, 0, 'plugin:rateLimiterRule:query', 1, '2022-05-25 18:02:58', '2022-05-25 18:02:58');
INSERT INTO `resource` VALUES ('1529402639372435624', '1529402639284355095', 'SHENYU.BUTTON.PLUGIN.RULE.EDIT', '', '', '', 2, 0, '', 1, 0, 'plugin:rateLimiterRule:edit', 1, '2022-05-25 18:02:58', '2022-05-25 18:02:58');
INSERT INTO `resource` VALUES ('1529402639372435625', '1529402639284355095', 'SHENYU.BUTTON.PLUGIN.RULE.DELETE', '', '', '', 2, 0, '', 1, 0, 'plugin:rateLimiterRule:delete', 1, '2022-05-25 18:02:58', '2022-05-25 18:02:58');
INSERT INTO `resource` VALUES ('1529402639372435626', '1529402639284355095', 'SHENYU.BUTTON.PLUGIN.SYNCHRONIZE', '', '', '', 2, 0, '', 1, 0, 'plugin:rateLimiter:modify', 1, '2022-05-25 18:02:58', '2022-05-25 18:02:58');
INSERT INTO `resource` VALUES ('1529402639372435627', '1529402639284355096', 'SHENYU.BUTTON.PLUGIN.SELECTOR.ADD', '', '', '', 2, 0, '', 1, 0, 'plugin:divideSelector:add', 1, '2022-05-25 18:02:58', '2022-05-25 18:02:58');
INSERT INTO `resource` VALUES ('1529402639372435628', '1529402639284355096', 'SHENYU.BUTTON.PLUGIN.SELECTOR.QUERY', '', '', '', 2, 0, '', 1, 0, 'plugin:divideSelector:query', 1, '2022-05-25 18:02:58', '2022-05-25 18:02:58');
INSERT INTO `resource` VALUES ('1529402639372435629', '1529402639284355096', 'SHENYU.BUTTON.PLUGIN.SELECTOR.EDIT', '', '', '', 2, 0, '', 1, 0, 'plugin:divideSelector:edit', 1, '2022-05-25 18:02:58', '2022-05-25 18:02:58');
INSERT INTO `resource` VALUES ('1529402639372435630', '1529402639284355096', 'SHENYU.BUTTON.PLUGIN.SELECTOR.DELETE', '', '', '', 2, 0, '', 1, 0, 'plugin:divideSelector:delete', 1, '2022-05-25 18:02:58', '2022-05-25 18:02:58');
INSERT INTO `resource` VALUES ('1529402639372435631', '1529402639284355096', 'SHENYU.BUTTON.PLUGIN.RULE.ADD', '', '', '', 2, 0, '', 1, 0, 'plugin:divideRule:add', 1, '2022-05-25 18:02:58', '2022-05-25 18:02:58');
INSERT INTO `resource` VALUES ('1529402639372435632', '1529402639284355096', 'SHENYU.BUTTON.PLUGIN.RULE.QUERY', '', '', '', 2, 0, '', 1, 0, 'plugin:divideRule:query', 1, '2022-05-25 18:02:58', '2022-05-25 18:02:58');
INSERT INTO `resource` VALUES ('1529402639372435633', '1529402639284355096', 'SHENYU.BUTTON.PLUGIN.RULE.EDIT', '', '', '', 2, 0, '', 1, 0, 'plugin:divideRule:edit', 1, '2022-05-25 18:02:58', '2022-05-25 18:02:58');
INSERT INTO `resource` VALUES ('1529402639372435634', '1529402639284355096', 'SHENYU.BUTTON.PLUGIN.RULE.DELETE', '', '', '', 2, 0, '', 1, 0, 'plugin:divideRule:delete', 1, '2022-05-25 18:02:58', '2022-05-25 18:02:58');
INSERT INTO `resource` VALUES ('1529402639372435635', '1529402639284355096', 'SHENYU.BUTTON.PLUGIN.SYNCHRONIZE', '', '', '', 2, 0, '', 1, 0, 'plugin:divide:modify', 1, '2022-05-25 18:02:58', '2022-05-25 18:02:58');
INSERT INTO `resource` VALUES ('1529402639372435636', '1529402639284355097', 'SHENYU.BUTTON.PLUGIN.SELECTOR.ADD', '', '', '', 2, 0, '', 1, 0, 'plugin:dubboSelector:add', 1, '2022-05-25 18:02:58', '2022-05-25 18:02:58');
INSERT INTO `resource` VALUES ('1529402639372435637', '1529402639284355097', 'SHENYU.BUTTON.PLUGIN.SELECTOR.QUERY', '', '', '', 2, 0, '', 1, 0, 'plugin:dubboSelector:query', 1, '2022-05-25 18:02:58', '2022-05-25 18:02:58');
INSERT INTO `resource` VALUES ('1529402639372435638', '1529402639284355097', 'SHENYU.BUTTON.PLUGIN.SELECTOR.EDIT', '', '', '', 2, 0, '', 1, 0, 'plugin:dubboSelector:edit', 1, '2022-05-25 18:02:58', '2022-05-25 18:02:58');
INSERT INTO `resource` VALUES ('1529402639372435639', '1529402639284355097', 'SHENYU.BUTTON.PLUGIN.SELECTOR.DELETE', '', '', '', 2, 0, '', 1, 0, 'plugin:dubboSelector:delete', 1, '2022-05-25 18:02:58', '2022-05-25 18:02:58');
INSERT INTO `resource` VALUES ('1529402639372435640', '1529402639284355097', 'SHENYU.BUTTON.PLUGIN.RULE.ADD', '', '', '', 2, 0, '', 1, 0, 'plugin:dubboRule:add', 1, '2022-05-25 18:02:58', '2022-05-25 18:02:58');
INSERT INTO `resource` VALUES ('1529402639372435641', '1529402639284355097', 'SHENYU.BUTTON.PLUGIN.RULE.QUERY', '', '', '', 2, 0, '', 1, 0, 'plugin:dubboRule:query', 1, '2022-05-25 18:02:58', '2022-05-25 18:02:58');
INSERT INTO `resource` VALUES ('1529402639372435642', '1529402639284355097', 'SHENYU.BUTTON.PLUGIN.RULE.EDIT', '', '', '', 2, 0, '', 1, 0, 'plugin:dubboRule:edit', 1, '2022-05-25 18:02:58', '2022-05-25 18:02:58');
INSERT INTO `resource` VALUES ('1529402639372435643', '1529402639284355097', 'SHENYU.BUTTON.PLUGIN.RULE.DELETE', '', '', '', 2, 0, '', 1, 0, 'plugin:dubboRule:delete', 1, '2022-05-25 18:02:58', '2022-05-25 18:02:58');
INSERT INTO `resource` VALUES ('1529402639372435644', '1529402639284355097', 'SHENYU.BUTTON.PLUGIN.SYNCHRONIZE', '', '', '', 2, 0, '', 1, 0, 'plugin:dubbo:modify', 1, '2022-05-25 18:02:58', '2022-05-25 18:02:58');
INSERT INTO `resource` VALUES ('1529402639372435645', '1529402639284355098', 'SHENYU.BUTTON.PLUGIN.SELECTOR.ADD', '', '', '', 2, 0, '', 1, 0, 'plugin:springCloudSelector:add', 1, '2022-05-25 18:02:58', '2022-05-25 18:02:58');
INSERT INTO `resource` VALUES ('1529402639372435646', '1529402639284355098', 'SHENYU.BUTTON.PLUGIN.SELECTOR.QUERY', '', '', '', 2, 0, '', 1, 0, 'plugin:springCloudSelector:query', 1, '2022-05-25 18:02:58', '2022-05-25 18:02:58');
INSERT INTO `resource` VALUES ('1529402639372435647', '1529402639284355098', 'SHENYU.BUTTON.PLUGIN.SELECTOR.EDIT', '', '', '', 2, 0, '', 1, 0, 'plugin:springCloudSelector:edit', 1, '2022-05-25 18:02:58', '2022-05-25 18:02:58');
INSERT INTO `resource` VALUES ('1529402639372435648', '1529402639284355098', 'SHENYU.BUTTON.PLUGIN.SELECTOR.DELETE', '', '', '', 2, 0, '', 1, 0, 'plugin:springCloudSelector:delete', 1, '2022-05-25 18:02:58', '2022-05-25 18:02:58');
INSERT INTO `resource` VALUES ('1529402639372435649', '1529402639284355098', 'SHENYU.BUTTON.PLUGIN.RULE.ADD', '', '', '', 2, 0, '', 1, 0, 'plugin:springCloudRule:add', 1, '2022-05-25 18:02:58', '2022-05-25 18:02:58');
INSERT INTO `resource` VALUES ('1529402639372435650', '1529402639284355098', 'SHENYU.BUTTON.PLUGIN.RULE.QUERY', '', '', '', 2, 0, '', 1, 0, 'plugin:springCloudRule:query', 1, '2022-05-25 18:02:58', '2022-05-25 18:02:58');
INSERT INTO `resource` VALUES ('1529402639372435651', '1529402639284355098', 'SHENYU.BUTTON.PLUGIN.RULE.EDIT', '', '', '', 2, 0, '', 1, 0, 'plugin:springCloudRule:edit', 1, '2022-05-25 18:02:58', '2022-05-25 18:02:58');
INSERT INTO `resource` VALUES ('1529402639372435652', '1529402639284355098', 'SHENYU.BUTTON.PLUGIN.RULE.DELETE', '', '', '', 2, 0, '', 1, 0, 'plugin:springCloudRule:delete', 1, '2022-05-25 18:02:58', '2022-05-25 18:02:58');
INSERT INTO `resource` VALUES ('1529402639372435653', '1529402639284355098', 'SHENYU.BUTTON.PLUGIN.SYNCHRONIZE', '', '', '', 2, 0, '', 1, 0, 'plugin:springCloud:modify', 1, '2022-05-25 18:02:58', '2022-05-25 18:02:58');
INSERT INTO `resource` VALUES ('1529402639372435654', '1529402639284355099', 'SHENYU.BUTTON.PLUGIN.SELECTOR.ADD', '', '', '', 2, 0, '', 1, 0, 'plugin:hystrixSelector:add', 1, '2022-05-25 18:02:58', '2022-05-25 18:02:58');
INSERT INTO `resource` VALUES ('1529402639372435655', '1529402639284355099', 'SHENYU.BUTTON.PLUGIN.SELECTOR.QUERY', '', '', '', 2, 0, '', 1, 0, 'plugin:hystrixSelector:query', 1, '2022-05-25 18:02:58', '2022-05-25 18:02:58');
INSERT INTO `resource` VALUES ('1529402639372435656', '1529402639284355099', 'SHENYU.BUTTON.PLUGIN.SELECTOR.EDIT', '', '', '', 2, 0, '', 1, 0, 'plugin:hystrixSelector:edit', 1, '2022-05-25 18:02:58', '2022-05-25 18:02:58');
INSERT INTO `resource` VALUES ('1529402639372435657', '1529402639284355099', 'SHENYU.BUTTON.PLUGIN.SELECTOR.DELETE', '', '', '', 2, 0, '', 1, 0, 'plugin:hystrixSelector:delete', 1, '2022-05-25 18:02:58', '2022-05-25 18:02:58');
INSERT INTO `resource` VALUES ('1529402639372435658', '1529402639284355099', 'SHENYU.BUTTON.PLUGIN.RULE.ADD', '', '', '', 2, 0, '', 1, 0, 'plugin:hystrixRule:add', 1, '2022-05-25 18:02:58', '2022-05-25 18:02:58');
INSERT INTO `resource` VALUES ('1529402639372435659', '1529402639284355099', 'SHENYU.BUTTON.PLUGIN.RULE.QUERY', '', '', '', 2, 0, '', 1, 0, 'plugin:hystrixRule:query', 1, '2022-05-25 18:02:58', '2022-05-25 18:02:58');
INSERT INTO `resource` VALUES ('1529402639372435660', '1529402639284355099', 'SHENYU.BUTTON.PLUGIN.RULE.EDIT', '', '', '', 2, 0, '', 1, 0, 'plugin:hystrixRule:edit', 1, '2022-05-25 18:02:58', '2022-05-25 18:02:58');
INSERT INTO `resource` VALUES ('1529402639372435661', '1529402639284355099', 'SHENYU.BUTTON.PLUGIN.RULE.DELETE', '', '', '', 2, 0, '', 1, 0, 'plugin:hystrixRule:delete', 1, '2022-05-25 18:02:58', '2022-05-25 18:02:58');
INSERT INTO `resource` VALUES ('1529402639372435662', '1529402639284355099', 'SHENYU.BUTTON.PLUGIN.SYNCHRONIZE', '', '', '', 2, 0, '', 1, 0, 'plugin:hystrix:modify', 1, '2022-05-25 18:02:58', '2022-05-25 18:02:58');
INSERT INTO `resource` VALUES ('1534577121923309568', '', 'SHENYU.MENU.DOCUMENT', '', '/document', '', 0, 3, 'file-text', 0, 0, '', 1, '2022-06-09 00:44:32', '2022-06-09 01:06:45');
INSERT INTO `resource` VALUES ('1534585430311051264', '1534577121923309568', 'SHENYU.MENU.DOCUMENT.APIDOC', '', '/document/apidoc', '', 1, 0, 'api', 0, 0, '', 1, '2022-06-09 01:17:32', '2022-06-09 01:17:32');
INSERT INTO `resource` VALUES ('1534585531108564992', '1534585430311051264', 'send', '', '', '', 2, 0, '', 1, 0, 'document:apirun:send', 1, '2022-06-09 01:17:56', '2022-06-09 01:17:56');

INSERT INTO `resource` VALUES ('1534585531108564993', '1346775491550474240', 'loggingAliyunSls', 'loggingAliyunSls', '/plug/loggingAliyunSls', 'loggingAliyunSls', 1, 0, 'pic-center', 0, 0, '', 1, '2022-05-25 18:02:58', '2022-05-25 18:02:58');
INSERT INTO `resource` VALUES ('1534585531108564994', '1534585531108564993', 'SHENYU.BUTTON.PLUGIN.SELECTOR.ADD', '', '', '', 2, 0, '', 1, 0, 'plugin:loggingAliyunSlsSelector:add', 1, '2022-05-25 18:02:58', '2022-05-25 18:02:58');
INSERT INTO `resource` VALUES ('1534585531108564995', '1534585531108564993', 'SHENYU.BUTTON.PLUGIN.SELECTOR.QUERY', '', '', '', 2, 0, '', 1, 0, 'plugin:loggingAliyunSlsSelector:query', 1, '2022-05-25 18:02:58', '2022-05-25 18:02:58');
INSERT INTO `resource` VALUES ('1534585531108564996', '1534585531108564993', 'SHENYU.BUTTON.PLUGIN.SELECTOR.EDIT', '', '', '', 2, 0, '', 1, 0, 'plugin:loggingAliyunSlsSelector:edit', 1, '2022-05-25 18:02:58', '2022-05-25 18:02:58');
INSERT INTO `resource` VALUES ('1534585531108564997', '1534585531108564993', 'SHENYU.BUTTON.PLUGIN.SELECTOR.DELETE', '', '', '', 2, 0, '', 1, 0, 'plugin:loggingAliyunSlsSelector:delete', 1, '2022-05-25 18:02:58', '2022-05-25 18:02:58');
INSERT INTO `resource` VALUES ('1534585531108564998', '1534585531108564993', 'SHENYU.BUTTON.PLUGIN.RULE.ADD', '', '', '', 2, 0, '', 1, 0, 'plugin:loggingAliyunSlsRule:add', 1, '2022-05-25 18:02:58', '2022-05-25 18:02:58');
INSERT INTO `resource` VALUES ('1534585531108564999', '1534585531108564993', 'SHENYU.BUTTON.PLUGIN.RULE.QUERY', '', '', '', 2, 0, '', 1, 0, 'plugin:loggingAliyunSlsRule:query', 1, '2022-05-25 18:02:58', '2022-05-25 18:02:58');
INSERT INTO `resource` VALUES ('1534585531108565000', '1534585531108564993', 'SHENYU.BUTTON.PLUGIN.RULE.EDIT', '', '', '', 2, 0, '', 1, 0, 'plugin:loggingAliyunSlsRule:edit', 1, '2022-05-25 18:02:58', '2022-05-25 18:02:58');
INSERT INTO `resource` VALUES ('1534585531108565001', '1534585531108564993', 'SHENYU.BUTTON.PLUGIN.RULE.DELETE', '', '', '', 2, 0, '', 1, 0, 'plugin:loggingAliyunSlsRule:delete', 1, '2022-05-25 18:02:58', '2022-05-25 18:02:58');
INSERT INTO `resource` VALUES ('1534585531108565002', '1534585531108564993', 'SHENYU.BUTTON.PLUGIN.SYNCHRONIZE', '', '', '', 2, 0, '', 1, 0, 'plugin:loggingAliyunSls:modify', 1, '2022-05-25 18:02:58', '2022-05-25 18:02:58');

INSERT INTO `resource` VALUES ('1534585531108565003', '1346775491550474240', 'loggingTencentCls', 'loggingTencentCls', '/plug/loggingTencentCls', 'loggingTencentCls', 1, 0, 'pic-center', 0, 0, '', 1, '2022-05-25 18:02:58', '2022-05-25 18:02:58');
INSERT INTO `resource` VALUES ('1534585531108565004', '1534585531108565003', 'SHENYU.BUTTON.PLUGIN.SELECTOR.ADD', '', '', '', 2, 0, '', 1, 0, 'plugin:loggingTencentClsSelector:add', 1, '2022-05-25 18:02:58', '2022-05-25 18:02:58');
INSERT INTO `resource` VALUES ('1534585531108565005', '1534585531108565003', 'SHENYU.BUTTON.PLUGIN.SELECTOR.QUERY', '', '', '', 2, 0, '', 1, 0, 'plugin:loggingTencentClsSelector:query', 1, '2022-05-25 18:02:58', '2022-05-25 18:02:58');
INSERT INTO `resource` VALUES ('1534585531108565006', '1534585531108565003', 'SHENYU.BUTTON.PLUGIN.SELECTOR.EDIT', '', '', '', 2, 0, '', 1, 0, 'plugin:loggingTencentClsSelector:edit', 1, '2022-05-25 18:02:58', '2022-05-25 18:02:58');
INSERT INTO `resource` VALUES ('1534585531108565007', '1534585531108565003', 'SHENYU.BUTTON.PLUGIN.SELECTOR.DELETE', '', '', '', 2, 0, '', 1, 0, 'plugin:loggingTencentClsSelector:delete', 1, '2022-05-25 18:02:58', '2022-05-25 18:02:58');
INSERT INTO `resource` VALUES ('1534585531108565008', '1534585531108565003', 'SHENYU.BUTTON.PLUGIN.RULE.ADD', '', '', '', 2, 0, '', 1, 0, 'plugin:loggingTencentClsRule:add', 1, '2022-05-25 18:02:58', '2022-05-25 18:02:58');
INSERT INTO `resource` VALUES ('1534585531108565009', '1534585531108565003', 'SHENYU.BUTTON.PLUGIN.RULE.QUERY', '', '', '', 2, 0, '', 1, 0, 'plugin:loggingTencentClsRule:query', 1, '2022-05-25 18:02:58', '2022-05-25 18:02:58');
INSERT INTO `resource` VALUES ('1534585531108565010', '1534585531108565003', 'SHENYU.BUTTON.PLUGIN.RULE.EDIT', '', '', '', 2, 0, '', 1, 0, 'plugin:loggingTencentClsRule:edit', 1, '2022-05-25 18:02:58', '2022-05-25 18:02:58');
INSERT INTO `resource` VALUES ('1534585531108565011', '1534585531108565003', 'SHENYU.BUTTON.PLUGIN.RULE.DELETE', '', '', '', 2, 0, '', 1, 0, 'plugin:loggingTencentClsRule:delete', 1, '2022-05-25 18:02:58', '2022-05-25 18:02:58');
INSERT INTO `resource` VALUES ('1534585531108565012', '1534585531108565003', 'SHENYU.BUTTON.PLUGIN.SYNCHRONIZE', '', '', '', 2, 0, '', 1, 0, 'plugin:loggingTencentCls:modify', 1, '2022-05-25 18:02:58', '2022-05-25 18:02:58');

INSERT INTO `resource` VALUES ('1534585531108565013', '1346775491550474240', 'loggingKafka', 'loggingKafka', '/plug/loggingKafka', 'loggingKafka', 1, 0, 'pic-center', 0, 0, '', 1, '2022-05-25 18:02:58', '2022-05-25 18:02:58');
INSERT INTO `resource` VALUES ('1534585531108565014', '1534585531108565013', 'SHENYU.BUTTON.PLUGIN.SELECTOR.ADD', '', '', '', 2, 0, '', 1, 0, 'plugin:loggingKafkaSelector:add', 1, '2022-05-25 18:02:58', '2022-05-25 18:02:58');
INSERT INTO `resource` VALUES ('1534585531108565015', '1534585531108565013', 'SHENYU.BUTTON.PLUGIN.SELECTOR.QUERY', '', '', '', 2, 0, '', 1, 0, 'plugin:loggingKafkaSelector:query', 1, '2022-05-25 18:02:58', '2022-05-25 18:02:58');
INSERT INTO `resource` VALUES ('1534585531108565016', '1534585531108565013', 'SHENYU.BUTTON.PLUGIN.SELECTOR.EDIT', '', '', '', 2, 0, '', 1, 0, 'plugin:loggingKafkaSelector:edit', 1, '2022-05-25 18:02:58', '2022-05-25 18:02:58');
INSERT INTO `resource` VALUES ('1534585531108565017', '1534585531108565013', 'SHENYU.BUTTON.PLUGIN.SELECTOR.DELETE', '', '', '', 2, 0, '', 1, 0, 'plugin:loggingKafkaSelector:delete', 1, '2022-05-25 18:02:58', '2022-05-25 18:02:58');
INSERT INTO `resource` VALUES ('1534585531108565018', '1534585531108565013', 'SHENYU.BUTTON.PLUGIN.RULE.ADD', '', '', '', 2, 0, '', 1, 0, 'plugin:loggingKafkaRule:add', 1, '2022-05-25 18:02:58', '2022-05-25 18:02:58');
INSERT INTO `resource` VALUES ('1534585531108565019', '1534585531108565013', 'SHENYU.BUTTON.PLUGIN.RULE.QUERY', '', '', '', 2, 0, '', 1, 0, 'plugin:loggingKafkaRule:query', 1, '2022-05-25 18:02:58', '2022-05-25 18:02:58');
INSERT INTO `resource` VALUES ('1534585531108565020', '1534585531108565013', 'SHENYU.BUTTON.PLUGIN.RULE.EDIT', '', '', '', 2, 0, '', 1, 0, 'plugin:loggingKafkaRule:edit', 1, '2022-05-25 18:02:58', '2022-05-25 18:02:58');
INSERT INTO `resource` VALUES ('1534585531108565021', '1534585531108565013', 'SHENYU.BUTTON.PLUGIN.RULE.DELETE', '', '', '', 2, 0, '', 1, 0, 'plugin:loggingKafkaRule:delete', 1, '2022-05-25 18:02:58', '2022-05-25 18:02:58');
INSERT INTO `resource` VALUES ('1534585531108565022', '1534585531108565013', 'SHENYU.BUTTON.PLUGIN.SYNCHRONIZE', '', '', '', 2, 0, '', 1, 0, 'plugin:loggingKafka:modify', 1, '2022-05-25 18:02:58', '2022-05-25 18:02:58');

INSERT INTO `resource` VALUES ('1534585531108565023', '1346775491550474240', 'loggingPulsar', 'loggingPulsar', '/plug/loggingPulsar', 'loggingPulsar', 1, 0, 'pic-center', 0, 0, '', 1, '2022-05-25 18:02:58', '2022-05-25 18:02:58');
INSERT INTO `resource` VALUES ('1534585531108565024', '1534585531108565023', 'SHENYU.BUTTON.PLUGIN.SELECTOR.ADD', '', '', '', 2, 0, '', 1, 0, 'plugin:loggingPulsarSelector:add', 1, '2022-05-25 18:02:58', '2022-05-25 18:02:58');
INSERT INTO `resource` VALUES ('1534585531108565025', '1534585531108565023', 'SHENYU.BUTTON.PLUGIN.SELECTOR.QUERY', '', '', '', 2, 0, '', 1, 0, 'plugin:loggingPulsarSelector:query', 1, '2022-05-25 18:02:58', '2022-05-25 18:02:58');
INSERT INTO `resource` VALUES ('1534585531108565026', '1534585531108565023', 'SHENYU.BUTTON.PLUGIN.SELECTOR.EDIT', '', '', '', 2, 0, '', 1, 0, 'plugin:loggingPulsarSelector:edit', 1, '2022-05-25 18:02:58', '2022-05-25 18:02:58');
INSERT INTO `resource` VALUES ('1534585531108565027', '1534585531108565023', 'SHENYU.BUTTON.PLUGIN.SELECTOR.DELETE', '', '', '', 2, 0, '', 1, 0, 'plugin:loggingPulsarSelector:delete', 1, '2022-05-25 18:02:58', '2022-05-25 18:02:58');
INSERT INTO `resource` VALUES ('1534585531108565028', '1534585531108565023', 'SHENYU.BUTTON.PLUGIN.RULE.ADD', '', '', '', 2, 0, '', 1, 0, 'plugin:loggingPulsarRule:add', 1, '2022-05-25 18:02:58', '2022-05-25 18:02:58');
INSERT INTO `resource` VALUES ('1534585531108565029', '1534585531108565023', 'SHENYU.BUTTON.PLUGIN.RULE.QUERY', '', '', '', 2, 0, '', 1, 0, 'plugin:loggingPulsarRule:query', 1, '2022-05-25 18:02:58', '2022-05-25 18:02:58');
INSERT INTO `resource` VALUES ('1534585531108565030', '1534585531108565023', 'SHENYU.BUTTON.PLUGIN.RULE.EDIT', '', '', '', 2, 0, '', 1, 0, 'plugin:loggingPulsarRule:edit', 1, '2022-05-25 18:02:58', '2022-05-25 18:02:58');
INSERT INTO `resource` VALUES ('1534585531108565031', '1534585531108565023', 'SHENYU.BUTTON.PLUGIN.RULE.DELETE', '', '', '', 2, 0, '', 1, 0, 'plugin:loggingPulsarRule:delete', 1, '2022-05-25 18:02:58', '2022-05-25 18:02:58');
INSERT INTO `resource` VALUES ('1534585531108565032', '1534585531108565023', 'SHENYU.BUTTON.PLUGIN.SYNCHRONIZE', '', '', '', 2, 0, '', 1, 0, 'plugin:loggingPulsar:modify', 1, '2022-05-25 18:02:58', '2022-05-25 18:02:58');

INSERT INTO `resource` VALUES ('1534585531108565033', '1346775491550474240', 'loggingElasticSearch', 'loggingElasticSearch', '/plug/loggingElasticSearch', 'loggingElasticSearch', 1, 0, 'pic-center', 0, 0, '', 1, '2022-05-25 18:02:58', '2022-05-25 18:02:58');
INSERT INTO `resource` VALUES ('1534585531108565034', '1534585531108565033', 'SHENYU.BUTTON.PLUGIN.SELECTOR.ADD', '', '', '', 2, 0, '', 1, 0, 'plugin:loggingElasticSearchSelector:add', 1, '2022-05-25 18:02:58', '2022-05-25 18:02:58');
INSERT INTO `resource` VALUES ('1534585531108565035', '1534585531108565033', 'SHENYU.BUTTON.PLUGIN.SELECTOR.QUERY', '', '', '', 2, 0, '', 1, 0, 'plugin:loggingElasticSearchSelector:query', 1, '2022-05-25 18:02:58', '2022-05-25 18:02:58');
INSERT INTO `resource` VALUES ('1534585531108565036', '1534585531108565033', 'SHENYU.BUTTON.PLUGIN.SELECTOR.EDIT', '', '', '', 2, 0, '', 1, 0, 'plugin:loggingElasticSearchSelector:edit', 1, '2022-05-25 18:02:58', '2022-05-25 18:02:58');
INSERT INTO `resource` VALUES ('1534585531108565037', '1534585531108565033', 'SHENYU.BUTTON.PLUGIN.SELECTOR.DELETE', '', '', '', 2, 0, '', 1, 0, 'plugin:loggingElasticSearchSelector:delete', 1, '2022-05-25 18:02:58', '2022-05-25 18:02:58');
INSERT INTO `resource` VALUES ('1534585531108565038', '1534585531108565033', 'SHENYU.BUTTON.PLUGIN.RULE.ADD', '', '', '', 2, 0, '', 1, 0, 'plugin:loggingElasticSearchRule:add', 1, '2022-05-25 18:02:58', '2022-05-25 18:02:58');
INSERT INTO `resource` VALUES ('1534585531108565039', '1534585531108565033', 'SHENYU.BUTTON.PLUGIN.RULE.QUERY', '', '', '', 2, 0, '', 1, 0, 'plugin:loggingElasticSearchRule:query', 1, '2022-05-25 18:02:58', '2022-05-25 18:02:58');
INSERT INTO `resource` VALUES ('1534585531108565040', '1534585531108565033', 'SHENYU.BUTTON.PLUGIN.RULE.EDIT', '', '', '', 2, 0, '', 1, 0, 'plugin:loggingElasticSearchRule:edit', 1, '2022-05-25 18:02:58', '2022-05-25 18:02:58');
INSERT INTO `resource` VALUES ('1534585531108565041', '1534585531108565033', 'SHENYU.BUTTON.PLUGIN.RULE.DELETE', '', '', '', 2, 0, '', 1, 0, 'plugin:loggingElasticSearchRule:delete', 1, '2022-05-25 18:02:58', '2022-05-25 18:02:58');
INSERT INTO `resource` VALUES ('1534585531108565042', '1534585531108565033', 'SHENYU.BUTTON.PLUGIN.SYNCHRONIZE', '', '', '', 2, 0, '', 1, 0, 'plugin:loggingElasticSearch:modify', 1, '2022-05-25 18:02:58', '2022-05-25 18:02:58');

INSERT INTO `resource` VALUES ('1534585531108565043', '1346775491550474240', 'loggingClickHouse', 'loggingClickHouse', '/plug/loggingClickHouse', 'loggingClickHouse', 1, 0, 'pic-center', 0, 0, '', 1, '2022-05-25 18:02:58', '2022-05-25 18:02:58');
INSERT INTO `resource` VALUES ('1534585531108565044', '1534585531108565043', 'SHENYU.BUTTON.PLUGIN.SELECTOR.ADD', '', '', '', 2, 0, '', 1, 0, 'plugin:loggingClickHouseSelector:add', 1, '2022-05-25 18:02:58', '2022-05-25 18:02:58');
INSERT INTO `resource` VALUES ('1534585531108565045', '1534585531108565043', 'SHENYU.BUTTON.PLUGIN.SELECTOR.QUERY', '', '', '', 2, 0, '', 1, 0, 'plugin:loggingClickHouseSelector:query', 1, '2022-05-25 18:02:58', '2022-05-25 18:02:58');
INSERT INTO `resource` VALUES ('1534585531108565046', '1534585531108565043', 'SHENYU.BUTTON.PLUGIN.SELECTOR.EDIT', '', '', '', 2, 0, '', 1, 0, 'plugin:loggingClickHouseSelector:edit', 1, '2022-05-25 18:02:58', '2022-05-25 18:02:58');
INSERT INTO `resource` VALUES ('1534585531108565047', '1534585531108565043', 'SHENYU.BUTTON.PLUGIN.SELECTOR.DELETE', '', '', '', 2, 0, '', 1, 0, 'plugin:loggingClickHouseSelector:delete', 1, '2022-05-25 18:02:58', '2022-05-25 18:02:58');
INSERT INTO `resource` VALUES ('1534585531108565048', '1534585531108565043', 'SHENYU.BUTTON.PLUGIN.RULE.ADD', '', '', '', 2, 0, '', 1, 0, 'plugin:loggingClickHouseRule:add', 1, '2022-05-25 18:02:58', '2022-05-25 18:02:58');
INSERT INTO `resource` VALUES ('1534585531108565049', '1534585531108565043', 'SHENYU.BUTTON.PLUGIN.RULE.QUERY', '', '', '', 2, 0, '', 1, 0, 'plugin:loggingClickHouseRule:query', 1, '2022-05-25 18:02:58', '2022-05-25 18:02:58');
INSERT INTO `resource` VALUES ('1534585531108565050', '1534585531108565043', 'SHENYU.BUTTON.PLUGIN.RULE.EDIT', '', '', '', 2, 0, '', 1, 0, 'plugin:loggingClickHouseRule:edit', 1, '2022-05-25 18:02:58', '2022-05-25 18:02:58');
INSERT INTO `resource` VALUES ('1534585531108565051', '1534585531108565043', 'SHENYU.BUTTON.PLUGIN.RULE.DELETE', '', '', '', 2, 0, '', 1, 0, 'plugin:loggingClickHouseRule:delete', 1, '2022-05-25 18:02:58', '2022-05-25 18:02:58');
INSERT INTO `resource` VALUES ('1534585531108565052', '1534585531108565043', 'SHENYU.BUTTON.PLUGIN.SYNCHRONIZE', '', '', '', 2, 0, '', 1, 0, 'plugin:loggingClickHouse:modify', 1, '2022-05-25 18:02:58', '2022-05-25 18:02:58');

INSERT INTO `resource` VALUES ('1676471945048780800', '1346775491550474240', 'loggingHuaweiLts', 'loggingHuaweiLts', '/plug/loggingHuaweiLts', 'loggingHuaweiLts', 1, 0, 'block', 0, 0, '', 1, '2023-07-05 14:03:53.699', '2023-07-05 14:03:53.709');
INSERT INTO `resource` VALUES ('1676471945124278272', '1676471945048780800', 'SHENYU.BUTTON.PLUGIN.SELECTOR.ADD', '', '', '', 2, 0, '', 1, 0, 'plugin:loggingHuaweiLtsSelector:add', 1, '2023-07-05 14:03:53.721', '2023-07-05 14:03:53.721');
INSERT INTO `resource` VALUES ('1676471945124278273', '1676471945048780800', 'SHENYU.BUTTON.PLUGIN.SELECTOR.DELETE', '', '', '', 2, 0, '', 1, 0, 'plugin:loggingHuaweiLtsSelector:delete', 1, '2023-07-05 14:03:53.721', '2023-07-05 14:03:53.721');
INSERT INTO `resource` VALUES ('1676471945124278274', '1676471945048780800', 'SHENYU.BUTTON.PLUGIN.SELECTOR.EDIT', '', '', '', 2, 0, '', 1, 0, 'plugin:loggingHuaweiLtsSelector:edit', 1, '2023-07-05 14:03:53.721', '2023-07-05 14:03:53.721');
INSERT INTO `resource` VALUES ('1676471945124278275', '1676471945048780800', 'SHENYU.BUTTON.PLUGIN.SELECTOR.QUERY', '', '', '', 2, 0, '', 1, 0, 'plugin:loggingHuaweiLtsSelector:query', 1, '2023-07-05 14:03:53.721', '2023-07-05 14:03:53.721');
INSERT INTO `resource` VALUES ('1676471945124278276', '1676471945048780800', 'SHENYU.BUTTON.PLUGIN.RULE.ADD', '', '', '', 2, 0, '', 1, 0, 'plugin:loggingHuaweiLtsRule:add', 1, '2023-07-05 14:03:53.721', '2023-07-05 14:03:53.721');
INSERT INTO `resource` VALUES ('1676471945124278277', '1676471945048780800', 'SHENYU.BUTTON.PLUGIN.RULE.DELETE', '', '', '', 2, 0, '', 1, 0, 'plugin:loggingHuaweiLtsRule:delete', 1, '2023-07-05 14:03:53.721', '2023-07-05 14:03:53.721');
INSERT INTO `resource` VALUES ('1676471945124278278', '1676471945048780800', 'SHENYU.BUTTON.PLUGIN.RULE.EDIT', '', '', '', 2, 0, '', 1, 0, 'plugin:loggingHuaweiLtsRule:edit', 1, '2023-07-05 14:03:53.721', '2023-07-05 14:03:53.721');
INSERT INTO `resource` VALUES ('1676471945124278279', '1676471945048780800', 'SHENYU.BUTTON.PLUGIN.RULE.QUERY', '', '', '', 2, 0, '', 1, 0, 'plugin:loggingHuaweiLtsRule:query', 1, '2023-07-05 14:03:53.721', '2023-07-05 14:03:53.721');
INSERT INTO `resource` VALUES ('1676471945124278280', '1676471945048780800', 'SHENYU.BUTTON.PLUGIN.SYNCHRONIZE', '', '', '', 2, 0, '', 1, 0, 'plugin:loggingHuaweiLts:modify', 1, '2023-07-05 14:03:53.721', '2023-07-05 14:03:53.721');

INSERT INTO `resource` VALUES ('1572525965625266176', '1346777449787125760', 'SHENYU.BUTTON.SYSTEM.RESOURCE', '', '', '',2, 6, '', 1, 0, 'system:plugin:resource', 1, '2022-09-28 11:50:58', '2022-09-28 11:50:58');
INSERT INTO `resource` VALUES ('1697141926247763968', '1346776175553376256', 'SHENYU.MENU.SYSTEM.MANAGMENT.ALERT', '', '/system/alert', '', 1, 3, 'alert', 0, 0, '', 1, '2023-08-31 14:59:01', '2023-08-31 06:59:01');
INSERT INTO `resource` VALUES ('1697146375729025024', '1697141926247763968', 'SHENYU.BUTTON.SYSTEM.LIST', '', '', '', 2, 0, 'unordered-list', 1, 0, 'system:alert:list', 1, '2023-08-31 15:16:42', '2023-08-31 07:22:07');
INSERT INTO `resource` VALUES ('1697145808210333696', '1697141926247763968', 'SHENYU.BUTTON.SYSTEM.ADD', '', '', '', 2, 0, 'plus', 1, 0, 'system:alert:add', 1, '2023-08-31 15:14:26', '2023-08-31 07:14:26');
INSERT INTO `resource` VALUES ('1697146617513873408', '1697141926247763968', 'SHENYU.BUTTON.SYSTEM.DELETE', '', '', '', 2, 0, 'delete', 1, 0, 'system:alert:delete', 1, '2023-08-31 15:17:39', '2023-08-31 07:22:07');
INSERT INTO `resource` VALUES ('1697146860540235776', '1697141926247763968', 'SHENYU.BUTTON.SYSTEM.EDIT', '', '', '', 2, 0, 'edit', 1, 0, 'system:alert:edit', 1, '2023-08-31 15:18:37', '2023-08-31 07:18:37');

INSERT INTO `resource` VALUES ('1792749362361954340', '1346775491550474240', 'casdoor', 'casdoor', '/plug/casdoor', 'casdoor', 1, 0, 'safety', 0, 0, '', 1, '2022-05-25 18:02:58', '2022-05-25 18:02:58');
INSERT INTO `resource` VALUES ('1792749362445840411', '1792749362361954340', 'SHENYU.BUTTON.PLUGIN.SELECTOR.ADD', '', '', '', 2, 0, '', 1, 0, 'plugin:casdoorSelector:add', 1, '2022-05-25 18:02:58', '2022-05-25 18:02:58');
INSERT INTO `resource` VALUES ('1792749362445840412', '1792749362361954340', 'SHENYU.BUTTON.PLUGIN.SELECTOR.QUERY', '', '', '', 2, 0, '', 1, 0, 'plugin:casdoorSelector:query', 1, '2022-05-25 18:02:58', '2022-05-25 18:02:58');
INSERT INTO `resource` VALUES ('1792749362445840413', '1792749362361954340', 'SHENYU.BUTTON.PLUGIN.SELECTOR.EDIT', '', '', '', 2, 0, '', 1, 0, 'plugin:casdoorSelector:edit', 1, '2022-05-25 18:02:58', '2022-05-25 18:02:58');
INSERT INTO `resource` VALUES ('1792749362445840414', '1792749362361954340', 'SHENYU.BUTTON.PLUGIN.SELECTOR.DELETE', '', '', '', 2, 0, '', 1, 0, 'plugin:casdoorSelector:delete', 1, '2022-05-25 18:02:58', '2022-05-25 18:02:58');
INSERT INTO `resource` VALUES ('1792749362445840415', '1792749362361954340', 'SHENYU.BUTTON.PLUGIN.RULE.ADD', '', '', '', 2, 0, '', 1, 0, 'plugin:casdoorRule:add', 1, '2022-05-25 18:02:58', '2022-05-25 18:02:58');
INSERT INTO `resource` VALUES ('1792749362445840416', '1792749362361954340', 'SHENYU.BUTTON.PLUGIN.RULE.QUERY', '', '', '', 2, 0, '', 1, 0, 'plugin:casdoorRule:query', 1, '2022-05-25 18:02:58', '2022-05-25 18:02:58');
INSERT INTO `resource` VALUES ('1792749362445840417', '1792749362361954340', 'SHENYU.BUTTON.PLUGIN.RULE.EDIT', '', '', '', 2, 0, '', 1, 0, 'plugin:casdoorRule:edit', 1, '2022-05-25 18:02:58', '2022-05-25 18:02:58');
INSERT INTO `resource` VALUES ('1792749362445840418', '1792749362361954340', 'SHENYU.BUTTON.PLUGIN.RULE.DELETE', '', '', '', 2, 0, '', 1, 0, 'plugin:casdoorRule:delete', 1, '2022-05-25 18:02:58', '2022-05-25 18:02:58');
INSERT INTO `resource` VALUES ('1792749362445840419', '1792749362361954340', 'SHENYU.BUTTON.PLUGIN.SYNCHRONIZE', '', '', '', 2, 0, '', 1, 0, 'plugin:casdoor:modify', 1, '2022-05-25 18:02:58', '2022-05-25 18:02:58');

INSERT INTO `resource` VALUES ('1792749362361954341', '1346775491550474240', 'keyAuth', 'keyAuth', '/plug/keyAuth', 'keyAuth', 1, 0, 'border-bottom', 0, 0, '', 1, '2022-05-25 18:02:58', '2022-05-25 18:02:58');
INSERT INTO `resource` VALUES ('1792749362445840420', '1792749362361954341', 'SHENYU.BUTTON.PLUGIN.SELECTOR.ADD', '', '', '', 2, 0, '', 1, 0, 'plugin:keyAuthSelector:add', 1, '2022-05-25 18:02:58', '2022-05-25 18:02:58');
INSERT INTO `resource` VALUES ('1792749362445840421', '1792749362361954341', 'SHENYU.BUTTON.PLUGIN.SELECTOR.QUERY', '', '', '', 2, 0, '', 1, 0, 'plugin:keyAuthSelector:query', 1, '2022-05-25 18:02:58', '2022-05-25 18:02:58');
INSERT INTO `resource` VALUES ('1792749362445840422', '1792749362361954341', 'SHENYU.BUTTON.PLUGIN.SELECTOR.EDIT', '', '', '', 2, 0, '', 1, 0, 'plugin:keyAuthSelector:edit', 1, '2022-05-25 18:02:58', '2022-05-25 18:02:58');
INSERT INTO `resource` VALUES ('1792749362445840423', '1792749362361954341', 'SHENYU.BUTTON.PLUGIN.SELECTOR.DELETE', '', '', '', 2, 0, '', 1, 0, 'plugin:keyAuthSelector:delete', 1, '2022-05-25 18:02:58', '2022-05-25 18:02:58');
INSERT INTO `resource` VALUES ('1792749362445840424', '1792749362361954341', 'SHENYU.BUTTON.PLUGIN.RULE.ADD', '', '', '', 2, 0, '', 1, 0, 'plugin:keyAuthRule:add', 1, '2022-05-25 18:02:58', '2022-05-25 18:02:58');
INSERT INTO `resource` VALUES ('1792749362445840425', '1792749362361954341', 'SHENYU.BUTTON.PLUGIN.RULE.QUERY', '', '', '', 2, 0, '', 1, 0, 'plugin:keyAuthRule:query', 1, '2022-05-25 18:02:58', '2022-05-25 18:02:58');
INSERT INTO `resource` VALUES ('1792749362445840426', '1792749362361954341', 'SHENYU.BUTTON.PLUGIN.RULE.EDIT', '', '', '', 2, 0, '', 1, 0, 'plugin:keyAuthRule:edit', 1, '2022-05-25 18:02:58', '2022-05-25 18:02:58');
INSERT INTO `resource` VALUES ('1792749362445840427', '1792749362361954341', 'SHENYU.BUTTON.PLUGIN.RULE.DELETE', '', '', '', 2, 0, '', 1, 0, 'plugin:keyAuthRule:delete', 1, '2022-05-25 18:02:58', '2022-05-25 18:02:58');
INSERT INTO `resource` VALUES ('1792749362445840428', '1792749362361954341', 'SHENYU.BUTTON.PLUGIN.SYNCHRONIZE', '', '', '', 2, 0, '', 1, 0, 'plugin:keyAuth:modify', 1, '2022-05-25 18:02:58', '2022-05-25 18:02:58');

INSERT INTO `resource` VALUES ('1792749362361954342', '1346775491550474240', 'tcp', 'tcp', '/plug/tcp', 'tcp', 1, 0, 'border-bottom', 0, 0, '', 1, '2022-05-25 18:02:58', '2022-05-25 18:02:58');
INSERT INTO `resource` VALUES ('1792749362445840429', '1792749362361954342', 'SHENYU.BUTTON.PLUGIN.SELECTOR.ADD', '', '', '', 2, 0, '', 1, 0, 'plugin:tcpSelector:add', 1, '2022-05-25 18:02:58', '2022-05-25 18:02:58');
INSERT INTO `resource` VALUES ('1792749362445840430', '1792749362361954342', 'SHENYU.BUTTON.PLUGIN.SELECTOR.QUERY', '', '', '', 2, 0, '', 1, 0, 'plugin:tcpSelector:query', 1, '2022-05-25 18:02:58', '2022-05-25 18:02:58');
INSERT INTO `resource` VALUES ('1792749362445840431', '1792749362361954342', 'SHENYU.BUTTON.PLUGIN.SELECTOR.EDIT', '', '', '', 2, 0, '', 1, 0, 'plugin:tcpSelector:edit', 1, '2022-05-25 18:02:58', '2022-05-25 18:02:58');
INSERT INTO `resource` VALUES ('1792749362445840432', '1792749362361954342', 'SHENYU.BUTTON.PLUGIN.SELECTOR.DELETE', '', '', '', 2, 0, '', 1, 0, 'plugin:tcpSelector:delete', 1, '2022-05-25 18:02:58', '2022-05-25 18:02:58');
INSERT INTO `resource` VALUES ('1792749362445840433', '1792749362361954342', 'SHENYU.BUTTON.PLUGIN.RULE.ADD', '', '', '', 2, 0, '', 1, 0, 'plugin:tcpRule:add', 1, '2022-05-25 18:02:58', '2022-05-25 18:02:58');
INSERT INTO `resource` VALUES ('1792749362445840434', '1792749362361954342', 'SHENYU.BUTTON.PLUGIN.RULE.QUERY', '', '', '', 2, 0, '', 1, 0, 'plugin:tcpRule:query', 1, '2022-05-25 18:02:58', '2022-05-25 18:02:58');
INSERT INTO `resource` VALUES ('1792749362445840435', '1792749362361954342', 'SHENYU.BUTTON.PLUGIN.RULE.EDIT', '', '', '', 2, 0, '', 1, 0, 'plugin:tcpRule:edit', 1, '2022-05-25 18:02:58', '2022-05-25 18:02:58');
INSERT INTO `resource` VALUES ('1792749362445840436', '1792749362361954342', 'SHENYU.BUTTON.PLUGIN.RULE.DELETE', '', '', '', 2, 0, '', 1, 0, 'plugin:tcpRule:delete', 1, '2022-05-25 18:02:58', '2022-05-25 18:02:58');
INSERT INTO `resource` VALUES ('1792749362445840437', '1792749362361954342', 'SHENYU.BUTTON.PLUGIN.SYNCHRONIZE', '', '', '', 2, 0, '', 1, 0, 'plugin:tcp:modify', 1, '2022-05-25 18:02:58', '2022-05-25 18:02:58');

INSERT INTO `resource` VALUES ('1792749362361954343', '1346775491550474240', 'loggingHuaweiLts', 'loggingHuaweiLts', '/plug/loggingHuaweiLts', 'loggingHuaweiLts', 1, 0, 'pause', 0, 0, '', 1, '2022-05-25 18:02:58', '2022-05-25 18:02:58');
INSERT INTO `resource` VALUES ('1792749362445840438', '1792749362361954343', 'SHENYU.BUTTON.PLUGIN.SELECTOR.ADD', '', '', '', 2, 0, '', 1, 0, 'plugin:loggingHuaweiLtsSelector:add', 1, '2022-05-25 18:02:58', '2022-05-25 18:02:58');
INSERT INTO `resource` VALUES ('1792749362445840439', '1792749362361954343', 'SHENYU.BUTTON.PLUGIN.SELECTOR.QUERY', '', '', '', 2, 0, '', 1, 0, 'plugin:loggingHuaweiLtsSelector:query', 1, '2022-05-25 18:02:58', '2022-05-25 18:02:58');
INSERT INTO `resource` VALUES ('1792749362445840440', '1792749362361954343', 'SHENYU.BUTTON.PLUGIN.SELECTOR.EDIT', '', '', '', 2, 0, '', 1, 0, 'plugin:loggingHuaweiLtsSelector:edit', 1, '2022-05-25 18:02:58', '2022-05-25 18:02:58');
INSERT INTO `resource` VALUES ('1792749362445840441', '1792749362361954343', 'SHENYU.BUTTON.PLUGIN.SELECTOR.DELETE', '', '', '', 2, 0, '', 1, 0, 'plugin:loggingHuaweiLtsSelector:delete', 1, '2022-05-25 18:02:58', '2022-05-25 18:02:58');
INSERT INTO `resource` VALUES ('1792749362445840442', '1792749362361954343', 'SHENYU.BUTTON.PLUGIN.RULE.ADD', '', '', '', 2, 0, '', 1, 0, 'plugin:loggingHuaweiLtsRule:add', 1, '2022-05-25 18:02:58', '2022-05-25 18:02:58');
INSERT INTO `resource` VALUES ('1792749362445840443', '1792749362361954343', 'SHENYU.BUTTON.PLUGIN.RULE.QUERY', '', '', '', 2, 0, '', 1, 0, 'plugin:loggingHuaweiLtsRule:query', 1, '2022-05-25 18:02:58', '2022-05-25 18:02:58');
INSERT INTO `resource` VALUES ('1792749362445840444', '1792749362361954343', 'SHENYU.BUTTON.PLUGIN.RULE.EDIT', '', '', '', 2, 0, '', 1, 0, 'plugin:loggingHuaweiLtsRule:edit', 1, '2022-05-25 18:02:58', '2022-05-25 18:02:58');
INSERT INTO `resource` VALUES ('1792749362445840445', '1792749362361954343', 'SHENYU.BUTTON.PLUGIN.RULE.DELETE', '', '', '', 2, 0, '', 1, 0, 'plugin:loggingHuaweiLtsRule:delete', 1, '2022-05-25 18:02:58', '2022-05-25 18:02:58');
INSERT INTO `resource` VALUES ('1792749362445840446', '1792749362361954343', 'SHENYU.BUTTON.PLUGIN.SYNCHRONIZE', '', '', '', 2, 0, '', 1, 0, 'plugin:loggingHuaweiLts:modify', 1, '2022-05-25 18:02:58', '2022-05-25 18:02:58');

INSERT INTO `resource` VALUES ('1792749362361954344', '1346775491550474240', 'basicAuth', 'basicAuth', '/plug/basicAuth', 'basicAuth', 1, 0, 'database', 0, 0, '', 1, '2022-05-25 18:02:58', '2022-05-25 18:02:58');
INSERT INTO `resource` VALUES ('1792749362445840447', '1792749362361954344', 'SHENYU.BUTTON.PLUGIN.SELECTOR.ADD', '', '', '', 2, 0, '', 1, 0, 'plugin:basicAuthSelector:add', 1, '2022-05-25 18:02:58', '2022-05-25 18:02:58');
INSERT INTO `resource` VALUES ('1792749362445840448', '1792749362361954344', 'SHENYU.BUTTON.PLUGIN.SELECTOR.QUERY', '', '', '', 2, 0, '', 1, 0, 'plugin:basicAuthSelector:query', 1, '2022-05-25 18:02:58', '2022-05-25 18:02:58');
INSERT INTO `resource` VALUES ('1792749362445840449', '1792749362361954344', 'SHENYU.BUTTON.PLUGIN.SELECTOR.EDIT', '', '', '', 2, 0, '', 1, 0, 'plugin:basicAuthSelector:edit', 1, '2022-05-25 18:02:58', '2022-05-25 18:02:58');
INSERT INTO `resource` VALUES ('1792749362445840450', '1792749362361954344', 'SHENYU.BUTTON.PLUGIN.SELECTOR.DELETE', '', '', '', 2, 0, '', 1, 0, 'plugin:basicAuthSelector:delete', 1, '2022-05-25 18:02:58', '2022-05-25 18:02:58');
INSERT INTO `resource` VALUES ('1792749362445840451', '1792749362361954344', 'SHENYU.BUTTON.PLUGIN.RULE.ADD', '', '', '', 2, 0, '', 1, 0, 'plugin:basicAuthRule:add', 1, '2022-05-25 18:02:58', '2022-05-25 18:02:58');
INSERT INTO `resource` VALUES ('1792749362445840452', '1792749362361954344', 'SHENYU.BUTTON.PLUGIN.RULE.QUERY', '', '', '', 2, 0, '', 1, 0, 'plugin:basicAuthRule:query', 1, '2022-05-25 18:02:58', '2022-05-25 18:02:58');
INSERT INTO `resource` VALUES ('1792749362445840453', '1792749362361954344', 'SHENYU.BUTTON.PLUGIN.RULE.EDIT', '', '', '', 2, 0, '', 1, 0, 'plugin:basicAuthRule:edit', 1, '2022-05-25 18:02:58', '2022-05-25 18:02:58');
INSERT INTO `resource` VALUES ('1792749362445840454', '1792749362361954344', 'SHENYU.BUTTON.PLUGIN.RULE.DELETE', '', '', '', 2, 0, '', 1, 0, 'plugin:basicAuthRule:delete', 1, '2022-05-25 18:02:58', '2022-05-25 18:02:58');
INSERT INTO `resource` VALUES ('1792749362445840455', '1792749362361954344', 'SHENYU.BUTTON.PLUGIN.SYNCHRONIZE', '', '', '', 2, 0, '', 1, 0, 'plugin:basicAuth:modify', 1, '2022-05-25 18:02:58', '2022-05-25 18:02:58');

INSERT INTO `resource` VALUES ('1792749362361954345', '1346775491550474240', 'loggingRabbitMQ', 'loggingRabbitMQ', '/plug/loggingRabbitMQ', 'loggingRabbitMQ', 1, 0, 'highlight', 0, 0, '', 1, '2022-05-25 18:02:58', '2022-05-25 18:02:58');
INSERT INTO `resource` VALUES ('1792749362445840456', '1792749362361954345', 'SHENYU.BUTTON.PLUGIN.SELECTOR.ADD', '', '', '', 2, 0, '', 1, 0, 'plugin:loggingRabbitMQSelector:add', 1, '2022-05-25 18:02:58', '2022-05-25 18:02:58');
INSERT INTO `resource` VALUES ('1792749362445840457', '1792749362361954345', 'SHENYU.BUTTON.PLUGIN.SELECTOR.QUERY', '', '', '', 2, 0, '', 1, 0, 'plugin:loggingRabbitMQSelector:query', 1, '2022-05-25 18:02:58', '2022-05-25 18:02:58');
INSERT INTO `resource` VALUES ('1792749362445840458', '1792749362361954345', 'SHENYU.BUTTON.PLUGIN.SELECTOR.EDIT', '', '', '', 2, 0, '', 1, 0, 'plugin:loggingRabbitMQSelector:edit', 1, '2022-05-25 18:02:58', '2022-05-25 18:02:58');
INSERT INTO `resource` VALUES ('1792749362445840459', '1792749362361954345', 'SHENYU.BUTTON.PLUGIN.SELECTOR.DELETE', '', '', '', 2, 0, '', 1, 0, 'plugin:loggingRabbitMQSelector:delete', 1, '2022-05-25 18:02:58', '2022-05-25 18:02:58');
INSERT INTO `resource` VALUES ('1792749362445840460', '1792749362361954345', 'SHENYU.BUTTON.PLUGIN.RULE.ADD', '', '', '', 2, 0, '', 1, 0, 'plugin:loggingRabbitMQRule:add', 1, '2022-05-25 18:02:58', '2022-05-25 18:02:58');
INSERT INTO `resource` VALUES ('1792749362445840461', '1792749362361954345', 'SHENYU.BUTTON.PLUGIN.RULE.QUERY', '', '', '', 2, 0, '', 1, 0, 'plugin:loggingRabbitMQRule:query', 1, '2022-05-25 18:02:58', '2022-05-25 18:02:58');
INSERT INTO `resource` VALUES ('1792749362445840462', '1792749362361954345', 'SHENYU.BUTTON.PLUGIN.RULE.EDIT', '', '', '', 2, 0, '', 1, 0, 'plugin:loggingRabbitMQRule:edit', 1, '2022-05-25 18:02:58', '2022-05-25 18:02:58');
INSERT INTO `resource` VALUES ('1792749362445840463', '1792749362361954345', 'SHENYU.BUTTON.PLUGIN.RULE.DELETE', '', '', '', 2, 0, '', 1, 0, 'plugin:loggingRabbitMQRule:delete', 1, '2022-05-25 18:02:58', '2022-05-25 18:02:58');
INSERT INTO `resource` VALUES ('1792749362445840464', '1792749362361954345', 'SHENYU.BUTTON.PLUGIN.SYNCHRONIZE', '', '', '', 2, 0, '', 1, 0, 'plugin:loggingRabbitMQ:modify', 1, '2022-05-25 18:02:58', '2022-05-25 18:02:58');

INSERT INTO `resource` VALUES ('1792749362361954333', '1346775491550474240', 'mock', 'mock', '/plug/mock', 'mock', 1, 0, 'block', 0, 0, '', 1, '2022-05-25 18:02:58', '2022-05-25 18:02:58');
INSERT INTO `resource` VALUES ('1792749362441646341', '1792749362361954333', 'SHENYU.BUTTON.PLUGIN.SELECTOR.ADD', '', '', '', 2, 0, '', 1, 0, 'plugin:mockSelector:add', 1, '2022-05-25 18:02:58', '2022-05-25 18:02:58');
INSERT INTO `resource` VALUES ('1792749362441646342', '1792749362361954333', 'SHENYU.BUTTON.PLUGIN.SELECTOR.QUERY', '', '', '', 2, 0, '', 1, 0, 'plugin:mockSelector:query', 1, '2022-05-25 18:02:58', '2022-05-25 18:02:58');
INSERT INTO `resource` VALUES ('1792749362441646343', '1792749362361954333', 'SHENYU.BUTTON.PLUGIN.SELECTOR.EDIT', '', '', '', 2, 0, '', 1, 0, 'plugin:mockSelector:edit', 1, '2022-05-25 18:02:58', '2022-05-25 18:02:58');
INSERT INTO `resource` VALUES ('1792749362441646344', '1792749362361954333', 'SHENYU.BUTTON.PLUGIN.SELECTOR.DELETE', '', '', '', 2, 0, '', 1, 0, 'plugin:mockSelector:delete', 1, '2022-05-25 18:02:58', '2022-05-25 18:02:58');
INSERT INTO `resource` VALUES ('1792749362441646345', '1792749362361954333', 'SHENYU.BUTTON.PLUGIN.RULE.ADD', '', '', '', 2, 0, '', 1, 0, 'plugin:mockRule:add', 1, '2022-05-25 18:02:58', '2022-05-25 18:02:58');
INSERT INTO `resource` VALUES ('1792749362441646346', '1792749362361954333', 'SHENYU.BUTTON.PLUGIN.RULE.QUERY', '', '', '', 2, 0, '', 1, 0, 'plugin:mockRule:query', 1, '2022-05-25 18:02:58', '2022-05-25 18:02:58');
INSERT INTO `resource` VALUES ('1792749362441646347', '1792749362361954333', 'SHENYU.BUTTON.PLUGIN.RULE.EDIT', '', '', '', 2, 0, '', 1, 0, 'plugin:mockRule:edit', 1, '2022-05-25 18:02:58', '2022-05-25 18:02:58');
INSERT INTO `resource` VALUES ('1792749362441646348', '1792749362361954333', 'SHENYU.BUTTON.PLUGIN.RULE.DELETE', '', '', '', 2, 0, '', 1, 0, 'plugin:mockRule:delete', 1, '2022-05-25 18:02:58', '2022-05-25 18:02:58');
INSERT INTO `resource` VALUES ('1792749362441646349', '1792749362361954333', 'SHENYU.BUTTON.PLUGIN.SYNCHRONIZE', '', '', '', 2, 0, '', 1, 0, 'plugin:mock:modify', 1, '2022-05-25 18:02:58', '2022-05-25 18:02:58');

-- ----------------------------
-- Table structure for role
-- ----------------------------
DROP TABLE IF EXISTS `role`;
CREATE TABLE `role`  (
  `id` varchar(128) CHARACTER SET utf8mb4 COLLATE utf8mb4_unicode_ci NOT NULL COMMENT 'primary key id',
  `role_name` varchar(32) CHARACTER SET utf8mb4 COLLATE utf8mb4_unicode_ci NOT NULL COMMENT 'role name',
  `description` varchar(255) CHARACTER SET utf8mb4 COLLATE utf8mb4_unicode_ci NULL DEFAULT NULL COMMENT 'role describe',
  `date_created` timestamp(3) NOT NULL DEFAULT CURRENT_TIMESTAMP(3) COMMENT 'create time',
  `date_updated` timestamp(3) NOT NULL DEFAULT CURRENT_TIMESTAMP(3) ON UPDATE CURRENT_TIMESTAMP(3) COMMENT 'update time',
  PRIMARY KEY (`id`, `role_name`) USING BTREE
) ENGINE = InnoDB CHARACTER SET = utf8mb4 COLLATE = utf8mb4_unicode_ci COMMENT = 'role table' ROW_FORMAT = Dynamic;

-- ----------------------------
-- Records of role
-- ----------------------------
INSERT INTO `role` VALUES ('1346358560427216896', 'super', 'Administrator', '2022-05-25 18:02:52', '2022-05-25 18:02:52');
INSERT INTO `role` VALUES ('1385482862971723776', 'default', 'Standard', '2022-05-25 18:02:52', '2022-05-25 18:02:52');

-- ----------------------------
-- Table structure for rule
-- ----------------------------
DROP TABLE IF EXISTS `rule`;
CREATE TABLE `rule`  (
  `id` varchar(128) CHARACTER SET utf8mb4 COLLATE utf8mb4_unicode_ci NOT NULL COMMENT 'primary key id',
  `selector_id` varchar(128) CHARACTER SET utf8mb4 COLLATE utf8mb4_unicode_ci NOT NULL COMMENT 'selector id',
  `match_mode` int(0) NOT NULL COMMENT 'matching mode (0 and 1 or)',
  `name` varchar(128) CHARACTER SET utf8mb4 COLLATE utf8mb4_unicode_ci NOT NULL COMMENT 'rule name',
  `enabled` tinyint(0) NOT NULL COMMENT 'whether to open (0 close, 1 open) ',
  `loged` tinyint(0) NOT NULL COMMENT 'whether to log or not (0 no print, 1 print) ',
  `match_restful` tinyint(0) NOT NULL COMMENT 'whether to match restful(0 cache, 1 not cache)',
  `sort` int(0) NOT NULL COMMENT 'sort',
  `handle` varchar(1024) CHARACTER SET utf8mb4 COLLATE utf8mb4_unicode_ci NULL DEFAULT NULL COMMENT 'processing logic (here for different plug-ins, there will be different fields to identify different processes, all data in JSON format is stored)',
  `date_created` timestamp(3) NOT NULL DEFAULT CURRENT_TIMESTAMP(3) COMMENT 'create time',
  `date_updated` timestamp(3) NOT NULL DEFAULT CURRENT_TIMESTAMP(3) ON UPDATE CURRENT_TIMESTAMP(3) COMMENT 'update time',
  PRIMARY KEY (`id`) USING BTREE
) ENGINE = InnoDB CHARACTER SET = utf8mb4 COLLATE = utf8mb4_unicode_ci ROW_FORMAT = Dynamic;

-- ----------------------------
-- Records of rule
-- ----------------------------

-- ----------------------------
-- Table structure for rule_condition
-- ----------------------------
DROP TABLE IF EXISTS `rule_condition`;
CREATE TABLE `rule_condition`  (
  `id` varchar(128) CHARACTER SET utf8mb4 COLLATE utf8mb4_unicode_ci NOT NULL COMMENT 'primary key id',
  `rule_id` varchar(128) CHARACTER SET utf8mb4 COLLATE utf8mb4_unicode_ci NOT NULL COMMENT 'rule id',
  `param_type` varchar(64) CHARACTER SET utf8mb4 COLLATE utf8mb4_unicode_ci NOT NULL COMMENT 'parameter type (post query uri, etc.)',
  `operator` varchar(64) CHARACTER SET utf8mb4 COLLATE utf8mb4_unicode_ci NOT NULL COMMENT 'matching character (=> <like match)',
  `param_name` varchar(64) CHARACTER SET utf8mb4 COLLATE utf8mb4_unicode_ci NOT NULL COMMENT 'parameter name',
  `param_value` varchar(64) CHARACTER SET utf8mb4 COLLATE utf8mb4_unicode_ci NOT NULL COMMENT 'parameter value',
  `date_created` timestamp(3) NOT NULL DEFAULT CURRENT_TIMESTAMP(3) COMMENT 'create time',
  `date_updated` timestamp(3) NOT NULL DEFAULT CURRENT_TIMESTAMP(3) ON UPDATE CURRENT_TIMESTAMP(3) COMMENT 'update time',
  PRIMARY KEY (`id`) USING BTREE
) ENGINE = InnoDB CHARACTER SET = utf8mb4 COLLATE = utf8mb4_unicode_ci ROW_FORMAT = Dynamic;

-- ----------------------------
-- Records of rule_condition
-- ----------------------------

-- ----------------------------
-- Table structure for selector
-- ----------------------------
DROP TABLE IF EXISTS `selector`;
CREATE TABLE `selector`  (
  `id` varchar(128) CHARACTER SET utf8mb4 COLLATE utf8mb4_unicode_ci NOT NULL COMMENT 'primary key id varchar',
  `plugin_id` varchar(128) CHARACTER SET utf8mb4 COLLATE utf8mb4_unicode_ci NOT NULL COMMENT 'plugin id',
  `name` varchar(64) CHARACTER SET utf8mb4 COLLATE utf8mb4_unicode_ci NOT NULL COMMENT 'selector name',
  `match_mode` int(0) NOT NULL COMMENT 'matching mode (0 and 1 or)',
  `type` int(0) NOT NULL COMMENT 'type (0, full flow, 1 custom flow)',
  `sort` int(0) NOT NULL COMMENT 'sort',
  `handle` varchar(1024) CHARACTER SET utf8mb4 COLLATE utf8mb4_unicode_ci NULL DEFAULT NULL COMMENT 'processing logic (here for different plug-ins, there will be different fields to identify different processes, all data in JSON format is stored)',
  `enabled` tinyint(0) NOT NULL COMMENT 'whether to open (0 close, 1 open) ',
  `loged` tinyint(0) NOT NULL COMMENT 'whether to print the log (0 no print, 1 print) ',
  `continued` tinyint(0) NOT NULL COMMENT 'whether to continue execution',
  `match_restful` tinyint(0) NOT NULL COMMENT 'whether to match restful(0 cache, 1 not cache)',
  `date_created` timestamp(3) NOT NULL DEFAULT CURRENT_TIMESTAMP(3) COMMENT 'create time',
  `date_updated` timestamp(3) NOT NULL DEFAULT CURRENT_TIMESTAMP(3) ON UPDATE CURRENT_TIMESTAMP(3) COMMENT 'update time',
  PRIMARY KEY (`id`) USING BTREE
) ENGINE = InnoDB CHARACTER SET = utf8mb4 COLLATE = utf8mb4_unicode_ci ROW_FORMAT = Dynamic;

-- ----------------------------
-- Records of selector
-- ----------------------------

-- ----------------------------
-- Table structure for selector_condition
-- ----------------------------
DROP TABLE IF EXISTS `selector_condition`;
CREATE TABLE `selector_condition`  (
  `id` varchar(128) CHARACTER SET utf8mb4 COLLATE utf8mb4_unicode_ci NOT NULL COMMENT 'primary key id',
  `selector_id` varchar(128) CHARACTER SET utf8mb4 COLLATE utf8mb4_unicode_ci NOT NULL COMMENT 'selector id',
  `param_type` varchar(64) CHARACTER SET utf8mb4 COLLATE utf8mb4_unicode_ci NOT NULL COMMENT 'parameter type (to query uri, etc.)',
  `operator` varchar(64) CHARACTER SET utf8mb4 COLLATE utf8mb4_unicode_ci NOT NULL COMMENT 'matching character (=> <like matching)',
  `param_name` varchar(64) CHARACTER SET utf8mb4 COLLATE utf8mb4_unicode_ci NOT NULL COMMENT 'parameter name',
  `param_value` varchar(64) CHARACTER SET utf8mb4 COLLATE utf8mb4_unicode_ci NOT NULL COMMENT 'parameter value',
  `date_created` timestamp(3) NOT NULL DEFAULT CURRENT_TIMESTAMP(3) COMMENT 'create time',
  `date_updated` timestamp(3) NOT NULL DEFAULT CURRENT_TIMESTAMP(3) ON UPDATE CURRENT_TIMESTAMP(3) COMMENT 'update time',
  PRIMARY KEY (`id`) USING BTREE
) ENGINE = InnoDB CHARACTER SET = utf8mb4 COLLATE = utf8mb4_unicode_ci ROW_FORMAT = Dynamic;

-- ----------------------------
-- Records of selector_condition
-- ----------------------------

-- ----------------------------
-- Table structure for shenyu_dict
-- ----------------------------
DROP TABLE IF EXISTS `shenyu_dict`;
CREATE TABLE `shenyu_dict`  (
  `id` varchar(128) CHARACTER SET utf8mb4 COLLATE utf8mb4_unicode_ci NOT NULL COMMENT 'primary key id',
  `type` varchar(100) CHARACTER SET utf8mb4 COLLATE utf8mb4_unicode_ci NOT NULL COMMENT 'type',
  `dict_code` varchar(100) CHARACTER SET utf8mb4 COLLATE utf8mb4_unicode_ci NOT NULL COMMENT 'dictionary encoding',
  `dict_name` varchar(100) CHARACTER SET utf8mb4 COLLATE utf8mb4_unicode_ci NOT NULL COMMENT 'dictionary name',
  `dict_value` varchar(2048) CHARACTER SET utf8mb4 COLLATE utf8mb4_unicode_ci NULL DEFAULT NULL COMMENT 'dictionary value',
  `desc` varchar(255) CHARACTER SET utf8mb4 COLLATE utf8mb4_unicode_ci NULL DEFAULT NULL COMMENT 'dictionary description or remarks',
  `sort` int(0) NOT NULL COMMENT 'sort',
  `enabled` tinyint(0) NULL DEFAULT NULL COMMENT 'whether it is enabled (0 close, 1 open) ',
  `date_created` timestamp(3) NOT NULL DEFAULT CURRENT_TIMESTAMP(3) COMMENT 'create time',
  `date_updated` timestamp(3) NOT NULL DEFAULT CURRENT_TIMESTAMP(3) ON UPDATE CURRENT_TIMESTAMP(3) COMMENT 'update time',
  PRIMARY KEY (`id`) USING BTREE,
  UNIQUE INDEX `dict_type_dict_code_dict_name`(`type`, `dict_code`, `dict_name`) USING BTREE
) ENGINE = InnoDB CHARACTER SET = utf8mb4 COLLATE = utf8mb4_unicode_ci ROW_FORMAT = Dynamic;

-- ----------------------------
-- Records of shenyu_dict
-- ----------------------------
INSERT INTO `shenyu_dict` VALUES ('1529402613191589888', 'degradeRuleGrade', 'DEGRADE_GRADE_RT', 'slow call ratio', '0', 'degrade type-slow call ratio', 1, 1, '2022-05-25 18:02:52', '2022-05-25 18:02:52');
INSERT INTO `shenyu_dict` VALUES ('1529402613191589889', 'degradeRuleGrade', 'DEGRADE_GRADE_EXCEPTION_RATIO', 'exception ratio', '1', 'degrade type-abnormal ratio', 0, 1, '2022-05-25 18:02:52', '2022-05-25 18:02:52');
INSERT INTO `shenyu_dict` VALUES ('1529402613191589890', 'degradeRuleGrade', 'DEGRADE_GRADE_EXCEPTION_COUNT', 'exception number strategy', '2', 'degrade type-abnormal number strategy', 2, 1, '2022-05-25 18:02:52', '2022-05-25 18:02:52');
INSERT INTO `shenyu_dict` VALUES ('1529402613191589891', 'flowRuleGrade', 'FLOW_GRADE_QPS', 'QPS', '1', 'grade type-QPS', 0, 1, '2022-05-25 18:02:52', '2022-05-25 18:02:52');
INSERT INTO `shenyu_dict` VALUES ('1529402613191589892', 'flowRuleGrade', 'FLOW_GRADE_THREAD', 'number of concurrent threads', '0', 'degrade type-number of concurrent threads', 1, 1, '2022-05-25 18:02:52', '2022-05-25 18:02:52');
INSERT INTO `shenyu_dict` VALUES ('1529402613191589893', 'flowRuleControlBehavior', 'CONTROL_BEHAVIOR_DEFAULT', 'direct rejection by default', '0', 'control behavior-direct rejection by default', 0, 1, '2022-05-25 18:02:52', '2022-05-25 18:02:52');
INSERT INTO `shenyu_dict` VALUES ('1529402613191589894', 'flowRuleControlBehavior', 'CONTROL_BEHAVIOR_WARM_UP', 'warm up', '1', 'control behavior-warm up', 1, 1, '2022-05-25 18:02:52', '2022-05-25 18:02:52');
INSERT INTO `shenyu_dict` VALUES ('1529402613191589895', 'flowRuleControlBehavior', 'CONTROL_BEHAVIOR_RATE_LIMITER', 'constant speed queuing', '2', 'control behavior-uniform speed queuing', 2, 1, '2022-05-25 18:02:52', '2022-05-25 18:02:52');
INSERT INTO `shenyu_dict` VALUES ('1529402613191589896', 'flowRuleControlBehavior', 'CONTROL_BEHAVIOR_WARM_UP_RATE_LIMITER', 'preheating uniformly queued', '3', 'control behavior-preheating uniformly queued', 3, 1, '2022-05-25 18:02:52', '2022-05-25 18:02:52');
INSERT INTO `shenyu_dict` VALUES ('1529402613191589897', 'permission', 'REJECT', 'reject', 'reject', 'reject', 0, 1, '2022-05-25 18:02:52', '2022-05-25 18:02:52');
INSERT INTO `shenyu_dict` VALUES ('1529402613191589898', 'permission', 'ALLOW', 'allow', 'allow', 'allow', 1, 1, '2022-05-25 18:02:52', '2022-05-25 18:02:52');
INSERT INTO `shenyu_dict` VALUES ('1529402613191589899', 'algorithmName', 'ALGORITHM_SLIDINGWINDOW', 'slidingWindow', 'slidingWindow', 'Sliding window algorithm', 0, 1, '2022-05-25 18:02:52', '2022-05-25 18:02:52');
INSERT INTO `shenyu_dict` VALUES ('1529402613191589900', 'algorithmName', 'ALGORITHM_LEAKYBUCKET', 'leakyBucket', 'leakyBucket', 'Leaky bucket algorithm', 1, 1, '2022-05-25 18:02:52', '2022-05-25 18:02:52');
INSERT INTO `shenyu_dict` VALUES ('1529402613191589901', 'algorithmName', 'ALGORITHM_CONCURRENT', 'concurrent', 'concurrent', 'Concurrent algorithm', 2, 1, '2022-05-25 18:02:52', '2022-05-25 18:02:52');
INSERT INTO `shenyu_dict` VALUES ('1529402613195784192', 'algorithmName', 'ALGORITHM_TOKENBUCKET', 'tokenBucket', 'tokenBucket', 'Token bucket algorithm', 3, 1, '2022-05-25 18:02:52', '2022-05-25 18:02:52');
INSERT INTO `shenyu_dict` VALUES ('1529402613195784193', 'loadBalance', 'LOAD_BALANCE', 'roundRobin', 'roundRobin', 'roundRobin', 2, 1, '2022-05-25 18:02:52', '2022-05-25 18:02:52');
INSERT INTO `shenyu_dict` VALUES ('1529402613195784194', 'loadBalance', 'LOAD_BALANCE', 'random', 'random', 'random', 1, 1, '2022-05-25 18:02:52', '2022-05-25 18:02:52');
INSERT INTO `shenyu_dict` VALUES ('1529402613195784195', 'loadBalance', 'LOAD_BALANCE', 'hash', 'hash', 'hash', 0, 1, '2022-05-25 18:02:52', '2022-05-25 18:02:52');
INSERT INTO `shenyu_dict` VALUES ('1572621976689762307', 'loadBalance', 'LOAD_BALANCE', 'leastActive', 'leastActive', 'leastActive', 3, 1, '2023-01-17 18:02:52', '2023-01-17 18:02:52');
INSERT INTO `shenyu_dict` VALUES ('1572621976689762308', 'loadBalance', 'LOAD_BALANCE', 'p2c', 'p2c', 'p2c', 4, 1, '2023-03-07 22:12:12', '2023-03-07 22:12:12');
INSERT INTO `shenyu_dict` VALUES ('1572621976689762309', 'loadBalance', 'LOAD_BALANCE', 'shortestResponse', 'shortestResponse', 'shortestResponse', 5, 1, '2023-03-17 10:12:12', '2023-03-17 10:12:12');
INSERT INTO `shenyu_dict` VALUES ('1529402613195784196', 'status', 'DIVIDE_STATUS', 'close', 'false', 'close', 1, 1, '2022-05-25 18:02:52', '2022-05-25 18:02:52');
INSERT INTO `shenyu_dict` VALUES ('1529402613195784197', 'status', 'DIVIDE_STATUS', 'open', 'true', 'open', 0, 1, '2022-05-25 18:02:52', '2022-05-25 18:02:52');
INSERT INTO `shenyu_dict` VALUES ('1529402613195784198', 'multiRuleHandle', 'MULTI_RULE_HANDLE', 'multiple rule', '1', 'multiple rule', 1, 1, '2022-05-25 18:02:52', '2022-05-25 18:02:52');
INSERT INTO `shenyu_dict` VALUES ('1529402613195784199', 'multiRuleHandle', 'MULTI_RULE_HANDLE', 'single rule', '0', 'single rule', 0, 1, '2022-05-25 18:02:52', '2022-05-25 18:02:52');
INSERT INTO `shenyu_dict` VALUES ('1529402613195784200', 'multiSelectorHandle', 'MULTI_SELECTOR_HANDLE', 'multiple handle', '1', 'multiple handle', 1, 1, '2022-05-25 18:02:52', '2022-05-25 18:02:52');
INSERT INTO `shenyu_dict` VALUES ('1529402613195784201', 'multiSelectorHandle', 'MULTI_SELECTOR_HANDLE', 'single handle', '0', 'single handle', 0, 1, '2022-05-25 18:02:53', '2022-05-25 18:02:53');
INSERT INTO `shenyu_dict` VALUES ('1529402613195784202', 'matchMode', 'MATCH_MODE', 'and', '0', 'and', 0, 1, '2022-05-25 18:02:53', '2022-05-25 18:02:53');
INSERT INTO `shenyu_dict` VALUES ('1529402613195784203', 'matchMode', 'MATCH_MODE', 'or', '1', 'or', 1, 1, '2022-05-25 18:02:53', '2022-05-25 18:02:53');
INSERT INTO `shenyu_dict` VALUES ('1529402613195784204', 'operator', 'OPERATOR', 'match', 'match', 'match', 0, 1, '2022-05-25 18:02:53', '2022-05-25 18:02:53');
INSERT INTO `shenyu_dict` VALUES ('1529402613195784205', 'operator', 'OPERATOR', '=', '=', '=', 1, 1, '2022-05-25 18:02:53', '2022-05-25 18:02:53');
INSERT INTO `shenyu_dict` VALUES ('1529402613195784206', 'operator', 'OPERATOR', 'regex', 'regex', 'regex', 2, 1, '2022-05-25 18:02:53', '2022-05-25 18:02:53');
INSERT INTO `shenyu_dict` VALUES ('1529402613195784207', 'operator', 'OPERATOR', 'contains', 'contains', 'contains', 3, 1, '2022-05-25 18:02:53', '2022-05-25 18:02:53');
INSERT INTO `shenyu_dict` VALUES ('1529402613195784208', 'operator', 'OPERATOR', 'TimeBefore', 'TimeBefore', 'TimeBefore', 4, 1, '2022-05-25 18:02:53', '2022-05-25 18:02:53');
INSERT INTO `shenyu_dict` VALUES ('1529402613195784209', 'operator', 'OPERATOR', 'TimeAfter', 'TimeAfter', 'TimeAfter', 5, 1, '2022-05-25 18:02:53', '2022-05-25 18:02:53');
INSERT INTO `shenyu_dict` VALUES ('1529402613195784210', 'operator', 'OPERATOR', 'exclude', 'exclude', 'exclude', 6, 1, '2022-05-25 18:02:53', '2022-05-25 18:02:53');
INSERT INTO `shenyu_dict` VALUES ('1529402613195784211', 'operator', 'OPERATOR', 'startsWith', 'startsWith', 'startsWith', 7, 1, '2022-05-25 18:02:53', '2022-05-25 18:02:53');
INSERT INTO `shenyu_dict` VALUES ('1529402613195784212', 'operator', 'OPERATOR', 'endsWith', 'endsWith', 'endsWith', 8, 1, '2022-05-25 18:02:53', '2022-05-25 18:02:53');
INSERT INTO `shenyu_dict` VALUES ('1629402613195884212', 'operator', 'OPERATOR', 'pathPattern', 'pathPattern', 'pathPattern', 9, 1, '2022-07-19 18:02:53', '2022-07-19 18:02:53');
INSERT INTO `shenyu_dict` VALUES ('1629402613195884213', 'operator', 'OPERATOR', 'isBlank', 'isBlank', 'isBlank', 10, 1, '2023-08-10 11:11:18', '2023-08-10 11:11:18');
INSERT INTO `shenyu_dict` VALUES ('1529402613195784213', 'paramType', 'PARAM_TYPE', 'post', 'post', 'post', 0, 1, '2022-05-25 18:02:53', '2022-05-25 18:02:53');
INSERT INTO `shenyu_dict` VALUES ('1529402613195784214', 'paramType', 'PARAM_TYPE', 'uri', 'uri', 'uri', 1, 1, '2022-05-25 18:02:53', '2022-05-25 18:02:53');
INSERT INTO `shenyu_dict` VALUES ('1529402613195784215', 'paramType', 'PARAM_TYPE', 'query', 'query', 'query', 2, 1, '2022-05-25 18:02:53', '2022-05-25 18:02:53');
INSERT INTO `shenyu_dict` VALUES ('1529402613195784216', 'paramType', 'PARAM_TYPE', 'host', 'host', 'host', 3, 1, '2022-05-25 18:02:53', '2022-05-25 18:02:53');
INSERT INTO `shenyu_dict` VALUES ('1529402613195784217', 'paramType', 'PARAM_TYPE', 'ip', 'ip', 'ip', 4, 1, '2022-05-25 18:02:53', '2022-05-25 18:02:53');
INSERT INTO `shenyu_dict` VALUES ('1529402613195784218', 'paramType', 'PARAM_TYPE', 'header', 'header', 'header', 5, 1, '2022-05-25 18:02:53', '2022-05-25 18:02:53');
INSERT INTO `shenyu_dict` VALUES ('1529402613195784219', 'paramType', 'PARAM_TYPE', 'cookie', 'cookie', 'cookie', 6, 1, '2022-05-25 18:02:53', '2022-05-25 18:02:53');
INSERT INTO `shenyu_dict` VALUES ('1529402613195784220', 'paramType', 'PARAM_TYPE', 'req_method', 'req_method', 'req_method', 7, 1, '2022-05-25 18:02:53', '2022-05-25 18:02:53');
INSERT INTO `shenyu_dict` VALUES ('1529402613195784221', 'keyResolverName', 'WHOLE_KEY_RESOLVER', 'whole', 'WHOLE_KEY_RESOLVER', 'Rate limit by all request', 0, 1, '2022-05-25 18:02:53', '2022-05-25 18:02:53');
INSERT INTO `shenyu_dict` VALUES ('1529402613195784222', 'keyResolverName', 'REMOTE_ADDRESS_KEY_RESOLVER', 'remoteAddress', 'REMOTE_ADDRESS_KEY_RESOLVER', 'Rate limit by remote address', 1, 1, '2022-05-25 18:02:53', '2022-05-25 18:02:53');
INSERT INTO `shenyu_dict` VALUES ('1529402613195784223', 'automaticTransitionFromOpenToHalfOpenEnabled', 'AUTOMATIC_HALF_OPEN', 'open', 'true', '', 1, 1, '2022-05-25 18:02:53', '2022-05-25 18:02:53');
INSERT INTO `shenyu_dict` VALUES ('1529402613195784224', 'automaticTransitionFromOpenToHalfOpenEnabled', 'AUTOMATIC_HALF_OPEN', 'close', 'false', '', 2, 1, '2022-05-25 18:02:53', '2022-05-25 18:02:53');
INSERT INTO `shenyu_dict` VALUES ('1529402613195784225', 'paramType', 'PARAM_TYPE', 'domain', 'domain', 'domain', 8, 1, '2022-05-25 18:02:53', '2022-05-25 18:02:53');
INSERT INTO `shenyu_dict` VALUES ('1529402613195784226', 'strategyName', 'STRATEGY_NAME', 'rsa', 'rsa', 'rsa strategy', 1, 1, '2022-05-25 18:02:53', '2022-05-25 18:02:53');
INSERT INTO `shenyu_dict` VALUES ('1529402613195784227', 'way', 'WAY', 'encrypt', 'encrypt', 'encrypt', 1, 1, '2022-05-25 18:02:53', '2022-05-25 18:02:53');
INSERT INTO `shenyu_dict` VALUES ('1529402613195784228', 'way', 'WAY', 'decrypt', 'decrypt', 'decrypt', 1, 1, '2022-05-25 18:02:53', '2022-05-25 18:02:53');
INSERT INTO `shenyu_dict` VALUES ('1529402613195784229', 'mode', 'MODE', 'cluster', 'cluster', 'cluster', 0, 1, '2022-05-25 18:02:53', '2022-05-25 18:02:53');
INSERT INTO `shenyu_dict` VALUES ('1529402613195784230', 'mode', 'MODE', 'sentinel', 'sentinel', 'sentinel', 1, 1, '2022-05-25 18:02:53', '2022-05-25 18:02:53');
INSERT INTO `shenyu_dict` VALUES ('1529402613195784231', 'mode', 'MODE', 'standalone', 'standalone', 'standalone', 2, 1, '2022-05-25 18:02:53', '2022-05-25 18:02:53');
INSERT INTO `shenyu_dict` VALUES ('1529402613195784232', 'gray', 'GRAY_STATUS', 'close', 'false', 'close', 1, 1, '2022-05-25 18:02:53', '2022-05-25 18:02:53');
INSERT INTO `shenyu_dict` VALUES ('1529402613195784233', 'gray', 'GRAY_STATUS', 'open', 'true', 'open', 0, 1, '2022-05-25 18:02:53', '2022-05-25 18:02:53');
INSERT INTO `shenyu_dict` VALUES ('1529402613195784234', 'threadpool', 'THREADPOOL', 'shared', 'shared', '', 4, 1, '2022-05-25 18:02:53', '2022-05-25 18:02:53');
INSERT INTO `shenyu_dict` VALUES ('1529402613195784235', 'threadpool', 'THREADPOOL', 'fixed', 'fixed', '', 3, 1, '2022-05-25 18:02:53', '2022-05-25 18:02:53');
INSERT INTO `shenyu_dict` VALUES ('1529402613195784236', 'threadpool', 'THREADPOOL', 'eager', 'eager', '', 2, 1, '2022-05-25 18:02:53', '2022-05-25 18:02:53');
INSERT INTO `shenyu_dict` VALUES ('1529402613195784237', 'threadpool', 'THREADPOOL', 'cached', 'cached', '', 0, 1, '2022-05-25 18:02:53', '2022-05-25 18:02:53');
INSERT INTO `shenyu_dict` VALUES ('1529402613195784238', 'threadpool', 'THREADPOOL', 'limited', 'limited', '', 1, 1, '2022-05-25 18:02:53', '2022-05-25 18:02:53');
INSERT INTO `shenyu_dict` VALUES ('1529402613195784239', 'retryStrategy', 'RETRY_STRATEGY', 'current', 'current', 'current', 0, 1, '2022-05-25 18:02:53', '2022-05-25 18:02:53');
INSERT INTO `shenyu_dict` VALUES ('1529402613195784240', 'retryStrategy', 'RETRY_STRATEGY', 'failover', 'failover', 'failover', 1, 1, '2022-05-25 18:02:53', '2022-05-25 18:02:53');
INSERT INTO `shenyu_dict` VALUES ('1529402613195784241', 'table', 'INIT_FLAG', 'status', 'true', 'table(resource,permission) init status', 0, 0, '2022-05-25 18:02:53', '2022-05-25 18:02:58');
INSERT INTO `shenyu_dict` VALUES ('1529402613195784242', 'compressAlg', 'COMPRESS_ALG', 'none', 'none', '', 0, 1, '2022-05-25 18:02:53', '2022-05-25 18:02:53');
INSERT INTO `shenyu_dict` VALUES ('1529402613195784243', 'compressAlg', 'COMPRESS_ALG', 'LZ4', 'LZ4', '', 1, 1, '2022-05-25 18:02:53', '2022-05-25 18:02:53');
INSERT INTO `shenyu_dict` VALUES ('1529402613195784244', 'cacheType', 'CACHE_TYPE_MEMORY', 'memory', 'memory', 'use memory to cache data', 0, 1, '2022-05-25 18:02:53', '2022-05-25 18:02:53');
INSERT INTO `shenyu_dict` VALUES ('1529402613195784245', 'cacheType', 'CACHE_TYPE_REDIS', 'redis', 'redis', 'use redis to cache data', 1, 1, '2022-05-25 18:02:53', '2022-05-25 18:02:53');
INSERT INTO `shenyu_dict` VALUES ('1529402613195784246', 'threadpool', 'THREADPOOL', 'default', 'default', '', 5, 1, '2022-05-25 18:02:53', '2022-05-25 18:02:53');
INSERT INTO `shenyu_dict` VALUES ('1529402613195784247', 'signRequestBody', 'SIGN_REQUEST_BODY', 'close', 'false', 'close', 1, 1, '2022-06-29 10:08:02', '2022-06-29 10:08:02');
INSERT INTO `shenyu_dict` VALUES ('1529402613195784248', 'signRequestBody', 'SIGN_REQUEST_BODY', 'open', 'true', 'open', 0, 1, '2022-06-29 10:08:02', '2022-06-29 10:08:02');
INSERT INTO `shenyu_dict` VALUES ('1545811989312315392', 'apidoc', 'API_DOC_GLOBAL_FLAG', 'status', 'true', 'Global switching (on or off) of API documents.', 0, 1, '2022-07-10 00:47:52', '2022-07-10 00:47:52');
INSERT INTO `shenyu_dict` VALUES ('1545812101056962560', 'apidocEnv', 'ENV_LABEL_OFFLINE', 'Offline', 'http://127.0.0.1:9195', 'Offline environment', 0, 1, '2022-07-10 00:48:19', '2022-07-10 00:48:19');
INSERT INTO `shenyu_dict` VALUES ('1545812228228259840', 'apidocEnv', 'ENV_LABEL_ONLINE', 'Online', 'http://127.0.0.1:9196', 'Online environment', 1, 1, '2022-07-10 00:48:49', '2022-07-10 00:48:49');
INSERT INTO `shenyu_dict` VALUES ('1529402613195784271', 'securityProtocol', 'SECURITY_PROTOCOL', 'default', '', '', 0, 1, '2022-09-02 00:00:00', '2022-09-02 00:00:00');
INSERT INTO `shenyu_dict` VALUES ('1529402613195784272', 'securityProtocol', 'SECURITY_PROTOCOL', 'SSL', 'SSL', '', 1, 1, '2022-09-02 00:00:00', '2022-09-02 00:00:00');
INSERT INTO `shenyu_dict` VALUES ('1529402613195784273', 'securityProtocol', 'SECURITY_PROTOCOL', 'PLAINTEXT', 'PLAINTEXT', '', 2, 1, '2022-09-02 00:00:00', '2022-09-02 00:00:00');
INSERT INTO `shenyu_dict` VALUES ('1529402613195784274', 'securityProtocol', 'SECURITY_PROTOCOL', 'SASL_PLAINTEXT', 'SASL_PLAINTEXT', '', 3, 1, '2022-09-02 00:00:00', '2022-09-02 00:00:00');
INSERT INTO `shenyu_dict` VALUES ('1529402613195784275', 'securityProtocol', 'SECURITY_PROTOCOL', 'SASL_SSL', 'SASL_SSL', '', 4, 1, '2022-09-02 00:00:00', '2022-09-02 00:00:00');
INSERT INTO `shenyu_dict` VALUES ('1529402613195784276', 'saslMechanism', 'SASL_MECHANISM', 'default', '', '', 0, 1, '2022-09-02 00:00:00', '2022-09-02 00:00:00');
INSERT INTO `shenyu_dict` VALUES ('1529402613195784277', 'saslMechanism', 'SASL_MECHANISM', 'GSSAPI', 'GSSAPI', '', 1, 1, '2022-09-02 00:00:00', '2022-09-02 00:00:00');
INSERT INTO `shenyu_dict` VALUES ('1529402613195784278', 'saslMechanism', 'SASL_MECHANISM', 'PLAIN', 'PLAIN', '', 2, 1, '2022-09-02 00:00:00', '2022-09-02 00:00:00');
INSERT INTO `shenyu_dict` VALUES ('1529402613195784279', 'saslMechanism', 'SASL_MECHANISM', 'OAUTHBEARER', 'OAUTHBEARER', '', 3, 1, '2022-09-02 00:00:00', '2022-09-02 00:00:00');
INSERT INTO `shenyu_dict` VALUES ('1529402613195784280', 'saslMechanism', 'SASL_MECHANISM', 'SCRAM-SHA-256', 'SCRAM-SHA-256', '', 4, 1,'2022-09-02 00:00:00', '2022-09-02 00:00:00');
INSERT INTO `shenyu_dict` VALUES ('1529402613195784281', 'saslMechanism', 'SASL_MECHANISM', 'SCRAM-SHA-512', 'SCRAM-SHA-512', '', 5, 1, '2022-09-02 00:00:00', '2022-09-02 00:00:00');
INSERT INTO `shenyu_dict` VALUES ('1529402613195784282', 'addPrefixed', 'ADD_PREFIXED', 'open', 'true', '', 0, 1, '2022-09-27 12:00:00', '2022-09-27 12:00:00');
INSERT INTO `shenyu_dict` VALUES ('1529402613195784283', 'addPrefixed', 'ADD_PREFIXED', 'close', 'false', '', 1, 1, '2022-09-27 12:00:00', '2022-09-27 12:00:00');
INSERT INTO `shenyu_dict` VALUES ('1572621145865248768', 'keyword', 'MASK_KEYWORD', 'keyword', 'keyword', '', 0, 1, '2022-09-22 00:17:55.137', '2022-09-22 00:17:55.137');
INSERT INTO `shenyu_dict` VALUES ('1572621497251454976', 'maskType', 'MASKTYPE_ENCRYPT', 'encrypt', 'dataMaskByMD5', '', 0, 1, '2022-09-22 00:19:17.595', '2022-09-22 00:19:17.595');
INSERT INTO `shenyu_dict` VALUES ('1572621587282190336', 'maskType', 'MASKTYPE_REPLACE', 'replace', 'dataMaskByCharReplace', '', 0, 1, '2022-09-22 00:19:39.060', '2022-09-22 00:19:39.060');
INSERT INTO `shenyu_dict` VALUES ('1572621912915369984', 'maskStatus', 'MASK_STATUS_FALSE', 'notmask', 'false', '', 0, 1, '2022-09-22 00:20:56.693', '2022-09-22 00:20:56.693');
INSERT INTO `shenyu_dict` VALUES ('1572621976689762304', 'maskStatus', 'MASK_STATUS_TRUE', 'mask', 'true', '', 0, 1, '2022-09-22 00:21:11.924', '2022-09-22 00:21:11.924');
INSERT INTO `shenyu_dict` VALUES ('1572621976689762305', 'engine', 'engine', 'ReplacingMergeTree', 'ReplacingMergeTree', '', 0, 1, '2022-09-22 00:21:11.924', '2022-09-22 00:21:11.924');
INSERT INTO `shenyu_dict` VALUES ('1572621976689762306', 'engine', 'engine', 'MergeTree', 'MergeTree', '', 1, 1, '2022-09-22 00:21:11.924', '2022-09-22 00:21:11.924');
INSERT INTO `shenyu_dict` VALUES ('1572621976689762310', 'engine', 'engine', 'ReplicatedReplicatedMergeTree', 'ReplicatedReplicatedMergeTree', '', 2, 1, '2023-03-01 11:14:15', '2023-08-16 11:15:14');
INSERT INTO `shenyu_dict` VALUES ('1572621976689762311', 'engine', 'engine', 'ReplicatedMergeTree', 'ReplicatedMergeTree', '', 3, 1, '2023-03-01 11:14:15', '2023-08-16 11:15:14');
INSERT INTO `shenyu_dict` VALUES ('1630761573833920512', 'mapType', 'mapType', 'all', 'all', '', 1, 1, '2023-03-01 10:47:11', '2023-03-01 10:47:11');
INSERT INTO `shenyu_dict` VALUES ('1630761984393367552', 'mapType', 'mapType', 'field', 'field', '', 1, 1, '2023-03-01 10:48:49', '2023-03-01 10:48:49');
INSERT INTO `shenyu_dict` VALUES ('1679002911061737472', 'discoveryMode', 'DISCOVERY_MODE', 'zookeeper', '{"baseSleepTimeMilliseconds":"1000","maxRetries":"3","maxSleepTimeMilliseconds":"1000","connectionTimeoutMilliseconds":"1000","sessionTimeoutMilliseconds":"1000","namespace":"","digest":null}', 'discoery mode to link zookeeper', 0, 1,'2023-03-01 10:48:49', '2023-03-01 10:48:49');
INSERT INTO `shenyu_dict` VALUES ('1679002911061737473', 'discoveryMode', 'DISCOVERY_MODE', 'etcd', '{"etcdTimeout": "3000", "etcdTTL": "5"}', 'discoery mode to link etcd', 0, 1 ,'2023-03-01 10:48:49', '2023-03-01 10:48:49');
INSERT INTO `shenyu_dict` VALUES ('1679002911061737474', 'discoveryMode', 'DISCOVERY_MODE', 'nacos', '{"groupName": "SHENYU_GROUP", "nacosNameSpace": "", "username": "", "password": "", "accessKey": "", "secretKey": ""}', 'discoery mode to link nacos', 0, 1,'2023-03-01 10:48:49', '2023-03-01 10:48:49');
INSERT INTO `shenyu_dict` VALUES ('1679002911061737475', 'discoveryMode', 'DISCOVERY_MODE', 'eureka', '{"eurekaClientRefreshInterval": "10", "eurekaClientRegistryFetchIntervalSeconds": "10"}', 'discoery mode to link eureka', 0, 1,'2023-03-01 10:48:49', '2023-03-01 10:48:49');
INSERT INTO `shenyu_dict` VALUES ('1679002911061737478', 'rewriteMetaData', 'REWRITE_META_DATA', 'true', 'true', '', 4, 1, '2024-02-07 14:31:49', '2024-02-07 14:31:49');
INSERT INTO `shenyu_dict` VALUES ('1679002911061737479', 'rewriteMetaData', 'REWRITE_META_DATA', 'false', 'false', '', 4, 1, '2024-02-07 14:31:49', '2024-02-07 14:31:49');

-- ----------------------------
-- Table structure for user_role
-- ----------------------------
DROP TABLE IF EXISTS `user_role`;
CREATE TABLE `user_role`  (
  `id` varchar(128) CHARACTER SET utf8mb4 COLLATE utf8mb4_unicode_ci NOT NULL COMMENT 'primary key id',
  `user_id` varchar(128) CHARACTER SET utf8mb4 COLLATE utf8mb4_unicode_ci NOT NULL COMMENT 'user primary key',
  `role_id` varchar(128) CHARACTER SET utf8mb4 COLLATE utf8mb4_unicode_ci NOT NULL COMMENT 'role primary key',
  `date_created` timestamp(3) NOT NULL DEFAULT CURRENT_TIMESTAMP(3) COMMENT 'create time',
  `date_updated` timestamp(3) NOT NULL DEFAULT CURRENT_TIMESTAMP(3) ON UPDATE CURRENT_TIMESTAMP(3) COMMENT 'update time',
  PRIMARY KEY (`id`) USING BTREE
) ENGINE = InnoDB CHARACTER SET = utf8mb4 COLLATE = utf8mb4_unicode_ci COMMENT = 'user and role bind table' ROW_FORMAT = Dynamic;

-- ----------------------------
-- Records of user_role
-- ----------------------------
INSERT INTO `user_role` VALUES ('1351007709096976384', '1', '1346358560427216896', '2022-05-25 18:02:52', '2022-05-25 18:02:52');

SET FOREIGN_KEY_CHECKS = 1;

-- ----------------------------
-- Table structure for tag
-- ----------------------------
DROP TABLE IF EXISTS `tag`;
CREATE TABLE `tag`
(
  `id`            varchar(128) CHARACTER SET utf8mb4 COLLATE utf8mb4_unicode_ci NOT NULL COMMENT 'primary key id',
  `name`          varchar(128) CHARACTER SET utf8mb4 COLLATE utf8mb4_unicode_ci NOT NULL COMMENT 'tag name',
  `tag_desc`      varchar(128) CHARACTER SET utf8mb4 COLLATE utf8mb4_unicode_ci NOT NULL COMMENT 'tag description',
  `parent_tag_id` varchar(128) CHARACTER SET utf8mb4 COLLATE utf8mb4_unicode_ci NOT NULL COMMENT 'parent tag_id',
  `ext`           varchar(1024) CHARACTER SET utf8mb4 COLLATE utf8mb4_unicode_ci NOT NULL COMMENT 'extension info',
  `date_created`  timestamp(3) NOT NULL DEFAULT CURRENT_TIMESTAMP(3) COMMENT 'create time',
  `date_updated`  timestamp(3) NOT NULL DEFAULT CURRENT_TIMESTAMP(3) ON UPDATE CURRENT_TIMESTAMP (3) COMMENT 'update time',
  PRIMARY KEY (`id`) USING BTREE
) ENGINE = InnoDB CHARACTER SET = utf8mb4 COLLATE = utf8mb4_unicode_ci COMMENT = 'api doc tag table' ROW_FORMAT = Dynamic;


-- ----------------------------
-- Table structure for discovery
-- ----------------------------
DROP TABLE IF EXISTS `discovery`;
CREATE TABLE `discovery`
(
    `id`           varchar(128) CHARACTER SET utf8mb4 COLLATE utf8mb4_unicode_ci NOT NULL COMMENT 'primary key id',
    `name`         varchar(255) CHARACTER SET utf8mb4 COLLATE utf8mb4_unicode_ci NOT NULL COMMENT 'the discovery name',
    `level`        varchar(64) CHARACTER SET utf8mb4 COLLATE utf8mb4_unicode_ci NOT NULL COMMENT '0 selector,1 plugin  2 global',
    `plugin_name`  varchar(255) CHARACTER SET utf8mb4 COLLATE utf8mb4_unicode_ci  COMMENT 'the plugin name',
    `type`         varchar(64) CHARACTER SET utf8mb4 COLLATE utf8mb4_unicode_ci NOT NULL COMMENT 'local,zookeeper,etcd,consul,nacos',
    `server_list`  varchar(255) CHARACTER SET utf8mb4 COLLATE utf8mb4_unicode_ci  COMMENT 'register server url (,)',
    `props`     text CHARACTER SET utf8mb4 COLLATE utf8mb4_unicode_ci COMMENT 'the discovery pops (json) ',
    `date_created` timestamp(3) NOT NULL DEFAULT CURRENT_TIMESTAMP(3) COMMENT 'create time',
    `date_updated` timestamp(3) NOT NULL DEFAULT CURRENT_TIMESTAMP(3) ON UPDATE CURRENT_TIMESTAMP(3) COMMENT 'update time',
    PRIMARY KEY (`id`) USING BTREE
) ENGINE = InnoDB CHARACTER SET = utf8mb4 COLLATE = utf8mb4_unicode_ci ROW_FORMAT = Dynamic;

-- ----------------------------
-- Table structure for discovery_handler
-- ----------------------------
DROP TABLE IF EXISTS `discovery_handler`;
CREATE TABLE `discovery_handler`
(
    `id`           varchar(128) CHARACTER SET utf8mb4 COLLATE utf8mb4_unicode_ci NOT NULL COMMENT 'primary key id',
    `discovery_id` varchar(128) CHARACTER SET utf8mb4 COLLATE utf8mb4_unicode_ci NOT NULL COMMENT 'the discovery id',
    `handler`         varchar(255) CHARACTER SET utf8mb4 COLLATE utf8mb4_unicode_ci NOT NULL COMMENT 'the handler',
    `listener_node` varchar(255) CHARACTER SET utf8mb4 COLLATE utf8mb4_unicode_ci  COMMENT 'register server listener to node',
    `props`     text CHARACTER SET utf8mb4 COLLATE utf8mb4_unicode_ci COMMENT 'the discovery pops (json) ',
    `date_created` timestamp(3) NOT NULL DEFAULT CURRENT_TIMESTAMP(3) COMMENT 'create time',
    `date_updated` timestamp(3) NOT NULL DEFAULT CURRENT_TIMESTAMP(3) ON UPDATE CURRENT_TIMESTAMP(3) COMMENT 'update time',
    PRIMARY KEY (`id`) USING BTREE
) ENGINE = InnoDB CHARACTER SET = utf8mb4 COLLATE = utf8mb4_unicode_ci ROW_FORMAT = Dynamic;

-- ----------------------------
-- Table structure for discovery_upstream
-- ----------------------------
DROP TABLE IF EXISTS `discovery_upstream`;
CREATE TABLE `discovery_upstream`
(
    `id`           varchar(128) CHARACTER SET utf8mb4 COLLATE utf8mb4_unicode_ci NOT NULL COMMENT 'primary key id',
    `discovery_handler_id` varchar(128) CHARACTER SET utf8mb4 COLLATE utf8mb4_unicode_ci NOT NULL COMMENT 'the discovery handler id',
    `protocol`     varchar(64) CHARACTER SET utf8mb4 COLLATE utf8mb4_unicode_ci  COMMENT 'for http, https, tcp, ws',
    `url`          varchar(64) CHARACTER SET utf8mb4 COLLATE utf8mb4_unicode_ci NOT NULL COMMENT 'ip:port',
    `status`      int(0) NOT NULL COMMENT 'type (0, healthy, 1 unhealthy)',
    `weight`      int(0) NOT NULL COMMENT 'the weight for lists',
    `props`      text CHARACTER SET utf8mb4 COLLATE utf8mb4_unicode_ci COMMENT 'the other field (json)',
    `date_created` timestamp(3) NOT NULL DEFAULT CURRENT_TIMESTAMP(3) COMMENT 'create time',
    `date_updated` timestamp(3) NOT NULL DEFAULT CURRENT_TIMESTAMP(3) ON UPDATE CURRENT_TIMESTAMP(3) COMMENT 'update time',
    PRIMARY KEY (`id`) USING BTREE,
    UNIQUE KEY `discovery_upstream_discovery_handler_id_IDX` (`discovery_handler_id`,`url`) USING BTREE
) ENGINE = InnoDB CHARACTER SET = utf8mb4 COLLATE = utf8mb4_unicode_ci ROW_FORMAT = Dynamic;
-- shenyu.discovery_upstream definition

-- ----------------------------
-- Table structure for proxy_selector
-- ----------------------------
DROP TABLE IF EXISTS `proxy_selector`;
CREATE TABLE `proxy_selector`
(
    `id`           varchar(128) CHARACTER SET utf8mb4 COLLATE utf8mb4_unicode_ci NOT NULL COMMENT 'primary key id',
    `name`         varchar(255) CHARACTER SET utf8mb4 COLLATE utf8mb4_unicode_ci NOT NULL COMMENT 'the proxy name',
    `plugin_name`  varchar(255) CHARACTER SET utf8mb4 COLLATE utf8mb4_unicode_ci NOT NULL COMMENT 'the plugin name',
    `type`         varchar(64) CHARACTER SET utf8mb4 COLLATE utf8mb4_unicode_ci NOT NULL COMMENT 'proxy type for tcp, upd, ws',
    `forward_port` int(0) NOT NULL COMMENT 'the proxy forward port',
    `props`      text CHARACTER SET utf8mb4 COLLATE utf8mb4_unicode_ci COMMENT 'the other field (json)',
    `date_created` timestamp(3) NOT NULL DEFAULT CURRENT_TIMESTAMP(3) COMMENT 'create time',
    `date_updated` timestamp(3) NOT NULL DEFAULT CURRENT_TIMESTAMP(3) ON UPDATE CURRENT_TIMESTAMP(3) COMMENT 'update time',
    PRIMARY KEY (`id`) USING BTREE
) ENGINE = InnoDB CHARACTER SET = utf8mb4 COLLATE = utf8mb4_unicode_ci ROW_FORMAT = Dynamic;

-- ----------------------------
-- Table structure for discovery_rel
-- ----------------------------
DROP TABLE IF EXISTS `discovery_rel`;
CREATE TABLE `discovery_rel`
(
    `id`           varchar(128) CHARACTER SET utf8mb4 COLLATE utf8mb4_unicode_ci NOT NULL COMMENT 'primary key id',
    `plugin_name`  varchar(255) CHARACTER SET utf8mb4 COLLATE utf8mb4_unicode_ci NOT NULL COMMENT 'the plugin name',
    `discovery_handler_id` varchar(128) CHARACTER SET utf8mb4 COLLATE utf8mb4_unicode_ci NOT NULL COMMENT 'the discovery handler id',
    `selector_id` varchar(128) CHARACTER SET utf8mb4 COLLATE utf8mb4_unicode_ci  COMMENT 'the selector id ',
    `proxy_selector_id` varchar(128) CHARACTER SET utf8mb4 COLLATE utf8mb4_unicode_ci COMMENT 'the proxy selector id',
    `date_created` timestamp(3) NOT NULL DEFAULT CURRENT_TIMESTAMP(3) COMMENT 'create time',
    `date_updated` timestamp(3) NOT NULL DEFAULT CURRENT_TIMESTAMP(3) ON UPDATE CURRENT_TIMESTAMP(3) COMMENT 'update time',
    PRIMARY KEY (`id`) USING BTREE
) ENGINE = InnoDB CHARACTER SET = utf8mb4 COLLATE = utf8mb4_unicode_ci ROW_FORMAT = Dynamic;

-- ----------------------------
-- Table structure for tag_relation
-- ----------------------------
DROP TABLE IF EXISTS `tag_relation`;
CREATE TABLE `tag_relation`
(
    `id`           varchar(128) CHARACTER SET utf8mb4 COLLATE utf8mb4_unicode_ci NOT NULL COMMENT 'primary key id',
    `api_id`       varchar(64) CHARACTER SET utf8mb4 COLLATE utf8mb4_unicode_ci NOT NULL COMMENT 'api id',
    `tag_id`       varchar(128) CHARACTER SET utf8mb4 COLLATE utf8mb4_unicode_ci NOT NULL COMMENT 'parent tag id',
    `date_created` timestamp(3) NOT NULL DEFAULT CURRENT_TIMESTAMP(3) COMMENT 'create time',
    `date_updated` timestamp(3) NOT NULL DEFAULT CURRENT_TIMESTAMP(3) ON UPDATE CURRENT_TIMESTAMP(3) COMMENT 'update time',
    PRIMARY KEY (`id`) USING BTREE
) ENGINE = InnoDB CHARACTER SET = utf8mb4 COLLATE = utf8mb4_unicode_ci ROW_FORMAT = Dynamic;


-- ----------------------------
-- Table structure for alert_receiver
-- ----------------------------
DROP TABLE IF EXISTS `alert_receiver`;
CREATE TABLE IF NOT EXISTS `alert_receiver`
(
    `id`                   varchar(128)   NOT NULL COMMENT 'primary key id',
    `name`                 varchar(255)   NOT NULL COMMENT 'name',
    `enable`               tinyint(4)     NOT NULL COMMENT 'enable or not',
    `type`                 tinyint(4)     NOT NULL COMMENT 'notice type 0-SMS 1-Email 2-webhook 3-WeChat Official Account 4-Enterprise WeChat Robot 5-DingTalk Robot 6-FeiShu Robot 7-Telegram Bot 8-SlackWebHook 9-Discord Bot 10-Enterprise WeChat',
    `phone`                varchar(255)   COMMENT 'phone',
    `email`                varchar(255)   COMMENT 'email',
    `hook_url`             varchar(255)   COMMENT 'hook url',
    `wechat_id`            varchar(255)   COMMENT 'wechat id',
    `access_token`         varchar(255)   COMMENT 'access token',
    `tg_bot_token`         varchar(255)   COMMENT 'tg bot token',
    `tg_user_id`           varchar(255)   COMMENT 'tg user id',
    `slack_web_hook_url`   varchar(255)   COMMENT 'slack web hook url',
    `corp_id`              varchar(255)   COMMENT 'corp id',
    `agent_id`             varchar(255)   COMMENT 'agent id',
    `app_secret`           varchar(255)   COMMENT 'app secret',
    `discord_channel_id`   varchar(255)   COMMENT 'discord channel id',
    `discord_bot_token`    varchar(255)   COMMENT 'discord bot token',
    `smn_ak`               varchar(255)   COMMENT 'smn ak',
    `smn_sk`               varchar(255)   COMMENT 'smn sk',
    `smn_project_id`       varchar(255)   COMMENT 'smn project id',
    `smn_region`           varchar(255)   COMMENT 'smn region',
    `smn_topic_urn`        varchar(255)   COMMENT 'smn topic urn',
    `match_all`            tinyint(4)     NOT NULL COMMENT 'match all or not',
    `labels`               varchar(255)   COMMENT 'labels',
    `levels`               varchar(255)   COMMENT 'levels',
    `date_created` timestamp(3) NOT NULL DEFAULT CURRENT_TIMESTAMP(3) COMMENT 'create time',
    `date_updated` timestamp(3) NOT NULL DEFAULT CURRENT_TIMESTAMP(3) ON UPDATE CURRENT_TIMESTAMP(3) COMMENT 'update time',
    PRIMARY KEY (`id`) USING BTREE
) ENGINE = InnoDB CHARACTER SET = utf8mb4 COLLATE = utf8mb4_unicode_ci ROW_FORMAT = Dynamic;

-- ----------------------------
-- Table structure for sheny_lock
-- ----------------------------
DROP TABLE IF EXISTS `SHENYU_LOCK`;
CREATE TABLE IF NOT EXISTS SHENYU_LOCK  (
    `LOCK_KEY` CHAR(36) NOT NULL,
    `REGION` VARCHAR(100) NOT NULL,
    `CLIENT_ID` CHAR(36),
    `CREATED_DATE` TIMESTAMP NOT NULL,
    constraint SHENYU_LOCK_PK primary key (LOCK_KEY, REGION)
) ENGINE = InnoDB CHARACTER SET = utf8mb4 COLLATE = utf8mb4_unicode_ci ROW_FORMAT = Dynamic;

-- ----------------------------
-- Table structure for cluster_master
-- ----------------------------
DROP TABLE IF EXISTS `cluster_master`;
CREATE TABLE IF NOT EXISTS cluster_master  (
    `id`           varchar(128) CHARACTER SET utf8mb4 COLLATE utf8mb4_unicode_ci NOT NULL COMMENT 'primary key id',
    `master_host`  varchar(255) CHARACTER SET utf8mb4 COLLATE utf8mb4_unicode_ci NOT NULL COMMENT 'master host',
    `master_port`  varchar(255) CHARACTER SET utf8mb4 COLLATE utf8mb4_unicode_ci NOT NULL COMMENT 'master port',
    `context_path`  varchar(255) CHARACTER SET utf8mb4 COLLATE utf8mb4_unicode_ci NOT NULL COMMENT 'master context_path',
    `date_created` timestamp(3) NOT NULL DEFAULT CURRENT_TIMESTAMP(3) COMMENT 'create time',
    `date_updated` timestamp(3) NOT NULL DEFAULT CURRENT_TIMESTAMP(3) ON UPDATE CURRENT_TIMESTAMP(3) COMMENT 'update time',
    PRIMARY KEY (`id`) USING BTREE
) ENGINE = InnoDB CHARACTER SET = utf8mb4 COLLATE = utf8mb4_unicode_ci ROW_FORMAT = Dynamic;


INSERT INTO `shenyu`.`resource` (`id`, `parent_id`, `title`, `name`, `url`, `component`, `resource_type`, `sort`, `icon`, `is_leaf`, `is_route`, `perms`, `status`, `date_created`, `date_updated`) VALUES ('1792749362445840474', '1357956838021890048', 'SHENYU.MENU.SYSTEM.MANAGMENT.NAMESPACE', 'namespace', '/config/namespace', 'namespace', 1, 0, 'appstore', 0, 0, '', 1, '2024-06-22 17:00:00.000', '2024-06-22 17:00:00.000');
INSERT INTO `shenyu`.`resource` (`id`, `parent_id`, `title`, `name`, `url`, `component`, `resource_type`, `sort`, `icon`, `is_leaf`, `is_route`, `perms`, `status`, `date_created`, `date_updated`) VALUES ('1792749362445840475', '1792749362445840474', 'SHENYU.BUTTON.SYSTEM.ADD', '', '', '', 2, 0, '', 1, 0, 'system:namespace:add', 1, '2024-06-22 17:00:00.000', '2024-06-22 17:00:00.000');
INSERT INTO `shenyu`.`resource` (`id`, `parent_id`, `title`, `name`, `url`, `component`, `resource_type`, `sort`, `icon`, `is_leaf`, `is_route`, `perms`, `status`, `date_created`, `date_updated`) VALUES ('1792749362445840476', '1792749362445840474', 'SHENYU.BUTTON.SYSTEM.LIST', '', '', '', 2, 1, '', 1, 0, 'system:namespace:list', 1, '2024-06-22 17:00:00.000', '2024-06-22 17:00:00.000');
INSERT INTO `shenyu`.`resource` (`id`, `parent_id`, `title`, `name`, `url`, `component`, `resource_type`, `sort`, `icon`, `is_leaf`, `is_route`, `perms`, `status`, `date_created`, `date_updated`) VALUES ('1792749362445840477', '1792749362445840474', 'SHENYU.BUTTON.SYSTEM.DELETE', '', '', '', 2, 2, '', 1, 0, 'system:namespace:delete', 1,'2024-06-22 17:00:00.000', '2024-06-22 17:00:00.000');
INSERT INTO `shenyu`.`resource` (`id`, `parent_id`, `title`, `name`, `url`, `component`, `resource_type`, `sort`, `icon`, `is_leaf`, `is_route`, `perms`, `status`, `date_created`, `date_updated`) VALUES ('1792749362445840478', '1792749362445840474', 'SHENYU.BUTTON.SYSTEM.EDIT', '', '', '', 2, 3, '', 1, 0, 'system:namespace:edit', 1, '2024-06-22 17:00:00.000', '2024-06-22 17:00:00.000');


INSERT INTO `shenyu`.`permission` (`id`, `object_id`, `resource_id`, `date_created`, `date_updated`) VALUES ('1792779493541343252', '1346358560427216896', '1792749362445840474', '2024-06-22 17:00:00.000', '2024-06-22 17:00:00.000');
INSERT INTO `shenyu`.`permission` (`id`, `object_id`, `resource_id`, `date_created`, `date_updated`) VALUES ('1792779493541343253', '1346358560427216896', '1792749362445840475', '2024-06-22 17:00:00.000', '2024-06-22 17:00:00.000');
INSERT INTO `shenyu`.`permission` (`id`, `object_id`, `resource_id`, `date_created`, `date_updated`) VALUES ('1792779493541343254', '1346358560427216896', '1792749362445840476', '2024-06-22 17:00:00.000', '2024-06-22 17:00:00.000');
INSERT INTO `shenyu`.`permission` (`id`, `object_id`, `resource_id`, `date_created`, `date_updated`) VALUES ('1792779493541343255', '1346358560427216896', '1792749362445840477', '2024-06-22 17:00:00.000', '2024-06-22 17:00:00.000');
INSERT INTO `shenyu`.`permission` (`id`, `object_id`, `resource_id`, `date_created`, `date_updated`) VALUES ('1792779493541343256', '1346358560427216896', '1792749362445840478', '2024-06-22 17:00:00.000', '2024-06-22 17:00:00.000');

-- ----------------------------
-- Table structure for namespace
-- ----------------------------
DROP TABLE IF EXISTS `namespace`;
CREATE TABLE `namespace` (
                             `id` varchar(128) NOT NULL COMMENT 'namespace primary key',
                             `namespace_id` varchar(50) NOT NULL COMMENT 'namespace id',
                             `name` varchar(255) NOT NULL COMMENT 'namespace name',
                             `description` varchar(255) DEFAULT NULL COMMENT 'namespace desc',
                             `date_created` timestamp(3) NOT NULL DEFAULT CURRENT_TIMESTAMP(3) COMMENT 'create time',
                             `date_updated` timestamp(3) NOT NULL DEFAULT CURRENT_TIMESTAMP(3) ON UPDATE CURRENT_TIMESTAMP(3) COMMENT 'update time',
                             PRIMARY KEY (`id`)
) ENGINE=InnoDB DEFAULT CHARSET=utf8mb4;

INSERT INTO `shenyu`.`namespace` (`id`, `namespace_id`, `name`, `description`, `date_created`, `date_updated`) VALUES ('1', '649330b6-c2d7-4edc-be8e-8a54df9eb385', 'default', 'default-namespace', '2024-06-22 20:25:14.359', '2024-06-22 23:27:40.778');

-- ----------------------------
-- Table structure for plugin_ns_rel
-- ----------------------------
DROP TABLE IF EXISTS `plugin_ns_rel`;
CREATE TABLE `plugin_ns_rel` (
                                 `id` varchar(128) COLLATE utf8mb4_unicode_ci NOT NULL COMMENT 'primary key id',
                                 `namespace_id` varchar(50) COLLATE utf8mb4_unicode_ci NOT NULL COMMENT 'namespace id',
                                 `plugin_id` int(11) NOT NULL COMMENT 'plugin id',
                                 `config` text COLLATE utf8mb4_unicode_ci COMMENT 'plugin configuration',
                                 `sort` int(11) DEFAULT NULL COMMENT 'sort',
                                 `enabled` tinyint(4) NOT NULL DEFAULT '0' COMMENT 'whether to open (0, not open, 1 open)',
                                 `date_created` timestamp(3) NOT NULL DEFAULT CURRENT_TIMESTAMP(3) COMMENT 'create time',
                                 `date_updated` timestamp(3) NOT NULL DEFAULT CURRENT_TIMESTAMP(3) ON UPDATE CURRENT_TIMESTAMP(3) COMMENT 'update time',
                                 PRIMARY KEY (`id`) USING BTREE
) ENGINE=InnoDB DEFAULT CHARSET=utf8mb4 COLLATE=utf8mb4_unicode_ci ROW_FORMAT=DYNAMIC;


INSERT INTO `shenyu`.`plugin_ns_rel` (`id`,`namespace_id`,`plugin_id`, `config`, `sort`, `enabled`, `date_created`, `date_updated`) VALUES ('1801816010882822145','649330b6-c2d7-4edc-be8e-8a54df9eb385','1', NULL, 20, 0, '2022-05-25 18:02:53.000', '2022-05-25 18:02:53.000');
INSERT INTO `shenyu`.`plugin_ns_rel` (`id`,`namespace_id`,`plugin_id`, `config`, `sort`, `enabled`, `date_created`, `date_updated`) VALUES ('1801816010882822146','649330b6-c2d7-4edc-be8e-8a54df9eb385','10', NULL, 140, 0, '2022-05-25 18:02:53.000', '2022-05-25 18:02:53.000');
INSERT INTO `shenyu`.`plugin_ns_rel` (`id`,`namespace_id`,`plugin_id`, `config`, `sort`, `enabled`, `date_created`, `date_updated`) VALUES ('1801816010882822147','649330b6-c2d7-4edc-be8e-8a54df9eb385','11', '{\"protocol\":\"zookeeper\",\"register\":\"127.0.0.1:2181\",\"threadpool\":\"shared\"}', 310, 0, '2022-05-25 18:02:53.000', '2022-05-25 18:02:53.000');
INSERT INTO `shenyu`.`plugin_ns_rel` (`id`,`namespace_id`,`plugin_id`, `config`, `sort`, `enabled`, `date_created`, `date_updated`) VALUES ('1801816010882822148','649330b6-c2d7-4edc-be8e-8a54df9eb385','12', NULL, 310, 0, '2022-05-25 18:02:53.000', '2022-05-25 18:02:53.000');
INSERT INTO `shenyu`.`plugin_ns_rel` (`id`,`namespace_id`,`plugin_id`, `config`, `sort`, `enabled`, `date_created`, `date_updated`) VALUES ('1801816010882822149','649330b6-c2d7-4edc-be8e-8a54df9eb385','13', '{\"multiSelectorHandle\":\"1\",\"multiRuleHandle\":\"0\",\"threadpool\":\"shared\"}', 310, 0, '2022-05-25 18:02:53.000', '2022-05-25 18:02:53.000');
INSERT INTO `shenyu`.`plugin_ns_rel` (`id`,`namespace_id`,`plugin_id`, `config`, `sort`, `enabled`, `date_created`, `date_updated`) VALUES ('1801816010882822150','649330b6-c2d7-4edc-be8e-8a54df9eb385','14', NULL, 80, 1, '2022-05-25 18:02:53.000', '2022-05-25 18:02:53.000');
INSERT INTO `shenyu`.`plugin_ns_rel` (`id`,`namespace_id`,`plugin_id`, `config`, `sort`, `enabled`, `date_created`, `date_updated`) VALUES ('1801816010882822151','649330b6-c2d7-4edc-be8e-8a54df9eb385','15', '{\"multiSelectorHandle\":\"1\",\"multiRuleHandle\":\"0\",\"threadpool\":\"shared\"}', 310, 0, '2022-05-25 18:02:53.000', '2022-05-25 18:02:53.000');
INSERT INTO `shenyu`.`plugin_ns_rel` (`id`,`namespace_id`,`plugin_id`, `config`, `sort`, `enabled`, `date_created`, `date_updated`) VALUES ('1801816010882822152','649330b6-c2d7-4edc-be8e-8a54df9eb385','16', NULL, 110, 0, '2022-05-25 18:02:53.000', '2022-05-25 18:02:53.000');
INSERT INTO `shenyu`.`plugin_ns_rel` (`id`,`namespace_id`,`plugin_id`, `config`, `sort`, `enabled`, `date_created`, `date_updated`) VALUES ('1801816010882822153','649330b6-c2d7-4edc-be8e-8a54df9eb385','17', '{\"registerProtocol\":\"direct\",\"registerAddress\":\"127.0.0.1:2181\",\"corethreads\":0,\"threads\":2147483647,\"queues\":0,\"threadpool\":\"shared\"}', 310, 0, '2022-05-25 18:02:53.000', '2022-05-25 18:02:53.000');
INSERT INTO `shenyu`.`plugin_ns_rel` (`id`,`namespace_id`,`plugin_id`, `config`, `sort`, `enabled`, `date_created`, `date_updated`) VALUES ('1801816010882822154','649330b6-c2d7-4edc-be8e-8a54df9eb385','18', NULL, 160, 0, '2022-05-25 18:02:53.000', '2022-05-25 18:02:53.000');
INSERT INTO `shenyu`.`plugin_ns_rel` (`id`,`namespace_id`,`plugin_id`, `config`, `sort`, `enabled`, `date_created`, `date_updated`) VALUES ('1801816010882822155','649330b6-c2d7-4edc-be8e-8a54df9eb385','19', '{\"secretKey\":\"key\"}', 30, 0, '2022-05-25 18:02:53.000', '2022-05-25 18:02:53.000');
INSERT INTO `shenyu`.`plugin_ns_rel` (`id`,`namespace_id`,`plugin_id`, `config`, `sort`, `enabled`, `date_created`, `date_updated`) VALUES ('1801816010882822156','649330b6-c2d7-4edc-be8e-8a54df9eb385','2', '{\"model\":\"black\"}', 50, 0, '2022-05-25 18:02:53.000', '2022-05-25 18:02:53.000');
INSERT INTO `shenyu`.`plugin_ns_rel` (`id`,`namespace_id`,`plugin_id`, `config`, `sort`, `enabled`, `date_created`, `date_updated`) VALUES ('1801816010882822157','649330b6-c2d7-4edc-be8e-8a54df9eb385','20', NULL, 120, 0, '2022-05-25 18:02:53.000', '2022-05-25 18:02:53.000');
INSERT INTO `shenyu`.`plugin_ns_rel` (`id`,`namespace_id`,`plugin_id`, `config`, `sort`, `enabled`, `date_created`, `date_updated`) VALUES ('1801816010882822158','649330b6-c2d7-4edc-be8e-8a54df9eb385','21', NULL, 40, 0, '2022-05-25 18:02:53.000', '2022-05-25 18:02:53.000');
INSERT INTO `shenyu`.`plugin_ns_rel` (`id`,`namespace_id`,`plugin_id`, `config`, `sort`, `enabled`, `date_created`, `date_updated`) VALUES ('1801816010882822159','649330b6-c2d7-4edc-be8e-8a54df9eb385','22', NULL, 70, 0, '2022-05-25 18:02:53.000', '2022-05-25 18:02:53.000');
INSERT INTO `shenyu`.`plugin_ns_rel` (`id`,`namespace_id`,`plugin_id`, `config`, `sort`, `enabled`, `date_created`, `date_updated`) VALUES ('1801816010882822160','649330b6-c2d7-4edc-be8e-8a54df9eb385','23', NULL, 220, 0, '2022-05-25 18:02:53.000', '2022-05-25 18:02:53.000');
INSERT INTO `shenyu`.`plugin_ns_rel` (`id`,`namespace_id`,`plugin_id`, `config`, `sort`, `enabled`, `date_created`, `date_updated`) VALUES ('1801816010882822161','649330b6-c2d7-4edc-be8e-8a54df9eb385','24', NULL, 100, 1, '2022-05-25 18:02:53.000', '2022-05-25 18:02:53.000');
INSERT INTO `shenyu`.`plugin_ns_rel` (`id`,`namespace_id`,`plugin_id`, `config`, `sort`, `enabled`, `date_created`, `date_updated`) VALUES ('1801816010882822162','649330b6-c2d7-4edc-be8e-8a54df9eb385','25', NULL, 410, 1, '2022-05-25 18:02:53.000', '2022-05-25 18:02:53.000');
INSERT INTO `shenyu`.`plugin_ns_rel` (`id`,`namespace_id`,`plugin_id`, `config`, `sort`, `enabled`, `date_created`, `date_updated`) VALUES ('1801816010882822163','649330b6-c2d7-4edc-be8e-8a54df9eb385','26', '{\"multiSelectorHandle\":\"1\"}', 200, 1, '2022-05-25 18:02:53.000', '2022-05-25 18:02:53.000');
INSERT INTO `shenyu`.`plugin_ns_rel` (`id`,`namespace_id`,`plugin_id`, `config`, `sort`, `enabled`, `date_created`, `date_updated`) VALUES ('1801816010882822164','649330b6-c2d7-4edc-be8e-8a54df9eb385','27', NULL, 125, 1, '2022-05-25 18:02:53.000', '2022-05-25 18:02:53.000');
INSERT INTO `shenyu`.`plugin_ns_rel` (`id`,`namespace_id`,`plugin_id`, `config`, `sort`, `enabled`, `date_created`, `date_updated`) VALUES ('1801816010882822165','649330b6-c2d7-4edc-be8e-8a54df9eb385','28', '{\"port\": 9500,\"bossGroupThreadCount\": 1,\"maxPayloadSize\": 65536,\"workerGroupThreadCount\": 12,\"userName\": \"shenyu\",\"password\": \"shenyu\",\"isEncryptPassword\": false,\"encryptMode\": \"\",\"leakDetectorLevel\": \"DISABLED\"}', 125, 0, '2022-05-25 18:02:53.000', '2022-05-25 18:02:53.000');
INSERT INTO `shenyu`.`plugin_ns_rel` (`id`,`namespace_id`,`plugin_id`, `config`, `sort`, `enabled`, `date_created`, `date_updated`) VALUES ('1801816010882822166','649330b6-c2d7-4edc-be8e-8a54df9eb385','29', '{\"topic\":\"shenyu-access-logging\", \"namesrvAddr\": \"localhost:9876\",\"producerGroup\":\"shenyu-plugin-logging-rocketmq\"}', 170, 0, '2022-05-25 18:02:53.000', '2022-05-25 18:02:53.000');
INSERT INTO `shenyu`.`plugin_ns_rel` (`id`,`namespace_id`,`plugin_id`, `config`, `sort`, `enabled`, `date_created`, `date_updated`) VALUES ('1801816010882822167','649330b6-c2d7-4edc-be8e-8a54df9eb385','3', NULL, 90, 0, '2022-05-25 18:02:53.000', '2022-05-25 18:02:53.000');
INSERT INTO `shenyu`.`plugin_ns_rel` (`id`,`namespace_id`,`plugin_id`, `config`, `sort`, `enabled`, `date_created`, `date_updated`) VALUES ('1801816010882822168','649330b6-c2d7-4edc-be8e-8a54df9eb385','30', '{\"cacheType\":\"memory\"}', 10, 0, '2022-05-25 18:02:53.000', '2022-05-25 18:02:53.000');
INSERT INTO `shenyu`.`plugin_ns_rel` (`id`,`namespace_id`,`plugin_id`, `config`, `sort`, `enabled`, `date_created`, `date_updated`) VALUES ('1801816010882822169','649330b6-c2d7-4edc-be8e-8a54df9eb385','31', NULL, 1, 0, '2022-06-16 14:40:35.000', '2022-06-16 14:40:55.000');
INSERT INTO `shenyu`.`plugin_ns_rel` (`id`,`namespace_id`,`plugin_id`, `config`, `sort`, `enabled`, `date_created`, `date_updated`) VALUES ('1801816010882822170','649330b6-c2d7-4edc-be8e-8a54df9eb385','32', '{\"host\":\"localhost\", \"port\": \"9200\"}', 190, 0, '2022-06-19 22:00:00.000', '2022-06-19 22:00:00.000');
INSERT INTO `shenyu`.`plugin_ns_rel` (`id`,`namespace_id`,`plugin_id`, `config`, `sort`, `enabled`, `date_created`, `date_updated`) VALUES ('1801816010882822171','649330b6-c2d7-4edc-be8e-8a54df9eb385','33', '{\"host\":\"localhost\", \"port\": \"9092\"}', 180, 0, '2022-07-04 22:00:00.000', '2022-07-02 22:00:00.000');
INSERT INTO `shenyu`.`plugin_ns_rel` (`id`,`namespace_id`,`plugin_id`, `config`, `sort`, `enabled`, `date_created`, `date_updated`) VALUES ('1801816010882822172','649330b6-c2d7-4edc-be8e-8a54df9eb385','34', '{\"projectName\": \"shenyu\", \"logStoreName\": \"shenyu-logstore\", \"topic\": \"shenyu-topic\"}', 175, 0, '2022-06-30 21:00:00.000', '2022-06-30 21:00:00.000');
INSERT INTO `shenyu`.`plugin_ns_rel` (`id`,`namespace_id`,`plugin_id`, `config`, `sort`, `enabled`, `date_created`, `date_updated`) VALUES ('1801816010882822173','649330b6-c2d7-4edc-be8e-8a54df9eb385','35', '{\"topic\":\"shenyu-access-logging\", \"serviceUrl\": \"pulsar://localhost:6650\"}', 185, 0, '2022-06-30 21:00:00.000', '2022-06-30 21:00:00.000');
INSERT INTO `shenyu`.`plugin_ns_rel` (`id`,`namespace_id`,`plugin_id`, `config`, `sort`, `enabled`, `date_created`, `date_updated`) VALUES ('1801816010882822174','649330b6-c2d7-4edc-be8e-8a54df9eb385','36', '{\"endpoint\": \"ap-guangzhou.cls.tencentcs.com\", \"topic\": \"shenyu-topic\"}', 176, 0, '2022-06-30 21:00:00.000', '2022-06-30 21:00:00.000');
INSERT INTO `shenyu`.`plugin_ns_rel` (`id`,`namespace_id`,`plugin_id`, `config`, `sort`, `enabled`, `date_created`, `date_updated`) VALUES ('1801816010882822175','649330b6-c2d7-4edc-be8e-8a54df9eb385','38', '{\"host\":\"127.0.0.1\",\"port\":\"8123\",\"databse\":\"shenyu-gateway\",\"username\":\"foo\",\"password\":\"bar\"}', 195, 0, '2022-06-30 21:00:00.000', '2022-06-30 21:00:00.000');
INSERT INTO `shenyu`.`plugin_ns_rel` (`id`,`namespace_id`,`plugin_id`, `config`, `sort`, `enabled`, `date_created`, `date_updated`) VALUES ('1801816010882822176','649330b6-c2d7-4edc-be8e-8a54df9eb385','39', '{\"endpoint\":\"http://localhost:8000\"}', 40, 0, '2022-09-11 12:00:00.000', '2022-09-11 12:00:00.000');
INSERT INTO `shenyu`.`plugin_ns_rel` (`id`,`namespace_id`,`plugin_id`, `config`, `sort`, `enabled`, `date_created`, `date_updated`) VALUES ('1801816010882822177','649330b6-c2d7-4edc-be8e-8a54df9eb385','4', '{\"master\":\"mymaster\",\"mode\":\"standalone\",\"url\":\"192.168.1.1:6379\",\"password\":\"abc\"}', 60, 0, '2022-05-25 18:02:53.000', '2022-05-25 18:02:53.000');
INSERT INTO `shenyu`.`plugin_ns_rel` (`id`,`namespace_id`,`plugin_id`, `config`, `sort`, `enabled`, `date_created`, `date_updated`) VALUES ('1801816010882822178','649330b6-c2d7-4edc-be8e-8a54df9eb385','40', NULL, 150, 0, '2022-07-24 19:00:00.000', '2022-07-24 19:00:00.000');
INSERT INTO `shenyu`.`plugin_ns_rel` (`id`,`namespace_id`,`plugin_id`, `config`, `sort`, `enabled`, `date_created`, `date_updated`) VALUES ('1801816010882822179','649330b6-c2d7-4edc-be8e-8a54df9eb385','42', NULL, 320, 1, '2023-05-30 18:02:53.000', '2022-05-30 18:02:53.000');
INSERT INTO `shenyu`.`plugin_ns_rel` (`id`,`namespace_id`,`plugin_id`, `config`, `sort`, `enabled`, `date_created`, `date_updated`) VALUES ('1801816010882822180','649330b6-c2d7-4edc-be8e-8a54df9eb385','43', '{\"totalSizeInBytes\":\"104857600\",\"maxBlockMs\":\"0\",\"ioThreadCount\":\"1\",\"batchSizeThresholdInBytes\":\"524288\",\"batchCountThreshold\":\"4096\",\"lingerMs\":\"2000\",\"retries\":\"100\",\"baseRetryBackoffMs\":\"100\",\"maxRetryBackoffMs\":\"100\",\"enableLocalTest\":\"true\",\"setGiveUpExtraLongSingleLog\":\"false\"}', 177, 0, '2023-07-05 14:03:53.686', '2023-07-06 12:42:07.234');
INSERT INTO `shenyu`.`plugin_ns_rel` (`id`,`namespace_id`,`plugin_id`, `config`, `sort`, `enabled`, `date_created`, `date_updated`) VALUES ('1801816010882822181','649330b6-c2d7-4edc-be8e-8a54df9eb385','44', '{\"defaultHandleJson\":\"{\\\"authorization\\\":\\\"test:test123\\\"}\"}', 150, 0, '2022-07-24 19:00:00.000', '2022-07-24 19:00:00.000');
INSERT INTO `shenyu`.`plugin_ns_rel` (`id`,`namespace_id`,`plugin_id`, `config`, `sort`, `enabled`, `date_created`, `date_updated`) VALUES ('1801816010882822182','649330b6-c2d7-4edc-be8e-8a54df9eb385','45', '{\"host\":\"127.0.0.1\",\"port\":5672,\"password\":\"admin\",\"username\":\"admin\",\"exchangeName\":\"exchange.logging.plugin\",\"queueName\":\"queue.logging.plugin\",\"routingKey\":\"topic.logging\",\"virtualHost\":\"/\",\"exchangeType\":\"direct\",\"durable\":\"true\",\"exclusive\":\"false\",\"autoDelete\":\"false\"}', 171, 0, '2023-11-06 15:49:56.454', '2023-11-10 10:40:58.447');
INSERT INTO `shenyu`.`plugin_ns_rel` (`id`,`namespace_id`,`plugin_id`, `config`, `sort`, `enabled`, `date_created`, `date_updated`) VALUES ('1801816010882822183','649330b6-c2d7-4edc-be8e-8a54df9eb385','5', '{\"multiSelectorHandle\":\"1\",\"multiRuleHandle\":\"0\"}', 200, 1, '2022-05-25 18:02:53.000', '2022-05-25 18:02:53.000');
INSERT INTO `shenyu`.`plugin_ns_rel` (`id`,`namespace_id`,`plugin_id`, `config`, `sort`, `enabled`, `date_created`, `date_updated`) VALUES ('1801816010882822184','649330b6-c2d7-4edc-be8e-8a54df9eb385','6', '{\"register\":\"zookeeper://localhost:2181\",\"multiSelectorHandle\":\"1\",\"threadpool\":\"shared\",\"corethreads\":0,\"threads\":2147483647,\"queues\":0}', 310, 0, '2022-05-25 18:02:53.000', '2022-05-25 18:02:53.000');
INSERT INTO `shenyu`.`plugin_ns_rel` (`id`,`namespace_id`,`plugin_id`, `config`, `sort`, `enabled`, `date_created`, `date_updated`) VALUES ('1801816010882822185','649330b6-c2d7-4edc-be8e-8a54df9eb385','8', NULL, 200, 0, '2022-05-25 18:02:53.000', '2022-05-25 18:02:53.000');
INSERT INTO `shenyu`.`plugin_ns_rel` (`id`,`namespace_id`,`plugin_id`, `config`, `sort`, `enabled`, `date_created`, `date_updated`) VALUES ('1801816010882822186','649330b6-c2d7-4edc-be8e-8a54df9eb385','9', NULL, 130, 0, '2022-05-25 18:02:53.000', '2022-05-25 18:02:53.000');



INSERT INTO `shenyu`.`resource` (`id`, `parent_id`, `title`, `name`, `url`, `component`, `resource_type`, `sort`, `icon`, `is_leaf`, `is_route`, `perms`, `status`, `date_created`, `date_updated`) VALUES ('1792749362445840479', '1357956838021890048', 'SHENYU.MENU.SYSTEM.MANAGMENT.NAMESPACEPLUGIN', 'namespacePlugin', '/config/namespacePlugin', 'namespacePlugin', 1, 2, 'build', 0, 0, '', 1, '2024-06-25 18:02:53.000', '2024-06-25 18:02:53.000');
INSERT INTO `shenyu`.`resource` (`id`, `parent_id`, `title`, `name`, `url`, `component`, `resource_type`, `sort`, `icon`, `is_leaf`, `is_route`, `perms`, `status`, `date_created`, `date_updated`) VALUES ('1792749362445840480', '1792749362445840479', 'SHENYU.BUTTON.SYSTEM.LIST', '', '', '', 2, 0, '', 1, 0, 'system:namespacePlugin:list', 1, '2024-06-25 18:02:53.000', '2024-06-25 18:02:53.000');
INSERT INTO `shenyu`.`resource` (`id`, `parent_id`, `title`, `name`, `url`, `component`, `resource_type`, `sort`, `icon`, `is_leaf`, `is_route`, `perms`, `status`, `date_created`, `date_updated`) VALUES ('1792749362445840481', '1792749362445840479', 'SHENYU.BUTTON.SYSTEM.DELETE', '', '', '', 2, 1, '', 1, 0, 'system:namespacePlugin:delete', 1, '2024-06-25 18:02:53.000', '2024-06-25 18:02:53.000');
INSERT INTO `shenyu`.`resource` (`id`, `parent_id`, `title`, `name`, `url`, `component`, `resource_type`, `sort`, `icon`, `is_leaf`, `is_route`, `perms`, `status`, `date_created`, `date_updated`) VALUES ('1792749362445840482', '1792749362445840479', 'SHENYU.BUTTON.SYSTEM.ADD', '', '', '', 2, 2, '', 1, 0, 'system:namespacePlugin:add', 1, '2024-06-25 18:02:53.000', '2024-06-25 18:02:53.000');
INSERT INTO `shenyu`.`resource` (`id`, `parent_id`, `title`, `name`, `url`, `component`, `resource_type`, `sort`, `icon`, `is_leaf`, `is_route`, `perms`, `status`, `date_created`, `date_updated`) VALUES ('1792749362445840483', '1792749362445840479', 'SHENYU.BUTTON.SYSTEM.SYNCHRONIZE', '', '', '', 2, 3, '', 1, 0, 'system:namespacePlugin:modify', 1, '2024-06-25 18:02:53.000', '2024-06-25 18:02:53.000');
INSERT INTO `shenyu`.`resource` (`id`, `parent_id`, `title`, `name`, `url`, `component`, `resource_type`, `sort`, `icon`, `is_leaf`, `is_route`, `perms`, `status`, `date_created`, `date_updated`) VALUES ('1792749362445840484', '1792749362445840479', 'SHENYU.BUTTON.SYSTEM.ENABLE', '', '', '', 2, 4, '', 1, 0, 'system:namespacePlugin:disable', 1, '2024-06-25 18:02:53.000', '2024-06-25 18:02:53.000');
INSERT INTO `shenyu`.`resource` (`id`, `parent_id`, `title`, `name`, `url`, `component`, `resource_type`, `sort`, `icon`, `is_leaf`, `is_route`, `perms`, `status`, `date_created`, `date_updated`) VALUES ('1792749362445840485', '1792749362445840479', 'SHENYU.BUTTON.SYSTEM.EDIT', '', '', '', 2, 5, '', 1, 0, 'system:namespacePlugin:edit', 1,'2024-06-25 18:02:53.000', '2024-06-25 18:02:53.000');
INSERT INTO `shenyu`.`resource` (`id`, `parent_id`, `title`, `name`, `url`, `component`, `resource_type`, `sort`, `icon`, `is_leaf`, `is_route`, `perms`, `status`, `date_created`, `date_updated`) VALUES ('1792749362445840486', '1792749362445840479', 'SHENYU.BUTTON.SYSTEM.RESOURCE', '', '', '', 2, 6, '', 1, 0, 'system:namespacePlugin:resource', 1,'2024-06-25 18:02:53.000', '2024-06-25 18:02:53.000');


INSERT INTO `shenyu`.`permission` (`id`, `object_id`, `resource_id`, `date_created`, `date_updated`) VALUES ('1792779493541343260', '1346358560427216896', '1792749362445840479', '2024-06-25 20:00:00.000', '2024-06-25 20:00:00.000');
INSERT INTO `shenyu`.`permission` (`id`, `object_id`, `resource_id`, `date_created`, `date_updated`) VALUES ('1792779493541343261', '1346358560427216896', '1792749362445840480', '2024-06-25 20:00:00.000', '2024-06-25 20:00:00.000');
INSERT INTO `shenyu`.`permission` (`id`, `object_id`, `resource_id`, `date_created`, `date_updated`) VALUES ('1792779493541343262', '1346358560427216896', '1792749362445840481', '2024-06-25 20:00:00.000', '2024-06-25 20:00:00.000');
INSERT INTO `shenyu`.`permission` (`id`, `object_id`, `resource_id`, `date_created`, `date_updated`) VALUES ('1792779493541343263', '1346358560427216896', '1792749362445840482', '2024-06-25 20:00:00.000', '2024-06-25 20:00:00.000');
INSERT INTO `shenyu`.`permission` (`id`, `object_id`, `resource_id`, `date_created`, `date_updated`) VALUES ('1792779493541343264', '1346358560427216896', '1792749362445840483', '2024-06-25 20:00:00.000', '2024-06-25 20:00:00.000');
INSERT INTO `shenyu`.`permission` (`id`, `object_id`, `resource_id`, `date_created`, `date_updated`) VALUES ('1792779493541343265', '1346358560427216896', '1792749362445840484', '2024-06-25 20:00:00.000', '2024-06-25 20:00:00.000');
INSERT INTO `shenyu`.`permission` (`id`, `object_id`, `resource_id`, `date_created`, `date_updated`) VALUES ('1792779493541343266', '1346358560427216896', '1792749362445840485', '2024-06-25 20:00:00.000', '2024-06-25 20:00:00.000');
INSERT INTO `shenyu`.`permission` (`id`, `object_id`, `resource_id`, `date_created`, `date_updated`) VALUES ('1792779493541343267', '1346358560427216896', '1792749362445840486', '2024-06-25 20:00:00.000', '2024-06-25 20:00:00.000');

<<<<<<< HEAD
-- ----------------------------
-- Table structure for scale
-- ----------------------------
DROP TABLE IF EXISTS `scale_policy`;
CREATE TABLE IF NOT EXISTS `scale_policy`
(
    `id`             varchar(128)   NOT NULL COMMENT 'primary key id',
    `sort`           int(0)         NOT NULL COMMENT 'sort',
    `status`         int(0)         NOT NULL COMMENT 'status 1:enable 0:disable',
    `num`            int            COMMENT 'number of bootstrap',
    `begin_time`     datetime(3)    COMMENT 'begin time',
    `end_time`       datetime(3)  COMMENT 'end time',
    `date_created`   timestamp(3)   NOT NULL DEFAULT CURRENT_TIMESTAMP(3) COMMENT 'create time',
    `date_updated`   timestamp(3)   NOT NULL DEFAULT CURRENT_TIMESTAMP(3) ON UPDATE CURRENT_TIMESTAMP(3) COMMENT 'update time',
    PRIMARY KEY (`id`) USING BTREE
    ) ENGINE = InnoDB CHARACTER SET = utf8mb4 COLLATE = utf8mb4_unicode_ci ROW_FORMAT = Dynamic;

INSERT INTO `shenyu`.`scale_policy` (`id`, `sort`, `status`, `num`, `begin_time`, `end_time`, `date_created`, `date_updated`) VALUES ('1', 1, 0, 10, NULL, NULL, '2024-07-31 20:00:00.000', '2024-07-31 20:00:00.000');
INSERT INTO `shenyu`.`scale_policy` (`id`, `sort`, `status`, `num`, `begin_time`, `end_time`, `date_created`, `date_updated`) VALUES ('2', 2, 0, 10, '2024-07-31 20:00:00.000', '2024-08-01 20:00:00.000', '2024-07-31 20:00:00.000', '2024-07-31 20:00:00.000');
INSERT INTO `shenyu`.`scale_policy` (`id`, `sort`, `status`, `num`, `begin_time`, `end_time`, `date_created`, `date_updated`) VALUES ('3', 3, 0, NULL, NULL, NULL, '2024-07-31 20:00:00.000', '2024-07-31 20:00:00.000');

DROP TABLE IF EXISTS `scale_rule`;
CREATE TABLE IF NOT EXISTS `scale_rule`
(
    `id`             varchar(128)   NOT NULL COMMENT 'primary key id',
    `metric_name`    varchar(128)   NOT NULL COMMENT 'metric name',
    `type`           int(0)         NOT NULL COMMENT 'type 0:shenyu 1:k8s 2:others',
    `sort`           int(0)         NOT NULL COMMENT 'sort',
    `status`         int(0)         NOT NULL COMMENT 'status 1:enable 0:disable',
    `minimum`        varchar(128)   COMMENT 'minimum of metric',
    `maximum`        varchar(128)   COMMENT 'maximum of metric',
    `date_created`   timestamp(3)   NOT NULL DEFAULT CURRENT_TIMESTAMP(3) COMMENT 'create time',
    `date_updated`   timestamp(3)   NOT NULL DEFAULT CURRENT_TIMESTAMP(3) ON UPDATE CURRENT_TIMESTAMP(3) COMMENT 'update time',
    PRIMARY KEY (`id`) USING BTREE
    ) ENGINE = InnoDB CHARACTER SET = utf8mb4 COLLATE = utf8mb4_unicode_ci ROW_FORMAT = Dynamic;

DROP TABLE IF EXISTS `scale_history`;
CREATE TABLE IF NOT EXISTS `scale_history`
(
    `id`             varchar(128)   NOT NULL COMMENT 'primary key id',
    `config_id`      int(0)         NOT NULL COMMENT '0:manual 1:period 2:dynamic',
    `num`            int            NOT NULL COMMENT 'number of bootstrap',
    `action`         int(0)         NOT NULL COMMENT 'status 1:enable 0:disable',
    `msg`            text           COMMENT 'message',
    `date_created`   timestamp(3)   NOT NULL DEFAULT CURRENT_TIMESTAMP(3) COMMENT 'create time',
    `date_updated`   timestamp(3)   NOT NULL DEFAULT CURRENT_TIMESTAMP(3) ON UPDATE CURRENT_TIMESTAMP(3) COMMENT 'update time',
    PRIMARY KEY (`id`) USING BTREE
    ) ENGINE = InnoDB CHARACTER SET = utf8mb4 COLLATE = utf8mb4_unicode_ci ROW_FORMAT = Dynamic;
=======
ALTER TABLE `shenyu`.`selector` ADD COLUMN `namespace_id` varchar(50) NULL COMMENT 'namespaceId' AFTER `match_restful`;
>>>>>>> ce123f1f
<|MERGE_RESOLUTION|>--- conflicted
+++ resolved
@@ -2371,7 +2371,7 @@
 INSERT INTO `shenyu`.`permission` (`id`, `object_id`, `resource_id`, `date_created`, `date_updated`) VALUES ('1792779493541343266', '1346358560427216896', '1792749362445840485', '2024-06-25 20:00:00.000', '2024-06-25 20:00:00.000');
 INSERT INTO `shenyu`.`permission` (`id`, `object_id`, `resource_id`, `date_created`, `date_updated`) VALUES ('1792779493541343267', '1346358560427216896', '1792749362445840486', '2024-06-25 20:00:00.000', '2024-06-25 20:00:00.000');
 
-<<<<<<< HEAD
+
 -- ----------------------------
 -- Table structure for scale
 -- ----------------------------
@@ -2420,6 +2420,6 @@
     `date_updated`   timestamp(3)   NOT NULL DEFAULT CURRENT_TIMESTAMP(3) ON UPDATE CURRENT_TIMESTAMP(3) COMMENT 'update time',
     PRIMARY KEY (`id`) USING BTREE
     ) ENGINE = InnoDB CHARACTER SET = utf8mb4 COLLATE = utf8mb4_unicode_ci ROW_FORMAT = Dynamic;
-=======
-ALTER TABLE `shenyu`.`selector` ADD COLUMN `namespace_id` varchar(50) NULL COMMENT 'namespaceId' AFTER `match_restful`;
->>>>>>> ce123f1f
+
+
+ALTER TABLE `shenyu`.`selector` ADD COLUMN `namespace_id` varchar(50) NULL COMMENT 'namespaceId' AFTER `match_restful`;