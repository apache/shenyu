--- conflicted
+++ resolved
@@ -2698,9 +2698,43 @@
   is 'REGION';
 comment on column SHENYU_LOCK.CLIENT_ID
   is 'CLIENT_ID';
-<<<<<<< HEAD
-comment on column INT_LOCK.CREATED_DATE
+comment on column SHENYU_LOCK.CREATED_DATE
   is 'CREATED_DATE';
+
+-- ----------------------------
+-- Table structure for cluster_master
+-- ----------------------------
+create table cluster_master
+(
+    id                   varchar(128)   not null,
+    master_host          varchar(255)   not null,
+    master_port          varchar(255)   not null,
+    context_path          varchar(255)   not null,
+    date_created      timestamp(3) default SYSDATE not null,
+    date_updated      timestamp(3) default SYSDATE not null,
+    PRIMARY KEY (id)
+)
+;
+-- Add comments to the columns
+comment
+on column alert_receiver.id
+  is 'primary key id';
+comment
+on column alert_receiver.master_host
+  is 'master host';
+comment
+on column alert_receiver.master_port
+  is 'master port';
+comment
+on column alert_receiver.context_path
+  is 'master context_path';
+comment
+on column alert_receiver.date_created
+  is 'create time';
+comment
+on column alert_receiver.date_updated
+  is 'update time';
+
 
 
 
@@ -2821,42 +2855,4 @@
 INSERT /*+ IGNORE_ROW_ON_DUPKEY_INDEX (permission(id)) */ INTO permission (id, object_id, resource_id) VALUES ('1792779493541343264', '1346358560427216896', '1792749362445840483');
 INSERT /*+ IGNORE_ROW_ON_DUPKEY_INDEX (permission(id)) */ INTO permission (id, object_id, resource_id) VALUES ('1792779493541343265', '1346358560427216896', '1792749362445840484');
 INSERT /*+ IGNORE_ROW_ON_DUPKEY_INDEX (permission(id)) */ INTO permission (id, object_id, resource_id) VALUES ('1792779493541343266', '1346358560427216896', '1792749362445840485');
-INSERT /*+ IGNORE_ROW_ON_DUPKEY_INDEX (permission(id)) */ INTO permission (id, object_id, resource_id) VALUES ('1792779493541343267', '1346358560427216896', '1792749362445840486');
-=======
-comment on column SHENYU_LOCK.CREATED_DATE
-  is 'CREATED_DATE';
-
--- ----------------------------
--- Table structure for cluster_master
--- ----------------------------
-create table cluster_master
-(
-    id                   varchar(128)   not null,
-    master_host          varchar(255)   not null,
-    master_port          varchar(255)   not null,
-    context_path          varchar(255)   not null,
-    date_created      timestamp(3) default SYSDATE not null,
-    date_updated      timestamp(3) default SYSDATE not null,
-    PRIMARY KEY (id)
-)
-;
--- Add comments to the columns
-comment
-on column alert_receiver.id
-  is 'primary key id';
-comment
-on column alert_receiver.master_host
-  is 'master host';
-comment
-on column alert_receiver.master_port
-  is 'master port';
-comment
-on column alert_receiver.context_path
-  is 'master context_path';
-comment
-on column alert_receiver.date_created
-  is 'create time';
-comment
-on column alert_receiver.date_updated
-  is 'update time';
->>>>>>> 51cc917d
+INSERT /*+ IGNORE_ROW_ON_DUPKEY_INDEX (permission(id)) */ INTO permission (id, object_id, resource_id) VALUES ('1792779493541343267', '1346358560427216896', '1792749362445840486');