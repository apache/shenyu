-- Licensed to the Apache Software Foundation (ASF) under one
-- or more contributor license agreements.  See the NOTICE file
-- distributed with this work for additional information
-- regarding copyright ownership.  The ASF licenses this file
-- to you under the Apache License, Version 2.0 (the
-- "License"); you may not use this file except in compliance
-- with the License.  You may obtain a copy of the License at
--
--     http://www.apache.org/licenses/LICENSE-2.0
--
-- Unless required by applicable law or agreed to in writing, software
-- distributed under the License is distributed on an "AS IS" BASIS,
-- WITHOUT WARRANTIES OR CONDITIONS OF ANY KIND, either express or implied.
-- See the License for the specific language governing permissions and
-- limitations under the License.

create table dashboard_user
(
    id           VARCHAR2(128) not null,
    user_name    VARCHAR2(64) not null,
    password     VARCHAR2(128),
    role         NUMBER(10) not null,
    enabled      NUMBER(3) not null,
    client_id     VARCHAR2(32),
    date_created timestamp(3) default SYSDATE not null,
    date_updated timestamp(3) default SYSDATE not null,
    PRIMARY KEY (id),
    constraint unique_user_name unique (user_name)
);
-- Add comments to the columns
comment on column DASHBOARD_USER.id
  is 'primary key id';
comment on column DASHBOARD_USER.user_name
  is 'user name';
comment on column DASHBOARD_USER.password
  is 'user password';
comment on column DASHBOARD_USER.role
  is 'role';
comment on column DASHBOARD_USER.enabled
  is 'delete or not';
comment on column DASHBOARD_USER.date_created
  is 'create time';
comment on column DASHBOARD_USER.date_updated
  is 'update time';

create table plugin
(
    id           VARCHAR2(128) not null,
    name         VARCHAR2(62) not null,
    config       CLOB,
    role         VARCHAR2(64) not null,
    sort         NUMBER(10),
    enabled      NUMBER(3) default '0' not null,
    date_created timestamp(3) default SYSDATE not null,
    date_updated timestamp(3) default SYSDATE not null,
    plugin_jar   BLOB,
    PRIMARY KEY (id)
);
-- Add comments to the columns
comment on column PLUGIN.id
  is 'primary key id';
comment on column PLUGIN.name
  is 'plugin name';
comment on column PLUGIN.config
  is 'plugin configuration';
comment on column PLUGIN.role
  is 'plugin role';
comment on column PLUGIN.sort
  is 'sort';
comment on column PLUGIN.enabled
  is 'plugin whether to open (0 not open, 1 open)';
comment on column PLUGIN.date_created
  is 'create time';
comment on column PLUGIN.date_updated
  is 'update time';
comment on column PLUGIN.plugin_jar
  is 'plugin jar';


create table plugin_handle
(
    id           VARCHAR2(128) not null,
    plugin_id    VARCHAR2(128) not null,
    field        VARCHAR2(100) not null,
    label        VARCHAR2(100),
    data_type    NUMBER(5) default '1' not null,
    type         NUMBER(5),
    sort         NUMBER(10),
    ext_obj      clob,
    date_created timestamp(3) default SYSDATE not null,
    date_updated timestamp(3) default SYSDATE not null,
    PRIMARY KEY (id),
    constraint plugin_id_field_type unique (plugin_id,field,type)
);
-- Add comments to the columns
comment on column PLUGIN_HANDLE.plugin_id
  is 'plugin id';
comment on column PLUGIN_HANDLE.field
  is 'field';
comment on column PLUGIN_HANDLE.label
  is 'label';
comment on column PLUGIN_HANDLE.data_type
  is 'data type 1 number 2 string';
comment on column PLUGIN_HANDLE.type
  is 'type, 1 means selector, 2 means rule, 3 means plugin';
comment on column PLUGIN_HANDLE.sort
  is 'sort';
comment on column PLUGIN_HANDLE.ext_obj
  is 'extra configuration (json format data)';
comment on column PLUGIN_HANDLE.date_created
  is 'create time';
comment on column PLUGIN_HANDLE.date_updated
  is 'update time';

create table selector
(
    id           VARCHAR2(128) not null primary key,
    plugin_id    VARCHAR2(128) not null,
    name         VARCHAR2(64) not null,
    match_mode   NUMBER(10) not null,
    type         NUMBER(10) not null,
    sort         NUMBER(10) not null,
    handle       VARCHAR2(1024),
    enabled      NUMBER(3) not null,
    loged        NUMBER(3) not null,
    continued    NUMBER(3) not null,
    match_restful NUMBER(3) not null,
    namespace_id VARCHAR2(50) not null,
    date_created timestamp(3) default SYSDATE not null,
    date_updated timestamp(3) default SYSDATE not null
);
-- Add comments to the columns
comment on column SELECTOR.id
  is 'primary key id varchar';
comment on column SELECTOR.plugin_id
  is 'plugin id';
comment on column SELECTOR.name
  is 'selector name';
comment on column SELECTOR.match_mode
  is 'matching mode (0 and 1 or)';
comment on column SELECTOR.type
  is 'type (0 full flow, 1 custom flow)';
comment on column SELECTOR.sort
  is 'sort';
comment on column SELECTOR.handle
  is 'processing logic (here for different plugins, there will be different fields to identify different processes, all data in JSON format is stored)';
comment on column SELECTOR.enabled
  is 'whether to open (0 not open, 1 open)';
comment on column SELECTOR.loged
  is 'whether to print the log (0 not print, 1 print)';
comment on column SELECTOR.continued
  is 'whether to continue execution';
comment on column SELECTOR.match_restful
  is 'whether to match restful(0 cache, 1 not cache)';
comment on column SELECTOR.namespace_id
  is 'namespace id';
comment on column SELECTOR.date_created
  is 'create time';
comment on column SELECTOR.date_updated
  is 'update time';

create table selector_condition
(
    id           VARCHAR2(128) not null,
    selector_id  VARCHAR2(128) not null,
    param_type   VARCHAR2(64) not null,
    operator     VARCHAR2(64) not null,
    param_name   VARCHAR2(64) not null,
    param_value  VARCHAR2(64) not null,
    date_created timestamp(3) default SYSDATE not null,
    date_updated timestamp(3) default SYSDATE not null,
    PRIMARY KEY (id)
);
-- Add comments to the columns
comment on column SELECTOR_CONDITION.id
  is 'primary key id';
comment on column SELECTOR_CONDITION.selector_id
  is 'selector id';
comment on column SELECTOR_CONDITION.param_type
  is 'parameter type (to query uri, etc.)';
comment on column SELECTOR_CONDITION.operator
  is 'matching character (=> <like matching)';
comment on column SELECTOR_CONDITION.param_name
  is 'parameter name';
comment on column SELECTOR_CONDITION.param_value
  is 'parameter value';
comment on column SELECTOR_CONDITION.date_created
  is 'create time';
comment on column SELECTOR_CONDITION.date_updated
  is 'update time';

create table rule
(
    id            VARCHAR2(128) not null PRIMARY KEY,
    selector_id   VARCHAR2(128) not null,
    match_mode    NUMBER(10) not null,
    name          VARCHAR2(128) not null,
    enabled       NUMBER(3) not null,
    loged         NUMBER(3) not null,
    match_restful NUMBER(3) not null,
    namespace_id VARCHAR2(50) not null,
    sort          NUMBER(10) not null,
    handle        VARCHAR2(1024),
    date_created  timestamp(3) default SYSDATE not null,
    date_updated  timestamp(3) default SYSDATE not null
);
-- Add comments to the columns
comment on column RULE.id
  is 'primary key id';
comment on column RULE.selector_id
  is 'selector id';
comment on column RULE.match_mode
  is 'matching mode (0 and 1 or)';
comment on column RULE.name
  is 'rule name';
comment on column RULE.enabled
  is 'whether to open (0 not open, 1 open)';
comment on column RULE.loged
  is 'whether to log or not (0 not print, 1 print)';
comment on column RULE.match_restful
  is 'whether to match restful(0 cache, 1 not cache)';
comment on column RULE.namespace_id
  is 'namespace id';
comment on column RULE.sort
  is 'sort';
comment on column RULE.handle
  is 'processing logic (here for different plug-ins, there will be different fields to identify different processes, all data in JSON format is stored)';
comment on column RULE.date_created
  is 'create time';
comment on column RULE.date_updated
  is 'update time';

create table rule_condition
(
    id           VARCHAR2(128) not null PRIMARY KEY,
    rule_id      VARCHAR2(128) not null,
    param_type   VARCHAR2(64) not null,
    operator     VARCHAR2(64) not null,
    param_name   VARCHAR2(64) not null,
    param_value  VARCHAR2(64) not null,
    date_created timestamp(3) default SYSDATE not null,
    date_updated timestamp(3) default SYSDATE not null
);
-- Add comments to the columns
comment on column RULE_CONDITION.id
  is 'primary key id';
comment on column RULE_CONDITION.rule_id
  is 'rule id';
comment on column RULE_CONDITION.param_type
  is 'parameter type (post query uri, etc.)';
comment on column RULE_CONDITION.operator
  is 'matching character (=> <like match)';
comment on column RULE_CONDITION.param_name
  is 'parameter name';
comment on column RULE_CONDITION.param_value
  is 'parameter value';
comment on column RULE_CONDITION.date_created
  is 'create time';
comment on column RULE_CONDITION.date_updated
  is 'update time';

create table meta_data
(
    id              VARCHAR2(128) not null,
    app_name        VARCHAR2(255) not null,
    path            VARCHAR2(255) not null,
    path_desc       VARCHAR2(255),
    rpc_type        VARCHAR2(64) not null,
    service_name    VARCHAR2(255),
    method_name     VARCHAR2(255),
    parameter_types VARCHAR2(255),
    rpc_ext         VARCHAR2(512),
    namespace_id VARCHAR2(50) not null,
    date_created    timestamp(3) default SYSDATE not null,
    date_updated    timestamp(3) default SYSDATE not null,
    enabled         NUMBER(3) default '0' not null,
    PRIMARY KEY (id)
);
-- Add comments to the columns
comment on column META_DATA.id
  is 'id';
comment on column META_DATA.app_name
  is 'application name';
comment on column META_DATA.path
  is 'path, cannot be repeated';
comment on column META_DATA.path_desc
  is 'path description';
comment on column META_DATA.rpc_type
  is 'rpc type';
comment on column META_DATA.service_name
  is 'service name';
comment on column META_DATA.method_name
  is 'method name';
comment on column META_DATA.parameter_types
  is 'parameter types are provided with multiple parameter types separated by commas';
comment on column META_DATA.rpc_ext
  is 'rpc extended information, json format';
comment on column META_DATA.namespace_id
  is 'namespace id';
comment on column META_DATA.date_created
  is 'create time';
comment on column META_DATA.date_updated
  is 'update time';
comment on column META_DATA.enabled
  is 'enabled state (0 close, 1 enabled) ';

create table mock_request_record
(
    id VARCHAR2(128) not null PRIMARY KEY,
    api_id VARCHAR2(128) not null,
    host VARCHAR2(32) not null,
    port NUMBER(5) not null,
    url VARCHAR2(1024) not null,
    path_variable VARCHAR2(255) default '' not null,
    query VARCHAR2(1024) default '' not null,
    header VARCHAR2(1024) default '' not null,
    body CLOB,
    date_created timestamp(3) default SYSDATE not null,
    date_updated timestamp(3) default SYSDATE not null
);
-- Add comments to the table
comment on table MOCK_REQUEST_RECORD
  is 'mock request records';
-- Add comments to the columns
comment on column MOCK_REQUEST_RECORD.id
  is 'id';
comment on column MOCK_REQUEST_RECORD.api_id
  is 'the api id';
comment on column MOCK_REQUEST_RECORD.host
  is 'the request host';
comment on column MOCK_REQUEST_RECORD.port
  is 'the request port';
comment on column MOCK_REQUEST_RECORD.url
    is 'the request url';
comment on column MOCK_REQUEST_RECORD.path_variable
  is 'the request param in url';
comment on column MOCK_REQUEST_RECORD.query
  is 'the request param after url';
comment on column MOCK_REQUEST_RECORD.header
  is 'the request param in header';
comment on column MOCK_REQUEST_RECORD.body
  is 'the request body';
comment on column MOCK_REQUEST_RECORD.date_created
  is 'create time';
comment on column MOCK_REQUEST_RECORD.date_updated
  is 'update time';

create table model
(
    id VARCHAR2(128) not null PRIMARY KEY,
    name VARCHAR2(128) not null,
    model_desc VARCHAR2(1024) not null,
    date_created timestamp(3) default SYSDATE not null,
    date_updated timestamp(3) default SYSDATE not null
);
-- Add comments to the table
comment on table MODEL
  is 'model desc table';
-- Add comments to the columns
comment on column MODEL.id
  is 'id';
comment on column MODEL.name
  is 'the model name';
comment on column MODEL.model_desc
  is 'the model description';
comment on column MODEL.date_created
  is 'create time';
comment on column MODEL.date_updated
  is 'update time';
-- todo add some simple model, like java.lang.String long java.lang.Long

create table operation_record_log
(
    id                NUMBER(20) not null PRIMARY KEY,
    color             VARCHAR2(20) not null,
    context           CLOB not null,
    operator          VARCHAR2(200) not null,
    operation_time    timestamp(3) not null,
    operation_type    VARCHAR2(60) DEFAULT 'update' not null
);
-- Add comments to the columns
comment on column OPERATION_RECORD_LOG.id
  is 'id';
comment on column OPERATION_RECORD_LOG.color
  is 'log color';
comment on column OPERATION_RECORD_LOG.context
  is 'log context';
comment on column OPERATION_RECORD_LOG.operator
  is 'operator [user or app]]';
comment on column OPERATION_RECORD_LOG.operation_time
  is 'operation time';
comment on column OPERATION_RECORD_LOG.operation_type
  is 'operation type：create/update/delete/register...';

create sequence operation_record_log_seq
    increment by 1
    START WITH 1
    NOMAXVALUE
    NOCYCLE
    NOCACHE;

create table api
(
    id VARCHAR2 (128) not null,
    context_path VARCHAR2 (255) not null,
    api_path VARCHAR2 (255) not null,
    http_method NUMBER (10) not null,
    consume VARCHAR2 (255) not null,
    produce VARCHAR2 (255) not null,
    version VARCHAR2 (255) not null,
    rpc_type VARCHAR2 (64) not null,
    state NUMBER (10) not null,
    ext VARCHAR2 (1025) not null,
    api_owner VARCHAR2 (255) not null,
    api_desc VARCHAR2 (1024) not null,
    document CLOB not null,
    document_md5 VARCHAR2 (32) not null,
    api_source NUMBER (10) not null,
    date_created timestamp(3) default SYSDATE not null,
    date_updated timestamp(3) default SYSDATE not null,
    PRIMARY KEY (id)
);
-- Add comments to the table
comment on table API
  is 'api document';
-- Add comments to the columns
comment on column API.id
  is 'primary key id';
comment on column API.context_path
  is 'the context_path';
comment on column API.api_path
  is 'the api_path';
comment on column API.http_method
  is '0-get,1-head,2-post,3-put,4-patch,5-delete,6-options,7-trace';
comment on column API.consume
  is 'consume content-type';
comment on column API.produce
  is 'produce content-type';
comment on column API.version
  is 'api version,for example V0.01';
comment on column API.rpc_type
  is 'http,dubbo,sofa,tars,websocket,motan,grpc';
comment on column API.state
  is '0-unpublished,1-published,2-offline';
comment on column API.ext
  is 'extended fields';
comment on column API.api_owner
  is 'api_owner';
comment on column API.api_desc
  is 'the api description';
comment on column API.api_source
  is '0-swagger,1-annotation generation,2-create manually,3-import swagger,4-import yapi';
comment on column API.document
  is 'complete documentation of the api, including request parameters and response parameters';
comment on column API.document_md5
  is 'document_md5';
comment on column API.date_created
  is 'create time';
comment on column API.date_updated
  is 'update time';


create table api_rule_relation
(
    id VARCHAR2 (128) not null,
    api_id VARCHAR2 (128) not null,
    rule_id VARCHAR2 (128) not null,
    date_created timestamp(3) default SYSDATE not null,
    date_updated timestamp(3) default SYSDATE not null,
    PRIMARY KEY (id)
);

-- Add comments to the columns
comment on column API_RULE_RELATION.id
  is 'primary key id';
comment on column API_RULE_RELATION.api_id
  is 'the table api primary key id';
comment on column API_RULE_RELATION.rule_id
  is 'the table rule primary key id';
comment on column API_RULE_RELATION.date_created
  is 'create time';
comment on column API_RULE_RELATION.date_updated
  is 'update time';

create table app_auth
(
    id           VARCHAR2(128) not null,
    app_key      VARCHAR2(32) not null,
    app_secret   VARCHAR2(128) not null,
    user_id      VARCHAR2(128),
    phone        VARCHAR2(255),
    ext_info     VARCHAR2(1024),
    open         NUMBER(3) not null,
    enabled      NUMBER(3) not null,
    namespace_id VARCHAR2(50) not null,
    date_created timestamp(3) default SYSDATE not null,
    date_updated timestamp(3) default SYSDATE not null,
    PRIMARY KEY (id)
);
-- Add comments to the columns
comment on column APP_AUTH.id
  is 'primary key id';
comment on column APP_AUTH.app_key
  is 'application identification key';
comment on column APP_AUTH.app_secret
  is 'encryption algorithm secret';
comment on column APP_AUTH.user_id
  is 'user id';
comment on column APP_AUTH.phone
  is 'phone number when the user applies';
comment on column APP_AUTH.ext_info
  is 'extended parameter json';
comment on column APP_AUTH.open
  is 'open auth path or not (0 not open, 1 open) ';
comment on column APP_AUTH.enabled
  is 'delete or not (0 close, 1 open) ';
comment on column APP_AUTH.namespace_id
  is 'namespace id';
comment on column APP_AUTH.date_created
  is 'create time';
comment on column APP_AUTH.date_updated
  is 'update time';

create table auth_param
(
    id           VARCHAR2(128) not null,
    auth_id      VARCHAR2(128),
    app_name     VARCHAR2(255) not null,
    app_param    VARCHAR2(255),
    date_created timestamp(3) default SYSDATE not null,
    date_updated timestamp(3) default SYSDATE not null,
    PRIMARY KEY (id)
);
-- Add comments to the columns
comment on column AUTH_PARAM.id
  is 'primary key id';
comment on column AUTH_PARAM.auth_id
  is 'authentication table id';
comment on column AUTH_PARAM.app_name
  is 'business Module';
comment on column AUTH_PARAM.app_param
  is 'service module parameters (parameters that need to be passed by the gateway) json type';
comment on column AUTH_PARAM.date_created
  is 'create time';
comment on column AUTH_PARAM.date_updated
  is 'update time';

create table auth_path
(
    id           VARCHAR2(128) not null,
    auth_id      VARCHAR2(128) not null,
    app_name     VARCHAR2(255) not null,
    path         VARCHAR2(255) not null,
    enabled      NUMBER(3) not null,
    date_created timestamp(3) default SYSDATE not null,
    date_updated timestamp(3) default SYSDATE not null,
    PRIMARY KEY (id)
);
-- Add comments to the columns
comment on column AUTH_PATH.id
  is 'primary key id';
comment on column AUTH_PATH.auth_id
  is 'auth table id';
comment on column AUTH_PATH.app_name
  is 'module';
comment on column AUTH_PATH.path
  is 'path';
comment on column AUTH_PATH.enabled
  is 'whether pass 1 is (0 close, 1 open) ';
comment on column AUTH_PATH.date_created
  is 'create time';
comment on column AUTH_PATH.date_updated
  is 'update time';

create table shenyu_dict
(
    id           VARCHAR2(128) not null,
    type         VARCHAR2(100) not null,
    dict_code    VARCHAR2(100) not null,
    dict_name    VARCHAR2(100) not null,
    dict_value   VARCHAR2(2048),
    "desc"       VARCHAR2(255),
    sort         NUMBER(10) not null,
    enabled      NUMBER(3),
    date_created timestamp(3) default SYSDATE not null,
    date_updated timestamp(3) default SYSDATE not null,
    PRIMARY KEY (id),
    constraint dict_type_dict_code_dict_name unique (type,dict_code,dict_name)
);
-- Add comments to the columns
comment on column SHENYU_DICT.id
  is 'primary key id';
comment on column SHENYU_DICT.type
  is 'type';
comment on column SHENYU_DICT.dict_code
  is 'dictionary encoding';
comment on column SHENYU_DICT.dict_name
  is 'dictionary name';
comment on column SHENYU_DICT.dict_value
  is 'dictionary value';
comment on column SHENYU_DICT."desc"
  is 'dictionary description or remarks';
comment on column SHENYU_DICT.sort
  is 'sort';
comment on column SHENYU_DICT.enabled
  is 'whether it is enabled (0 close, 1 open) ';
comment on column SHENYU_DICT.date_created
  is 'create time';
comment on column SHENYU_DICT.date_updated
  is 'update time';

create table role
(
    id           VARCHAR2(128) not null,
    role_name    VARCHAR2(32) not null,
    description  VARCHAR2(255),
    date_created timestamp(3) default SYSDATE not null,
    date_updated timestamp(3) default SYSDATE not null,
    PRIMARY KEY (id,role_name)
);
-- Add comments to the table
comment on table ROLE
  is 'role table';
-- Add comments to the columns
comment on column ROLE.id
  is 'primary key id';
comment on column ROLE.role_name
  is 'role name';
comment on column ROLE.description
  is 'role describe';
comment on column ROLE.date_created
  is 'create time';
comment on column ROLE.date_updated
  is 'update time';

create table user_role
(
    id           VARCHAR2(128) not null,
    user_id      VARCHAR2(128) not null,
    role_id      VARCHAR2(128) not null,
    date_created timestamp(3) default SYSDATE not null,
    date_updated timestamp(3) default SYSDATE not null,
    PRIMARY KEY (id)
);
-- Add comments to the table
comment on table USER_ROLE
  is 'user and role bind table';
-- Add comments to the columns
comment on column USER_ROLE.id
  is 'primary key id';
comment on column USER_ROLE.user_id
  is 'user primary key';
comment on column USER_ROLE.role_id
  is 'role primary key';
comment on column USER_ROLE.date_created
  is 'create time';
comment on column USER_ROLE.date_updated
  is 'update time';

create table param
(
    id           VARCHAR2(128) not null,
    api_id       VARCHAR2(128) not null,
    model_id     VARCHAR2(128) not null,
    type         NUMBER(10) not null,
    name         VARCHAR2(255) not null,
    param_desc   VARCHAR2(1024) not null,
    required     NUMBER(3) not null,
    ext          VARCHAR2(1024) not null,
    date_created timestamp(3) default SYSDATE not null,
    date_updated timestamp(3) default SYSDATE not null,
    PRIMARY KEY (id)
);
-- Add comments to the table
comment on table PARAM
  is 'param document';
-- Add comments to the columns
comment on column PARAM.id
  is 'primary key id';
comment on column PARAM.api_id
  is 'the api id';
comment on column PARAM.model_id
  is 'the model id, empty if not a model';
comment on column PARAM.type
  is '0-requestPathVariable,1-requestUrlParam,2-requestHeader,3-requestBody,4-responseHeader,5-responseBody';
comment on column PARAM.name
  is 'the param name';
comment on column PARAM.param_desc
  is 'the param description';
comment on column PARAM.required
  is 'whether to require (0 not required, 1 required)';
comment on column PARAM.ext
  is 'extended fields';
comment on column PARAM.date_created
  is 'create time';
comment on column PARAM.date_updated
  is 'update time';

create table permission
(
    id           VARCHAR2(128) not null,
    object_id    VARCHAR2(128) not null,
    resource_id  VARCHAR2(128) not null,
    date_created timestamp(3) default SYSDATE not null,
    date_updated timestamp(3) default SYSDATE not null,
    PRIMARY KEY (id)
);
-- Add comments to the table
comment on table PERMISSION
  is 'permission table';
-- Add comments to the columns
comment on column PERMISSION.id
  is 'primary key id';
comment on column PERMISSION.object_id
  is 'user primary key id or role primary key id';
comment on column PERMISSION.resource_id
  is 'resource primary key id';
comment on column PERMISSION.date_created
  is 'create time';
comment on column PERMISSION.date_updated
  is 'update time';

create table "resource"
(
    id            VARCHAR2(128) not null,
    parent_id     VARCHAR2(128) null,
    title         VARCHAR2(128) not null,
    name          VARCHAR2(32) null,
    url           VARCHAR2(32) null,
    component     VARCHAR2(32) null,
    resource_type NUMBER(10) not null,
    sort          NUMBER(10) not null,
    icon          VARCHAR2(32) null,
    is_leaf       NUMBER(3) not null,
    is_route      NUMBER(10) not null,
    perms         VARCHAR2(64) null,
    status        NUMBER(10) not null,
    date_created  timestamp(3) default SYSDATE not null,
    date_updated  timestamp(3) default SYSDATE not null,
    PRIMARY KEY (id)
);
-- Add comments to the table
comment on table "resource"
  is 'resource table';
-- Add comments to the columns
comment on column "resource".id
  is 'primary key id';
comment on column "resource".parent_id
  is 'resource parent primary key id';
comment on column "resource".title
  is 'title';
comment on column "resource".name
  is 'route name';
comment on column "resource".url
  is 'route url';
comment on column "resource".component
  is 'component';
comment on column "resource".resource_type
  is 'resource type eg 0:main menu 1:child menu 2:function button';
comment on column "resource".sort
  is 'sort';
comment on column "resource".icon
  is 'icon';
comment on column "resource".is_leaf
  is 'leaf node 0:no 1:yes';
comment on column "resource".is_route
  is 'route 1:yes 0:no';
comment on column "resource".perms
  is 'button permission description sys:user:add(add);sys:user:edit(edit)';
comment on column "resource".status
  is 'status 1:enable 0:disable';
comment on column "resource".date_created
  is 'create time';
comment on column "resource".date_updated
  is 'update time';

create table data_permission
(
    id           VARCHAR2(128) not null,
    user_id      VARCHAR2(128) not null,
    data_id      VARCHAR2(128) not null,
    data_type    NUMBER(10) not null,
    date_created timestamp(3) default SYSDATE not null,
    date_updated timestamp(3) default SYSDATE not null,
    PRIMARY KEY (id)
);
-- Add comments to the table
comment on table DATA_PERMISSION
  is 'data permission table';
-- Add comments to the columns
comment on column DATA_PERMISSION.id
  is 'primary key id';
comment on column DATA_PERMISSION.user_id
  is 'user primary key id';
comment on column DATA_PERMISSION.data_id
  is 'data(selector,rule) primary key id';
comment on column DATA_PERMISSION.data_type
  is '0 selector type , 1 rule type';
comment on column DATA_PERMISSION.date_created
  is 'create time';
comment on column DATA_PERMISSION.date_updated
  is 'update time';

create table detail
(
    id           VARCHAR2(128) not null,
    field_id     VARCHAR2(128) not null,
    is_example   NUMBER(3) not null,
    field_value  CLOB not null,
    value_desc   VARCHAR2(1024) not null,
    date_created timestamp(3) default SYSDATE not null,
    date_updated timestamp(3) default SYSDATE not null,
    PRIMARY KEY (id)
);
-- Add comments to the table
comment on table DETAIL
  is 'field value detail table';
-- Add comments to the columns
comment on column DETAIL.id
  is 'primary key id';
comment on column DETAIL.field_id
  is 'the field id';
comment on column DETAIL.is_example
  is 'is example or not (0 not, 1 is)';
comment on column DETAIL.field_value
  is 'the field value';
comment on column DETAIL.value_desc
  is 'field value description';
comment on column DETAIL.date_created
  is 'create time';
comment on column DETAIL.date_updated
  is 'update time';

create table field
(
    id           VARCHAR2(128) not null,
    model_id     VARCHAR2(128) not null,
    self_model_id VARCHAR2(128) not null,
    name         VARCHAR2(128) not null,
    field_desc   VARCHAR2(1024) not null,
    required     NUMBER(3) not null,
    ext          VARCHAR2(1024) not null,
    date_created timestamp(3) default SYSDATE not null,
    date_updated timestamp(3) default SYSDATE not null,
    PRIMARY KEY (id)
);
-- Add comments to the table
comment on table field
  is 'field document table';
-- Add comments to the columns
comment on column FIELD.id
  is 'primary key id';
comment on column FIELD.model_id
  is 'this field belongs to which model';
comment on column FIELD.self_model_id
  is 'which model of this field is';
comment on column FIELD.name
  is 'field name';
comment on column FIELD.field_desc
  is 'field description';
comment on column FIELD.required
  is 'whether to require (0 not required, 1 required)';
comment on column FIELD.ext
  is 'extended fields,can store genericTypes,eg..{"genericTypes":[model_id1,model_id2]}';
comment on column FIELD.date_created
  is 'create time';
comment on column FIELD.date_updated
  is 'update time';

/**default admin user**/
INSERT /*+ IGNORE_ROW_ON_DUPKEY_INDEX(dashboard_user(id)) */ INTO dashboard_user (id, user_name, password, role, enabled) VALUES ('1','admin','ba3253876aed6bc22d4a6ff53d8406c6ad864195ed144ab5c87621b6c233b548baeae6956df346ec8c17f5ea10f35ee3cbc514797ed7ddd3145464e2a0bab413', '1', '1');

/** insert admin role */
INSERT /*+ IGNORE_ROW_ON_DUPKEY_INDEX(user_role(id)) */ INTO user_role (id, user_id, role_id) VALUES ('1351007709096976384', '1', '1346358560427216896');
/** insert permission role for role */
INSERT /*+ IGNORE_ROW_ON_DUPKEY_INDEX(role(id)) */ INTO role (id,role_name,description) VALUES ('1346358560427216896', 'super', 'Administrator');
INSERT /*+ IGNORE_ROW_ON_DUPKEY_INDEX(role(id)) */ INTO role (id,role_name,description) VALUES ('1385482862971723776', 'default', 'Standard');


insert /*+ IGNORE_ROW_ON_DUPKEY_INDEX(shenyu_dict(type, dict_code, dict_name)) */ into SHENYU_DICT (ID, TYPE, DICT_CODE, DICT_NAME, DICT_VALUE, "desc", SORT, ENABLED)
values ('1518229897201885184', 'degradeRuleGrade', 'DEGRADE_GRADE_RT', 'slow call ratio', '0', 'degrade type-slow call ratio', 1, 1);

insert /*+ IGNORE_ROW_ON_DUPKEY_INDEX(shenyu_dict(type, dict_code, dict_name)) */ into SHENYU_DICT (ID, TYPE, DICT_CODE, DICT_NAME, DICT_VALUE, "desc", SORT, ENABLED)
values ('1518229897201885185', 'degradeRuleGrade', 'DEGRADE_GRADE_EXCEPTION_RATIO', 'exception ratio', '1', 'degrade type-abnormal ratio', 0, 1);

insert /*+ IGNORE_ROW_ON_DUPKEY_INDEX(shenyu_dict(type, dict_code, dict_name)) */ into SHENYU_DICT (ID, TYPE, DICT_CODE, DICT_NAME, DICT_VALUE, "desc", SORT, ENABLED)
values ('1518229897201885186', 'degradeRuleGrade', 'DEGRADE_GRADE_EXCEPTION_COUNT', 'exception number strategy', '2', 'degrade type-abnormal number strategy', 2, 1);

insert /*+ IGNORE_ROW_ON_DUPKEY_INDEX(shenyu_dict(type, dict_code, dict_name)) */ into SHENYU_DICT (ID, TYPE, DICT_CODE, DICT_NAME, DICT_VALUE, "desc", SORT, ENABLED)
values ('1518229897201885187', 'flowRuleGrade', 'FLOW_GRADE_QPS', 'QPS', '1', 'grade type-QPS', 0, 1);

insert /*+ IGNORE_ROW_ON_DUPKEY_INDEX(shenyu_dict(type, dict_code, dict_name)) */ into SHENYU_DICT (ID, TYPE, DICT_CODE, DICT_NAME, DICT_VALUE, "desc", SORT, ENABLED)
values ('1518229897201885188', 'flowRuleGrade', 'FLOW_GRADE_THREAD', 'number of concurrent threads', '0', 'degrade type-number of concurrent threads', 1, 1);

insert /*+ IGNORE_ROW_ON_DUPKEY_INDEX(shenyu_dict(type, dict_code, dict_name)) */ into SHENYU_DICT (ID, TYPE, DICT_CODE, DICT_NAME, DICT_VALUE, "desc", SORT, ENABLED)
values ('1518229897201885189', 'flowRuleControlBehavior', 'CONTROL_BEHAVIOR_DEFAULT', 'direct rejection by default', '0', 'control behavior-direct rejection by default', 0, 1);

insert /*+ IGNORE_ROW_ON_DUPKEY_INDEX(shenyu_dict(type, dict_code, dict_name)) */ into SHENYU_DICT (ID, TYPE, DICT_CODE, DICT_NAME, DICT_VALUE, "desc", SORT, ENABLED)
values ('1518229897201885190', 'flowRuleControlBehavior', 'CONTROL_BEHAVIOR_WARM_UP', 'warm up', '1', 'control behavior-warm up', 1, 1);

insert /*+ IGNORE_ROW_ON_DUPKEY_INDEX(shenyu_dict(type, dict_code, dict_name)) */ into SHENYU_DICT (ID, TYPE, DICT_CODE, DICT_NAME, DICT_VALUE, "desc", SORT, ENABLED)
values ('1518229897201885191', 'flowRuleControlBehavior', 'CONTROL_BEHAVIOR_RATE_LIMITER', 'constant speed queuing', '2', 'control behavior-uniform speed queuing', 2, 1);

insert /*+ IGNORE_ROW_ON_DUPKEY_INDEX(shenyu_dict(type, dict_code, dict_name)) */ into SHENYU_DICT (ID, TYPE, DICT_CODE, DICT_NAME, DICT_VALUE, "desc", SORT, ENABLED)
values ('1518229897201885192', 'flowRuleControlBehavior', 'CONTROL_BEHAVIOR_WARM_UP_RATE_LIMITER', 'preheating uniformly queued', '3', 'control behavior-preheating uniformly queued', 3, 1);

insert /*+ IGNORE_ROW_ON_DUPKEY_INDEX(shenyu_dict(type, dict_code, dict_name)) */ into SHENYU_DICT (ID, TYPE, DICT_CODE, DICT_NAME, DICT_VALUE, "desc", SORT, ENABLED)
values ('1518229897201885193', 'permission', 'REJECT', 'reject', 'reject', 'reject', 0, 1);

insert /*+ IGNORE_ROW_ON_DUPKEY_INDEX(shenyu_dict(type, dict_code, dict_name)) */ into SHENYU_DICT (ID, TYPE, DICT_CODE, DICT_NAME, DICT_VALUE, "desc", SORT, ENABLED)
values ('1518229897201885194', 'permission', 'ALLOW', 'allow', 'allow', 'allow', 1, 1);

insert /*+ IGNORE_ROW_ON_DUPKEY_INDEX(shenyu_dict(type, dict_code, dict_name)) */ into SHENYU_DICT (ID, TYPE, DICT_CODE, DICT_NAME, DICT_VALUE, "desc", SORT, ENABLED)
values ('1518229897201885195', 'algorithmName', 'ALGORITHM_SLIDINGWINDOW', 'slidingWindow', 'slidingWindow', 'Sliding window algorithm', 0, 1);

insert /*+ IGNORE_ROW_ON_DUPKEY_INDEX(shenyu_dict(type, dict_code, dict_name)) */ into SHENYU_DICT (ID, TYPE, DICT_CODE, DICT_NAME, DICT_VALUE, "desc", SORT, ENABLED)
values ('1518229897201885196', 'algorithmName', 'ALGORITHM_LEAKYBUCKET', 'leakyBucket', 'leakyBucket', 'Leaky bucket algorithm', 1, 1);

insert /*+ IGNORE_ROW_ON_DUPKEY_INDEX(shenyu_dict(type, dict_code, dict_name)) */ into SHENYU_DICT (ID, TYPE, DICT_CODE, DICT_NAME, DICT_VALUE, "desc", SORT, ENABLED)
values ('1518229897201885197', 'algorithmName', 'ALGORITHM_CONCURRENT', 'concurrent', 'concurrent', 'Concurrent algorithm', 2, 1);

insert /*+ IGNORE_ROW_ON_DUPKEY_INDEX(shenyu_dict(type, dict_code, dict_name)) */ into SHENYU_DICT (ID, TYPE, DICT_CODE, DICT_NAME, DICT_VALUE, "desc", SORT, ENABLED)
values ('1518229897201885198', 'algorithmName', 'ALGORITHM_TOKENBUCKET', 'tokenBucket', 'tokenBucket', 'Token bucket algorithm', 3, 1);

insert /*+ IGNORE_ROW_ON_DUPKEY_INDEX(shenyu_dict(type, dict_code, dict_name)) */ into SHENYU_DICT (ID, TYPE, DICT_CODE, DICT_NAME, DICT_VALUE, "desc", SORT, ENABLED)
values ('1518229897201885199', 'loadBalance', 'LOAD_BALANCE', 'roundRobin', 'roundRobin', 'roundRobin', 2, 1);

insert /*+ IGNORE_ROW_ON_DUPKEY_INDEX(shenyu_dict(type, dict_code, dict_name)) */ into SHENYU_DICT (ID, TYPE, DICT_CODE, DICT_NAME, DICT_VALUE, "desc", SORT, ENABLED)
values ('1518229897201885200', 'loadBalance', 'LOAD_BALANCE', 'random', 'random', 'random', 1, 1);

insert /*+ IGNORE_ROW_ON_DUPKEY_INDEX(shenyu_dict(type, dict_code, dict_name)) */ into SHENYU_DICT (ID, TYPE, DICT_CODE, DICT_NAME, DICT_VALUE, "desc", SORT, ENABLED)
values ('1518229897201885201', 'loadBalance', 'LOAD_BALANCE', 'hash', 'hash', 'hash', 0, 1);

insert /*+ IGNORE_ROW_ON_DUPKEY_INDEX(shenyu_dict(type, dict_code, dict_name)) */ into SHENYU_DICT (ID, TYPE, DICT_CODE, DICT_NAME, DICT_VALUE, "desc", SORT, ENABLED)
values ('1518229897201885202', 'status', 'DIVIDE_STATUS', 'close', 'false', 'close', 1, 1);

insert /*+ IGNORE_ROW_ON_DUPKEY_INDEX(shenyu_dict(type, dict_code, dict_name)) */ into SHENYU_DICT (ID, TYPE, DICT_CODE, DICT_NAME, DICT_VALUE, "desc", SORT, ENABLED)
values ('1518229897201885203', 'status', 'DIVIDE_STATUS', 'open', 'true', 'open', 0, 1);

insert /*+ IGNORE_ROW_ON_DUPKEY_INDEX(shenyu_dict(type, dict_code, dict_name)) */ into SHENYU_DICT (ID, TYPE, DICT_CODE, DICT_NAME, DICT_VALUE, "desc", SORT, ENABLED)
values ('1518229897201885204', 'multiRuleHandle', 'MULTI_RULE_HANDLE', 'multiple rule', '1', 'multiple rule', 1, 1);

insert /*+ IGNORE_ROW_ON_DUPKEY_INDEX(shenyu_dict(type, dict_code, dict_name)) */ into SHENYU_DICT (ID, TYPE, DICT_CODE, DICT_NAME, DICT_VALUE, "desc", SORT, ENABLED)
values ('1518229897201885205', 'multiRuleHandle', 'MULTI_RULE_HANDLE', 'single rule', '0', 'single rule', 0, 1);

insert /*+ IGNORE_ROW_ON_DUPKEY_INDEX(shenyu_dict(type, dict_code, dict_name)) */ into SHENYU_DICT (ID, TYPE, DICT_CODE, DICT_NAME, DICT_VALUE, "desc", SORT, ENABLED)
values ('1518229897206079488', 'multiSelectorHandle', 'MULTI_SELECTOR_HANDLE', 'multiple handle', '1', 'multiple handle', 1, 1);

insert /*+ IGNORE_ROW_ON_DUPKEY_INDEX(shenyu_dict(type, dict_code, dict_name)) */ into SHENYU_DICT (ID, TYPE, DICT_CODE, DICT_NAME, DICT_VALUE, "desc", SORT, ENABLED)
values ('1518229897206079489', 'multiSelectorHandle', 'MULTI_SELECTOR_HANDLE', 'single handle', '0', 'single handle', 0, 1);

insert /*+ IGNORE_ROW_ON_DUPKEY_INDEX(shenyu_dict(type, dict_code, dict_name)) */ into SHENYU_DICT (ID, TYPE, DICT_CODE, DICT_NAME, DICT_VALUE, "desc", SORT, ENABLED)
values ('1518229897206079490', 'matchMode', 'MATCH_MODE', 'and', '0', 'and', 0, 1);

insert /*+ IGNORE_ROW_ON_DUPKEY_INDEX(shenyu_dict(type, dict_code, dict_name)) */ into SHENYU_DICT (ID, TYPE, DICT_CODE, DICT_NAME, DICT_VALUE, "desc", SORT, ENABLED)
values ('1518229897206079491', 'matchMode', 'MATCH_MODE', 'or', '1', 'or', 1, 1);

insert /*+ IGNORE_ROW_ON_DUPKEY_INDEX(shenyu_dict(type, dict_code, dict_name)) */ into SHENYU_DICT (ID, TYPE, DICT_CODE, DICT_NAME, DICT_VALUE, "desc", SORT, ENABLED)
values ('1518229897206079492', 'operator', 'OPERATOR', 'match', 'match', 'match', 0, 1);

insert /*+ IGNORE_ROW_ON_DUPKEY_INDEX(shenyu_dict(type, dict_code, dict_name)) */ into SHENYU_DICT (ID, TYPE, DICT_CODE, DICT_NAME, DICT_VALUE, "desc", SORT, ENABLED)
values ('1518229897206079493', 'operator', 'OPERATOR', '=', '=', '=', 1, 1);

insert /*+ IGNORE_ROW_ON_DUPKEY_INDEX(shenyu_dict(type, dict_code, dict_name)) */ into SHENYU_DICT (ID, TYPE, DICT_CODE, DICT_NAME, DICT_VALUE, "desc", SORT, ENABLED)
values ('1518229897206079494', 'operator', 'OPERATOR', 'regex', 'regex', 'regex', 2, 1);

insert /*+ IGNORE_ROW_ON_DUPKEY_INDEX(shenyu_dict(type, dict_code, dict_name)) */ into SHENYU_DICT (ID, TYPE, DICT_CODE, DICT_NAME, DICT_VALUE, "desc", SORT, ENABLED)
values ('1518229897206079495', 'operator', 'OPERATOR', 'contains', 'contains', 'contains', 3, 1);

insert /*+ IGNORE_ROW_ON_DUPKEY_INDEX(shenyu_dict(type, dict_code, dict_name)) */ into SHENYU_DICT (ID, TYPE, DICT_CODE, DICT_NAME, DICT_VALUE, "desc", SORT, ENABLED)
values ('1518229897206079496', 'operator', 'OPERATOR', 'TimeBefore', 'TimeBefore', 'TimeBefore', 4, 1);

insert /*+ IGNORE_ROW_ON_DUPKEY_INDEX(shenyu_dict(type, dict_code, dict_name)) */ into SHENYU_DICT (ID, TYPE, DICT_CODE, DICT_NAME, DICT_VALUE, "desc", SORT, ENABLED)
values ('1518229897206079497', 'operator', 'OPERATOR', 'TimeAfter', 'TimeAfter', 'TimeAfter', 5, 1);

insert /*+ IGNORE_ROW_ON_DUPKEY_INDEX(shenyu_dict(type, dict_code, dict_name)) */ into SHENYU_DICT (ID, TYPE, DICT_CODE, DICT_NAME, DICT_VALUE, "desc", SORT, ENABLED)
values ('1518229897206079498', 'operator', 'OPERATOR', 'exclude', 'exclude', 'exclude', 6, 1);

insert /*+ IGNORE_ROW_ON_DUPKEY_INDEX(shenyu_dict(type, dict_code, dict_name)) */ into SHENYU_DICT (ID, TYPE, DICT_CODE, DICT_NAME, DICT_VALUE, "desc", SORT, ENABLED)
values ('1618229897206079498', 'operator', 'OPERATOR', 'pathPattern', 'pathPattern', 'pathPattern', 7, 1);

insert /*+ IGNORE_ROW_ON_DUPKEY_INDEX(shenyu_dict(type, dict_code, dict_name)) */ into SHENYU_DICT (ID, TYPE, DICT_CODE, DICT_NAME, DICT_VALUE, "desc", SORT, ENABLED)
values ('1618229897206079499', 'operator', 'OPERATOR', 'isBlank', 'isBlank', 'isBlank', 8, 1);

insert /*+ IGNORE_ROW_ON_DUPKEY_INDEX(shenyu_dict(type, dict_code, dict_name)) */ into SHENYU_DICT (ID, TYPE, DICT_CODE, DICT_NAME, DICT_VALUE, "desc", SORT, ENABLED)
values ('1518229897206079499', 'paramType', 'PARAM_TYPE', 'post', 'post', 'post', 0, 1);

insert /*+ IGNORE_ROW_ON_DUPKEY_INDEX(shenyu_dict(type, dict_code, dict_name)) */ into SHENYU_DICT (ID, TYPE, DICT_CODE, DICT_NAME, DICT_VALUE, "desc", SORT, ENABLED)
values ('1518229897206079500', 'paramType', 'PARAM_TYPE', 'uri', 'uri', 'uri', 1, 1);

insert /*+ IGNORE_ROW_ON_DUPKEY_INDEX(shenyu_dict(type, dict_code, dict_name)) */ into SHENYU_DICT (ID, TYPE, DICT_CODE, DICT_NAME, DICT_VALUE, "desc", SORT, ENABLED)
values ('1518229897206079501', 'paramType', 'PARAM_TYPE', 'query', 'query', 'query', 2, 1);

insert /*+ IGNORE_ROW_ON_DUPKEY_INDEX(shenyu_dict(type, dict_code, dict_name)) */ into SHENYU_DICT (ID, TYPE, DICT_CODE, DICT_NAME, DICT_VALUE, "desc", SORT, ENABLED)
values ('1518229897206079502', 'paramType', 'PARAM_TYPE', 'host', 'host', 'host', 3, 1);

insert /*+ IGNORE_ROW_ON_DUPKEY_INDEX(shenyu_dict(type, dict_code, dict_name)) */ into SHENYU_DICT (ID, TYPE, DICT_CODE, DICT_NAME, DICT_VALUE, "desc", SORT, ENABLED)
values ('1518229897206079503', 'paramType', 'PARAM_TYPE', 'ip', 'ip', 'ip', 4, 1);

insert /*+ IGNORE_ROW_ON_DUPKEY_INDEX(shenyu_dict(type, dict_code, dict_name)) */ into SHENYU_DICT (ID, TYPE, DICT_CODE, DICT_NAME, DICT_VALUE, "desc", SORT, ENABLED)
values ('1518229897206079504', 'paramType', 'PARAM_TYPE', 'header', 'header', 'header', 5, 1);

insert /*+ IGNORE_ROW_ON_DUPKEY_INDEX(shenyu_dict(type, dict_code, dict_name)) */ into SHENYU_DICT (ID, TYPE, DICT_CODE, DICT_NAME, DICT_VALUE, "desc", SORT, ENABLED)
values ('1518229897206079505', 'paramType', 'PARAM_TYPE', 'cookie', 'cookie', 'cookie', 6, 1);

insert /*+ IGNORE_ROW_ON_DUPKEY_INDEX(shenyu_dict(type, dict_code, dict_name)) */ into SHENYU_DICT (ID, TYPE, DICT_CODE, DICT_NAME, DICT_VALUE, "desc", SORT, ENABLED)
values ('1518229897206079506', 'paramType', 'PARAM_TYPE', 'req_method', 'req_method', 'req_method', 7, 1);

insert /*+ IGNORE_ROW_ON_DUPKEY_INDEX(shenyu_dict(type, dict_code, dict_name)) */ into SHENYU_DICT (ID, TYPE, DICT_CODE, DICT_NAME, DICT_VALUE, "desc", SORT, ENABLED)
values ('1518229897206079507', 'keyResolverName', 'WHOLE_KEY_RESOLVER', 'whole', 'WHOLE_KEY_RESOLVER', 'Rate limit by all request', 0, 1);

insert /*+ IGNORE_ROW_ON_DUPKEY_INDEX(shenyu_dict(type, dict_code, dict_name)) */ into SHENYU_DICT (ID, TYPE, DICT_CODE, DICT_NAME, DICT_VALUE, "desc", SORT, ENABLED)
values ('1518229897206079508', 'keyResolverName', 'REMOTE_ADDRESS_KEY_RESOLVER', 'remoteAddress', 'REMOTE_ADDRESS_KEY_RESOLVER', 'Rate limit by remote address', 1, 1);

insert /*+ IGNORE_ROW_ON_DUPKEY_INDEX(shenyu_dict(type, dict_code, dict_name)) */ into SHENYU_DICT (ID, TYPE, DICT_CODE, DICT_NAME, DICT_VALUE, "desc", SORT, ENABLED)
values ('1518229897206079509', 'automaticTransitionFromOpenToHalfOpenEnabled', 'AUTOMATIC_HALF_OPEN', 'open', 'true', null, 1, 1);

insert /*+ IGNORE_ROW_ON_DUPKEY_INDEX(shenyu_dict(type, dict_code, dict_name)) */ into SHENYU_DICT (ID, TYPE, DICT_CODE, DICT_NAME, DICT_VALUE, "desc", SORT, ENABLED)
values ('1518229897206079510', 'automaticTransitionFromOpenToHalfOpenEnabled', 'AUTOMATIC_HALF_OPEN', 'close', 'false', null, 2, 1);

insert /*+ IGNORE_ROW_ON_DUPKEY_INDEX(shenyu_dict(type, dict_code, dict_name)) */ into SHENYU_DICT (ID, TYPE, DICT_CODE, DICT_NAME, DICT_VALUE, "desc", SORT, ENABLED)
values ('1518229897206079511', 'paramType', 'PARAM_TYPE', 'domain', 'domain', 'domain', 8, 1);

insert /*+ IGNORE_ROW_ON_DUPKEY_INDEX(shenyu_dict(type, dict_code, dict_name)) */ into SHENYU_DICT (ID, TYPE, DICT_CODE, DICT_NAME, DICT_VALUE, "desc", SORT, ENABLED)
values ('1518229897206079512', 'strategyName', 'STRATEGY_NAME', 'rsa', 'rsa', 'rsa strategy', 1, 1);

insert /*+ IGNORE_ROW_ON_DUPKEY_INDEX(shenyu_dict(type, dict_code, dict_name)) */ into SHENYU_DICT (ID, TYPE, DICT_CODE, DICT_NAME, DICT_VALUE, "desc", SORT, ENABLED)
values ('1518229897206079513', 'way', 'WAY', 'encrypt', 'encrypt', 'encrypt', 1, 1);

insert /*+ IGNORE_ROW_ON_DUPKEY_INDEX(shenyu_dict(type, dict_code, dict_name)) */ into SHENYU_DICT (ID, TYPE, DICT_CODE, DICT_NAME, DICT_VALUE, "desc", SORT, ENABLED)
values ('1518229897206079514', 'way', 'WAY', 'decrypt', 'decrypt', 'decrypt', 1, 1);

insert /*+ IGNORE_ROW_ON_DUPKEY_INDEX(shenyu_dict(type, dict_code, dict_name)) */ into SHENYU_DICT (ID, TYPE, DICT_CODE, DICT_NAME, DICT_VALUE, "desc", SORT, ENABLED)
values ('1518229897206079515', 'mode', 'MODE', 'cluster', 'cluster', 'cluster', 0, 1);

insert /*+ IGNORE_ROW_ON_DUPKEY_INDEX(shenyu_dict(type, dict_code, dict_name)) */ into SHENYU_DICT (ID, TYPE, DICT_CODE, DICT_NAME, DICT_VALUE, "desc", SORT, ENABLED)
values ('1518229897206079516', 'mode', 'MODE', 'sentinel', 'sentinel', 'sentinel', 1, 1);

insert /*+ IGNORE_ROW_ON_DUPKEY_INDEX(shenyu_dict(type, dict_code, dict_name)) */ into SHENYU_DICT (ID, TYPE, DICT_CODE, DICT_NAME, DICT_VALUE, "desc", SORT, ENABLED)
values ('1518229897206079517', 'mode', 'MODE', 'standalone', 'standalone', 'standalone', 2, 1);

insert /*+ IGNORE_ROW_ON_DUPKEY_INDEX(shenyu_dict(type, dict_code, dict_name)) */ into SHENYU_DICT (ID, TYPE, DICT_CODE, DICT_NAME, DICT_VALUE, "desc", SORT, ENABLED)
values ('1518229897206079518', 'gray', 'GRAY_STATUS', 'close', 'false', 'close', 1, 1);

insert /*+ IGNORE_ROW_ON_DUPKEY_INDEX(shenyu_dict(type, dict_code, dict_name)) */ into SHENYU_DICT (ID, TYPE, DICT_CODE, DICT_NAME, DICT_VALUE, "desc", SORT, ENABLED)
values ('1518229897206079519', 'gray', 'GRAY_STATUS', 'open', 'true', 'open', 0, 1);

insert /*+ IGNORE_ROW_ON_DUPKEY_INDEX(shenyu_dict(type, dict_code, dict_name)) */ into SHENYU_DICT (ID, TYPE, DICT_CODE, DICT_NAME, DICT_VALUE, "desc", SORT, ENABLED)
values ('1518229897206079520', 'threadpool', 'THREADPOOL', 'shared', 'shared', null, 4, 1);

insert /*+ IGNORE_ROW_ON_DUPKEY_INDEX(shenyu_dict(type, dict_code, dict_name)) */ into SHENYU_DICT (ID, TYPE, DICT_CODE, DICT_NAME, DICT_VALUE, "desc", SORT, ENABLED)
values ('1518229897206079521', 'threadpool', 'THREADPOOL', 'fixed', 'fixed', null, 3, 1);

insert /*+ IGNORE_ROW_ON_DUPKEY_INDEX(shenyu_dict(type, dict_code, dict_name)) */ into SHENYU_DICT (ID, TYPE, DICT_CODE, DICT_NAME, DICT_VALUE, "desc", SORT, ENABLED)
values ('1518229897206079522', 'threadpool', 'THREADPOOL', 'eager', 'eager', null, 2, 1);

insert /*+ IGNORE_ROW_ON_DUPKEY_INDEX(shenyu_dict(type, dict_code, dict_name)) */ into SHENYU_DICT (ID, TYPE, DICT_CODE, DICT_NAME, DICT_VALUE, "desc", SORT, ENABLED)
values ('1518229897206079523', 'threadpool', 'THREADPOOL', 'cached', 'cached', null, 0, 1);

insert /*+ IGNORE_ROW_ON_DUPKEY_INDEX(shenyu_dict(type, dict_code, dict_name)) */ into SHENYU_DICT (ID, TYPE, DICT_CODE, DICT_NAME, DICT_VALUE, "desc", SORT, ENABLED)
values ('1518229897206079524', 'threadpool', 'THREADPOOL', 'limited', 'limited', null, 1, 1);

insert /*+ IGNORE_ROW_ON_DUPKEY_INDEX(shenyu_dict(type, dict_code, dict_name)) */ into SHENYU_DICT (ID, TYPE, DICT_CODE, DICT_NAME, DICT_VALUE, "desc", SORT, ENABLED)
values ('1518229897206079525', 'retryStrategy', 'RETRY_STRATEGY', 'current', 'current', 'current', 0, 1);

insert /*+ IGNORE_ROW_ON_DUPKEY_INDEX(shenyu_dict(type, dict_code, dict_name)) */ into SHENYU_DICT (ID, TYPE, DICT_CODE, DICT_NAME, DICT_VALUE, "desc", SORT, ENABLED)
values ('1518229897206079526', 'retryStrategy', 'RETRY_STRATEGY', 'failover', 'failover', 'failover', 1, 1);

insert /*+ IGNORE_ROW_ON_DUPKEY_INDEX(shenyu_dict(type, dict_code, dict_name)) */ into SHENYU_DICT (ID, TYPE, DICT_CODE, DICT_NAME, DICT_VALUE, "desc", SORT, ENABLED)
values ('1518229897206079527', 'table', 'INIT_FLAG', 'status', 'false', 'table(resource,permission) init status', 0, 0);

insert /*+ IGNORE_ROW_ON_DUPKEY_INDEX(shenyu_dict(type, dict_code, dict_name)) */ into SHENYU_DICT (ID, TYPE, DICT_CODE, DICT_NAME, DICT_VALUE, "desc", SORT, ENABLED)
values ('1518229897206079528', 'compressAlg', 'COMPRESS_ALG', 'none', 'none', null, 0, 1);

insert /*+ IGNORE_ROW_ON_DUPKEY_INDEX(shenyu_dict(type, dict_code, dict_name)) */ into SHENYU_DICT (ID, TYPE, DICT_CODE, DICT_NAME, DICT_VALUE, "desc", SORT, ENABLED)
values ('1518229897206079529', 'compressAlg', 'COMPRESS_ALG', 'LZ4', 'LZ4', null, 1, 1);

insert /*+ IGNORE_ROW_ON_DUPKEY_INDEX(shenyu_dict(type, dict_code, dict_name)) */ into SHENYU_DICT (ID, TYPE, DICT_CODE, DICT_NAME, DICT_VALUE, "desc", SORT, ENABLED)
values ('1518229897206079530', 'cacheType', 'CACHE_TYPE_MEMORY', 'memory', 'memory', 'use memory to cache data', 0, 1);

insert /*+ IGNORE_ROW_ON_DUPKEY_INDEX(shenyu_dict(type, dict_code, dict_name)) */ into SHENYU_DICT (ID, TYPE, DICT_CODE, DICT_NAME, DICT_VALUE, "desc", SORT, ENABLED)
values ('1518229897206079531', 'cacheType', 'CACHE_TYPE_REDIS', 'redis', 'redis', 'use redis to cache data', 1, 1);

insert /*+ IGNORE_ROW_ON_DUPKEY_INDEX(shenyu_dict(type, dict_code, dict_name)) */ into SHENYU_DICT (ID, TYPE, DICT_CODE, DICT_NAME, DICT_VALUE, "desc", SORT, ENABLED)
values ('1518229897206079532', 'threadpool', 'THREADPOOL', 'default', 'default', null, 5, 1);

insert /*+ IGNORE_ROW_ON_DUPKEY_INDEX(shenyu_dict(type, dict_code, dict_name)) */ into SHENYU_DICT (ID, TYPE, DICT_CODE, DICT_NAME, DICT_VALUE, "desc", SORT, ENABLED)
values ('1518229897206079533', 'signRequestBody', 'SIGN_REQUEST_BODY', 'close', 'false', 'close', 1, 1);

insert /*+ IGNORE_ROW_ON_DUPKEY_INDEX(shenyu_dict(type, dict_code, dict_name)) */ into SHENYU_DICT (ID, TYPE, DICT_CODE, DICT_NAME, DICT_VALUE, "desc", SORT, ENABLED)
values ('1518229897206079534', 'signRequestBody', 'SIGN_REQUEST_BODY', 'open', 'true', 'open', 0, 1);

insert /*+ IGNORE_ROW_ON_DUPKEY_INDEX(shenyu_dict(type, dict_code, dict_name)) */ into SHENYU_DICT (ID, TYPE, DICT_CODE, DICT_NAME, DICT_VALUE, "desc", SORT, ENABLED)
VALUES ('1545811989312315392', 'apidoc', 'API_DOC_GLOBAL_FLAG', 'status', 'true', 'Global switching (on or off) of API documents.', 0, 1);

insert /*+ IGNORE_ROW_ON_DUPKEY_INDEX(shenyu_dict(type, dict_code, dict_name)) */ into SHENYU_DICT (ID, TYPE, DICT_CODE, DICT_NAME, DICT_VALUE, "desc", SORT, ENABLED)
VALUES ('1545812101056962560', 'apidocEnv', 'ENV_LABEL_OFFLINE', 'Offline', 'http://127.0.0.1:9195', 'Offline environment', 0, 1);

insert /*+ IGNORE_ROW_ON_DUPKEY_INDEX(shenyu_dict(type, dict_code, dict_name)) */ into SHENYU_DICT (ID, TYPE, DICT_CODE, DICT_NAME, DICT_VALUE, "desc", SORT, ENABLED)
VALUES ('1545812228228259840', 'apidocEnv', 'ENV_LABEL_ONLINE', 'Online', 'http://127.0.0.1:9196', 'Online environment', 1, 1);

insert /*+ IGNORE_ROW_ON_DUPKEY_INDEX(shenyu_dict(type, dict_code, dict_name)) */ into SHENYU_DICT (ID, TYPE, DICT_CODE, DICT_NAME, DICT_VALUE, "desc", SORT, ENABLED)
VALUES ('1545812228228259841', 'engine', 'engine', 'ReplacingMergeTree', 'ReplacingMergeTree', '', 0, 1);

insert /*+ IGNORE_ROW_ON_DUPKEY_INDEX(shenyu_dict(type, dict_code, dict_name)) */ into SHENYU_DICT (ID, TYPE, DICT_CODE, DICT_NAME, DICT_VALUE, "desc", SORT, ENABLED)
VALUES ('1545812228228259842', 'engine', 'engine', 'MergeTree', 'MergeTree', '', 1, 1);

insert /*+ IGNORE_ROW_ON_DUPKEY_INDEX(shenyu_dict(type, dict_code, dict_name)) */ into SHENYU_DICT (ID, TYPE, DICT_CODE, DICT_NAME, DICT_VALUE, "desc", SORT, ENABLED)
values ('1572621976689762310', 'engine', 'engine', 'ReplicatedReplicatedMergeTree', 'ReplicatedReplicatedMergeTree', '', 2, 1);

insert /*+ IGNORE_ROW_ON_DUPKEY_INDEX(shenyu_dict(type, dict_code, dict_name)) */ into SHENYU_DICT (ID, TYPE, DICT_CODE, DICT_NAME, DICT_VALUE, "desc", SORT, ENABLED)
VALUES ('1572621976689762311', 'engine', 'engine', 'ReplicatedMergeTree', 'ReplicatedMergeTree', '', 3, 1);

INSERT /*+ IGNORE_ROW_ON_DUPKEY_INDEX(shenyu_dict(type, dict_code, dict_name)) */ INTO SHENYU_DICT (ID, TYPE, DICT_CODE, DICT_NAME, DICT_VALUE, "desc", SORT, ENABLED)
VALUES ('1545812228228259843', 'loadBalance', 'LOAD_BALANCE', 'leastActive', 'leastActive', 'leastActive', 3, 1);

INSERT /*+ IGNORE_ROW_ON_DUPKEY_INDEX(shenyu_dict(type, dict_code, dict_name)) */ INTO SHENYU_DICT (ID, TYPE, DICT_CODE, DICT_NAME, DICT_VALUE, "desc", SORT, ENABLED)
VALUES ('1545812228228259844', 'loadBalance', 'LOAD_BALANCE', 'p2c', 'p2c', 'p2c', 4, 1);

INSERT /*+ IGNORE_ROW_ON_DUPKEY_INDEX(shenyu_dict(type, dict_code, dict_name)) */ INTO SHENYU_DICT (ID, TYPE, DICT_CODE, DICT_NAME, DICT_VALUE, "desc", SORT, ENABLED)
VALUES ('1545812228228259845', 'loadBalance', 'LOAD_BALANCE', 'shortestResponse', 'shortestResponse', 'shortestResponse', 5, 1);

INSERT /*+ IGNORE_ROW_ON_DUPKEY_INDEX(shenyu_dict(type, dict_code, dict_name)) */ INTO SHENYU_DICT (ID, TYPE, DICT_CODE, DICT_NAME, DICT_VALUE, "desc", SORT, ENABLED)
VALUES ('1679002911061737478', 'rewriteMetaData', 'REWRITE_META_DATA', 'true', 'true', '', 4, 1);

INSERT /*+ IGNORE_ROW_ON_DUPKEY_INDEX(shenyu_dict(type, dict_code, dict_name)) */ INTO SHENYU_DICT (ID, TYPE, DICT_CODE, DICT_NAME, DICT_VALUE, "desc", SORT, ENABLED)
VALUES ('1679002911061737479', 'rewriteMetaData', 'REWRITE_META_DATA', 'false', 'false', '', 4, 1);

/*plugin*/
INSERT /*+ IGNORE_ROW_ON_DUPKEY_INDEX(plugin(id)) */ INTO plugin (id, name, role, sort, enabled) VALUES ('1','sign','Authentication',  20, '0');
INSERT /*+ IGNORE_ROW_ON_DUPKEY_INDEX(plugin(id)) */ INTO plugin (id, name, role, sort,config,enabled) VALUES ('2','waf', 'Authentication', 50,'{"model":"black"}','0');
INSERT /*+ IGNORE_ROW_ON_DUPKEY_INDEX(plugin(id)) */ INTO plugin (id, name, role, sort, enabled) VALUES ('3','rewrite', 'HttpProcess', 90,'0');
INSERT /*+ IGNORE_ROW_ON_DUPKEY_INDEX(plugin(id)) */ INTO plugin (id, name, role, sort, config,enabled) VALUES ('4','rateLimiter','FaultTolerance', 60,'{"master":"mymaster","mode":"standalone","url":"192.168.1.1:6379","password":"abc"}', '0');
INSERT /*+ IGNORE_ROW_ON_DUPKEY_INDEX(plugin(id)) */ INTO plugin (id, name, role, sort, config,enabled) VALUES ('5','divide', 'Proxy', 200,'{"multiSelectorHandle":"1","multiRuleHandle":"0"}','1');
INSERT /*+ IGNORE_ROW_ON_DUPKEY_INDEX(plugin(id)) */ INTO plugin (id, name, role, sort, config,enabled) VALUES ('6','dubbo','Proxy', 310,'{"register":"zookeeper://localhost:2181","multiSelectorHandle":"1","threadpool":"shared","corethreads":0,"threads":2147483647,"queues":0}', '0');
INSERT /*+ IGNORE_ROW_ON_DUPKEY_INDEX(plugin(id)) */ INTO plugin (id, name, role, sort, enabled) VALUES ('9','hystrix', 'FaultTolerance', 130,'0');
INSERT /*+ IGNORE_ROW_ON_DUPKEY_INDEX(plugin(id)) */ INTO plugin (id, name, role, sort, enabled) VALUES ('10','sentinel', 'FaultTolerance', 140,'0');
INSERT /*+ IGNORE_ROW_ON_DUPKEY_INDEX(plugin(id)) */ INTO plugin (id, name, role, sort, config, enabled) VALUES ('11','sofa', 'Proxy', 310, '{"protocol":"zookeeper","register":"127.0.0.1:2181","threadpool":"shared"}', '0');
INSERT /*+ IGNORE_ROW_ON_DUPKEY_INDEX(plugin(id)) */ INTO plugin (id, name, role, sort, enabled) VALUES ('12','resilience4j', 'FaultTolerance', 310,'0');
INSERT /*+ IGNORE_ROW_ON_DUPKEY_INDEX(plugin(id)) */ INTO plugin (id, name, role, sort, config, enabled) VALUES ('13', 'tars', 'Proxy', 310,'{"multiSelectorHandle":"1","multiRuleHandle":"0","threadpool":"shared"}','0');
INSERT /*+ IGNORE_ROW_ON_DUPKEY_INDEX(plugin(id)) */ INTO plugin (id, name, role, sort, enabled) VALUES ('14', 'contextPath', 'HttpProcess', 80,'1');
INSERT /*+ IGNORE_ROW_ON_DUPKEY_INDEX(plugin(id)) */ INTO plugin (id, name, role, sort, config, enabled) VALUES ('15', 'grpc', 'Proxy', 310,'{"multiSelectorHandle":"1","multiRuleHandle":"0","threadpool":"shared"}','0');
INSERT /*+ IGNORE_ROW_ON_DUPKEY_INDEX(plugin(id)) */ INTO plugin (id, name, role, sort, enabled) VALUES ('16', 'redirect', 'HttpProcess', 110,'0');
INSERT /*+ IGNORE_ROW_ON_DUPKEY_INDEX(plugin(id)) */ INTO plugin (id, name, role, sort, config, enabled) VALUES ('17', 'motan', 'Proxy', 310,'{"registerProtocol":"zk",registerAddress":"127.0.0.1:2181","corethreads":0,"threads":2147483647,"queues":0,"threadpool":"shared"}','0');
INSERT /*+ IGNORE_ROW_ON_DUPKEY_INDEX(plugin(id)) */ INTO plugin (id, name, role, sort, enabled) VALUES ('18', 'loggingConsole', 'Logging', 160, '0');
INSERT /*+ IGNORE_ROW_ON_DUPKEY_INDEX(plugin(id)) */ INTO plugin (id, name, role, sort, config, enabled) VALUES ('19', 'jwt', 'Authentication', 30, '{"secretKey":"key"}', '0');
INSERT /*+ IGNORE_ROW_ON_DUPKEY_INDEX(plugin(id)) */ INTO plugin (id, name, role, sort, enabled) VALUES ('20', 'request', 'HttpProcess', 120, '0');
INSERT /*+ IGNORE_ROW_ON_DUPKEY_INDEX(plugin(id)) */ INTO plugin (id, name, role, sort, enabled) VALUES ('21', 'oauth2', 'Authentication', 40, '0');
INSERT /*+ IGNORE_ROW_ON_DUPKEY_INDEX(plugin(id)) */ INTO plugin (id, name, role, sort, enabled) VALUES ('22', 'paramMapping','HttpProcess', 70, '0');
INSERT /*+ IGNORE_ROW_ON_DUPKEY_INDEX(plugin(id)) */ INTO plugin (id, name, role, sort, enabled) VALUES ('23', 'modifyResponse', 'HttpProcess', 220, '0');
INSERT /*+ IGNORE_ROW_ON_DUPKEY_INDEX(plugin(id)) */ INTO plugin (id, name, role, sort, enabled) VALUES ('24', 'cryptorRequest', 'Cryptor', 100, '1');
INSERT /*+ IGNORE_ROW_ON_DUPKEY_INDEX(plugin(id)) */ INTO plugin (id, name, role, sort, enabled) VALUES ('25', 'cryptorResponse', 'Cryptor', 410, '1');
INSERT /*+ IGNORE_ROW_ON_DUPKEY_INDEX(plugin(id)) */ INTO plugin (id, name, role, sort, config, enabled) VALUES ('26', 'websocket', 'Proxy', 200, '{"multiSelectorHandle":"1"}', '1');
INSERT /*+ IGNORE_ROW_ON_DUPKEY_INDEX(plugin(id)) */ INTO plugin (id, name, role, sort, enabled) VALUES ('27', 'generalContext', 'Common', 125, '1');
INSERT /*+ IGNORE_ROW_ON_DUPKEY_INDEX(plugin(id)) */ INTO plugin (id, name, role, sort, config, enabled) VALUES ('28', 'mqtt', 'Proxy', 125, '{"port": 9500,"bossGroupThreadCount": 1,"maxPayloadSize": 65536,"workerGroupThreadCount": 12,"userName": "shenyu","password": "shenyu","isEncryptPassword": false,"encryptMode": "","leakDetectorLevel": "DISABLED"}', '0');
INSERT /*+ IGNORE_ROW_ON_DUPKEY_INDEX(plugin(id)) */ INTO plugin (id, name, role, sort, config, enabled) VALUES ('29', 'loggingRocketMQ', 'Logging', 170,'{"topic":"shenyu-access-logging", "namesrvAddr": "localhost:9876","producerGroup":"shenyu-plugin-logging-rocketmq"}', '0');
INSERT /*+ IGNORE_ROW_ON_DUPKEY_INDEX(plugin(id)) */ INTO plugin (id, name, config, role, sort, enabled) VALUES ('30', 'cache', '{"cacheType":"memory"}', 'Cache', 10, 0);
INSERT /*+ IGNORE_ROW_ON_DUPKEY_INDEX(plugin(id)) */ INTO plugin (id, name, role, sort, enabled) VALUES ('31', 'mock', 'Mock', 1, 0);
INSERT /*+ IGNORE_ROW_ON_DUPKEY_INDEX(plugin(id)) */ INTO plugin (id, name, config, role, sort, enabled) VALUES ('32', 'loggingElasticSearch', '{"host":"localhost", "port": "9200"}', 'Logging', 190, 0);
INSERT /*+ IGNORE_ROW_ON_DUPKEY_INDEX(plugin(id)) */ INTO plugin (id, name, config, role, sort, enabled) VALUES ('33', 'loggingKafka', '{"topic":"shenyu-access-logging", "namesrvAddr": "localhost:9092"}', 'Logging', 180, 0);
INSERT /*+ IGNORE_ROW_ON_DUPKEY_INDEX(plugin(id)) */ INTO plugin (id, name, config, role, sort, enabled) VALUES ('34', 'loggingAliyunSls', '{"projectName": "shenyu", "logStoreName": "shenyu-logstore", "topic": "shenyu-topic"}', 'Logging', 175, '0');
INSERT /*+ IGNORE_ROW_ON_DUPKEY_INDEX(plugin(id)) */ INTO plugin (id, name, config, role, sort, enabled) VALUES ('35', 'loggingPulsar', '{"topic":"shenyu-access-logging", "serviceUrl": "pulsar://localhost:6650"}', 'Logging', 185, '0');
INSERT /*+ IGNORE_ROW_ON_DUPKEY_INDEX(plugin(id)) */ INTO plugin (id, name, config, role, sort, enabled) VALUES ('36', 'loggingTencentCls', '{"endpoint": "ap-guangzhou.cls.tencentcs.com", "topic": "shenyu-topic"}', 'Logging', 176, '0');
INSERT /*+ IGNORE_ROW_ON_DUPKEY_INDEX(plugin(id)) */ INTO plugin (id, name, config, role, sort, enabled) VALUES ('38', 'loggingClickHouse', '{"host":"127.0.0.1","port":"8123","databse":"shenyu-gateway","username":"foo","password":"bar"}', 'Logging', 195, '0');
INSERT /*+ IGNORE_ROW_ON_DUPKEY_INDEX(plugin(id)) */ INTO plugin (id, name, config, role, sort, enabled) VALUES ('39', 'casdoor', '{"endpoint":"http://localhost:8000"}' ,'Authentication', 40, '0');
INSERT /*+ IGNORE_ROW_ON_DUPKEY_INDEX(plugin(id)) */ INTO plugin (id, name, role, sort, enabled) VALUES ('40', 'keyAuth', 'Authentication', 150, '0');
INSERT /*+ IGNORE_ROW_ON_DUPKEY_INDEX(plugin(id)) */ INTO plugin (id, name, role, sort, config, enabled) VALUES ('42', 'tcp', 'Proxy', 320, null, '1');
INSERT /*+ IGNORE_ROW_ON_DUPKEY_INDEX(plugin(id)) */ INTO plugin (id, name, role, sort, config, enabled) VALUES ('43', 'loggingHuaweiLts', 'Logging', 177, '{"totalSizeInBytes":"104857600","maxBlockMs":"0","ioThreadCount":"1","batchSizeThresholdInBytes":"524288","batchCountThreshold":"4096","lingerMs":"2000","retries":"100","baseRetryBackoffMs":"100","maxRetryBackoffMs":"100","enableLocalTest":"true","setGiveUpExtraLongSingleLog":"false"}','0');
INSERT /*+ IGNORE_ROW_ON_DUPKEY_INDEX(plugin(id)) */ INTO plugin (id, name, role, sort, config, enabled) VALUES ('44', 'basicAuth', 'Authentication', 150, '{"defaultHandleJson":"{\"authorization\":\"test:test123\"}"}','0');
INSERT /*+ IGNORE_ROW_ON_DUPKEY_INDEX(plugin(id)) */ INTO plugin (id, name, role, sort, config, enabled) VALUES ('45', 'loggingRabbitmq', 'Logging', 171, '{"host":"127.0.0.1","port":5672,"password":"admin","username":"admin","exchangeName":"exchange.logging.plugin","queueName":"queue.logging.plugin","routingKey":"topic.logging","virtualHost":"/","exchangeType":"direct","durable":"true","exclusive":"false","autoDelete":"false"}', '0');
INSERT /*+ IGNORE_ROW_ON_DUPKEY_INDEX(plugin(id)) */ INTO plugin (id, name, config, role, sort, enabled) VALUES ('50', 'aiProxy', '{"provider":"OpenAI","baseUrl":"https://api.openai.com/v1/chat/completions","model":"gpt-4o-mini","apiKey":"your_api_key","temperature":"0.5","maxTokens":"1000","stream":"false","prompt":""}', 'Ai', 199, 0);
INSERT /*+ IGNORE_ROW_ON_DUPKEY_INDEX(plugin(id)) */ INTO plugin (id, name, config, role, sort, enabled) VALUES ('51', 'aiTokenLimiter', NULL, 'Ai', 171, 0);

/*insert plugin_handle data for sentinel*/
insert /*+ IGNORE_ROW_ON_DUPKEY_INDEX(plugin_handle(plugin_id, field, type)) */ into plugin_handle (ID, PLUGIN_ID, FIELD, LABEL, DATA_TYPE, TYPE, SORT, EXT_OBJ)
values ('1518229897214468118', '6', 'multiSelectorHandle', 'multiSelectorHandle', 3, 3, 0, null);

insert /*+ IGNORE_ROW_ON_DUPKEY_INDEX(plugin_handle(plugin_id, field, type)) */ into plugin_handle (ID, PLUGIN_ID, FIELD, LABEL, DATA_TYPE, TYPE, SORT, EXT_OBJ)
values ('1518229897214468119', '6', 'protocol', 'protocol', 2, 1, 2, '{"required":"0","defaultValue":"","placeholder":"http://","rule":""}');

insert /*+ IGNORE_ROW_ON_DUPKEY_INDEX(plugin_handle(plugin_id, field, type)) */ into plugin_handle (ID, PLUGIN_ID, FIELD, LABEL, DATA_TYPE, TYPE, SORT, EXT_OBJ)
values ('1518229897214468120', '6', 'status', 'status', 3, 1, 8, '{"defaultValue":"true","rule":""}');

insert /*+ IGNORE_ROW_ON_DUPKEY_INDEX(plugin_handle(plugin_id, field, type)) */ into plugin_handle (ID, PLUGIN_ID, FIELD, LABEL, DATA_TYPE, TYPE, SORT, EXT_OBJ)
values ('1518229897214468121', '6', 'timestamp', 'startupTime', 1, 1, 7, '{"defaultValue":"0","placeholder":"startup timestamp","rule":""}');

insert /*+ IGNORE_ROW_ON_DUPKEY_INDEX(plugin_handle(plugin_id, field, type)) */ into plugin_handle (ID, PLUGIN_ID, FIELD, LABEL, DATA_TYPE, TYPE, SORT, EXT_OBJ)
values ('1518229897214468122', '6', 'upstreamHost', 'host', 2, 1, 0, null);

insert /*+ IGNORE_ROW_ON_DUPKEY_INDEX(plugin_handle(plugin_id, field, type)) */ into plugin_handle (ID, PLUGIN_ID, FIELD, LABEL, DATA_TYPE, TYPE, SORT, EXT_OBJ)
values ('1518229897214468123', '6', 'upstreamUrl', 'ip:port', 2, 1, 1, '{"required":"1","placeholder":"","rule":""}');

insert /*+ IGNORE_ROW_ON_DUPKEY_INDEX(plugin_handle(plugin_id, field, type)) */ into plugin_handle (ID, PLUGIN_ID, FIELD, LABEL, DATA_TYPE, TYPE, SORT, EXT_OBJ)
values ('1518229897214468124', '6', 'version', 'version', 2, 1, 4, '{"required":"0","placeholder":"version","rule":""}');

insert /*+ IGNORE_ROW_ON_DUPKEY_INDEX(plugin_handle(plugin_id, field, type)) */ into plugin_handle (ID, PLUGIN_ID, FIELD, LABEL, DATA_TYPE, TYPE, SORT, EXT_OBJ)
values ('1518229897214468125', '6', 'warmup', 'warmupTime', 1, 1, 6, '{"defaultValue":"0","placeholder":"warmup time ms)","rule":""}');

insert /*+ IGNORE_ROW_ON_DUPKEY_INDEX(plugin_handle(plugin_id, field, type)) */ into plugin_handle (ID, PLUGIN_ID, FIELD, LABEL, DATA_TYPE, TYPE, SORT, EXT_OBJ)
values ('1518229897214468126', '6', 'weight', 'weight', 1, 1, 5, '{"defaultValue":"50","rule":""}');

insert /*+ IGNORE_ROW_ON_DUPKEY_INDEX(plugin_handle(plugin_id, field, type)) */ into plugin_handle (ID, PLUGIN_ID, FIELD, LABEL, DATA_TYPE, TYPE, SORT, EXT_OBJ)
values ('1518229897214468127', '6', 'threadpool', 'threadpool', 3, 3, 0, '{"required":"0","defaultValue":"cached","placeholder":"threadpool","rule":""}');

insert /*+ IGNORE_ROW_ON_DUPKEY_INDEX(plugin_handle(plugin_id, field, type)) */ into plugin_handle (ID, PLUGIN_ID, FIELD, LABEL, DATA_TYPE, TYPE, SORT, EXT_OBJ)
values ('1518229897214468128', '6', 'corethreads', 'corethreads', 1, 3, 0, '{"required":"0","defaultValue":"0","placeholder":"corethreads","rule":""}');

insert /*+ IGNORE_ROW_ON_DUPKEY_INDEX(plugin_handle(plugin_id, field, type)) */ into plugin_handle (ID, PLUGIN_ID, FIELD, LABEL, DATA_TYPE, TYPE, SORT, EXT_OBJ)
values ('1518229897214468129', '6', 'threads', 'threads', 1, 3, 0, '{"required":"0","defaultValue":"2147483647","placeholder":"threads","rule":""}');

insert /*+ IGNORE_ROW_ON_DUPKEY_INDEX(plugin_handle(plugin_id, field, type)) */ into plugin_handle (ID, PLUGIN_ID, FIELD, LABEL, DATA_TYPE, TYPE, SORT, EXT_OBJ)
values ('1518229897214468130', '6', 'queues', 'queues', 1, 3, 0, '{"required":"0","defaultValue":"0","placeholder":"queues","rule":""}');

insert /*+ IGNORE_ROW_ON_DUPKEY_INDEX(plugin_handle(plugin_id, field, type)) */ into plugin_handle (ID, PLUGIN_ID, FIELD, LABEL, DATA_TYPE, TYPE, SORT, EXT_OBJ)
values ('1529402613204173923', '6', 'timeout', 'timeout', 3, 2, 0, null);

insert /*+ IGNORE_ROW_ON_DUPKEY_INDEX(plugin_handle(plugin_id, field, type)) */ into plugin_handle (ID, PLUGIN_ID, FIELD, LABEL, DATA_TYPE, TYPE, SORT, EXT_OBJ)
values ('1529402613204173924', '6', 'retries', 'retries', 3, 2, 0, null);

insert /*+ IGNORE_ROW_ON_DUPKEY_INDEX(plugin_handle(plugin_id, field, type)) */ into plugin_handle (ID, PLUGIN_ID, FIELD, LABEL, DATA_TYPE, TYPE, SORT, EXT_OBJ)
values ('1529402613204173925', '6', 'loadBalance', 'loadStrategy', 3, 2, 0, null);

insert /*+ IGNORE_ROW_ON_DUPKEY_INDEX(plugin_handle(plugin_id, field, type)) */ into plugin_handle (ID, PLUGIN_ID, FIELD, LABEL, DATA_TYPE, TYPE, SORT, EXT_OBJ)
values ('1518229897214468131', '26', 'host', 'host', 2, 1, 0, null);

insert /*+ IGNORE_ROW_ON_DUPKEY_INDEX(plugin_handle(plugin_id, field, type)) */ into plugin_handle (ID, PLUGIN_ID, FIELD, LABEL, DATA_TYPE, TYPE, SORT, EXT_OBJ)
values ('1518229897214468132', '26', 'protocol', 'protocol', 2, 1, 2, '{"required":"0","defaultValue":"","placeholder":"ws://","rule":""}');

insert /*+ IGNORE_ROW_ON_DUPKEY_INDEX(plugin_handle(plugin_id, field, type)) */ into plugin_handle (ID, PLUGIN_ID, FIELD, LABEL, DATA_TYPE, TYPE, SORT, EXT_OBJ)
values ('1518229897214468133', '26', 'url', 'ip:port', 2, 1, 1, '{"required":"1","placeholder":"","rule":""}');

insert /*+ IGNORE_ROW_ON_DUPKEY_INDEX(plugin_handle(plugin_id, field, type)) */ into plugin_handle (ID, PLUGIN_ID, FIELD, LABEL, DATA_TYPE, TYPE, SORT, EXT_OBJ)
values ('1518229897214468134', '26', 'weight', 'weight', 1, 1, 3, '{"defaultValue":"50","rule":""}');

insert /*+ IGNORE_ROW_ON_DUPKEY_INDEX(plugin_handle(plugin_id, field, type)) */ into plugin_handle (ID, PLUGIN_ID, FIELD, LABEL, DATA_TYPE, TYPE, SORT, EXT_OBJ)
values ('1518229897214468135', '26', 'timestamp', 'startupTime', 1, 1, 3, '{"defaultValue":"0","placeholder":"startup timestamp","rule":""}');

insert /*+ IGNORE_ROW_ON_DUPKEY_INDEX(plugin_handle(plugin_id, field, type)) */ into plugin_handle (ID, PLUGIN_ID, FIELD, LABEL, DATA_TYPE, TYPE, SORT, EXT_OBJ)
values ('1518229897214468136', '26', 'warmup', 'warmupTime', 1, 1, 5, '{"defaultValue":"0","placeholder":"warmup time ms)","rule":""}');

insert /*+ IGNORE_ROW_ON_DUPKEY_INDEX(plugin_handle(plugin_id, field, type)) */ into plugin_handle (ID, PLUGIN_ID, FIELD, LABEL, DATA_TYPE, TYPE, SORT, EXT_OBJ)
values ('1518229897214468137', '26', 'status', 'status', 3, 1, 6, '{"defaultValue":"true","rule":""}');

insert /*+ IGNORE_ROW_ON_DUPKEY_INDEX(plugin_handle(plugin_id, field, type)) */ into plugin_handle (ID, PLUGIN_ID, FIELD, LABEL, DATA_TYPE, TYPE, SORT, EXT_OBJ)
values ('1518229897214468138', '26', 'loadBalance', 'loadStrategy', 3, 2, 0, null);

insert /*+ IGNORE_ROW_ON_DUPKEY_INDEX(plugin_handle(plugin_id, field, type)) */ into plugin_handle (ID, PLUGIN_ID, FIELD, LABEL, DATA_TYPE, TYPE, SORT, EXT_OBJ)
values ('1518229897214468139', '26', 'retry', 'retryCount', 1, 2, 1, null);

insert /*+ IGNORE_ROW_ON_DUPKEY_INDEX(plugin_handle(plugin_id, field, type)) */ into plugin_handle (ID, PLUGIN_ID, FIELD, LABEL, DATA_TYPE, TYPE, SORT, EXT_OBJ)
values ('1518229897214468140', '26', 'timeout', 'timeout', 1, 2, 2, '{"defaultValue":"3000","rule":""}');

insert /*+ IGNORE_ROW_ON_DUPKEY_INDEX(plugin_handle(plugin_id, field, type)) */ into plugin_handle (ID, PLUGIN_ID, FIELD, LABEL, DATA_TYPE, TYPE, SORT, EXT_OBJ)
values ('1518229897214468141', '26', 'multiSelectorHandle', 'multiSelectorHandle', 3, 3, 0, null);

insert /*+ IGNORE_ROW_ON_DUPKEY_INDEX(plugin_handle(plugin_id, field, type)) */ into plugin_handle (ID, PLUGIN_ID, FIELD, LABEL, DATA_TYPE, TYPE, SORT, EXT_OBJ)
values ('1518229897214468142', '17', 'registerProtocol', 'registerProtocol', 2, 3, 0, '{"required":"0","defaultValue":"direct","placeholder":"registerProtocol","rule":""}');

insert /*+ IGNORE_ROW_ON_DUPKEY_INDEX(plugin_handle(plugin_id, field, type)) */ into plugin_handle (ID, PLUGIN_ID, FIELD, LABEL, DATA_TYPE, TYPE, SORT, EXT_OBJ)
values ('1679002911061737473', '17', 'registerAddress', 'registerAddress', 2, 3, 1, '{"required":"0","defaultValue":"127.0.0.1:2181","placeholder":"registerAddress","rule":""}');

insert /*+ IGNORE_ROW_ON_DUPKEY_INDEX(plugin_handle(plugin_id, field, type)) */ into plugin_handle (ID, PLUGIN_ID, FIELD, LABEL, DATA_TYPE, TYPE, SORT, EXT_OBJ)
values ('1518229897214468143', '28', 'port', 'port', 1, 3, 1, null);

insert /*+ IGNORE_ROW_ON_DUPKEY_INDEX(plugin_handle(plugin_id, field, type)) */ into plugin_handle (ID, PLUGIN_ID, FIELD, LABEL, DATA_TYPE, TYPE, SORT, EXT_OBJ)
values ('1518229897214468144', '28', 'bossGroupThreadCount', 'bossGroupThreadCount', 1, 3, 1, null);

insert /*+ IGNORE_ROW_ON_DUPKEY_INDEX(plugin_handle(plugin_id, field, type)) */ into plugin_handle (ID, PLUGIN_ID, FIELD, LABEL, DATA_TYPE, TYPE, SORT, EXT_OBJ)
values ('1518229897214468145', '28', 'maxPayloadSize', 'maxPayloadSize', 1, 3, 1, null);

insert /*+ IGNORE_ROW_ON_DUPKEY_INDEX(plugin_handle(plugin_id, field, type)) */ into plugin_handle (ID, PLUGIN_ID, FIELD, LABEL, DATA_TYPE, TYPE, SORT, EXT_OBJ)
values ('1518229897214468146', '28', 'workerGroupThreadCount', 'workerGroupThreadCount', 1, 3, 1, null);

insert /*+ IGNORE_ROW_ON_DUPKEY_INDEX(plugin_handle(plugin_id, field, type)) */ into plugin_handle (ID, PLUGIN_ID, FIELD, LABEL, DATA_TYPE, TYPE, SORT, EXT_OBJ)
values ('1518229897214468147', '28', 'userName', 'userName', 2, 3, 1, null);

insert /*+ IGNORE_ROW_ON_DUPKEY_INDEX(plugin_handle(plugin_id, field, type)) */ into plugin_handle (ID, PLUGIN_ID, FIELD, LABEL, DATA_TYPE, TYPE, SORT, EXT_OBJ)
values ('1518229897214468148', '28', 'password', 'password', 2, 3, 1, null);

insert /*+ IGNORE_ROW_ON_DUPKEY_INDEX(plugin_handle(plugin_id, field, type)) */ into plugin_handle (ID, PLUGIN_ID, FIELD, LABEL, DATA_TYPE, TYPE, SORT, EXT_OBJ)
values ('1518229897214468149', '28', 'isEncryptPassword', 'isEncryptPassword', 2, 3, 1, null);

insert /*+ IGNORE_ROW_ON_DUPKEY_INDEX(plugin_handle(plugin_id, field, type)) */ into plugin_handle (ID, PLUGIN_ID, FIELD, LABEL, DATA_TYPE, TYPE, SORT, EXT_OBJ)
values ('1518229897214468150', '28', 'encryptMode', 'encryptMode', 2, 3, 1, null);

insert /*+ IGNORE_ROW_ON_DUPKEY_INDEX(plugin_handle(plugin_id, field, type)) */ into plugin_handle (ID, PLUGIN_ID, FIELD, LABEL, DATA_TYPE, TYPE, SORT, EXT_OBJ)
values ('1518229897214468151', '28', 'leakDetectorLevel', 'leakDetectorLevel', 2, 3, 1, null);

insert /*+ IGNORE_ROW_ON_DUPKEY_INDEX(plugin_handle(plugin_id, field, type)) */ into plugin_handle (ID, PLUGIN_ID, FIELD, LABEL, DATA_TYPE, TYPE, SORT, EXT_OBJ)
values ('1518229897214468152', '29', 'topic', 'topic', 2, 3, 1, '{"required":"1","defaultValue":"shenyu-access-logging"}');

insert /*+ IGNORE_ROW_ON_DUPKEY_INDEX(plugin_handle(plugin_id, field, type)) */ into plugin_handle (ID, PLUGIN_ID, FIELD, LABEL, DATA_TYPE, TYPE, SORT, EXT_OBJ)
values ('1518229897214468153', '29', 'namesrvAddr', 'namesrvAddr', 2, 3, 2, '{"required":"1","defaultValue":"localhost:9876"}');

insert /*+ IGNORE_ROW_ON_DUPKEY_INDEX(plugin_handle(plugin_id, field, type)) */ into plugin_handle (ID, PLUGIN_ID, FIELD, LABEL, DATA_TYPE, TYPE, SORT, EXT_OBJ)
values ('1518229897214468154', '29', 'producerGroup', 'producerGroup', 2, 3, 3, '{"required":"1","defaultValue":"shenyu-plugin-logging-rocketmq"}');

insert /*+ IGNORE_ROW_ON_DUPKEY_INDEX(plugin_handle(plugin_id, field, type)) */ into plugin_handle (ID, PLUGIN_ID, FIELD, LABEL, DATA_TYPE, TYPE, SORT, EXT_OBJ)
values ('1518229897214468155', '29', 'accessKey', 'accessKey', 2, 3, 4, '{"required":"0","defaultValue":"","placeholder":"accessKey"}');

insert /*+ IGNORE_ROW_ON_DUPKEY_INDEX(plugin_handle(plugin_id, field, type)) */ into plugin_handle (ID, PLUGIN_ID, FIELD, LABEL, DATA_TYPE, TYPE, SORT, EXT_OBJ)
values ('1518229897214468156', '29', 'secretKey', 'secretKey', 2, 3, 5, '{"required":"0","defaultValue":"","placeholder":"secretKey"}');

insert /*+ IGNORE_ROW_ON_DUPKEY_INDEX(plugin_handle(plugin_id, field, type)) */ into plugin_handle (ID, PLUGIN_ID, FIELD, LABEL, DATA_TYPE, TYPE, SORT, EXT_OBJ)
values ('1518229897214468157', '29', 'sampleRate', 'sampleRate', 2, 3, 6, '{"required":"0","defaultValue":"1","placeholder":"optional,0,0.01~1"}');

insert /*+ IGNORE_ROW_ON_DUPKEY_INDEX(plugin_handle(plugin_id, field, type)) */ into plugin_handle (ID, PLUGIN_ID, FIELD, LABEL, DATA_TYPE, TYPE, SORT, EXT_OBJ)
values ('1518229897214468158', '29', 'maxResponseBody', 'maxResponseBody', 1, 3, 7, '{"required":"0","defaultValue":524288}');

insert /*+ IGNORE_ROW_ON_DUPKEY_INDEX(plugin_handle(plugin_id, field, type)) */ into plugin_handle (ID, PLUGIN_ID, FIELD, LABEL, DATA_TYPE, TYPE, SORT, EXT_OBJ)
values ('1518229897214468159', '29', 'maxRequestBody', 'maxRequestBody', 1, 3, 8, '{"required":"0","defaultValue":524288}');

insert /*+ IGNORE_ROW_ON_DUPKEY_INDEX(plugin_handle(plugin_id, field, type)) */ into plugin_handle (ID, PLUGIN_ID, FIELD, LABEL, DATA_TYPE, TYPE, SORT, EXT_OBJ)
values ('1518229897214468160', '29', 'compressAlg', 'compressAlg', 3, 3, 9, '{"required":"0","defaultValue":"none"}');

insert /*+ IGNORE_ROW_ON_DUPKEY_INDEX(plugin_handle(plugin_id, field, type)) */ into plugin_handle (ID, PLUGIN_ID, FIELD, LABEL, DATA_TYPE, TYPE, SORT, EXT_OBJ)
values ('1518229897214468161', '29', 'topic', 'topic', 2, 1, 1, '{"required":"0","defaultValue":"","placeholder":"optional"}');

insert /*+ IGNORE_ROW_ON_DUPKEY_INDEX(plugin_handle(plugin_id, field, type)) */ into plugin_handle (ID, PLUGIN_ID, FIELD, LABEL, DATA_TYPE, TYPE, SORT, EXT_OBJ)
values ('1518229897214468162', '29', 'sampleRate', 'sampleRate', 2, 1, 2, '{"required":"0","defaultValue":"","placeholder":"optional,0,0.01~1"}');

insert /*+ IGNORE_ROW_ON_DUPKEY_INDEX(plugin_handle(plugin_id, field, type)) */ into plugin_handle (ID, PLUGIN_ID, FIELD, LABEL, DATA_TYPE, TYPE, SORT, EXT_OBJ)
values ('1518229897214468163', '30', 'cacheType', 'cacheType', 3, 3, 1, '{"required":"1","defaultValue":"memory","rule":""}');

insert /*+ IGNORE_ROW_ON_DUPKEY_INDEX(plugin_handle(plugin_id, field, type)) */ into plugin_handle (ID, PLUGIN_ID, FIELD, LABEL, DATA_TYPE, TYPE, SORT, EXT_OBJ)
values ('1518229897218662400', '30', 'database', 'database', 1, 3, 2, '{"required":"0","defaultValue":"0","rule":""}');

insert /*+ IGNORE_ROW_ON_DUPKEY_INDEX(plugin_handle(plugin_id, field, type)) */ into plugin_handle (ID, PLUGIN_ID, FIELD, LABEL, DATA_TYPE, TYPE, SORT, EXT_OBJ)
values ('1518229897218662401', '30', 'master', 'master', 2, 3, 3, '{"required":"0","rule":""}');

insert /*+ IGNORE_ROW_ON_DUPKEY_INDEX(plugin_handle(plugin_id, field, type)) */ into plugin_handle (ID, PLUGIN_ID, FIELD, LABEL, DATA_TYPE, TYPE, SORT, EXT_OBJ)
values ('1518229897218662402', '30', 'mode', 'mode', 2, 3, 4, '{"required":"0","defaultValue":"standalone","rule":""}');

insert /*+ IGNORE_ROW_ON_DUPKEY_INDEX(plugin_handle(plugin_id, field, type)) */ into plugin_handle (ID, PLUGIN_ID, FIELD, LABEL, DATA_TYPE, TYPE, SORT, EXT_OBJ)
values ('1518229897218662403', '30', 'url', 'url', 2, 3, 5, '{"required":"0","rule":""}');

insert /*+ IGNORE_ROW_ON_DUPKEY_INDEX(plugin_handle(plugin_id, field, type)) */ into plugin_handle (ID, PLUGIN_ID, FIELD, LABEL, DATA_TYPE, TYPE, SORT, EXT_OBJ)
values ('1518229897218662404', '30', 'password', 'password', 2, 3, 6, '{"required":"0","rule":""}');

insert /*+ IGNORE_ROW_ON_DUPKEY_INDEX(plugin_handle(plugin_id, field, type)) */ into plugin_handle (ID, PLUGIN_ID, FIELD, LABEL, DATA_TYPE, TYPE, SORT, EXT_OBJ)
values ('1518229897218662405', '30', 'maxIdle', 'maxIdle', 1, 3, 7, '{"required":"0","defaultValue":"8","rule":""}');

insert /*+ IGNORE_ROW_ON_DUPKEY_INDEX(plugin_handle(plugin_id, field, type)) */ into plugin_handle (ID, PLUGIN_ID, FIELD, LABEL, DATA_TYPE, TYPE, SORT, EXT_OBJ)
values ('1518229897218662406', '30', 'minIdle', 'minIdle', 1, 3, 8, '{"required":"0","defaultValue":"0","rule":""}');

insert /*+ IGNORE_ROW_ON_DUPKEY_INDEX(plugin_handle(plugin_id, field, type)) */ into plugin_handle (ID, PLUGIN_ID, FIELD, LABEL, DATA_TYPE, TYPE, SORT, EXT_OBJ)
values ('1518229897218662407', '30', 'maxActive', 'maxActive', 1, 3, 9, '{"required":"0","defaultValue":"8","rule":""}');

insert /*+ IGNORE_ROW_ON_DUPKEY_INDEX(plugin_handle(plugin_id, field, type)) */ into plugin_handle (ID, PLUGIN_ID, FIELD, LABEL, DATA_TYPE, TYPE, SORT, EXT_OBJ)
values ('1518229897218662408', '30', 'maxWait', 'maxWait', 3, 3, 10, '{"required":"0","defaultValue":"-1","rule":""}');

insert /*+ IGNORE_ROW_ON_DUPKEY_INDEX(plugin_handle(plugin_id, field, type)) */ into plugin_handle (ID, PLUGIN_ID, FIELD, LABEL, DATA_TYPE, TYPE, SORT, EXT_OBJ)
values ('1518229897218662409', '30', 'timeoutSeconds', 'timeoutSeconds', 1, 2, 0, '{"required":"0","defaultValue":"60","rule":""}');

insert /*+ IGNORE_ROW_ON_DUPKEY_INDEX(plugin_handle(plugin_id, field, type)) */ into plugin_handle (ID, PLUGIN_ID, FIELD, LABEL, DATA_TYPE, TYPE, SORT, EXT_OBJ)
values ('1518229897206079532', '10', 'flowRuleGrade', 'flowRuleGrade', 3, 2, 8, '{"required":"1","defaultValue":"1","rule":""}');

insert /*+ IGNORE_ROW_ON_DUPKEY_INDEX(plugin_handle(plugin_id, field, type)) */ into plugin_handle (ID, PLUGIN_ID, FIELD, LABEL, DATA_TYPE, TYPE, SORT, EXT_OBJ)
values ('1518229897206079533', '10', 'flowRuleControlBehavior', 'flowRuleControlBehavior', 3, 2, 5, '{"required":"1","defaultValue":"0","rule":""}');

insert /*+ IGNORE_ROW_ON_DUPKEY_INDEX(plugin_handle(plugin_id, field, type)) */ into plugin_handle (ID, PLUGIN_ID, FIELD, LABEL, DATA_TYPE, TYPE, SORT, EXT_OBJ)
values ('1518229897206079534', '10', 'flowRuleEnable', 'flowRuleEnable 1 or 0', 1, 2, 7, '{"required":"1","defaultValue":"1","rule":"/^[01]$/"}');

insert /*+ IGNORE_ROW_ON_DUPKEY_INDEX(plugin_handle(plugin_id, field, type)) */ into plugin_handle (ID, PLUGIN_ID, FIELD, LABEL, DATA_TYPE, TYPE, SORT, EXT_OBJ)
values ('1518229897206079535', '10', 'flowRuleCount', 'flowRuleCount', 1, 2, 6, '{"required":"1","defaultValue":"0","rule":""}');

insert /*+ IGNORE_ROW_ON_DUPKEY_INDEX(plugin_handle(plugin_id, field, type)) */ into plugin_handle (ID, PLUGIN_ID, FIELD, LABEL, DATA_TYPE, TYPE, SORT, EXT_OBJ)
values ('1518229897206079536', '10', 'degradeRuleEnable', 'degradeRuleEnable 1 or 0', 1, 2, 2, '{"required":"1","defaultValue":"1","rule":"/^[01]$/"}');

insert /*+ IGNORE_ROW_ON_DUPKEY_INDEX(plugin_handle(plugin_id, field, type)) */ into plugin_handle (ID, PLUGIN_ID, FIELD, LABEL, DATA_TYPE, TYPE, SORT, EXT_OBJ)
values ('1518229897206079537', '10', 'degradeRuleGrade', 'degradeRuleGrade', 3, 2, 3, '{"required":"1","defaultValue":"0","rule":""}');

insert /*+ IGNORE_ROW_ON_DUPKEY_INDEX(plugin_handle(plugin_id, field, type)) */ into plugin_handle (ID, PLUGIN_ID, FIELD, LABEL, DATA_TYPE, TYPE, SORT, EXT_OBJ)
values ('1518229897210273792', '10', 'degradeRuleCount', 'degradeRuleCount', 1, 2, 1, '{"required":"1","defaultValue":"0","rule":""}');

insert /*+ IGNORE_ROW_ON_DUPKEY_INDEX(plugin_handle(plugin_id, field, type)) */ into plugin_handle (ID, PLUGIN_ID, FIELD, LABEL, DATA_TYPE, TYPE, SORT, EXT_OBJ)
values ('1518229897210273793', '10', 'degradeRuleTimeWindow', 'degradeRuleTimeWindow', 1, 2, 4, '{"required":"1","defaultValue":"0","rule":""}');

insert /*+ IGNORE_ROW_ON_DUPKEY_INDEX(plugin_handle(plugin_id, field, type)) */ into plugin_handle (ID, PLUGIN_ID, FIELD, LABEL, DATA_TYPE, TYPE, SORT, EXT_OBJ)
values ('1518229897210273794', '10', 'degradeRuleMinRequestAmount', 'degradeRuleMinRequestAmount', 1, 2, 3, '{"required":"1","defaultValue":"5","rule":""}');

insert /*+ IGNORE_ROW_ON_DUPKEY_INDEX(plugin_handle(plugin_id, field, type)) */ into plugin_handle (ID, PLUGIN_ID, FIELD, LABEL, DATA_TYPE, TYPE, SORT, EXT_OBJ)
values ('1518229897210273795', '10', 'degradeRuleStatIntervals', 'degradeRuleStatIntervals', 1, 2, 3, '{"required":"1","defaultValue":"1","rule":""}');

insert /*+ IGNORE_ROW_ON_DUPKEY_INDEX(plugin_handle(plugin_id, field, type)) */ into plugin_handle (ID, PLUGIN_ID, FIELD, LABEL, DATA_TYPE, TYPE, SORT, EXT_OBJ)
values ('1518229897210273796', '10', 'degradeRuleSlowRatioThreshold', 'degradeRuleSlowRatioThreshold', 1, 2, 3, '{"required":"1","defaultValue":"0.5","rule":""}');

insert /*+ IGNORE_ROW_ON_DUPKEY_INDEX(plugin_handle(plugin_id, field, type)) */ into plugin_handle (ID, PLUGIN_ID, FIELD, LABEL, DATA_TYPE, TYPE, SORT, EXT_OBJ)
values ('1518229897210273797', '10', 'fallbackUri', 'fallbackUri', 2, 2, 9, '{"required":"0","rule":""}');

insert /*+ IGNORE_ROW_ON_DUPKEY_INDEX(plugin_handle(plugin_id, field, type)) */ into plugin_handle (ID, PLUGIN_ID, FIELD, LABEL, DATA_TYPE, TYPE, SORT, EXT_OBJ)
values ('1518229897210273798', '2', 'permission', 'permission', 3, 2, 1, null);

insert /*+ IGNORE_ROW_ON_DUPKEY_INDEX(plugin_handle(plugin_id, field, type)) */ into plugin_handle (ID, PLUGIN_ID, FIELD, LABEL, DATA_TYPE, TYPE, SORT, EXT_OBJ)
values ('1518229897210273799', '2', 'statusCode', 'statusCode', 2, 2, 2, null);

insert /*+ IGNORE_ROW_ON_DUPKEY_INDEX(plugin_handle(plugin_id, field, type)) */ into plugin_handle (ID, PLUGIN_ID, FIELD, LABEL, DATA_TYPE, TYPE, SORT, EXT_OBJ)
values ('1518229897210273800', '4', 'replenishRate', 'replenishRate', 2, 2, 2, '{"required":"1","defaultValue":"10","rule":""}');

insert /*+ IGNORE_ROW_ON_DUPKEY_INDEX(plugin_handle(plugin_id, field, type)) */ into plugin_handle (ID, PLUGIN_ID, FIELD, LABEL, DATA_TYPE, TYPE, SORT, EXT_OBJ)
values ('1518229897210273801', '4', 'burstCapacity', 'burstCapacity', 2, 2, 3, '{"required":"1","defaultValue":"100","rule":""}');

insert /*+ IGNORE_ROW_ON_DUPKEY_INDEX(plugin_handle(plugin_id, field, type)) */ into plugin_handle (ID, PLUGIN_ID, FIELD, LABEL, DATA_TYPE, TYPE, SORT, EXT_OBJ)
values ('1518229897210273802', '3', 'regex', 'regex', 2, 2, 1, null);

insert /*+ IGNORE_ROW_ON_DUPKEY_INDEX(plugin_handle(plugin_id, field, type)) */ into plugin_handle (ID, PLUGIN_ID, FIELD, LABEL, DATA_TYPE, TYPE, SORT, EXT_OBJ)
values ('1518229897210273803', '3', 'replace', 'replace', 2, 2, 2, null);

INSERT /*+ IGNORE_ROW_ON_DUPKEY_INDEX(plugin_handle(plugin_id, field, type)) */ INTO plugin_handle (ID, PLUGIN_ID, FIELD, LABEL, DATA_TYPE, TYPE, SORT, EXT_OBJ)
VALUES ('1697146860569596304', '3', 'percentage', 'percentage', 1, 2, 3, null);

insert /*+ IGNORE_ROW_ON_DUPKEY_INDEX(plugin_handle(plugin_id, field, type)) */ into plugin_handle (ID, PLUGIN_ID, FIELD, LABEL, DATA_TYPE, TYPE, SORT, EXT_OBJ)
values ('1518229897210273804', '16', 'redirectURI', 'redirectURI', 2, 2, 1, null);

insert /*+ IGNORE_ROW_ON_DUPKEY_INDEX(plugin_handle(plugin_id, field, type)) */ into plugin_handle (ID, PLUGIN_ID, FIELD, LABEL, DATA_TYPE, TYPE, SORT, EXT_OBJ)
values ('1518229897210273808', '12', 'timeoutDurationRate', 'timeoutDurationRate ms)', 1, 2, 1, '{"required":"1","defaultValue":"5000","rule":""}');

insert /*+ IGNORE_ROW_ON_DUPKEY_INDEX(plugin_handle(plugin_id, field, type)) */ into plugin_handle (ID, PLUGIN_ID, FIELD, LABEL, DATA_TYPE, TYPE, SORT, EXT_OBJ)
values ('1518229897210273809', '12', 'limitRefreshPeriod', 'limitRefreshPeriod ms)', 1, 2, 0, '{"required":"1","defaultValue":"500","rule":""}');

insert /*+ IGNORE_ROW_ON_DUPKEY_INDEX(plugin_handle(plugin_id, field, type)) */ into plugin_handle (ID, PLUGIN_ID, FIELD, LABEL, DATA_TYPE, TYPE, SORT, EXT_OBJ)
values ('1518229897210273810', '12', 'limitForPeriod', 'limitForPeriod', 1, 2, 0, '{"required":"1","defaultValue":"50","rule":""}');

insert /*+ IGNORE_ROW_ON_DUPKEY_INDEX(plugin_handle(plugin_id, field, type)) */ into plugin_handle (ID, PLUGIN_ID, FIELD, LABEL, DATA_TYPE, TYPE, SORT, EXT_OBJ)
values ('1518229897210273811', '12', 'circuitEnable', 'circuitEnable', 1, 2, 2, '{"required":"1","defaultValue":"0","rule":"/^[01]$/"}');

insert /*+ IGNORE_ROW_ON_DUPKEY_INDEX(plugin_handle(plugin_id, field, type)) */ into plugin_handle (ID, PLUGIN_ID, FIELD, LABEL, DATA_TYPE, TYPE, SORT, EXT_OBJ)
values ('1518229897210273812', '12', 'timeoutDuration', 'timeoutDuration ms)', 1, 2, 2, '{"required":"1","defaultValue":"30000","rule":""}');

insert /*+ IGNORE_ROW_ON_DUPKEY_INDEX(plugin_handle(plugin_id, field, type)) */ into plugin_handle (ID, PLUGIN_ID, FIELD, LABEL, DATA_TYPE, TYPE, SORT, EXT_OBJ)
values ('1518229897210273813', '12', 'fallbackUri', 'fallbackUri', 2, 2, 2, null);

insert /*+ IGNORE_ROW_ON_DUPKEY_INDEX(plugin_handle(plugin_id, field, type)) */ into plugin_handle (ID, PLUGIN_ID, FIELD, LABEL, DATA_TYPE, TYPE, SORT, EXT_OBJ)
values ('1518229897210273814', '12', 'slidingWindowSize', 'slidingWindowSize', 1, 2, 2, '{"required":"1","defaultValue":"100","rule":""}');

insert /*+ IGNORE_ROW_ON_DUPKEY_INDEX(plugin_handle(plugin_id, field, type)) */ into plugin_handle (ID, PLUGIN_ID, FIELD, LABEL, DATA_TYPE, TYPE, SORT, EXT_OBJ)
values ('1518229897210273815', '12', 'slidingWindowType', 'slidingWindowType', 1, 2, 2, '{"required":"1","defaultValue":"0","rule":"/^[01]$/"}');

insert /*+ IGNORE_ROW_ON_DUPKEY_INDEX(plugin_handle(plugin_id, field, type)) */ into plugin_handle (ID, PLUGIN_ID, FIELD, LABEL, DATA_TYPE, TYPE, SORT, EXT_OBJ)
values ('1518229897210273816', '12', 'minimumNumberOfCalls', 'minimumNumberOfCalls', 1, 2, 2, '{"required":"1","defaultValue":"100","rule":""}');

insert /*+ IGNORE_ROW_ON_DUPKEY_INDEX(plugin_handle(plugin_id, field, type)) */ into plugin_handle (ID, PLUGIN_ID, FIELD, LABEL, DATA_TYPE, TYPE, SORT, EXT_OBJ)
values ('1518229897210273817', '12', 'waitIntervalFunctionInOpenState', 'waitIntervalInOpen', 1, 2, 2, '{"required":"1","defaultValue":"60000","rule":""}');

insert /*+ IGNORE_ROW_ON_DUPKEY_INDEX(plugin_handle(plugin_id, field, type)) */ into plugin_handle (ID, PLUGIN_ID, FIELD, LABEL, DATA_TYPE, TYPE, SORT, EXT_OBJ)
values ('1518229897210273818', '12', 'permittedNumberOfCallsInHalfOpenState', 'bufferSizeInHalfOpen', 1, 2, 2, '{"required":"1","defaultValue":"10","rule":""}');

insert /*+ IGNORE_ROW_ON_DUPKEY_INDEX(plugin_handle(plugin_id, field, type)) */ into plugin_handle (ID, PLUGIN_ID, FIELD, LABEL, DATA_TYPE, TYPE, SORT, EXT_OBJ)
values ('1518229897210273819', '12', 'failureRateThreshold', 'failureRateThreshold', 1, 2, 2, '{"required":"1","defaultValue":"50","rule":""}');

insert /*+ IGNORE_ROW_ON_DUPKEY_INDEX(plugin_handle(plugin_id, field, type)) */ into plugin_handle (ID, PLUGIN_ID, FIELD, LABEL, DATA_TYPE, TYPE, SORT, EXT_OBJ)
values ('1518229897210273820', '12', 'automaticTransitionFromOpenToHalfOpenEnabled', 'automaticHalfOpen', 3, 2, 1, '{"required":"1","defaultValue":"true","rule":""}');

insert /*+ IGNORE_ROW_ON_DUPKEY_INDEX(plugin_handle(plugin_id, field, type)) */ into plugin_handle (ID, PLUGIN_ID, FIELD, LABEL, DATA_TYPE, TYPE, SORT, EXT_OBJ)
values ('1518229897210273821', '4', 'mode', 'mode', 3, 3, 1, null);

insert /*+ IGNORE_ROW_ON_DUPKEY_INDEX(plugin_handle(plugin_id, field, type)) */ into plugin_handle (ID, PLUGIN_ID, FIELD, LABEL, DATA_TYPE, TYPE, SORT, EXT_OBJ)
values ('1518229897210273822', '4', 'master', 'master', 2, 3, 2, null);

insert /*+ IGNORE_ROW_ON_DUPKEY_INDEX(plugin_handle(plugin_id, field, type)) */ into plugin_handle (ID, PLUGIN_ID, FIELD, LABEL, DATA_TYPE, TYPE, SORT, EXT_OBJ)
values ('1518229897210273823', '4', 'url', 'url', 2, 3, 3, null);

insert /*+ IGNORE_ROW_ON_DUPKEY_INDEX(plugin_handle(plugin_id, field, type)) */ into plugin_handle (ID, PLUGIN_ID, FIELD, LABEL, DATA_TYPE, TYPE, SORT, EXT_OBJ)
values ('1518229897210273824', '4', 'password', 'password', 2, 3, 4, null);

insert /*+ IGNORE_ROW_ON_DUPKEY_INDEX(plugin_handle(plugin_id, field, type)) */ into plugin_handle (ID, PLUGIN_ID, FIELD, LABEL, DATA_TYPE, TYPE, SORT, EXT_OBJ)
values ('1518229897210273825', '11', 'protocol', 'protocol', 2, 3, 1, null);

insert /*+ IGNORE_ROW_ON_DUPKEY_INDEX(plugin_handle(plugin_id, field, type)) */ into plugin_handle (ID, PLUGIN_ID, FIELD, LABEL, DATA_TYPE, TYPE, SORT, EXT_OBJ)
values ('1518229897210273826', '11', 'register', 'register', 2, 3, 2, null);

insert /*+ IGNORE_ROW_ON_DUPKEY_INDEX(plugin_handle(plugin_id, field, type)) */ into plugin_handle (ID, PLUGIN_ID, FIELD, LABEL, DATA_TYPE, TYPE, SORT, EXT_OBJ)
values ('1518229897210273827', '2', 'model', 'model', 2, 3, 1, null);

insert /*+ IGNORE_ROW_ON_DUPKEY_INDEX(plugin_handle(plugin_id, field, type)) */ into plugin_handle (ID, PLUGIN_ID, FIELD, LABEL, DATA_TYPE, TYPE, SORT, EXT_OBJ)
values ('1518229897210273828', '6', 'register', 'register', 2, 3, 1, null);

insert /*+ IGNORE_ROW_ON_DUPKEY_INDEX(plugin_handle(plugin_id, field, type)) */ into plugin_handle (ID, PLUGIN_ID, FIELD, LABEL, DATA_TYPE, TYPE, SORT, EXT_OBJ)
values ('1518229897210273829', '4', 'algorithmName', 'algorithmName', 3, 2, 1, '{"required":"1","defaultValue":"slidingWindow","rule":""}');

insert /*+ IGNORE_ROW_ON_DUPKEY_INDEX(plugin_handle(plugin_id, field, type)) */ into plugin_handle (ID, PLUGIN_ID, FIELD, LABEL, DATA_TYPE, TYPE, SORT, EXT_OBJ)
values ('1518229897210273830', '4', 'keyResolverName', 'keyResolverName', 3, 2, 4, '{"required":"1","defaultValue":"WHOLE_KEY_RESOLVER","rule":""}');

insert /*+ IGNORE_ROW_ON_DUPKEY_INDEX(plugin_handle(plugin_id, field, type)) */ into plugin_handle (ID, PLUGIN_ID, FIELD, LABEL, DATA_TYPE, TYPE, SORT, EXT_OBJ)
values ('1518229897210273831', '5', 'upstreamHost', 'host', 2, 1, 0, null);

insert /*+ IGNORE_ROW_ON_DUPKEY_INDEX(plugin_handle(plugin_id, field, type)) */ into plugin_handle (ID, PLUGIN_ID, FIELD, LABEL, DATA_TYPE, TYPE, SORT, EXT_OBJ)
values ('1518229897210273832', '5', 'protocol', 'protocol', 2, 1, 2, '{"required":"0","defaultValue":"","placeholder":"http://","rule":""}');

insert /*+ IGNORE_ROW_ON_DUPKEY_INDEX(plugin_handle(plugin_id, field, type)) */ into plugin_handle (ID, PLUGIN_ID, FIELD, LABEL, DATA_TYPE, TYPE, SORT, EXT_OBJ)
values ('1518229897210273833', '5', 'upstreamUrl', 'ip:port', 2, 1, 1, '{"required":"1","placeholder":"","rule":""}');

insert /*+ IGNORE_ROW_ON_DUPKEY_INDEX(plugin_handle(plugin_id, field, type)) */ into plugin_handle (ID, PLUGIN_ID, FIELD, LABEL, DATA_TYPE, TYPE, SORT, EXT_OBJ)
values ('1518229897210273834', '5', 'weight', 'weight', 1, 1, 3, '{"defaultValue":"50","rule":""}');

insert /*+ IGNORE_ROW_ON_DUPKEY_INDEX(plugin_handle(plugin_id, field, type)) */ into plugin_handle (ID, PLUGIN_ID, FIELD, LABEL, DATA_TYPE, TYPE, SORT, EXT_OBJ)
values ('1518229897210273835', '5', 'timestamp', 'startupTime', 1, 1, 3, '{"defaultValue":"0","placeholder":"startup timestamp","rule":""}');

insert /*+ IGNORE_ROW_ON_DUPKEY_INDEX(plugin_handle(plugin_id, field, type)) */ into plugin_handle (ID, PLUGIN_ID, FIELD, LABEL, DATA_TYPE, TYPE, SORT, EXT_OBJ)
values ('1518229897210273836', '5', 'warmup', 'warmupTime', 1, 1, 5, '{"defaultValue":"0","placeholder":"warmup time ms)","rule":""}');

insert /*+ IGNORE_ROW_ON_DUPKEY_INDEX(plugin_handle(plugin_id, field, type)) */ into plugin_handle (ID, PLUGIN_ID, FIELD, LABEL, DATA_TYPE, TYPE, SORT, EXT_OBJ)
values ('1518229897210273837', '5', 'status', 'status', 3, 1, 6, '{"defaultValue":"true","rule":""}');

insert /*+ IGNORE_ROW_ON_DUPKEY_INDEX(plugin_handle(plugin_id, field, type)) */ into plugin_handle (ID, PLUGIN_ID, FIELD, LABEL, DATA_TYPE, TYPE, SORT, EXT_OBJ)
values ('1518229897210273838', '5', 'loadBalance', 'loadStrategy', 3, 2, 0, null);

insert /*+ IGNORE_ROW_ON_DUPKEY_INDEX(plugin_handle(plugin_id, field, type)) */ into plugin_handle (ID, PLUGIN_ID, FIELD, LABEL, DATA_TYPE, TYPE, SORT, EXT_OBJ)
values ('1518229897210273839', '5', 'retry', 'retryCount', 1, 2, 1, null);

insert /*+ IGNORE_ROW_ON_DUPKEY_INDEX(plugin_handle(plugin_id, field, type)) */ into plugin_handle (ID, PLUGIN_ID, FIELD, LABEL, DATA_TYPE, TYPE, SORT, EXT_OBJ)
values ('1518229897210273840', '5', 'timeout', 'timeout', 1, 2, 2, '{"defaultValue":"3000","rule":""}');

insert /*+ IGNORE_ROW_ON_DUPKEY_INDEX(plugin_handle(plugin_id, field, type)) */ into plugin_handle (ID, PLUGIN_ID, FIELD, LABEL, DATA_TYPE, TYPE, SORT, EXT_OBJ)
values ('1518229897210273841', '5', 'multiSelectorHandle', 'multiSelectorHandle', 3, 3, 0, null);

insert /*+ IGNORE_ROW_ON_DUPKEY_INDEX(plugin_handle(plugin_id, field, type)) */ into plugin_handle (ID, PLUGIN_ID, FIELD, LABEL, DATA_TYPE, TYPE, SORT, EXT_OBJ)
values ('1518229897210273842', '5', 'multiRuleHandle', 'multiRuleHandle', 3, 3, 1, null);

insert /*+ IGNORE_ROW_ON_DUPKEY_INDEX(plugin_handle(plugin_id, field, type)) */ into plugin_handle (ID, PLUGIN_ID, FIELD, LABEL, DATA_TYPE, TYPE, SORT, EXT_OBJ)
values ('1518229897210273843', '5', 'headerMaxSize', 'headerMaxSize', 1, 2, 3, '{"defaultValue":"10240","rule":""}');

insert /*+ IGNORE_ROW_ON_DUPKEY_INDEX(plugin_handle(plugin_id, field, type)) */ into plugin_handle (ID, PLUGIN_ID, FIELD, LABEL, DATA_TYPE, TYPE, SORT, EXT_OBJ)
values ('1518229897210273844', '5', 'requestMaxSize', 'requestMaxSize', 1, 2, 4, '{"defaultValue":"102400","rule":""}');

insert /*+ IGNORE_ROW_ON_DUPKEY_INDEX(plugin_handle(plugin_id, field, type)) */ into plugin_handle (ID, PLUGIN_ID, FIELD, LABEL, DATA_TYPE, TYPE, SORT, EXT_OBJ)
values ('1518229897210273845', '5', 'retryStrategy', 'retryStrategy', 3, 2, 0, '{"required":"0","defaultValue":"current","placeholder":"retryStrategy","rule":""}');

insert /*+ IGNORE_ROW_ON_DUPKEY_INDEX(plugin_handle(plugin_id, field, type)) */ into plugin_handle (ID, PLUGIN_ID, FIELD, LABEL, DATA_TYPE, TYPE, SORT, EXT_OBJ)
values ('1518229897210273846', '13', 'upstreamHost', 'host', 2, 1, 0, null);

insert /*+ IGNORE_ROW_ON_DUPKEY_INDEX(plugin_handle(plugin_id, field, type)) */ into plugin_handle (ID, PLUGIN_ID, FIELD, LABEL, DATA_TYPE, TYPE, SORT, EXT_OBJ)
values ('1518229897210273847', '13', 'protocol', 'protocol', 2, 1, 2, '{"defaultValue":"","rule":""}');

insert /*+ IGNORE_ROW_ON_DUPKEY_INDEX(plugin_handle(plugin_id, field, type)) */ into plugin_handle (ID, PLUGIN_ID, FIELD, LABEL, DATA_TYPE, TYPE, SORT, EXT_OBJ)
values ('1518229897210273848', '13', 'upstreamUrl', 'ip:port', 2, 1, 1, '{"required":"1","placeholder":"","rule":""}');

insert /*+ IGNORE_ROW_ON_DUPKEY_INDEX(plugin_handle(plugin_id, field, type)) */ into plugin_handle (ID, PLUGIN_ID, FIELD, LABEL, DATA_TYPE, TYPE, SORT, EXT_OBJ)
values ('1518229897210273849', '13', 'weight', 'weight', 1, 1, 3, '{"defaultValue":"50","rule":""}');

insert /*+ IGNORE_ROW_ON_DUPKEY_INDEX(plugin_handle(plugin_id, field, type)) */ into plugin_handle (ID, PLUGIN_ID, FIELD, LABEL, DATA_TYPE, TYPE, SORT, EXT_OBJ)
values ('1518229897210273850', '13', 'timestamp', 'startupTime', 1, 1, 3, '{"defaultValue":"0","placeholder":"startup timestamp","rule":""}');

insert /*+ IGNORE_ROW_ON_DUPKEY_INDEX(plugin_handle(plugin_id, field, type)) */ into plugin_handle (ID, PLUGIN_ID, FIELD, LABEL, DATA_TYPE, TYPE, SORT, EXT_OBJ)
values ('1518229897210273851', '13', 'warmup', 'warmupTime', 1, 1, 5, '{"defaultValue":"0","placeholder":"warmup time ms)","rule":""}');

insert /*+ IGNORE_ROW_ON_DUPKEY_INDEX(plugin_handle(plugin_id, field, type)) */ into plugin_handle (ID, PLUGIN_ID, FIELD, LABEL, DATA_TYPE, TYPE, SORT, EXT_OBJ)
values ('1518229897210273852', '13', 'status', 'status', 3, 1, 6, '{"defaultValue":"true","rule":""}');

insert /*+ IGNORE_ROW_ON_DUPKEY_INDEX(plugin_handle(plugin_id, field, type)) */ into plugin_handle (ID, PLUGIN_ID, FIELD, LABEL, DATA_TYPE, TYPE, SORT, EXT_OBJ)
values ('1518229897210273853', '13', 'loadBalance', 'loadStrategy', 3, 2, 0, null);

insert /*+ IGNORE_ROW_ON_DUPKEY_INDEX(plugin_handle(plugin_id, field, type)) */ into plugin_handle (ID, PLUGIN_ID, FIELD, LABEL, DATA_TYPE, TYPE, SORT, EXT_OBJ)
values ('1518229897210273854', '13', 'retry', 'retryCount', 1, 2, 1, null);

insert /*+ IGNORE_ROW_ON_DUPKEY_INDEX(plugin_handle(plugin_id, field, type)) */ into plugin_handle (ID, PLUGIN_ID, FIELD, LABEL, DATA_TYPE, TYPE, SORT, EXT_OBJ)
values ('1518229897210273855', '13', 'timeout', 'timeout', 1, 2, 2, '{"defaultValue":"3000","rule":""}');

insert /*+ IGNORE_ROW_ON_DUPKEY_INDEX(plugin_handle(plugin_id, field, type)) */ into plugin_handle (ID, PLUGIN_ID, FIELD, LABEL, DATA_TYPE, TYPE, SORT, EXT_OBJ)
values ('1518229897210273856', '13', 'multiSelectorHandle', 'multiSelectorHandle', 3, 3, 0, null);

insert /*+ IGNORE_ROW_ON_DUPKEY_INDEX(plugin_handle(plugin_id, field, type)) */ into plugin_handle (ID, PLUGIN_ID, FIELD, LABEL, DATA_TYPE, TYPE, SORT, EXT_OBJ)
values ('1518229897210273857', '13', 'multiRuleHandle', 'multiRuleHandle', 3, 3, 1, null);

insert /*+ IGNORE_ROW_ON_DUPKEY_INDEX(plugin_handle(plugin_id, field, type)) */ into plugin_handle (ID, PLUGIN_ID, FIELD, LABEL, DATA_TYPE, TYPE, SORT, EXT_OBJ)
values ('1518229897210273858', '13', 'corethreads', 'corethreads', 1, 3, 3, '{"required":"0","defaultValue":"0","placeholder":"corethreads","rule":""}');

insert /*+ IGNORE_ROW_ON_DUPKEY_INDEX(plugin_handle(plugin_id, field, type)) */ into plugin_handle (ID, PLUGIN_ID, FIELD, LABEL, DATA_TYPE, TYPE, SORT, EXT_OBJ)
values ('1518229897210273859', '13', 'threads', 'threads', 1, 3, 4, '{"required":"0","defaultValue":"2147483647","placeholder":"threads","rule":""}');

insert /*+ IGNORE_ROW_ON_DUPKEY_INDEX(plugin_handle(plugin_id, field, type)) */ into plugin_handle (ID, PLUGIN_ID, FIELD, LABEL, DATA_TYPE, TYPE, SORT, EXT_OBJ)
values ('1518229897210273860', '13', 'queues', 'queues', 1, 3, 5, '{"required":"0","defaultValue":"0","placeholder":"queues","rule":""}');

insert /*+ IGNORE_ROW_ON_DUPKEY_INDEX(plugin_handle(plugin_id, field, type)) */ into plugin_handle (ID, PLUGIN_ID, FIELD, LABEL, DATA_TYPE, TYPE, SORT, EXT_OBJ)
values ('1518229897210273861', '13', 'threadpool', 'threadpool', 3, 3, 2, '{"required":"0","defaultValue":"default","placeholder":"threadpool","rule":""}');

insert /*+ IGNORE_ROW_ON_DUPKEY_INDEX(plugin_handle(plugin_id, field, type)) */ into plugin_handle (ID, PLUGIN_ID, FIELD, LABEL, DATA_TYPE, TYPE, SORT, EXT_OBJ)
values ('1518229897214468095', '15', 'upstreamUrl', 'ip:port', 2, 1, 1, '{"required":"1","placeholder":"","rule":""}');

insert /*+ IGNORE_ROW_ON_DUPKEY_INDEX(plugin_handle(plugin_id, field, type)) */ into plugin_handle (ID, PLUGIN_ID, FIELD, LABEL, DATA_TYPE, TYPE, SORT, EXT_OBJ)
values ('1518229897214468096', '15', 'weight', 'weight', 1, 1, 3, '{"defaultValue":"50","rule":""}');

insert /*+ IGNORE_ROW_ON_DUPKEY_INDEX(plugin_handle(plugin_id, field, type)) */ into plugin_handle (ID, PLUGIN_ID, FIELD, LABEL, DATA_TYPE, TYPE, SORT, EXT_OBJ)
values ('1518229897214468097', '15', 'status', 'status', 3, 1, 6, '{"defaultValue":"true","rule":""}');

insert /*+ IGNORE_ROW_ON_DUPKEY_INDEX(plugin_handle(plugin_id, field, type)) */ into plugin_handle (ID, PLUGIN_ID, FIELD, LABEL, DATA_TYPE, TYPE, SORT, EXT_OBJ)
values ('1518229897214468098', '15', 'multiSelectorHandle', 'multiSelectorHandle', 3, 3, 0, null);

insert /*+ IGNORE_ROW_ON_DUPKEY_INDEX(plugin_handle(plugin_id, field, type)) */ into plugin_handle (ID, PLUGIN_ID, FIELD, LABEL, DATA_TYPE, TYPE, SORT, EXT_OBJ)
values ('1518229897214468099', '15', 'multiRuleHandle', 'multiRuleHandle', 3, 3, 1, null);

insert /*+ IGNORE_ROW_ON_DUPKEY_INDEX(plugin_handle(plugin_id, field, type)) */ into plugin_handle (ID, PLUGIN_ID, FIELD, LABEL, DATA_TYPE, TYPE, SORT, EXT_OBJ)
values ('1518229897214468100', '15', 'threadpool', 'threadpool', 3, 3, 0, '{"required":"0","defaultValue":"cached","placeholder":"threadpool","rule":""}');

insert /*+ IGNORE_ROW_ON_DUPKEY_INDEX(plugin_handle(plugin_id, field, type)) */ into plugin_handle (ID, PLUGIN_ID, FIELD, LABEL, DATA_TYPE, TYPE, SORT, EXT_OBJ)
values ('1518229897214468101', '14', 'contextPath', 'contextPath', 2, 2, 0, null);

insert /*+ IGNORE_ROW_ON_DUPKEY_INDEX(plugin_handle(plugin_id, field, type)) */ into plugin_handle (ID, PLUGIN_ID, FIELD, LABEL, DATA_TYPE, TYPE, SORT, EXT_OBJ)
values ('1518229897214468102', '14', 'addPrefix', 'addPrefix', 2, 2, 0, null);

insert /*+ IGNORE_ROW_ON_DUPKEY_INDEX(plugin_handle(plugin_id, field, type)) */ into plugin_handle (ID, PLUGIN_ID, FIELD, LABEL, DATA_TYPE, TYPE, SORT, EXT_OBJ)
values ('1518229897214468104', '19', 'secretKey', 'secretKey', 2, 3, 0, null);

insert /*+ IGNORE_ROW_ON_DUPKEY_INDEX(plugin_handle(plugin_id, field, type)) */ into plugin_handle (ID, PLUGIN_ID, FIELD, LABEL, DATA_TYPE, TYPE, SORT, EXT_OBJ)
values ('1518229897214468105', '24', 'strategyName', 'strategyName', 3, 2, 1, null);

insert /*+ IGNORE_ROW_ON_DUPKEY_INDEX(plugin_handle(plugin_id, field, type)) */ into plugin_handle (ID, PLUGIN_ID, FIELD, LABEL, DATA_TYPE, TYPE, SORT, EXT_OBJ)
values ('1518229897214468106', '24', 'fieldNames', 'fieldNames', 2, 2, 3, null);

insert /*+ IGNORE_ROW_ON_DUPKEY_INDEX(plugin_handle(plugin_id, field, type)) */ into plugin_handle (ID, PLUGIN_ID, FIELD, LABEL, DATA_TYPE, TYPE, SORT, EXT_OBJ)
values ('1518229897214468107', '24', 'decryptKey', 'decryptKey', 2, 2, 3, null);

insert /*+ IGNORE_ROW_ON_DUPKEY_INDEX(plugin_handle(plugin_id, field, type)) */ into plugin_handle (ID, PLUGIN_ID, FIELD, LABEL, DATA_TYPE, TYPE, SORT, EXT_OBJ)
values ('1518229897214468108', '24', 'encryptKey', 'encryptKey', 2, 2, 3, null);

insert /*+ IGNORE_ROW_ON_DUPKEY_INDEX(plugin_handle(plugin_id, field, type)) */ into plugin_handle (ID, PLUGIN_ID, FIELD, LABEL, DATA_TYPE, TYPE, SORT, EXT_OBJ)
values ('1518229897214468109', '24', 'way', 'way', 3, 2, 3, null);

insert /*+ IGNORE_ROW_ON_DUPKEY_INDEX(plugin_handle(plugin_id, field, type)) */ into plugin_handle (ID, PLUGIN_ID, FIELD, LABEL, DATA_TYPE, TYPE, SORT, EXT_OBJ)
values ('1630760188111376384', '24', 'mapType', 'mapType', 3, 2, 3, '{\"required\":\"0\",\"defaultValue\":\"all\",\"rule\":\"\"}');

insert /*+ IGNORE_ROW_ON_DUPKEY_INDEX(plugin_handle(plugin_id, field, type)) */ into plugin_handle (ID, PLUGIN_ID, FIELD, LABEL, DATA_TYPE, TYPE, SORT, EXT_OBJ)
values ('1518229897214468110', '25', 'strategyName', 'strategyName', 3, 2, 2, null);

insert /*+ IGNORE_ROW_ON_DUPKEY_INDEX(plugin_handle(plugin_id, field, type)) */ into plugin_handle (ID, PLUGIN_ID, FIELD, LABEL, DATA_TYPE, TYPE, SORT, EXT_OBJ)
values ('1518229897214468111', '25', 'decryptKey', 'decryptKey', 2, 2, 3, null);

insert /*+ IGNORE_ROW_ON_DUPKEY_INDEX(plugin_handle(plugin_id, field, type)) */ into plugin_handle (ID, PLUGIN_ID, FIELD, LABEL, DATA_TYPE, TYPE, SORT, EXT_OBJ)
values ('1518229897214468112', '25', 'encryptKey', 'encryptKey', 2, 2, 3, null);

insert /*+ IGNORE_ROW_ON_DUPKEY_INDEX(plugin_handle(plugin_id, field, type)) */ into plugin_handle (ID, PLUGIN_ID, FIELD, LABEL, DATA_TYPE, TYPE, SORT, EXT_OBJ)
values ('1518229897214468113', '25', 'fieldNames', 'fieldNames', 2, 2, 4, null);

insert /*+ IGNORE_ROW_ON_DUPKEY_INDEX(plugin_handle(plugin_id, field, type)) */ into plugin_handle (ID, PLUGIN_ID, FIELD, LABEL, DATA_TYPE, TYPE, SORT, EXT_OBJ)
values ('1518229897214468114', '25', 'way', 'way', 3, 2, 3, null);

insert /*+ IGNORE_ROW_ON_DUPKEY_INDEX(plugin_handle(plugin_id, field, type)) */ into plugin_handle (ID, PLUGIN_ID, FIELD, LABEL, DATA_TYPE, TYPE, SORT, EXT_OBJ)
values ('1630768384280514560', '25', 'mapType', 'mapType', 3, 2, 4, '{\"required\":\"0\",\"defaultValue\":\"all\",\"rule\":\"\"}');

insert /*+ IGNORE_ROW_ON_DUPKEY_INDEX(plugin_handle(plugin_id, field, type)) */ into plugin_handle (ID, PLUGIN_ID, FIELD, LABEL, DATA_TYPE, TYPE, SORT, EXT_OBJ)
values ('1518229897214468115', '6', 'gray', 'gray', 3, 1, 9, '{"required":"0","defaultValue":"false","placeholder":"gray","rule":""}');

insert /*+ IGNORE_ROW_ON_DUPKEY_INDEX(plugin_handle(plugin_id, field, type)) */ into plugin_handle (ID, PLUGIN_ID, FIELD, LABEL, DATA_TYPE, TYPE, SORT, EXT_OBJ)
values ('1518229897214468116', '6', 'group', 'group', 2, 1, 3, '{"required":"0","placeholder":"group","rule":""}');

insert /*+ IGNORE_ROW_ON_DUPKEY_INDEX(plugin_handle(plugin_id, field, type)) */ into plugin_handle (ID, PLUGIN_ID, FIELD, LABEL, DATA_TYPE, TYPE, SORT, EXT_OBJ)
values ('1518229897214468117', '6', 'loadbalance', 'loadbalance', 3, 2, 0, '{"required":"0","placeholder":"loadbalance","rule":""}');

insert /*+ IGNORE_ROW_ON_DUPKEY_INDEX(plugin_handle(plugin_id, field, type)) */ into plugin_handle (ID, PLUGIN_ID, FIELD, LABEL, DATA_TYPE, TYPE, SORT, EXT_OBJ)
values ('1518229897214468164', '11', 'corethreads', 'corethreads', 1, 3, 4, '{"required":"0","defaultValue":"0","placeholder":"corethreads","rule":""}');

insert /*+ IGNORE_ROW_ON_DUPKEY_INDEX(plugin_handle(plugin_id, field, type)) */ into plugin_handle (ID, PLUGIN_ID, FIELD, LABEL, DATA_TYPE, TYPE, SORT, EXT_OBJ)
values ('1518229897214468165', '11', 'threads', 'threads', 1, 3, 5, '{"required":"0","defaultValue":"2147483647","placeholder":"threads","rule":""}');

insert /*+ IGNORE_ROW_ON_DUPKEY_INDEX(plugin_handle(plugin_id, field, type)) */ into plugin_handle (ID, PLUGIN_ID, FIELD, LABEL, DATA_TYPE, TYPE, SORT, EXT_OBJ)
values ('1518229897214468166', '11', 'queues', 'queues', 1, 3, 6, '{"required":"0","defaultValue":"0","placeholder":"queues","rule":""}');

insert /*+ IGNORE_ROW_ON_DUPKEY_INDEX(plugin_handle(plugin_id, field, type)) */ into plugin_handle (ID, PLUGIN_ID, FIELD, LABEL, DATA_TYPE, TYPE, SORT, EXT_OBJ)
values ('1518229897214468167', '11', 'threadpool', 'threadpool', 3, 3, 3, '{"required":"0","defaultValue":"default","placeholder":"threadpool","rule":""}');


insert /*+ IGNORE_ROW_ON_DUPKEY_INDEX(plugin_handle(plugin_id, field, type)) */ into plugin_handle (ID, PLUGIN_ID, FIELD, LABEL, DATA_TYPE, TYPE, SORT, EXT_OBJ)
values ('1537326008606343168', '31', 'responseContent', 'responseContent', 2, 2, 0, '{"required":"0","rule":""}');

insert /*+ IGNORE_ROW_ON_DUPKEY_INDEX(plugin_handle(plugin_id, field, type)) */ into plugin_handle (ID, PLUGIN_ID, FIELD, LABEL, DATA_TYPE, TYPE, SORT, EXT_OBJ)
values ('1537325892176658432', '31', 'httpStatusCode', 'httpStatusCode', 1, 2, 0, '{"required":"0","defaultValue":"200","rule":""}');

insert /*+ IGNORE_ROW_ON_DUPKEY_INDEX(plugin_handle(plugin_id, field, type)) */ into plugin_handle (ID, PLUGIN_ID, FIELD, LABEL, DATA_TYPE, TYPE, SORT, EXT_OBJ)
values ('1518229897214468168', '32', 'host', 'host', 2, 3, 1, '{"required":"1","defaultValue":"localhost"}');

insert /*+ IGNORE_ROW_ON_DUPKEY_INDEX(plugin_handle(plugin_id, field, type)) */ into plugin_handle (ID, PLUGIN_ID, FIELD, LABEL, DATA_TYPE, TYPE, SORT, EXT_OBJ)
values ('1518229897214468169', '32', 'port', 'port', 2, 3, 2, '{"required":"1","defaultValue":"9200"}');

insert /*+ IGNORE_ROW_ON_DUPKEY_INDEX(plugin_handle(plugin_id, field, type)) */ into plugin_handle (ID, PLUGIN_ID, FIELD, LABEL, DATA_TYPE, TYPE, SORT, EXT_OBJ)
values ('1518229897214468092', '32', 'username', 'username', 2, 3, 3, '{"required":"0","defaultValue":"","placeholder":""}');

insert /*+ IGNORE_ROW_ON_DUPKEY_INDEX(plugin_handle(plugin_id, field, type)) */ into plugin_handle (ID, PLUGIN_ID, FIELD, LABEL, DATA_TYPE, TYPE, SORT, EXT_OBJ)
values ('1518229897214468093', '32', 'password', 'password', 2, 3, 4, '{"required":"0","defaultValue":"","placeholder":""}');

insert /*+ IGNORE_ROW_ON_DUPKEY_INDEX(plugin_handle(plugin_id, field, type)) */ into plugin_handle (ID, PLUGIN_ID, FIELD, LABEL, DATA_TYPE, TYPE, SORT, EXT_OBJ)
values ('1518229897214468094', '32', 'authCache', 'authCache', 2, 3, 5, '{"required":"0","defaultValue":"","placeholder":"true|false"}');

insert /*+ IGNORE_ROW_ON_DUPKEY_INDEX(plugin_handle(plugin_id, field, type)) */ into plugin_handle (ID, PLUGIN_ID, FIELD, LABEL, DATA_TYPE, TYPE, SORT, EXT_OBJ)
values ('1518229897214468170', '32', 'sampleRate', 'sampleRate', 2, 3, 6, '{"required":"0","defaultValue":"1","placeholder":"optional,0,0.01~1"}');

insert /*+ IGNORE_ROW_ON_DUPKEY_INDEX(plugin_handle(plugin_id, field, type)) */ into plugin_handle (ID, PLUGIN_ID, FIELD, LABEL, DATA_TYPE, TYPE, SORT, EXT_OBJ)
values ('1518229897214468171', '32', 'maxResponseBody', 'maxResponseBody', 1, 3, 7, '{"required":"0","defaultValue":524288}');

insert /*+ IGNORE_ROW_ON_DUPKEY_INDEX(plugin_handle(plugin_id, field, type)) */ into plugin_handle (ID, PLUGIN_ID, FIELD, LABEL, DATA_TYPE, TYPE, SORT, EXT_OBJ)
values ('1518229897214468172', '32', 'maxRequestBody', 'maxRequestBody', 1, 3, 8, '{"required":"0","defaultValue":524288}');

insert /*+ IGNORE_ROW_ON_DUPKEY_INDEX(plugin_handle(plugin_id, field, type)) */ into plugin_handle (ID, PLUGIN_ID, FIELD, LABEL, DATA_TYPE, TYPE, SORT, EXT_OBJ)
values ('1518229897214468173', '32', 'compressAlg', 'compressAlg', 3, 3, 9, '{"required":"0","defaultValue":"none"}');

insert /*+ IGNORE_ROW_ON_DUPKEY_INDEX(plugin_handle(plugin_id, field, type)) */ into plugin_handle (ID, PLUGIN_ID, FIELD, LABEL, DATA_TYPE, TYPE, SORT, EXT_OBJ)
values ('1518229897214468174', '32', 'indexName', 'indexName', 2, 3, 10, '{"required":"1","defaultValue":"shenyu-access-logging"}');

insert /*+ IGNORE_ROW_ON_DUPKEY_INDEX(plugin_handle(plugin_id, field, type)) */ into plugin_handle (ID, PLUGIN_ID, FIELD, LABEL, DATA_TYPE, TYPE, SORT, EXT_OBJ)
values ('1518229897214468175', '32', 'sampleRate', 'sampleRate', 2, 1, 2, '{"required":"0","defaultValue":"","placeholder":"optional,0,0.01~1"}');

insert /*+ IGNORE_ROW_ON_DUPKEY_INDEX(plugin_handle(plugin_id, field, type)) */ into plugin_handle (ID, PLUGIN_ID, FIELD, LABEL, DATA_TYPE, TYPE, SORT, EXT_OBJ)
values ('1518229897214468176', '1', 'signRequestBody', 'signRequestBody', 3, 2, 9, '{"required":"0","defaultValue":"false","placeholder":"signRequestBody","rule":""}');

insert /*+ IGNORE_ROW_ON_DUPKEY_INDEX(plugin_handle(plugin_id, field, type)) */ into plugin_handle (ID, PLUGIN_ID, FIELD, LABEL, DATA_TYPE, TYPE, SORT, EXT_OBJ)
values ('1518229897214468177', '33', 'topic', 'topic', 2, 3, 1, '{"required":"1","defaultValue":"shenyu-access-logging"}');

insert /*+ IGNORE_ROW_ON_DUPKEY_INDEX(plugin_handle(plugin_id, field, type)) */ into plugin_handle (ID, PLUGIN_ID, FIELD, LABEL, DATA_TYPE, TYPE, SORT, EXT_OBJ)
values ('1518229897214468178', '33', 'namesrvAddr', 'namesrvAddr', 2, 3, 2, '{"required":"1","defaultValue":"localhost:9092"}');

insert /*+ IGNORE_ROW_ON_DUPKEY_INDEX(plugin_handle(plugin_id, field, type)) */ into plugin_handle (ID, PLUGIN_ID, FIELD, LABEL, DATA_TYPE, TYPE, SORT, EXT_OBJ)
values ('1518229897214468179', '33', 'sampleRate', 'sampleRate', 2, 3, 4, '{"required":"0","defaultValue":"1","placeholder":"optional,0,0.01~1"}');

insert /*+ IGNORE_ROW_ON_DUPKEY_INDEX(plugin_handle(plugin_id, field, type)) */ into plugin_handle (ID, PLUGIN_ID, FIELD, LABEL, DATA_TYPE, TYPE, SORT, EXT_OBJ)
values ('1518229897214468180', '33', 'maxResponseBody', 'maxResponseBody', 1, 3, 5, '{"required":"0","defaultValue":524288}');

insert /*+ IGNORE_ROW_ON_DUPKEY_INDEX(plugin_handle(plugin_id, field, type)) */ into plugin_handle (ID, PLUGIN_ID, FIELD, LABEL, DATA_TYPE, TYPE, SORT, EXT_OBJ)
values ('1518229897214468181', '33', 'maxRequestBody', 'maxRequestBody', 1, 3, 6, '{"required":"0","defaultValue":524288}');

insert /*+ IGNORE_ROW_ON_DUPKEY_INDEX(plugin_handle(plugin_id, field, type)) */ into plugin_handle (ID, PLUGIN_ID, FIELD, LABEL, DATA_TYPE, TYPE, SORT, EXT_OBJ)
values ('1518229897214468182', '33', 'compressAlg', 'compressAlg', 3, 3, 7, '{"required":"0","defaultValue":"none"}');

insert /*+ IGNORE_ROW_ON_DUPKEY_INDEX(plugin_handle(plugin_id, field, type)) */ into plugin_handle (ID, PLUGIN_ID, FIELD, LABEL, DATA_TYPE, TYPE, SORT, EXT_OBJ)
values ('1518229897214468183', '33', 'topic', 'topic', 2, 1, 1, '{"required":"0","defaultValue":"","placeholder":"optional"}');

insert /*+ IGNORE_ROW_ON_DUPKEY_INDEX(plugin_handle(plugin_id, field, type)) */ into plugin_handle (ID, PLUGIN_ID, FIELD, LABEL, DATA_TYPE, TYPE, SORT, EXT_OBJ)
values ('1518229897214468184', '33', 'securityProtocol', 'securityProtocol', 3, 3, 8, '{"required":"0","defaultValue":""}');

insert /*+ IGNORE_ROW_ON_DUPKEY_INDEX(plugin_handle(plugin_id, field, type)) */ into plugin_handle (ID, PLUGIN_ID, FIELD, LABEL, DATA_TYPE, TYPE, SORT, EXT_OBJ)
values ('1518229897214468185', '33', 'saslMechanism', 'saslMechanism', 3, 3, 9, '{"required":"0","defaultValue":""}');

insert /*+ IGNORE_ROW_ON_DUPKEY_INDEX(plugin_handle(plugin_id, field, type)) */ into plugin_handle (ID, PLUGIN_ID, FIELD, LABEL, DATA_TYPE, TYPE, SORT, EXT_OBJ)
values ('1518229897214468186', '33', 'userName', 'userName',  2, 3, 10, '{"required":"0","defaultValue":""}');

insert /*+ IGNORE_ROW_ON_DUPKEY_INDEX(plugin_handle(plugin_id, field, type)) */ into plugin_handle (ID, PLUGIN_ID, FIELD, LABEL, DATA_TYPE, TYPE, SORT, EXT_OBJ)
values ('1518229897214468187', '33', 'passWord', 'passWord', 2, 3, 11, '{"required":"0","defaultValue":""}');

insert /*+ IGNORE_ROW_ON_DUPKEY_INDEX(plugin_handle(plugin_id, field, type)) */ into plugin_handle (ID, PLUGIN_ID, FIELD, LABEL, DATA_TYPE, TYPE, SORT, EXT_OBJ)
values ('1518229897214468188', '34', 'accessId', 'accessId', 2, 3, 0, '{"required":"1","defaultValue":"","placeholder":""}');

insert /*+ IGNORE_ROW_ON_DUPKEY_INDEX(plugin_handle(plugin_id, field, type)) */ into plugin_handle (ID, PLUGIN_ID, FIELD, LABEL, DATA_TYPE, TYPE, SORT, EXT_OBJ)
values ('1518229897214468189', '34', 'accessKey', 'accessKey', 2, 3, 1, '{"required":"1","defaultValue":"","placeholder":""}');

insert /*+ IGNORE_ROW_ON_DUPKEY_INDEX(plugin_handle(plugin_id, field, type)) */ into plugin_handle (ID, PLUGIN_ID, FIELD, LABEL, DATA_TYPE, TYPE, SORT, EXT_OBJ)
values ('1518229897214468190', '34', 'host', 'host', 2, 3, 2, '{"required":"1","defaultValue":"","placeholder":""}');

insert /*+ IGNORE_ROW_ON_DUPKEY_INDEX(plugin_handle(plugin_id, field, type)) */ into plugin_handle (ID, PLUGIN_ID, FIELD, LABEL, DATA_TYPE, TYPE, SORT, EXT_OBJ)
values ('1518229897214468191', '34', 'projectName', 'projectName', 2, 3, 3, '{"required":"0","defaultValue":"shenyu","placeholder":""}');

insert /*+ IGNORE_ROW_ON_DUPKEY_INDEX(plugin_handle(plugin_id, field, type)) */ into plugin_handle (ID, PLUGIN_ID, FIELD, LABEL, DATA_TYPE, TYPE, SORT, EXT_OBJ)
values ('1518229897214468192', '34', 'logStoreName', 'logStoreName', 2, 3, 4, '{"required":"0","defaultValue":"shenyu-logstore","placeholder":""}');

insert /*+ IGNORE_ROW_ON_DUPKEY_INDEX(plugin_handle(plugin_id, field, type)) */ into plugin_handle (ID, PLUGIN_ID, FIELD, LABEL, DATA_TYPE, TYPE, SORT, EXT_OBJ)
values ('1518229897214468193', '34', 'topic', 'topic', 2, 3, 5, '{"required":"0","defaultValue":"shenyu-topic","placeholder":""}');

insert /*+ IGNORE_ROW_ON_DUPKEY_INDEX(plugin_handle(plugin_id, field, type)) */ into plugin_handle (ID, PLUGIN_ID, FIELD, LABEL, DATA_TYPE, TYPE, SORT, EXT_OBJ)
values ('1518229897214468194', '34', 'ttlInDay', 'ttlInDay', 1, 3, 6, '{"required":"0","defaultValue":3,"placeholder":""}');

insert /*+ IGNORE_ROW_ON_DUPKEY_INDEX(plugin_handle(plugin_id, field, type)) */ into plugin_handle (ID, PLUGIN_ID, FIELD, LABEL, DATA_TYPE, TYPE, SORT, EXT_OBJ)
values ('1518229897214468195', '34', 'shardCount', 'shardCount', 1, 3, 7, '{"required":"0","defaultValue":10,"placeholder":""}');

insert /*+ IGNORE_ROW_ON_DUPKEY_INDEX(plugin_handle(plugin_id, field, type)) */ into plugin_handle (ID, PLUGIN_ID, FIELD, LABEL, DATA_TYPE, TYPE, SORT, EXT_OBJ)
values ('1518229897214468196', '34', 'sendThreadCount', 'sendThreadCount', 1, 3, 8, '{"required":"0","defaultValue":1,"placeholder":"1-500"}');

insert /*+ IGNORE_ROW_ON_DUPKEY_INDEX(plugin_handle(plugin_id, field, type)) */ into plugin_handle (ID, PLUGIN_ID, FIELD, LABEL, DATA_TYPE, TYPE, SORT, EXT_OBJ)
values ('1518229897214468197', '34', 'ioThreadCount', 'ioThreadCount', 1, 3, 9, '{"required":"0","defaultValue":1,"placeholder":"1-500"}');

insert /*+ IGNORE_ROW_ON_DUPKEY_INDEX(plugin_handle(plugin_id, field, type)) */ into plugin_handle (ID, PLUGIN_ID, FIELD, LABEL, DATA_TYPE, TYPE, SORT, EXT_OBJ)
values ('1518229897214468198', '34', 'sampleRate', 'sampleRate', 2, 3, 10, '{"required":"0","defaultValue":"1","placeholder":"optional,0,0.01~1"}');

insert /*+ IGNORE_ROW_ON_DUPKEY_INDEX(plugin_handle(plugin_id, field, type)) */ into plugin_handle (ID, PLUGIN_ID, FIELD, LABEL, DATA_TYPE, TYPE, SORT, EXT_OBJ)
values ('1518229897214468199', '34', 'maxRequestBody', 'maxRequestBody', 1, 3, 11, '{"required":"0","defaultValue":524288,"placeholder":""}');

insert /*+ IGNORE_ROW_ON_DUPKEY_INDEX(plugin_handle(plugin_id, field, type)) */ into plugin_handle (ID, PLUGIN_ID, FIELD, LABEL, DATA_TYPE, TYPE, SORT, EXT_OBJ)
values ('1518229897214468200', '34', 'maxResponseBody', 'maxResponseBody', 1, 3, 12, '{"required":"0","defaultValue":524288,"placeholder":""}');

insert /*+ IGNORE_ROW_ON_DUPKEY_INDEX(plugin_handle(plugin_id, field, type)) */ into plugin_handle (ID, PLUGIN_ID, FIELD, LABEL, DATA_TYPE, TYPE, SORT, EXT_OBJ)
values ('1518229897214468201', '34', 'bufferQueueSize', 'bufferQueueSize', 1, 3, 13, '{"required":"0","defaultValue":524288,"placeholder":""}');

insert /*+ IGNORE_ROW_ON_DUPKEY_INDEX(plugin_handle(plugin_id, field, type)) */ into plugin_handle (ID, PLUGIN_ID, FIELD, LABEL, DATA_TYPE, TYPE, SORT, EXT_OBJ)
values ('1518229897214468202', '35', 'topic', 'topic', 2, 3, 1, '{"required":"1","defaultValue":"shenyu-access-logging"}');

insert /*+ IGNORE_ROW_ON_DUPKEY_INDEX(plugin_handle(plugin_id, field, type)) */ into plugin_handle (ID, PLUGIN_ID, FIELD, LABEL, DATA_TYPE, TYPE, SORT, EXT_OBJ)
values ('1518229897214468203', '35', 'serviceUrl', 'serviceUrl', 2, 3, 2, '{"required":"1","defaultValue":"pulsar://localhost:6650"}');

insert /*+ IGNORE_ROW_ON_DUPKEY_INDEX(plugin_handle(plugin_id, field, type)) */ into plugin_handle (ID, PLUGIN_ID, FIELD, LABEL, DATA_TYPE, TYPE, SORT, EXT_OBJ)
values ('1518229897214468204', '35', 'sampleRate', 'sampleRate', 2, 3, 4, '{"required":"0","defaultValue":"1","placeholder":"optional,0,0.01~1"}');

insert /*+ IGNORE_ROW_ON_DUPKEY_INDEX(plugin_handle(plugin_id, field, type)) */ into plugin_handle (ID, PLUGIN_ID, FIELD, LABEL, DATA_TYPE, TYPE, SORT, EXT_OBJ)
values ('1518229897214468205', '35', 'maxResponseBody', 'maxResponseBody', 1, 3, 5, '{"required":"0","defaultValue":524288}');

insert /*+ IGNORE_ROW_ON_DUPKEY_INDEX(plugin_handle(plugin_id, field, type)) */ into plugin_handle (ID, PLUGIN_ID, FIELD, LABEL, DATA_TYPE, TYPE, SORT, EXT_OBJ)
values ('1518229897214468206', '35', 'maxRequestBody', 'maxRequestBody', 1, 3, 6, '{"required":"0","defaultValue":524288}');

insert /*+ IGNORE_ROW_ON_DUPKEY_INDEX(plugin_handle(plugin_id, field, type)) */ into plugin_handle (ID, PLUGIN_ID, FIELD, LABEL, DATA_TYPE, TYPE, SORT, EXT_OBJ)
values ('1518229897214468207', '35', 'compressAlg', 'compressAlg', 3, 3, 7, '{"required":"0","defaultValue":"none"}');

insert /*+ IGNORE_ROW_ON_DUPKEY_INDEX(plugin_handle(plugin_id, field, type)) */ into plugin_handle (ID, PLUGIN_ID, FIELD, LABEL, DATA_TYPE, TYPE, SORT, EXT_OBJ)
values ('1518229897214468208', '36', 'secretId', 'secretId', 2, 3, 1, '{"required":"1","defaultValue":"","placeholder":""}');

insert /*+ IGNORE_ROW_ON_DUPKEY_INDEX(plugin_handle(plugin_id, field, type)) */ into plugin_handle (ID, PLUGIN_ID, FIELD, LABEL, DATA_TYPE, TYPE, SORT, EXT_OBJ)
values ('1518229897214468209', '36', 'secretKey', 'secretKey', 2, 3, 2, '{"required":"1","defaultValue":"","placeholder":""}');

insert /*+ IGNORE_ROW_ON_DUPKEY_INDEX(plugin_handle(plugin_id, field, type)) */ into plugin_handle (ID, PLUGIN_ID, FIELD, LABEL, DATA_TYPE, TYPE, SORT, EXT_OBJ)
values ('1518229897214468210', '36', 'endpoint', 'endpoint', 2, 3, 3, '{"required":"1","defaultValue":"","placeholder":""}');

insert /*+ IGNORE_ROW_ON_DUPKEY_INDEX(plugin_handle(plugin_id, field, type)) */ into plugin_handle (ID, PLUGIN_ID, FIELD, LABEL, DATA_TYPE, TYPE, SORT, EXT_OBJ)
values ('1518229897214468211', '36', 'topic', 'topic', 2, 3, 4, '{"required":"1","defaultValue":"","placeholder":""}');

insert /*+ IGNORE_ROW_ON_DUPKEY_INDEX(plugin_handle(plugin_id, field, type)) */ into plugin_handle (ID, PLUGIN_ID, FIELD, LABEL, DATA_TYPE, TYPE, SORT, EXT_OBJ)
values ('1518229897214468212', '36', 'sendThreadCount', 'sendThreadCount', 1, 3, 5, '{"required":"0","defaultValue":1,"placeholder":"1-500"}');

insert /*+ IGNORE_ROW_ON_DUPKEY_INDEX(plugin_handle(plugin_id, field, type)) */ into plugin_handle (ID, PLUGIN_ID, FIELD, LABEL, DATA_TYPE, TYPE, SORT, EXT_OBJ)
values ('1518229897214468213', '36', 'totalSizeInBytes', 'totalSizeInBytes', 1, 3, 6, '{"required":"0","defaultValue":104857600}');

insert /*+ IGNORE_ROW_ON_DUPKEY_INDEX(plugin_handle(plugin_id, field, type)) */ into plugin_handle (ID, PLUGIN_ID, FIELD, LABEL, DATA_TYPE, TYPE, SORT, EXT_OBJ)
values ('1518229897214468214', '36', 'maxSendThreadCount', 'maxSendThreadCount', 1, 3, 7, '{"required":"0","defaultValue":1,"placeholder":"availableProcessors + 1"}');

insert /*+ IGNORE_ROW_ON_DUPKEY_INDEX(plugin_handle(plugin_id, field, type)) */ into plugin_handle (ID, PLUGIN_ID, FIELD, LABEL, DATA_TYPE, TYPE, SORT, EXT_OBJ)
values ('1518229897214468215', '36', 'maxBlockSec', 'maxBlockSec', 1, 3, 8, '{"required":"0","defaultValue":60000}');

insert /*+ IGNORE_ROW_ON_DUPKEY_INDEX(plugin_handle(plugin_id, field, type)) */ into plugin_handle (ID, PLUGIN_ID, FIELD, LABEL, DATA_TYPE, TYPE, SORT, EXT_OBJ)
values ('1518229897214468216', '36', 'maxBatchSize', 'maxBatchSize', 1, 3, 9, '{"required":"0","defaultValue":524288}');

insert /*+ IGNORE_ROW_ON_DUPKEY_INDEX(plugin_handle(plugin_id, field, type)) */ into plugin_handle (ID, PLUGIN_ID, FIELD, LABEL, DATA_TYPE, TYPE, SORT, EXT_OBJ)
values ('1518229897214468217', '36', 'maxBatchCount', 'maxBatchCount', 1, 3, 10, '{"required":"0","defaultValue":4096}');

insert /*+ IGNORE_ROW_ON_DUPKEY_INDEX(plugin_handle(plugin_id, field, type)) */ into plugin_handle (ID, PLUGIN_ID, FIELD, LABEL, DATA_TYPE, TYPE, SORT, EXT_OBJ)
values ('1518229897214468218', '36', 'lingerMs', 'lingerMs', 1, 3, 11, '{"required":"0","defaultValue":2000}');

insert /*+ IGNORE_ROW_ON_DUPKEY_INDEX(plugin_handle(plugin_id, field, type)) */ into plugin_handle (ID, PLUGIN_ID, FIELD, LABEL, DATA_TYPE, TYPE, SORT, EXT_OBJ)
values ('1518229897214468219', '36', 'retries', 'retries', 1, 3, 12, '{"required":"0","defaultValue":10}');

insert /*+ IGNORE_ROW_ON_DUPKEY_INDEX(plugin_handle(plugin_id, field, type)) */ into plugin_handle (ID, PLUGIN_ID, FIELD, LABEL, DATA_TYPE, TYPE, SORT, EXT_OBJ)
values ('1518229897214468220', '36', 'maxReservedAttempts', 'maxReservedAttempts', 1, 3, 13, '{"required":"0","defaultValue":11}');

insert /*+ IGNORE_ROW_ON_DUPKEY_INDEX(plugin_handle(plugin_id, field, type)) */ into plugin_handle (ID, PLUGIN_ID, FIELD, LABEL, DATA_TYPE, TYPE, SORT, EXT_OBJ)
values ('1518229897214468221', '36', 'baseRetryBackoffMs', 'baseRetryBackoffMs', 1, 3, 14, '{"required":"0","defaultValue":100}');

insert /*+ IGNORE_ROW_ON_DUPKEY_INDEX(plugin_handle(plugin_id, field, type)) */ into plugin_handle (ID, PLUGIN_ID, FIELD, LABEL, DATA_TYPE, TYPE, SORT, EXT_OBJ)
values ('1518229897214468222', '36', 'maxRetryBackoffMs', 'maxRetryBackoffMs', 1, 3, 15, '{"required":"0","defaultValue":50000}');

insert /*+ IGNORE_ROW_ON_DUPKEY_INDEX(plugin_handle(plugin_id, field, type)) */ into plugin_handle (ID, PLUGIN_ID, FIELD, LABEL, DATA_TYPE, TYPE, SORT, EXT_OBJ)
values ('1518229897214468223', '38', 'host', 'host', 2, 3, 1, '{"required":"0","defaultValue":"127.0.0.1"}');

insert /*+ IGNORE_ROW_ON_DUPKEY_INDEX(plugin_handle(plugin_id, field, type)) */ into plugin_handle (ID, PLUGIN_ID, FIELD, LABEL, DATA_TYPE, TYPE, SORT, EXT_OBJ)
values ('1518229897214468224', '38', 'port', 'port', 2, 3, 1, '{"required":"0","defaultValue":"8123"}');

insert /*+ IGNORE_ROW_ON_DUPKEY_INDEX(plugin_handle(plugin_id, field, type)) */ into plugin_handle (ID, PLUGIN_ID, FIELD, LABEL, DATA_TYPE, TYPE, SORT, EXT_OBJ)
values ('1518229897214468225', '38', 'database', 'database', 2, 2, 0, '{"required":"0","defaultValue":"shenyu-gateway","placeholder":"database"}');

insert /*+ IGNORE_ROW_ON_DUPKEY_INDEX(plugin_handle(plugin_id, field, type)) */ into plugin_handle (ID, PLUGIN_ID, FIELD, LABEL, DATA_TYPE, TYPE, SORT, EXT_OBJ)
values ('1518229897214468226', '38', 'username', 'username', 2, 2, 0, '{"required":"0","defaultValue":"foo","placeholder":"username"}');

insert /*+ IGNORE_ROW_ON_DUPKEY_INDEX(plugin_handle(plugin_id, field, type)) */ into plugin_handle (ID, PLUGIN_ID, FIELD, LABEL, DATA_TYPE, TYPE, SORT, EXT_OBJ)
values ('1518229897214468227', '38', 'password', 'password', 2, 2, 0, '{"required":"0","defaultValue":"bar","placeholder":"password"}');

insert /*+ IGNORE_ROW_ON_DUPKEY_INDEX(plugin_handle(plugin_id, field, type)) */ into plugin_handle (ID, PLUGIN_ID, FIELD, LABEL, DATA_TYPE, TYPE, SORT, EXT_OBJ)
values ('1518229897214468229', '10', 'flowRuleMaxQueueingTimeMs', 'flowRuleMaxQueueingTimeMs', 1, 2, 6, '{"required":"0","defaultValue":"500"}');

insert /*+ IGNORE_ROW_ON_DUPKEY_INDEX(plugin_handle(plugin_id, field, type)) */ into plugin_handle (ID, PLUGIN_ID, FIELD, LABEL, DATA_TYPE, TYPE, SORT, EXT_OBJ)
values ('1518229897214468230', '10', 'flowRuleWarmUpPeriodSec', 'flowRuleWarmUpPeriodSec', 1, 2, 6, '{"required":"0","defaultValue":"10"}');

INSERT /*+ IGNORE_ROW_ON_DUPKEY_INDEX(plugin_handle(plugin_id, field, type)) */ into plugin_handle (ID, PLUGIN_ID, FIELD, LABEL, DATA_TYPE, TYPE, SORT, EXT_OBJ)
VALUES ('1518229897214468231', '14', 'addPrefixed', 'addPrefixed', 3, 2, 3, '{"required":"1","defaultValue":"false"}');

insert /*+ IGNORE_ROW_ON_DUPKEY_INDEX(plugin_handle(plugin_id, field, type)) */ into plugin_handle (ID, PLUGIN_ID, FIELD, LABEL, DATA_TYPE, TYPE, SORT, EXT_OBJ)
values ('1570590990341775360', '39', 'endpoint', 'casdoor endpoint', 2, 3, 0, '{"required":"1","rule":""}');

insert /*+ IGNORE_ROW_ON_DUPKEY_INDEX(plugin_handle(plugin_id, field, type)) */ into plugin_handle (ID, PLUGIN_ID, FIELD, LABEL, DATA_TYPE, TYPE, SORT, EXT_OBJ)
values ('1570591047635968000', '39', 'client_id', 'client_id', 2, 3, 0, '{"required":"1","rule":""}');

insert /*+ IGNORE_ROW_ON_DUPKEY_INDEX(plugin_handle(plugin_id, field, type)) */ into plugin_handle (ID, PLUGIN_ID, FIELD, LABEL, DATA_TYPE, TYPE, SORT, EXT_OBJ)
values ('1570591109623586816', '39', 'client_secrect', 'client_secrect', 2, 3, 0, '{"required":"1","rule":""}');

insert /*+ IGNORE_ROW_ON_DUPKEY_INDEX(plugin_handle(plugin_id, field, type)) */ into plugin_handle (ID, PLUGIN_ID, FIELD, LABEL, DATA_TYPE, TYPE, SORT, EXT_OBJ)
values ('1570591165374275584', '39', 'certificate', 'certificate', 2, 3, 0, '{"required":"1","rule":""}');

insert /*+ IGNORE_ROW_ON_DUPKEY_INDEX(plugin_handle(plugin_id, field, type)) */ into plugin_handle (ID, PLUGIN_ID, FIELD, LABEL, DATA_TYPE, TYPE, SORT, EXT_OBJ)
values ('1570591215131303936', '39', 'organization-name', 'organization-name', 2, 3, 0, '{"required":"1","rule":""}');

insert /*+ IGNORE_ROW_ON_DUPKEY_INDEX(plugin_handle(plugin_id, field, type)) */ into plugin_handle (ID, PLUGIN_ID, FIELD, LABEL, DATA_TYPE, TYPE, SORT, EXT_OBJ)
values ('1570591265492312064', '39', 'application-name', 'application-name', 2, 3, 0, '{"required":"1","rule":""}');

INSERT /*+ IGNORE_ROW_ON_DUPKEY_INDEX(plugin_handle(plugin_id, field, type)) */ into plugin_handle (ID, PLUGIN_ID, FIELD, LABEL, DATA_TYPE, TYPE, SORT, EXT_OBJ)
values ('1518229897214468091', '18', 'keyword', 'keyword', 2, 2, 0, '{"required":"0","placeholder":"please use ‘;’ to split keyword","rule":""}');

insert /*+ IGNORE_ROW_ON_DUPKEY_INDEX(plugin_handle(plugin_id, field, type)) */ into plugin_handle (ID, PLUGIN_ID, FIELD, LABEL, DATA_TYPE, TYPE, SORT, EXT_OBJ)
values ('1518229897214468232', '18', 'maskType', 'maskType', 3, 2, 1, '{"required":"0","defaultValue":"dataMaskByMD5","rule":""}');

insert /*+ IGNORE_ROW_ON_DUPKEY_INDEX(plugin_handle(plugin_id, field, type)) */ into plugin_handle (ID, PLUGIN_ID, FIELD, LABEL, DATA_TYPE, TYPE, SORT, EXT_OBJ)
values ('1518229897214468233', '18', 'maskStatus', 'maskStatus', 3, 2, 2, '{"required":"0","defaultValue":"false","rule":""}');

insert /*+ IGNORE_ROW_ON_DUPKEY_INDEX(plugin_handle(plugin_id, field, type)) */ into plugin_handle (ID, PLUGIN_ID, FIELD, LABEL, DATA_TYPE, TYPE, SORT, EXT_OBJ)
values ('1518229897214468234', '29', 'keyword', 'keyword', 2, 2, 0, '{"required":"0","placeholder":"please use ‘;’ to split keyword","rule":""}');

insert /*+ IGNORE_ROW_ON_DUPKEY_INDEX(plugin_handle(plugin_id, field, type)) */ into plugin_handle (ID, PLUGIN_ID, FIELD, LABEL, DATA_TYPE, TYPE, SORT, EXT_OBJ)
values ('1518229897214468235', '29', 'maskType', 'maskType', 3, 2, 1, '{"required":"0","defaultValue":"dataMaskByMD5","rule":""}');

insert /*+ IGNORE_ROW_ON_DUPKEY_INDEX(plugin_handle(plugin_id, field, type)) */ into plugin_handle (ID, PLUGIN_ID, FIELD, LABEL, DATA_TYPE, TYPE, SORT, EXT_OBJ)
values ('1518229897214468236', '29', 'maskStatus', 'maskStatus', 3, 2, 2, '{"required":"0","defaultValue":"false","rule":""}');

insert /*+ IGNORE_ROW_ON_DUPKEY_INDEX(plugin_handle(plugin_id, field, type)) */ into plugin_handle (ID, PLUGIN_ID, FIELD, LABEL, DATA_TYPE, TYPE, SORT, EXT_OBJ)
values ('1518229897214468237', '32', 'keyword', 'keyword', 2, 2, 0, '{"required":"0","placeholder":"please use ‘;’ to split keyword","rule":""}');

insert /*+ IGNORE_ROW_ON_DUPKEY_INDEX(plugin_handle(plugin_id, field, type)) */ into plugin_handle (ID, PLUGIN_ID, FIELD, LABEL, DATA_TYPE, TYPE, SORT, EXT_OBJ)
values ('1518229897214468238', '32', 'maskType', 'maskType', 3, 2, 1, '{"required":"0","defaultValue":"dataMaskByMD5","rule":""}');

insert /*+ IGNORE_ROW_ON_DUPKEY_INDEX(plugin_handle(plugin_id, field, type)) */ into plugin_handle (ID, PLUGIN_ID, FIELD, LABEL, DATA_TYPE, TYPE, SORT, EXT_OBJ)
values ('1518229897214468239', '32', 'maskStatus', 'maskStatus', 3, 2, 2, '{"required":"0","defaultValue":"false","rule":""}');

insert /*+ IGNORE_ROW_ON_DUPKEY_INDEX(plugin_handle(plugin_id, field, type)) */ into plugin_handle (ID, PLUGIN_ID, FIELD, LABEL, DATA_TYPE, TYPE, SORT, EXT_OBJ)
values ('1518229897214468240', '33', 'keyword', 'keyword', 2, 2, 0, '{"required":"0","placeholder":"please use ‘;’ to split keyword","rule":""}');

insert /*+ IGNORE_ROW_ON_DUPKEY_INDEX(plugin_handle(plugin_id, field, type)) */ into plugin_handle (ID, PLUGIN_ID, FIELD, LABEL, DATA_TYPE, TYPE, SORT, EXT_OBJ)
values ('1518229897214468241', '33', 'maskType', 'maskType', 3, 2, 1, '{"required":"0","defaultValue":"dataMaskByMD5","rule":""}');

insert /*+ IGNORE_ROW_ON_DUPKEY_INDEX(plugin_handle(plugin_id, field, type)) */ into plugin_handle (ID, PLUGIN_ID, FIELD, LABEL, DATA_TYPE, TYPE, SORT, EXT_OBJ)
values ('1518229897214468242', '33', 'maskStatus', 'maskStatus', 3, 2, 2, '{"required":"0","defaultValue":"false","rule":""}');

insert /*+ IGNORE_ROW_ON_DUPKEY_INDEX(plugin_handle(plugin_id, field, type)) */ into plugin_handle (ID, PLUGIN_ID, FIELD, LABEL, DATA_TYPE, TYPE, SORT, EXT_OBJ)
values ('1518229897214468243', '34', 'keyword', 'keyword', 2, 2, 0, '{"required":"0","placeholder":"please use ‘;’ to split keyword","rule":""}');

insert /*+ IGNORE_ROW_ON_DUPKEY_INDEX(plugin_handle(plugin_id, field, type)) */ into plugin_handle (ID, PLUGIN_ID, FIELD, LABEL, DATA_TYPE, TYPE, SORT, EXT_OBJ)
values ('1518229897214468244', '34', 'maskType', 'maskType', 3, 2, 1, '{"required":"0","defaultValue":"dataMaskByMD5","rule":""}');

insert /*+ IGNORE_ROW_ON_DUPKEY_INDEX(plugin_handle(plugin_id, field, type)) */ into plugin_handle (ID, PLUGIN_ID, FIELD, LABEL, DATA_TYPE, TYPE, SORT, EXT_OBJ)
values ('1518229897214468245', '34', 'maskStatus', 'maskStatus', 3, 2, 2, '{"required":"0","defaultValue":"false","rule":""}');

insert /*+ IGNORE_ROW_ON_DUPKEY_INDEX(plugin_handle(plugin_id, field, type)) */ into plugin_handle (ID, PLUGIN_ID, FIELD, LABEL, DATA_TYPE, TYPE, SORT, EXT_OBJ)
values ('1518229897214468246', '35', 'keyword', 'keyword', 2, 2, 0, '{"required":"0","placeholder":"please use ‘;’ to split keyword","rule":""}');

insert /*+ IGNORE_ROW_ON_DUPKEY_INDEX(plugin_handle(plugin_id, field, type)) */ into plugin_handle (ID, PLUGIN_ID, FIELD, LABEL, DATA_TYPE, TYPE, SORT, EXT_OBJ)
values ('1518229897214468247', '35', 'maskType', 'maskType', 3, 2, 1, '{"required":"0","defaultValue":"dataMaskByMD5","rule":""}');

insert /*+ IGNORE_ROW_ON_DUPKEY_INDEX(plugin_handle(plugin_id, field, type)) */ into plugin_handle (ID, PLUGIN_ID, FIELD, LABEL, DATA_TYPE, TYPE, SORT, EXT_OBJ)
values ('1518229897214468248', '35', 'maskStatus', 'maskStatus', 3, 2, 2, '{"required":"0","defaultValue":"false","rule":""}');

insert /*+ IGNORE_ROW_ON_DUPKEY_INDEX(plugin_handle(plugin_id, field, type)) */ into plugin_handle (ID, PLUGIN_ID, FIELD, LABEL, DATA_TYPE, TYPE, SORT, EXT_OBJ)
values ('1518229897214468249', '36', 'keyword', 'keyword', 2, 2, 0, '{"required":"0","placeholder":"please use ‘;’ to split keyword","rule":""}');

insert /*+ IGNORE_ROW_ON_DUPKEY_INDEX(plugin_handle(plugin_id, field, type)) */ into plugin_handle (ID, PLUGIN_ID, FIELD, LABEL, DATA_TYPE, TYPE, SORT, EXT_OBJ)
values ('1518229897214468250', '36', 'maskType', 'maskType', 3, 2, 1, '{"required":"0","defaultValue":"dataMaskByMD5","rule":""}');

insert /*+ IGNORE_ROW_ON_DUPKEY_INDEX(plugin_handle(plugin_id, field, type)) */ into plugin_handle (ID, PLUGIN_ID, FIELD, LABEL, DATA_TYPE, TYPE, SORT, EXT_OBJ)
values ('1518229897214468251', '36', 'maskStatus', 'maskStatus', 3, 2, 2, '{"required":"0","defaultValue":"false","rule":""}');

insert /*+ IGNORE_ROW_ON_DUPKEY_INDEX(plugin_handle(plugin_id, field, type)) */ into plugin_handle (ID, PLUGIN_ID, FIELD, LABEL, DATA_TYPE, TYPE, SORT, EXT_OBJ)
values ('1518229897214468252', '38', 'keyword', 'keyword', 2, 2, 0, '{"required":"0","placeholder":"please use ‘;’ to split keyword","rule":""}');

insert /*+ IGNORE_ROW_ON_DUPKEY_INDEX(plugin_handle(plugin_id, field, type)) */ into plugin_handle (ID, PLUGIN_ID, FIELD, LABEL, DATA_TYPE, TYPE, SORT, EXT_OBJ)
values ('1518229897214468253', '38', 'maskType', 'maskType', 3, 2, 1, '{"required":"0","defaultValue":"dataMaskByMD5","rule":""}');

insert /*+ IGNORE_ROW_ON_DUPKEY_INDEX(plugin_handle(plugin_id, field, type)) */ into plugin_handle (ID, PLUGIN_ID, FIELD, LABEL, DATA_TYPE, TYPE, SORT, EXT_OBJ)
values ('1518229897214468254', '38', 'maskStatus', 'maskStatus', 3, 2, 2, '{"required":"0","defaultValue":"false","rule":""}');

insert /*+ IGNORE_ROW_ON_DUPKEY_INDEX(plugin_handle(plugin_id, field, type)) */ into plugin_handle (ID, PLUGIN_ID, FIELD, LABEL, DATA_TYPE, TYPE, SORT, EXT_OBJ)
values ('1518229897214468255', '38', 'host', 'host', 2, 3, 3, '{"required":"1","defaultValue":"127.0.0.1"}');

insert /*+ IGNORE_ROW_ON_DUPKEY_INDEX(plugin_handle(plugin_id, field, type)) */ into plugin_handle (ID, PLUGIN_ID, FIELD, LABEL, DATA_TYPE, TYPE, SORT, EXT_OBJ)
values ('1518229897214468256', '38', 'port', 'port', 2, 3, 4, '{"required":"1","defaultValue":"8123"}');

insert /*+ IGNORE_ROW_ON_DUPKEY_INDEX(plugin_handle(plugin_id, field, type)) */ into plugin_handle (ID, PLUGIN_ID, FIELD, LABEL, DATA_TYPE, TYPE, SORT, EXT_OBJ)
values ('1518229897214468257', '38', 'database', 'database', 2, 3, 5, '{"required":"0","defaultValue":"shenyu-gateway"}');

insert /*+ IGNORE_ROW_ON_DUPKEY_INDEX(plugin_handle(plugin_id, field, type)) */ into plugin_handle (ID, PLUGIN_ID, FIELD, LABEL, DATA_TYPE, TYPE, SORT, EXT_OBJ)
values ('1518229897214468258', '38', 'username', 'username', 2, 3, 6, '{"required":"1","defaultValue":""}');

insert /*+ IGNORE_ROW_ON_DUPKEY_INDEX(plugin_handle(plugin_id, field, type)) */ into plugin_handle (ID, PLUGIN_ID, FIELD, LABEL, DATA_TYPE, TYPE, SORT, EXT_OBJ)
values ('1518229897214468259', '38', 'password', 'password', 2, 3, 7, '{"required":"1","defaultValue":""}');

insert /*+ IGNORE_ROW_ON_DUPKEY_INDEX(plugin_handle(plugin_id, field, type)) */ into plugin_handle (ID, PLUGIN_ID, FIELD, LABEL, DATA_TYPE, TYPE, SORT, EXT_OBJ)
values ('1518229897214468260', '38', 'password', 'password', 2, 3, 7, '{"required":"1","defaultValue":""}');

insert /*+ IGNORE_ROW_ON_DUPKEY_INDEX(plugin_handle(plugin_id, field, type)) */ into plugin_handle (ID, PLUGIN_ID, FIELD, LABEL, DATA_TYPE, TYPE, SORT, EXT_OBJ)
values ('1518229897214468261', '38', 'engine', 'engine', 3, 3, 8, '{"required":"0","defaultValue":"MergeTree"}');

insert /*+ IGNORE_ROW_ON_DUPKEY_INDEX(plugin_handle(plugin_id, field, type)) */ into plugin_handle (ID, PLUGIN_ID, FIELD, LABEL, DATA_TYPE, TYPE, SORT, EXT_OBJ)
VALUES ('1529402613204172862', '38', 'clusterName', 'clusterName', 3, 3, 9, '{"required":"1","defaultValue":"cluster"}');

insert /*+ IGNORE_ROW_ON_DUPKEY_INDEX(plugin_handle(plugin_id, field, type)) */ into plugin_handle (ID, PLUGIN_ID, FIELD, LABEL, DATA_TYPE, TYPE, SORT, EXT_OBJ)
values ('1529402613204172777', '38', 'ttl', 'ttl', 3, 3, 10,  '{\"required\":\"0\",\"defaultValue\":\"30\"}');

insert /*+ IGNORE_ROW_ON_DUPKEY_INDEX(plugin_handle(plugin_id, field, type)) */ into plugin_handle (ID, PLUGIN_ID, FIELD, LABEL, DATA_TYPE, TYPE, SORT, EXT_OBJ)
VALUES ('1529402613204172863', '43', 'projectId', 'projectId', 2, 3, 0, '{"required":"1","rule":""}');

insert /*+ IGNORE_ROW_ON_DUPKEY_INDEX(plugin_handle(plugin_id, field, type)) */ into plugin_handle (ID, PLUGIN_ID, FIELD, LABEL, DATA_TYPE, TYPE, SORT, EXT_OBJ)
VALUES ('1529402613204172864', '43', 'logGroupId', 'logGroupId', 2, 3, 1, '{"required":"1","rule":""}');

insert /*+ IGNORE_ROW_ON_DUPKEY_INDEX(plugin_handle(plugin_id, field, type)) */ into plugin_handle (ID, PLUGIN_ID, FIELD, LABEL, DATA_TYPE, TYPE, SORT, EXT_OBJ)
VALUES ('1529402613204172865', '43', 'logStreamId', 'logStreamId', 2, 3, 2, '{"required":"1","rule":""}');

insert /*+ IGNORE_ROW_ON_DUPKEY_INDEX(plugin_handle(plugin_id, field, type)) */ into plugin_handle (ID, PLUGIN_ID, FIELD, LABEL, DATA_TYPE, TYPE, SORT, EXT_OBJ)
VALUES ('1529402613204172866', '43', 'accessKeyId', 'AccessKey', 2, 3, 4, '{"required":"1","placeholder":"accessKeyId","rule":""}');

insert /*+ IGNORE_ROW_ON_DUPKEY_INDEX(plugin_handle(plugin_id, field, type)) */ into plugin_handle (ID, PLUGIN_ID, FIELD, LABEL, DATA_TYPE, TYPE, SORT, EXT_OBJ)
VALUES ('1529402613204172867', '43','accessKeySecret', 'accessKey', 2, 3, 5, '{"required":"1","placeholder":"accessKeySecret","rule":""}');

insert /*+ IGNORE_ROW_ON_DUPKEY_INDEX(plugin_handle(plugin_id, field, type)) */ into plugin_handle (ID, PLUGIN_ID, FIELD, LABEL, DATA_TYPE, TYPE, SORT, EXT_OBJ)
VALUES ('1529402613204172868', '43', 'regionName', 'regionName', 2, 3, 6, '{"required":"1","placeholder":"regionName","rule":""}');

insert /*+ IGNORE_ROW_ON_DUPKEY_INDEX(plugin_handle(plugin_id, field, type)) */ into plugin_handle (ID, PLUGIN_ID, FIELD, LABEL, DATA_TYPE, TYPE, SORT, EXT_OBJ)
VALUES ('1529402613204172869', '43', 'totalSizeInBytes', 'totalSizeInBytes', 1, 3, 8, '{"required":"0","defaultValue":"104857600","placeholder":"totalSizeInBytes","rule":""}');

insert /*+ IGNORE_ROW_ON_DUPKEY_INDEX(plugin_handle(plugin_id, field, type)) */ into plugin_handle (ID, PLUGIN_ID, FIELD, LABEL, DATA_TYPE, TYPE, SORT, EXT_OBJ)
VALUES ('1529402613204172870', '43', 'maxBlockMs', 'maxBlockMs', 1, 3, 9, '{"required":"0","defaultValue":"0","placeholder":"maxBlockMs","rule":""}');

insert /*+ IGNORE_ROW_ON_DUPKEY_INDEX(plugin_handle(plugin_id, field, type)) */ into plugin_handle (ID, PLUGIN_ID, FIELD, LABEL, DATA_TYPE, TYPE, SORT, EXT_OBJ)
VALUES ('1529402613204172871', '43', 'ioThreadCount', 'ioThreadCount', 1, 3, 10, '{"required":"0","defaultValue":"1","placeholder":"ioThreadCount","rule":""}');

insert /*+ IGNORE_ROW_ON_DUPKEY_INDEX(plugin_handle(plugin_id, field, type)) */ into plugin_handle (ID, PLUGIN_ID, FIELD, LABEL, DATA_TYPE, TYPE, SORT, EXT_OBJ)
VALUES ('1529402613204172872', '43', 'batchSizeThresholdInBytes', 'batchSizeThresholdInBytes', 1, 3, 11, '{"required":"0","defaultValue":"524288","placeholder":" batchSizeThresholdInBytes","rule":""}');

insert /*+ IGNORE_ROW_ON_DUPKEY_INDEX(plugin_handle(plugin_id, field, type)) */ into plugin_handle (ID, PLUGIN_ID, FIELD, LABEL, DATA_TYPE, TYPE, SORT, EXT_OBJ)
VALUES ('1529402613204172873', '43', 'batchCountThreshold', 'batchCountThreshold', 1, 3, 12, '{"required":"0","defaultValue":"4096","placeholder":" batchCountThreshold","rule":""}');

insert /*+ IGNORE_ROW_ON_DUPKEY_INDEX(plugin_handle(plugin_id, field, type)) */ into plugin_handle (ID, PLUGIN_ID, FIELD, LABEL, DATA_TYPE, TYPE, SORT, EXT_OBJ)
VALUES ('1529402613204172874', '43', 'lingerMs', 'lingerMs', 1, 3, 12, '{"required":"0","defaultValue":"2000","placeholder":"lingerMs","rule":""}');

insert /*+ IGNORE_ROW_ON_DUPKEY_INDEX(plugin_handle(plugin_id, field, type)) */ into plugin_handle (ID, PLUGIN_ID, FIELD, LABEL, DATA_TYPE, TYPE, SORT, EXT_OBJ)
VALUES ('1529402613204172875', '43', 'retries', 'retries', 1, 3, 13, '{"required":"0","defaultValue":"100","placeholder":"retries","rule":""}');

insert /*+ IGNORE_ROW_ON_DUPKEY_INDEX(plugin_handle(plugin_id, field, type)) */ into plugin_handle (ID, PLUGIN_ID, FIELD, LABEL, DATA_TYPE, TYPE, SORT, EXT_OBJ)
VALUES ('1529402613204172876', '43', 'baseRetryBackoffMs', 'baseRetryBackoffMs', 1, 3, 14, '{"required":"0","defaultValue":"100","placeholder":"baseRetryBackoffMs","rule":""}');

insert /*+ IGNORE_ROW_ON_DUPKEY_INDEX(plugin_handle(plugin_id, field, type)) */ into plugin_handle (ID, PLUGIN_ID, FIELD, LABEL, DATA_TYPE, TYPE, SORT, EXT_OBJ)
VALUES ('1529402613204172877', '43', 'maxRetryBackoffMs', 'maxRetryBackoffMs', 1, 3, 15, '{"required":"0","defaultValue":"100","placeholder":"maxRetryBackoffMs","rule":""}');

insert /*+ IGNORE_ROW_ON_DUPKEY_INDEX(plugin_handle(plugin_id, field, type)) */ into plugin_handle (ID, PLUGIN_ID, FIELD, LABEL, DATA_TYPE, TYPE, SORT, EXT_OBJ)
VALUES ('1529402613204172878', '43', 'enableLocalTest', 'enableLocalTest', 2, 3, 15, '{"required":"0","defaultValue":"false","placeholder":"enableLocalTest","rule":""}');

insert /*+ IGNORE_ROW_ON_DUPKEY_INDEX(plugin_handle(plugin_id, field, type)) */ into plugin_handle (ID, PLUGIN_ID, FIELD, LABEL, DATA_TYPE, TYPE, SORT, EXT_OBJ)
VALUES ('1529402613204172879', '43', 'setGiveUpExtraLongSingleLog', 'setGiveUpExtraLongSingleLog', 2, 3, 16, '{"required":"0","defaultValue":"false","placeholder":"setGiveUpExtraLongSingleLog","rule":""}');

insert /*+ IGNORE_ROW_ON_DUPKEY_INDEX(plugin_handle(plugin_id, field, type)) */ into plugin_handle (ID, PLUGIN_ID, FIELD, LABEL, DATA_TYPE, TYPE, SORT, EXT_OBJ)
values ('1529402613204172880', '43', 'maskStatus', 'maskStatus', 3, 2, 2, '{"required":"0","defaultValue":"false","rule":""}');

insert /*+ IGNORE_ROW_ON_DUPKEY_INDEX(plugin_handle(plugin_id, field, type)) */ into plugin_handle (ID, PLUGIN_ID, FIELD, LABEL, DATA_TYPE, TYPE, SORT, EXT_OBJ)
values ('1529402613204172881', '43', 'keyword', 'keyword', 2, 2, 0, '{"required":"0","placeholder":"please use ‘;’ to split keyword","rule":""}');

insert /*+ IGNORE_ROW_ON_DUPKEY_INDEX(plugin_handle(plugin_id, field, type)) */ into plugin_handle (ID, PLUGIN_ID, FIELD, LABEL, DATA_TYPE, TYPE, SORT, EXT_OBJ)
values ('1529402613204172882', '43', 'maskType', 'maskType', 3, 2, 1, '{"required":"0","defaultValue":"dataMaskByMD5","rule":""}');

INSERT /*+ IGNORE_ROW_ON_DUPKEY_INDEX(plugin_handle(plugin_id, field, type)) */ INTO plugin_handle (ID, PLUGIN_ID, FIELD, LABEL, DATA_TYPE, TYPE, SORT, EXT_OBJ)
VALUES ('1678293333363167232', '42', 'discoveryHandler', 'discoveryHandler', 2, 1, 0, '{"required":"0","defaultValue":"url,protocol,status,weight","rule":""}');

INSERT /*+ IGNORE_ROW_ON_DUPKEY_INDEX(plugin_handle(plugin_id, field, type)) */ INTO plugin_handle (ID, PLUGIN_ID, FIELD, LABEL, DATA_TYPE, TYPE, SORT, EXT_OBJ)
VALUES ('1678997037438107648', '42', 'bossGroupThreadCount', 'bossGroupThreadCount', 2, 1, 1, '{"required":"0","defaultValue":"1","rule":""}');

INSERT /*+ IGNORE_ROW_ON_DUPKEY_INDEX(plugin_handle(plugin_id, field, type)) */ INTO plugin_handle (ID, PLUGIN_ID, FIELD, LABEL, DATA_TYPE, TYPE, SORT, EXT_OBJ)
VALUES ('1678997142656417792', '42', 'workerGroupThreadCount', 'workerGroupThreadCount', 2, 1, 2, '{"required":"0","defaultValue":"12","rule":""}');

INSERT /*+ IGNORE_ROW_ON_DUPKEY_INDEX(plugin_handle(plugin_id, field, type)) */ INTO plugin_handle (ID, PLUGIN_ID, FIELD, LABEL, DATA_TYPE, TYPE, SORT, EXT_OBJ)
VALUES ('1678997399104552960', '42', 'clientMaxIdleTimeMs', 'clientMaxIdleTimeMs', 2, 1, 7, '{"required":"0","defaultValue":"30000","rule":""}');

INSERT /*+ IGNORE_ROW_ON_DUPKEY_INDEX(plugin_handle(plugin_id, field, type)) */ INTO plugin_handle (ID, PLUGIN_ID, FIELD, LABEL, DATA_TYPE, TYPE, SORT, EXT_OBJ)
VALUES ('1678997479614218240', '42', 'clientPendingAcquireMaxCount', 'clientPendingAcquireMaxCount', 2, 1, 4, '{"required":"0","defaultValue":"5","rule":""}');

INSERT /*+ IGNORE_ROW_ON_DUPKEY_INDEX(plugin_handle(plugin_id, field, type)) */ INTO plugin_handle (ID, PLUGIN_ID, FIELD, LABEL, DATA_TYPE, TYPE, SORT, EXT_OBJ)
VALUES ('1678996921914392576', '42', 'loadBalance', 'loadBalance', 3, 1, 3, '{"required":"0","defaultValue":"random","rule":""}');

INSERT /*+ IGNORE_ROW_ON_DUPKEY_INDEX(plugin_handle(plugin_id, field, type)) */ INTO plugin_handle (ID, PLUGIN_ID, FIELD, LABEL, DATA_TYPE, TYPE, SORT, EXT_OBJ)
VALUES ('1678997769998467072', '42', 'clientMaxLifeTimeMs', 'clientMaxLifeTimeMs', 2, 1, 8, '{"required":"0","defaultValue":"60000","rule":""}');

INSERT /*+ IGNORE_ROW_ON_DUPKEY_INDEX(plugin_handle(plugin_id, field, type)) */ INTO plugin_handle (ID, PLUGIN_ID, FIELD, LABEL, DATA_TYPE, TYPE, SORT, EXT_OBJ)
VALUES ('1678997277012557824', '42', 'clientMaxConnections', 'clientMaxConnections', 2, 1, 6, '{"required":"0","defaultValue":"20","rule":""}');

INSERT /*+ IGNORE_ROW_ON_DUPKEY_INDEX(plugin_handle(plugin_id, field, type)) */ INTO plugin_handle (ID, PLUGIN_ID, FIELD, LABEL, DATA_TYPE, TYPE, SORT, EXT_OBJ)
VALUES ('1678997557628272640', '42', 'clientPendingAcquireTimeout', 'clientPendingAcquireTimeout', 2, 1, 5, '{"required":"0","defaultValue":"5","rule":""}');

insert /*+ IGNORE_ROW_ON_DUPKEY_INDEX(plugin_handle(plugin_id, field, type)) */ into plugin_handle (ID, PLUGIN_ID, FIELD, LABEL, DATA_TYPE, TYPE, SORT, EXT_OBJ)
values ('1529402613204172883', '15', 'loadBalance', 'loadBalance', 3, 2, 3, '{"required":"0","defaultValue":"random","rule":""}');

insert /*+ IGNORE_ROW_ON_DUPKEY_INDEX(plugin_handle(plugin_id, field, type)) */ into plugin_handle (ID, PLUGIN_ID, FIELD, LABEL, DATA_TYPE, TYPE, SORT, EXT_OBJ)
values ('1529402613204172884', '44', 'defaultHandleJson', 'defaultHandleJson', 2, 3, 2, '{"required":"0","defaultValue":"{\"authorization\":\"test:test123\"}","placeholder":""}');

insert /*+ IGNORE_ROW_ON_DUPKEY_INDEX(plugin_handle(plugin_id, field, type)) */ into plugin_handle (ID, PLUGIN_ID, FIELD, LABEL, DATA_TYPE, TYPE, SORT, EXT_OBJ)
values ('1721435546642157568', '45', 'host', 'host', 2, 3, 0, '{"required":"1","defaultValue":"127.0.0.1","rule":""}');

insert /*+ IGNORE_ROW_ON_DUPKEY_INDEX(plugin_handle(plugin_id, field, type)) */ into plugin_handle (ID, PLUGIN_ID, FIELD, LABEL, DATA_TYPE, TYPE, SORT, EXT_OBJ)
values ('1721435708743618560', '45', 'port', 'port', 1, 3, 0, '{"required":"1","defaultValue":"15672","rule":""}');

insert /*+ IGNORE_ROW_ON_DUPKEY_INDEX(plugin_handle(plugin_id, field, type)) */ into plugin_handle (ID, PLUGIN_ID, FIELD, LABEL, DATA_TYPE, TYPE, SORT, EXT_OBJ)
values ('1721436368046264320', '45', 'password', 'password', 2, 3, 0, '{"required":"0","defaultValue":"admin","rule":""}');

insert /*+ IGNORE_ROW_ON_DUPKEY_INDEX(plugin_handle(plugin_id, field, type)) */ into plugin_handle (ID, PLUGIN_ID, FIELD, LABEL, DATA_TYPE, TYPE, SORT, EXT_OBJ)
values ('1721436500343001088', '45', 'username', 'username', 2, 3, 0, '{"required":"0","defaultValue":"admin","rule":""}');

insert /*+ IGNORE_ROW_ON_DUPKEY_INDEX(plugin_handle(plugin_id, field, type)) */ into plugin_handle (ID, PLUGIN_ID, FIELD, LABEL, DATA_TYPE, TYPE, SORT, EXT_OBJ)
values ('1721436639635836928', '45', 'exchangeName', 'exchangeName', 2, 3, 0, '{"required":"1","defaultValue":"","rule":""}');

insert /*+ IGNORE_ROW_ON_DUPKEY_INDEX(plugin_handle(plugin_id, field, type)) */ into plugin_handle (ID, PLUGIN_ID, FIELD, LABEL, DATA_TYPE, TYPE, SORT, EXT_OBJ)
values ('1721436745583955968', '45', 'queueName', 'queueName', 2, 3, 0, '{"required":"1","defaultValue":"","rule":""}');

insert /*+ IGNORE_ROW_ON_DUPKEY_INDEX(plugin_handle(plugin_id, field, type)) */ into plugin_handle (ID, PLUGIN_ID, FIELD, LABEL, DATA_TYPE, TYPE, SORT, EXT_OBJ)
values ('1721509996347617280', '45', 'routingKey', 'routingKey', 2, 3, 0, '{"required":"1","defaultValue":"","rule":""}');

insert /*+ IGNORE_ROW_ON_DUPKEY_INDEX(plugin_handle(plugin_id, field, type)) */ into plugin_handle (ID, PLUGIN_ID, FIELD, LABEL, DATA_TYPE, TYPE, SORT, EXT_OBJ)
values ('1721725585461706752', '45', 'virtualHost', 'virtualHost', 2, 3, 0, '{"required":"1","defaultValue":"/","rule":""}');

insert /*+ IGNORE_ROW_ON_DUPKEY_INDEX(plugin_handle(plugin_id, field, type)) */ into plugin_handle (ID, PLUGIN_ID, FIELD, LABEL, DATA_TYPE, TYPE, SORT, EXT_OBJ)
values ('1721725662875975680', '45', 'exchangeType', 'exchangeType', 2, 3, 0, '{"required":"1","defaultValue":"direct","rule":""}');

insert /*+ IGNORE_ROW_ON_DUPKEY_INDEX(plugin_handle(plugin_id, field, type)) */ into plugin_handle (ID, PLUGIN_ID, FIELD, LABEL, DATA_TYPE, TYPE, SORT, EXT_OBJ)
values ('1722804180904927232', '45', 'durable', 'durable', 2, 3, 0, '{"required":"1","defaultValue":"true","placeholder":"true / false","rule":"/^(true|false)$/"}');

insert /*+ IGNORE_ROW_ON_DUPKEY_INDEX(plugin_handle(plugin_id, field, type)) */ into plugin_handle (ID, PLUGIN_ID, FIELD, LABEL, DATA_TYPE, TYPE, SORT, EXT_OBJ)
values ('1722804370575548416', '45', 'exclusive', 'exclusive', 2, 3, 0, '{"required":"1","defaultValue":"false","placeholder":"true / false","rule":"/^(true|false)$/"}');

insert /*+ IGNORE_ROW_ON_DUPKEY_INDEX(plugin_handle(plugin_id, field, type)) */ into plugin_handle (ID, PLUGIN_ID, FIELD, LABEL, DATA_TYPE, TYPE, SORT, EXT_OBJ)
values ('1722804461256400896', '45', 'autoDelete', 'autoDelete', 2, 3, 0, '{"required":"1","defaultValue":"false","placeholder":"true / false","rule":"/^(true|false)$/"}');

insert /*+ IGNORE_ROW_ON_DUPKEY_INDEX(plugin_handle(plugin_id, field, type)) */ into plugin_handle (ID, PLUGIN_ID, FIELD, LABEL, DATA_TYPE, TYPE, SORT, EXT_OBJ)
values ('1722804548510507008', '45', 'args', 'args', 2, 3, 0, '{"required":"0","defaultValue":"","placeholder":"","rule":"/^\\s*(\\{.*\\}|\\[.*\\])\\s*$/"}');

insert /*+ IGNORE_ROW_ON_DUPKEY_INDEX(plugin_handle(plugin_id, field, type)) */ into plugin_handle (ID, PLUGIN_ID, FIELD, LABEL, DATA_TYPE, TYPE, SORT, EXT_OBJ)
values ('1722804548510507009', '33', 'sampleRate', 'sampleRate', 2, 1, 2, '{"required":"0","defaultValue":"","placeholder":"optional,0,0.01~1"}');

insert /*+ IGNORE_ROW_ON_DUPKEY_INDEX(plugin_handle(plugin_id, field, type)) */ into plugin_handle (ID, PLUGIN_ID, FIELD, LABEL, DATA_TYPE, TYPE, SORT, EXT_OBJ)
values ('1722804548510507010', '45', 'sampleRate', 'sampleRate', 2, 1, 2, '{"required":"0","defaultValue":"","placeholder":"optional,0,0.01~1"}');

insert /*+ IGNORE_ROW_ON_DUPKEY_INDEX(plugin_handle(plugin_id, field, type)) */ into plugin_handle (ID, PLUGIN_ID, FIELD, LABEL, DATA_TYPE, TYPE, SORT, EXT_OBJ)
values ('1722804548510507011', '45', 'sampleRate', 'sampleRate', 2, 3, 4, '{"required":"0","defaultValue":"1","placeholder":"optional,0,0.01~1"}');

insert /*+ IGNORE_ROW_ON_DUPKEY_INDEX(plugin_handle(plugin_id, field, type)) */ into plugin_handle (ID, PLUGIN_ID, FIELD, LABEL, DATA_TYPE, TYPE, SORT, EXT_OBJ)
values ('1722804548510507012', '43', 'sampleRate', 'sampleRate', 2, 1, 2, '{"required":"0","defaultValue":"","placeholder":"optional,0,0.01~1"}');

insert /*+ IGNORE_ROW_ON_DUPKEY_INDEX(plugin_handle(plugin_id, field, type)) */ into plugin_handle (ID, PLUGIN_ID, FIELD, LABEL, DATA_TYPE, TYPE, SORT, EXT_OBJ)
values ('1722804548510507013', '43', 'sampleRate', 'sampleRate', 2, 3, 17, '{"required":"0","defaultValue":"1","placeholder":"optional,0,0.01~1"}');

insert /*+ IGNORE_ROW_ON_DUPKEY_INDEX(plugin_handle(plugin_id, field, type)) */ into plugin_handle (ID, PLUGIN_ID, FIELD, LABEL, DATA_TYPE, TYPE, SORT, EXT_OBJ)
values ('1722804548510507014', '36', 'sampleRate', 'sampleRate', 2, 1, 2, '{"required":"0","defaultValue":"","placeholder":"optional,0,0.01~1"}');

insert /*+ IGNORE_ROW_ON_DUPKEY_INDEX(plugin_handle(plugin_id, field, type)) */ into plugin_handle (ID, PLUGIN_ID, FIELD, LABEL, DATA_TYPE, TYPE, SORT, EXT_OBJ)
values ('1722804548510507015', '36', 'sampleRate', 'sampleRate', 2, 3, 16, '{"required":"0","defaultValue":"1","placeholder":"optional,0,0.01~1"}');

insert /*+ IGNORE_ROW_ON_DUPKEY_INDEX(plugin_handle(plugin_id, field, type)) */ into plugin_handle (ID, PLUGIN_ID, FIELD, LABEL, DATA_TYPE, TYPE, SORT, EXT_OBJ)
values ('1722804548510507016', '34', 'sampleRate', 'sampleRate', 2, 1, 2, '{"required":"0","defaultValue":"","placeholder":"optional,0,0.01~1"}');

insert /*+ IGNORE_ROW_ON_DUPKEY_INDEX(plugin_handle(plugin_id, field, type)) */ into plugin_handle (ID, PLUGIN_ID, FIELD, LABEL, DATA_TYPE, TYPE, SORT, EXT_OBJ)
values ('1722804548510507017', '35', 'sampleRate', 'sampleRate', 2, 1, 2, '{"required":"0","defaultValue":"","placeholder":"optional,0,0.01~1"}');

insert /*+ IGNORE_ROW_ON_DUPKEY_INDEX(plugin_handle(plugin_id, field, type)) */ into plugin_handle (ID, PLUGIN_ID, FIELD, LABEL, DATA_TYPE, TYPE, SORT, EXT_OBJ)
values ('1722804548510507018', '38', 'sampleRate', 'sampleRate', 2, 1, 2, '{"required":"0","defaultValue":"","placeholder":"optional,0,0.01~1"}');

insert /*+ IGNORE_ROW_ON_DUPKEY_INDEX(plugin_handle(plugin_id, field, type)) */ into plugin_handle (ID, PLUGIN_ID, FIELD, LABEL, DATA_TYPE, TYPE, SORT, EXT_OBJ)
values ('1722804548510507019', '38', 'sampleRate', 'sampleRate', 2, 3, 11, '{"required":"0","defaultValue":"1","placeholder":"optional,0,0.01~1"}');

insert /*+ IGNORE_ROW_ON_DUPKEY_INDEX(plugin_handle(plugin_id, field, type)) */ into plugin_handle (ID, PLUGIN_ID, FIELD, LABEL, DATA_TYPE, TYPE, SORT, EXT_OBJ)
values ('1722804548510507021', '14', 'rewriteContextPath', 'rewriteContextPath', 2, 2, 2, '{"required":"0","defaultValue":""}');

insert /*+ IGNORE_ROW_ON_DUPKEY_INDEX(plugin_handle(plugin_id, field, type)) */ into plugin_handle (ID, PLUGIN_ID, FIELD, LABEL, DATA_TYPE, TYPE, SORT, EXT_OBJ)
values ('1722804548510507022', '14', 'percentage', 'percentage', 1, 2, 3, '{"required":"1","defaultValue":"100"}');

insert /*+ IGNORE_ROW_ON_DUPKEY_INDEX(plugin_handle(plugin_id, field, type)) */ into plugin_handle (ID, PLUGIN_ID, FIELD, LABEL, DATA_TYPE, TYPE, SORT, EXT_OBJ)
values ('1722804548510507023', '3', 'rewriteMetaData', 'rewriteMetaData', 3, 2, 3, '{"required":"1","defaultValue":"false"}');

insert /*+ IGNORE_ROW_ON_DUPKEY_INDEX(plugin_handle(plugin_id, field, type)) */ into plugin_handle (ID, PLUGIN_ID, FIELD, LABEL, DATA_TYPE, TYPE, SORT, EXT_OBJ)
values ('1722804548510507024', '8', 'registerType', 'registerType', 2, 3, 1, NULL);

insert /*+ IGNORE_ROW_ON_DUPKEY_INDEX(plugin_handle(plugin_id, field, type)) */ into plugin_handle (ID, PLUGIN_ID, FIELD, LABEL, DATA_TYPE, TYPE, SORT, EXT_OBJ)
values ('1722804548510507025', '8', 'serverLists', 'serverLists', 2, 3, 2, NULL);

insert /*+ IGNORE_ROW_ON_DUPKEY_INDEX(plugin_handle(plugin_id, field, type)) */ into plugin_handle (ID, PLUGIN_ID, FIELD, LABEL, DATA_TYPE, TYPE, SORT, EXT_OBJ)
values ('1722804548510507026', '8', 'props', 'props', 4, 3, 3, NULL);

insert /*+ IGNORE_ROW_ON_DUPKEY_INDEX(plugin_handle(plugin_id, field, type)) */ into plugin_handle (ID, PLUGIN_ID, FIELD, LABEL, DATA_TYPE, TYPE, SORT, EXT_OBJ)
values ('1722804548510507027', '20', 'preserveHost', 'preserveHost', 3, 2, 0, '{"required":"0","defaultValue":"false","rule":""}');

insert /*+ IGNORE_ROW_ON_DUPKEY_INDEX(plugin_handle(plugin_id, field, type)) */ into plugin_handle (ID, PLUGIN_ID, FIELD, LABEL, DATA_TYPE, TYPE, SORT, EXT_OBJ)
values ('1722804548510507028', '20', 'requestHeaderUniqueStrategy', 'requestHeaderUniqueStrategy', 2, 2, 1, '{"required":"0","rule":""}');

insert /*+ IGNORE_ROW_ON_DUPKEY_INDEX(plugin_handle(plugin_id, field, type)) */ into plugin_handle (ID, PLUGIN_ID, FIELD, LABEL, DATA_TYPE, TYPE, SORT, EXT_OBJ)
values ('1722804548510507029', '20', 'requestUniqueHeaders', 'requestUniqueHeaders', 2, 2, 2, '{"required":"0","rule":""}');

insert /*+ IGNORE_ROW_ON_DUPKEY_INDEX(plugin_handle(plugin_id, field, type)) */ into plugin_handle (ID, PLUGIN_ID, FIELD, LABEL, DATA_TYPE, TYPE, SORT, EXT_OBJ)
values ('1722804548510507030', '20', 'respHeaderUniqueStrategy', 'respHeaderUniqueStrategy', 2, 2, 3, '{"required":"0","rule":""}');

insert /*+ IGNORE_ROW_ON_DUPKEY_INDEX(plugin_handle(plugin_id, field, type)) */ into plugin_handle (ID, PLUGIN_ID, FIELD, LABEL, DATA_TYPE, TYPE, SORT, EXT_OBJ)
values ('1722804548510507031', '20', 'respUniqueHeaders', 'respUniqueHeaders', 2, 2, 4, '{"required":"0","rule":""}');

insert /*+ IGNORE_ROW_ON_DUPKEY_INDEX(plugin_handle(plugin_id, field, type)) */ into plugin_handle (ID, PLUGIN_ID, FIELD, LABEL, DATA_TYPE, TYPE, SORT, EXT_OBJ)
values ('1722804548510507032', '19', 'handleType', 'handleType', 2, 3, 1, '{"required":"0","rule":""}');

insert /*+ IGNORE_ROW_ON_DUPKEY_INDEX(plugin_handle(plugin_id, field, type)) */ into plugin_handle (ID, PLUGIN_ID, FIELD, LABEL, DATA_TYPE, TYPE, SORT, EXT_OBJ)
values ('1722804548510507033', '50', 'provider', 'provider', 3, 3, 1, '{"required":"1","defaultValue":"OpenAI","placeholder":"provider","rule":""}');

insert /*+ IGNORE_ROW_ON_DUPKEY_INDEX(plugin_handle(plugin_id, field, type)) */ into plugin_handle (ID, PLUGIN_ID, FIELD, LABEL, DATA_TYPE, TYPE, SORT, EXT_OBJ)
values ('1722804548510507034', '50', 'baseUrl', 'baseUrl', 2, 3, 2, '{"required":"1","rule":""}');

insert /*+ IGNORE_ROW_ON_DUPKEY_INDEX(plugin_handle(plugin_id, field, type)) */ into plugin_handle (ID, PLUGIN_ID, FIELD, LABEL, DATA_TYPE, TYPE, SORT, EXT_OBJ)
values ('1722804548510507036', '50', 'model', 'model', 2, 3, 3, '{"required":"1","rule":""}');

insert /*+ IGNORE_ROW_ON_DUPKEY_INDEX(plugin_handle(plugin_id, field, type)) */ into plugin_handle (ID, PLUGIN_ID, FIELD, LABEL, DATA_TYPE, TYPE, SORT, EXT_OBJ)
values ('1722804548510507035', '50', 'apiKey', 'apiKey', 2, 3, 4, '{"required":"1","rule":""}');

insert /*+ IGNORE_ROW_ON_DUPKEY_INDEX(plugin_handle(plugin_id, field, type)) */ into plugin_handle (ID, PLUGIN_ID, FIELD, LABEL, DATA_TYPE, TYPE, SORT, EXT_OBJ)
values ('1722804548510507037', '50', 'temperature', 'temperature', 2, 3, 5, '{"required":"0","rule":"", "placeholder":"optional,0,0.01~1"}');

insert /*+ IGNORE_ROW_ON_DUPKEY_INDEX(plugin_handle(plugin_id, field, type)) */ into plugin_handle (ID, PLUGIN_ID, FIELD, LABEL, DATA_TYPE, TYPE, SORT, EXT_OBJ)
values ('1722804548510507038', '50', 'maxTokens', 'maxTokens', 2, 3, 6, '{"required":"0","rule":""}');

insert /*+ IGNORE_ROW_ON_DUPKEY_INDEX(plugin_handle(plugin_id, field, type)) */ into plugin_handle (ID, PLUGIN_ID, FIELD, LABEL, DATA_TYPE, TYPE, SORT, EXT_OBJ)
values ('1722804548510507039', '50', 'stream', 'stream', 3, 3, 7, '{"defaultValue":"false","rule":""}');

insert /*+ IGNORE_ROW_ON_DUPKEY_INDEX(plugin_handle(plugin_id, field, type)) */ into plugin_handle (ID, PLUGIN_ID, FIELD, LABEL, DATA_TYPE, TYPE, SORT, EXT_OBJ)
values ('1722804548510507040', '50', 'prompt', 'prompt', 2, 3, 8, '{"required":"0","rule":""}');


insert /*+ IGNORE_ROW_ON_DUPKEY_INDEX(shenyu_dict(type, dict_code, dict_name)) */ into SHENYU_DICT (ID, TYPE, DICT_CODE, DICT_NAME, DICT_VALUE, "desc", SORT, ENABLED)
VALUES ('1529402613195784272', 'securityProtocol', 'SECURITY_PROTOCOL', 'PLAINTEXT', 'PLAINTEXT', '', 1, 1);

insert /*+ IGNORE_ROW_ON_DUPKEY_INDEX(shenyu_dict(type, dict_code, dict_name)) */ into SHENYU_DICT (ID, TYPE, DICT_CODE, DICT_NAME, DICT_VALUE, "desc", SORT, ENABLED)
VALUES ('1529402613195784273', 'securityProtocol', 'SECURITY_PROTOCOL', 'SSL', 'SSL', '', 2, 1);

insert /*+ IGNORE_ROW_ON_DUPKEY_INDEX(shenyu_dict(type, dict_code, dict_name)) */ into SHENYU_DICT (ID, TYPE, DICT_CODE, DICT_NAME, DICT_VALUE, "desc", SORT, ENABLED)
VALUES ('1529402613195784274', 'securityProtocol', 'SECURITY_PROTOCOL', 'SASL_PLAINTEXT', 'SASL_PLAINTEXT', '', 3, 1);

insert /*+ IGNORE_ROW_ON_DUPKEY_INDEX(shenyu_dict(type, dict_code, dict_name)) */ into SHENYU_DICT (ID, TYPE, DICT_CODE, DICT_NAME, DICT_VALUE, "desc", SORT, ENABLED)
VALUES ('1529402613195784275', 'securityProtocol', 'SECURITY_PROTOCOL', 'SASL_SSL', 'SASL_SSL', '', 4, 1);

insert /*+ IGNORE_ROW_ON_DUPKEY_INDEX(shenyu_dict(type, dict_code, dict_name)) */ into SHENYU_DICT (ID, TYPE, DICT_CODE, DICT_NAME, DICT_VALUE, "desc", SORT, ENABLED)
VALUES ('1529402613195784276', 'saslMechanism', 'SASL_MECHANISM', 'default', '', '', 0, 1);

insert /*+ IGNORE_ROW_ON_DUPKEY_INDEX(shenyu_dict(type, dict_code, dict_name)) */ into SHENYU_DICT (ID, TYPE, DICT_CODE, DICT_NAME, DICT_VALUE, "desc", SORT, ENABLED)
VALUES ('1529402613195784277', 'saslMechanism', 'SASL_MECHANISM', 'GSSAPI', 'GSSAPI', '', 1, 1);

insert /*+ IGNORE_ROW_ON_DUPKEY_INDEX(shenyu_dict(type, dict_code, dict_name)) */ into SHENYU_DICT (ID, TYPE, DICT_CODE, DICT_NAME, DICT_VALUE, "desc", SORT, ENABLED)
VALUES ('1529402613195784278', 'saslMechanism', 'SASL_MECHANISM', 'PLAIN', 'PLAIN', '', 2, 1);

insert /*+ IGNORE_ROW_ON_DUPKEY_INDEX(shenyu_dict(type, dict_code, dict_name)) */ into SHENYU_DICT (ID, TYPE, DICT_CODE, DICT_NAME, DICT_VALUE, "desc", SORT, ENABLED)
VALUES ('1529402613195784279', 'saslMechanism', 'SASL_MECHANISM', 'OAUTHBEARER', 'OAUTHBEARER', '', 3, 1);

insert /*+ IGNORE_ROW_ON_DUPKEY_INDEX(shenyu_dict(type, dict_code, dict_name)) */ into SHENYU_DICT (ID, TYPE, DICT_CODE, DICT_NAME, DICT_VALUE, "desc", SORT, ENABLED)
VALUES ('1529402613195784280', 'saslMechanism', 'SASL_MECHANISM', 'SCRAM-SHA-256', 'SCRAM-SHA-256', '', 4, 1);

insert /*+ IGNORE_ROW_ON_DUPKEY_INDEX(shenyu_dict(type, dict_code, dict_name)) */ into SHENYU_DICT (ID, TYPE, DICT_CODE, DICT_NAME, DICT_VALUE, "desc", SORT, ENABLED)
VALUES ('1529402613195784281', 'saslMechanism', 'SASL_MECHANISM', 'SCRAM-SHA-512', 'SCRAM-SHA-512', '', 5, 1);

INSERT /*+ IGNORE_ROW_ON_DUPKEY_INDEX(shenyu_dict(type, dict_code, dict_name)) */ into SHENYU_DICT (ID, TYPE, DICT_CODE, DICT_NAME, DICT_VALUE, "desc", SORT, ENABLED)
VALUES ('1529402613195784282', 'addPrefixed', 'ADD_PREFIXED', 'open', 'true', '', 0, 1);

INSERT /*+ IGNORE_ROW_ON_DUPKEY_INDEX(shenyu_dict(type, dict_code, dict_name)) */ into SHENYU_DICT (ID, TYPE, DICT_CODE, DICT_NAME, DICT_VALUE, "desc", SORT, ENABLED)
VALUES ('1529402613195784283', 'addPrefixed', 'ADD_PREFIXED', 'close', 'false', '', 1, 1);

insert /*+ IGNORE_ROW_ON_DUPKEY_INDEX(shenyu_dict(type, dict_code, dict_name)) */ into SHENYU_DICT (ID, TYPE, DICT_CODE, DICT_NAME, DICT_VALUE, "desc", SORT, ENABLED)
values ('1572621145865248768', 'keyword', 'MASK_KEYWORD', 'keyword', 'keyword', '', 0, 1);

insert /*+ IGNORE_ROW_ON_DUPKEY_INDEX(shenyu_dict(type, dict_code, dict_name)) */ into SHENYU_DICT (ID, TYPE, DICT_CODE, DICT_NAME, DICT_VALUE, "desc", SORT, ENABLED)
values ('1572621497251454976', 'maskType', 'MASKTYPE_ENCRYPT', 'encrypt', 'dataMaskByMD5', '', 0, 1);

insert /*+ IGNORE_ROW_ON_DUPKEY_INDEX(shenyu_dict(type, dict_code, dict_name)) */ into SHENYU_DICT (ID, TYPE, DICT_CODE, DICT_NAME, DICT_VALUE, "desc", SORT, ENABLED)
values ('1572621587282190336', 'maskType', 'MASKTYPE_REPLACE', 'replace', 'dataMaskByCharReplace', '', 0, 1);

insert /*+ IGNORE_ROW_ON_DUPKEY_INDEX(shenyu_dict(type, dict_code, dict_name)) */ into SHENYU_DICT (ID, TYPE, DICT_CODE, DICT_NAME, DICT_VALUE, "desc", SORT, ENABLED)
values ('1572621912915369984', 'maskStatus', 'MASK_STATUS_FALSE', 'notmask', 'false', '', 0, 1);

insert /*+ IGNORE_ROW_ON_DUPKEY_INDEX(shenyu_dict(type, dict_code, dict_name)) */ into SHENYU_DICT (ID, TYPE, DICT_CODE, DICT_NAME, DICT_VALUE, "desc", SORT, ENABLED)
values ('1572621976689762304', 'maskStatus', 'MASK_STATUS_TRUE', 'mask', 'true', '', 0, 1);

insert /*+ IGNORE_ROW_ON_DUPKEY_INDEX(shenyu_dict(type, dict_code, dict_name)) */ into SHENYU_DICT (ID, TYPE, DICT_CODE, DICT_NAME, DICT_VALUE, "desc", SORT, ENABLED)
values ('1630761573833920512', 'mapType', 'mapType', 'all', 'all', '', 1, 1);

insert /*+ IGNORE_ROW_ON_DUPKEY_INDEX(shenyu_dict(type, dict_code, dict_name)) */ into SHENYU_DICT (ID, TYPE, DICT_CODE, DICT_NAME, DICT_VALUE, "desc", SORT, ENABLED)
values ('1630761984393367552', 'mapType', 'mapType', 'field', 'field', '', 1, 1);

insert /*+ IGNORE_ROW_ON_DUPKEY_INDEX(shenyu_dict(type, dict_code, dict_name)) */ into SHENYU_DICT (ID, TYPE, DICT_CODE, DICT_NAME, DICT_VALUE, "desc", SORT, ENABLED)
values ('1679002911061737472', 'discoveryMode', 'DISCOVERY_MODE', 'zookeeper', '{"baseSleepTimeMilliseconds":"1000","maxRetries":"3","maxSleepTimeMilliseconds":"1000","connectionTimeoutMilliseconds":"1000","sessionTimeoutMilliseconds":"1000","namespace":"","digest":null}', 'discoery mode to link zookeeper', 0, 1);

insert /*+ IGNORE_ROW_ON_DUPKEY_INDEX(shenyu_dict(type, dict_code, dict_name)) */ into SHENYU_DICT (ID, TYPE, DICT_CODE, DICT_NAME, DICT_VALUE, "desc", SORT, ENABLED)
VALUES ('1679002911061737473', 'discoveryMode', 'DISCOVERY_MODE', 'etcd', '{"etcdTimeout": "3000", "etcdTTL": "5"}', 'discoery mode to link etcd', 0, 1);

insert /*+ IGNORE_ROW_ON_DUPKEY_INDEX(shenyu_dict(type, dict_code, dict_name)) */ into SHENYU_DICT (ID, TYPE, DICT_CODE, DICT_NAME, DICT_VALUE, "desc", SORT, ENABLED)
VALUES ('1679002911061737474', 'discoveryMode', 'DISCOVERY_MODE', 'nacos', '{"groupName": "SHENYU_GROUP", "nacosNameSpace": "", "username": "", "password": "", "accessKey": "", "secretKey": ""}', 'discoery mode to link nacos', 0, 1);

insert /*+ IGNORE_ROW_ON_DUPKEY_INDEX(shenyu_dict(type, dict_code, dict_name)) */ into SHENYU_DICT (ID, TYPE, DICT_CODE, DICT_NAME, DICT_VALUE, "desc", SORT, ENABLED)
VALUES ('1679002911061737475', 'discoveryMode', 'DISCOVERY_MODE', 'eureka', '{"eurekaClientRefreshInterval": "10", "eurekaClientRegistryFetchIntervalSeconds": "10"}', 'discoery mode to link eureka', 0, 1);

insert /*+ IGNORE_ROW_ON_DUPKEY_INDEX(shenyu_dict(type, dict_code, dict_name)) */ into SHENYU_DICT (ID, TYPE, DICT_CODE, DICT_NAME, DICT_VALUE, "desc", SORT, ENABLED)
VALUES ('1679002911061737480', 'preserveHost', 'PRESERVE_HOST', 'true', 'true', '', 0, 1);

insert /*+ IGNORE_ROW_ON_DUPKEY_INDEX(shenyu_dict(type, dict_code, dict_name)) */ into SHENYU_DICT (ID, TYPE, DICT_CODE, DICT_NAME, DICT_VALUE, "desc", SORT, ENABLED)
VALUES('1679002911061737481', 'preserveHost', 'PRESERVE_HOST', 'false', 'false', '', 1, 1);

insert /*+ IGNORE_ROW_ON_DUPKEY_INDEX(shenyu_dict(type, dict_code, dict_name)) */ into SHENYU_DICT (ID, TYPE, DICT_CODE, DICT_NAME, DICT_VALUE, "desc", SORT, ENABLED)
VALUES ('1679002911061737482', 'provider', 'PROVIDER_TYPE_OPENAI', 'OpenAI', 'OpenAI', 'OpenAI', 0, 1);

insert /*+ IGNORE_ROW_ON_DUPKEY_INDEX(shenyu_dict(type, dict_code, dict_name)) */ into SHENYU_DICT (ID, TYPE, DICT_CODE, DICT_NAME, DICT_VALUE, "desc", SORT, ENABLED)
VALUES ('1679002911061737483', 'provider', 'PROVIDER_TYPE_DEEPSEEK', 'DeepSeek', 'DeepSeek', 'DeepSeek', 1, 1);

insert /*+ IGNORE_ROW_ON_DUPKEY_INDEX(shenyu_dict(type, dict_code, dict_name)) */ into SHENYU_DICT (ID, TYPE, DICT_CODE, DICT_NAME, DICT_VALUE, "desc", SORT, ENABLED)
VALUES ('1679002911061737484', 'provider', 'PROVIDER_TYPE_MOONSHOT', 'Moonshot', 'Moonshot', 'Moonshot', 2, 1);

insert /*+ IGNORE_ROW_ON_DUPKEY_INDEX(shenyu_dict(type, dict_code, dict_name)) */ into SHENYU_DICT (ID, TYPE, DICT_CODE, DICT_NAME, DICT_VALUE, "desc", SORT, ENABLED)
VALUES ('1679002911061737485', 'provider', 'PROVIDER_TYPE_OPENAPI', 'OpenAPI', 'OpenAPI', 'OpenAPI', 3, 1);

insert /*+ IGNORE_ROW_ON_DUPKEY_INDEX(shenyu_dict(type, dict_code, dict_name)) */ into SHENYU_DICT (ID, TYPE, DICT_CODE, DICT_NAME, DICT_VALUE, "desc", SORT, ENABLED)
VALUES ('1679002911061737486', 'provider', 'PROVIDER_TYPE_ALIYUN', 'ALiYun', 'ALiYun', 'ALiYun', 4, 1);


/** insert resource for resource */
INSERT /*+ IGNORE_ROW_ON_DUPKEY_INDEX("resource" (id)) */ INTO "resource"   (id, parent_id, title, name, url, component, resource_type, sort, icon, is_leaf, is_route, perms, status) VALUES('1346775491550474240','','SHENYU.MENU.PLUGIN.LIST','plug','/plug','PluginList','0','0','dashboard','0','0','','1');

INSERT /*+ IGNORE_ROW_ON_DUPKEY_INDEX("resource" (id)) */ INTO "resource"  (id, parent_id, title, name, url, component, resource_type, sort, icon, is_leaf, is_route, perms, status) VALUES('1357956838021890048','','SHENYU.MENU.CONFIG.MANAGMENT','config','/config','config','0','1','api','0','0','','1');
INSERT /*+ IGNORE_ROW_ON_DUPKEY_INDEX("resource" (id)) */ INTO "resource"  (id, parent_id, title, name, url, component, resource_type, sort, icon, is_leaf, is_route, perms, status) VALUES('1346777449787125760','1357956838021890048','SHENYU.MENU.SYSTEM.MANAGMENT.PLUGIN','plugin','/config/plugin','plugin','1','2','book','0','0','','1');
INSERT /*+ IGNORE_ROW_ON_DUPKEY_INDEX("resource" (id)) */ INTO "resource"  (id, parent_id, title, name, url, component, resource_type, sort, icon, is_leaf, is_route, perms, status) VALUES('1347034027070337024','1346777449787125760','SHENYU.BUTTON.SYSTEM.LIST','','','','2','0','','1','0','system:plugin:list','1');
INSERT /*+ IGNORE_ROW_ON_DUPKEY_INDEX("resource" (id)) */ INTO "resource"  (id, parent_id, title, name, url, component, resource_type, sort, icon, is_leaf, is_route, perms, status) VALUES('1347039054925148160','1346777449787125760','SHENYU.BUTTON.SYSTEM.DELETE','','','','2','1','','1','0','system:plugin:delete','1');
INSERT /*+ IGNORE_ROW_ON_DUPKEY_INDEX("resource" (id)) */ INTO "resource"  (id, parent_id, title, name, url, component, resource_type, sort, icon, is_leaf, is_route, perms, status) VALUES('1347041326749691904','1346777449787125760','SHENYU.BUTTON.SYSTEM.ADD','','','','2','2','','1','0','system:plugin:add','1');
INSERT /*+ IGNORE_ROW_ON_DUPKEY_INDEX("resource" (id)) */ INTO "resource"  (id, parent_id, title, name, url, component, resource_type, sort, icon, is_leaf, is_route, perms, status) VALUES('1347046566244003840','1346777449787125760','SHENYU.BUTTON.SYSTEM.SYNCHRONIZE','','','','2','3','','1','0','system:plugin:modify','1');
INSERT /*+ IGNORE_ROW_ON_DUPKEY_INDEX("resource" (id)) */ INTO "resource"  (id, parent_id, title, name, url, component, resource_type, sort, icon, is_leaf, is_route, perms, status) VALUES('1347047143350874112','1346777449787125760','SHENYU.BUTTON.SYSTEM.ENABLE','','','','2','4','','1','0','system:plugin:disable','1');
INSERT /*+ IGNORE_ROW_ON_DUPKEY_INDEX("resource" (id)) */ INTO "resource"  (id, parent_id, title, name, url, component, resource_type, sort, icon, is_leaf, is_route, perms, status) VALUES('1347047203220369408','1346777449787125760','SHENYU.BUTTON.SYSTEM.EDIT','','','','2','5','','1','0','system:plugin:edit','1');

INSERT /*+ IGNORE_ROW_ON_DUPKEY_INDEX("resource" (id)) */ INTO "resource"  (id, parent_id, title, name, url, component, resource_type, sort, icon, is_leaf, is_route, perms, status) VALUES('1346777623011880960','1357956838021890048','SHENYU.PLUGIN.PLUGINHANDLE','pluginhandle','/config/pluginhandle','pluginhandle','1','3','down-square','0','0','','1');
INSERT /*+ IGNORE_ROW_ON_DUPKEY_INDEX("resource" (id)) */ INTO "resource"  (id, parent_id, title, name, url, component, resource_type, sort, icon, is_leaf, is_route, perms, status) VALUES('1347047555588042752','1346777623011880960','SHENYU.BUTTON.SYSTEM.LIST','','','','2','0','','1','0','system:pluginHandler:list','1');
INSERT /*+ IGNORE_ROW_ON_DUPKEY_INDEX("resource" (id)) */ INTO "resource"  (id, parent_id, title, name, url, component, resource_type, sort, icon, is_leaf, is_route, perms, status) VALUES('1347047640145211392','1346777623011880960','SHENYU.BUTTON.SYSTEM.DELETE','','','','2','1','','1','0','system:pluginHandler:delete','1');
INSERT /*+ IGNORE_ROW_ON_DUPKEY_INDEX("resource" (id)) */ INTO "resource"  (id, parent_id, title, name, url, component, resource_type, sort, icon, is_leaf, is_route, perms, status) VALUES('1347047695002513408','1346777623011880960','SHENYU.BUTTON.SYSTEM.ADD','','','','2','2','','1','0','system:pluginHandler:add','1');
INSERT /*+ IGNORE_ROW_ON_DUPKEY_INDEX("resource" (id)) */ INTO "resource"  (id, parent_id, title, name, url, component, resource_type, sort, icon, is_leaf, is_route, perms, status) VALUES('1347047747305484288','1346777623011880960','SHENYU.BUTTON.SYSTEM.EDIT','','','','2','3','','1','0','system:pluginHandler:edit','1');

INSERT /*+ IGNORE_ROW_ON_DUPKEY_INDEX("resource" (id)) */ INTO "resource"  (id, parent_id, title, name, url, component, resource_type, sort, icon, is_leaf, is_route, perms, status) VALUES('1346777766301888512','1357956838021890048','SHENYU.MENU.SYSTEM.MANAGMENT.AUTHEN','auth','/config/auth','auth','1','4','audit','0','0','','1');
INSERT /*+ IGNORE_ROW_ON_DUPKEY_INDEX("resource" (id)) */ INTO "resource"  (id, parent_id, title, name, url, component, resource_type, sort, icon, is_leaf, is_route, perms, status) VALUES('1347048004105940992','1346777766301888512','SHENYU.BUTTON.SYSTEM.LIST','','','','2','0','','1','0','system:authen:list','1');
INSERT /*+ IGNORE_ROW_ON_DUPKEY_INDEX("resource" (id)) */ INTO "resource"  (id, parent_id, title, name, url, component, resource_type, sort, icon, is_leaf, is_route, perms, status) VALUES('1347048101875167232','1346777766301888512','SHENYU.BUTTON.SYSTEM.DELETE','','','','2','1','','1','0','system:authen:delete','1');
INSERT /*+ IGNORE_ROW_ON_DUPKEY_INDEX("resource" (id)) */ INTO "resource"  (id, parent_id, title, name, url, component, resource_type, sort, icon, is_leaf, is_route, perms, status) VALUES('1347048145877610496','1346777766301888512','SHENYU.BUTTON.SYSTEM.ADD','','','','2','2','','1','0','system:authen:add','1');
INSERT /*+ IGNORE_ROW_ON_DUPKEY_INDEX("resource" (id)) */ INTO "resource"  (id, parent_id, title, name, url, component, resource_type, sort, icon, is_leaf, is_route, perms, status) VALUES('1347048240677269503','1346777766301888512','SHENYU.PLUGIN.BATCH.OPENED','','','','2','3','','1','0','system:authen:open','1');
INSERT /*+ IGNORE_ROW_ON_DUPKEY_INDEX("resource" (id)) */ INTO "resource"  (id, parent_id, title, name, url, component, resource_type, sort, icon, is_leaf, is_route, perms, status) VALUES('1347048240677269504','1346777766301888512','SHENYU.BUTTON.SYSTEM.ENABLE','','','','2','3','','1','0','system:authen:disable','1');
INSERT /*+ IGNORE_ROW_ON_DUPKEY_INDEX("resource" (id)) */ INTO "resource"  (id, parent_id, title, name, url, component, resource_type, sort, icon, is_leaf, is_route, perms, status) VALUES('1347048316216684544','1346777766301888512','SHENYU.BUTTON.SYSTEM.SYNCHRONIZE','','','','2','4','','1','0','system:authen:modify','1');
INSERT /*+ IGNORE_ROW_ON_DUPKEY_INDEX("resource" (id)) */ INTO "resource"  (id, parent_id, title, name, url, component, resource_type, sort, icon, is_leaf, is_route, perms, status) VALUES('1347048776029843456','1346777766301888512','SHENYU.BUTTON.SYSTEM.EDIT','','','','2','5','','1','0','system:authen:edit','1');
INSERT /*+ IGNORE_ROW_ON_DUPKEY_INDEX("resource" (id)) */ INTO "resource"  (id, parent_id, title, name, url, component, resource_type, sort, icon, is_leaf, is_route, perms, status) VALUES('1350804501819195392','1346777766301888512','SHENYU.BUTTON.SYSTEM.EDITRESOURCEDETAILS','','','','2','6','','1','0','system:authen:editResourceDetails','1');

INSERT /*+ IGNORE_ROW_ON_DUPKEY_INDEX("resource" (id)) */ INTO "resource"  (id, parent_id, title, name, url, component, resource_type, sort, icon, is_leaf, is_route, perms, status) VALUES('1346777907096285184','1357956838021890048','SHENYU.MENU.SYSTEM.MANAGMENT.METADATA','metadata','/config/metadata','metadata','1','5','snippets','0','0','','1');
INSERT /*+ IGNORE_ROW_ON_DUPKEY_INDEX("resource" (id)) */ INTO "resource"  (id, parent_id, title, name, url, component, resource_type, sort, icon, is_leaf, is_route, perms, status) VALUES('1347048968414179328','1346777907096285184','SHENYU.BUTTON.SYSTEM.LIST','','','','2','0','','1','0','system:meta:list','1');
INSERT /*+ IGNORE_ROW_ON_DUPKEY_INDEX("resource" (id)) */ INTO "resource"  (id, parent_id, title, name, url, component, resource_type, sort, icon, is_leaf, is_route, perms, status) VALUES('1347049029323862016','1346777907096285184','SHENYU.BUTTON.SYSTEM.DELETE','','','','2','1','','1','0','system:meta:delete','1');
INSERT /*+ IGNORE_ROW_ON_DUPKEY_INDEX("resource" (id)) */ INTO "resource"  (id, parent_id, title, name, url, component, resource_type, sort, icon, is_leaf, is_route, perms, status) VALUES('1347049092552994816','1346777907096285184','SHENYU.BUTTON.SYSTEM.ADD','','','','2','2','','1','0','system:meta:add','1');
INSERT /*+ IGNORE_ROW_ON_DUPKEY_INDEX("resource" (id)) */ INTO "resource"  (id, parent_id, title, name, url, component, resource_type, sort, icon, is_leaf, is_route, perms, status) VALUES('1347049251395481600','1346777907096285184','SHENYU.BUTTON.SYSTEM.ENABLE','','','','2','3','','1','0','system:meta:disable','1');
INSERT /*+ IGNORE_ROW_ON_DUPKEY_INDEX("resource" (id)) */ INTO "resource"  (id, parent_id, title, name, url, component, resource_type, sort, icon, is_leaf, is_route, perms, status) VALUES('1347049317178945536','1346777907096285184','SHENYU.BUTTON.SYSTEM.SYNCHRONIZE','','','','2','4','','1','0','system:meta:modify','1');
INSERT /*+ IGNORE_ROW_ON_DUPKEY_INDEX("resource" (id)) */ INTO "resource"  (id, parent_id, title, name, url, component, resource_type, sort, icon, is_leaf, is_route, perms, status) VALUES('1347049370014593024','1346777907096285184','SHENYU.BUTTON.SYSTEM.EDIT','','','','2','5','','1','0','system:meta:edit','1');

INSERT /*+ IGNORE_ROW_ON_DUPKEY_INDEX("resource" (id)) */ INTO "resource"  (id, parent_id, title, name, url, component, resource_type, sort, icon, is_leaf, is_route, perms, status) VALUES('1346778036402483200','1357956838021890048','SHENYU.MENU.SYSTEM.MANAGMENT.DICTIONARY','dict','/config/dict','dict','1','6','ordered-list','0','0','','1');
INSERT /*+ IGNORE_ROW_ON_DUPKEY_INDEX("resource" (id)) */ INTO "resource"  (id, parent_id, title, name, url, component, resource_type, sort, icon, is_leaf, is_route, perms, status) VALUES('1347049542417264640','1346778036402483200','SHENYU.BUTTON.SYSTEM.LIST','','','','2','0','','1','0','system:dict:list','1');
INSERT /*+ IGNORE_ROW_ON_DUPKEY_INDEX("resource" (id)) */ INTO "resource"  (id, parent_id, title, name, url, component, resource_type, sort, icon, is_leaf, is_route, perms, status) VALUES('1347049598155370496','1346778036402483200','SHENYU.BUTTON.SYSTEM.DELETE','','','','2','1','','1','0','system:dict:delete','1');
INSERT /*+ IGNORE_ROW_ON_DUPKEY_INDEX("resource" (id)) */ INTO "resource"  (id, parent_id, title, name, url, component, resource_type, sort, icon, is_leaf, is_route, perms, status) VALUES('1347049659023110144','1346778036402483200','SHENYU.BUTTON.SYSTEM.ADD','','','','2','2','','1','0','system:dict:add','1');
INSERT /*+ IGNORE_ROW_ON_DUPKEY_INDEX("resource" (id)) */ INTO "resource"  (id, parent_id, title, name, url, component, resource_type, sort, icon, is_leaf, is_route, perms, status) VALUES('1347049731047698432','1346778036402483200','SHENYU.BUTTON.SYSTEM.ENABLE','','','','2','3','','1','0','system:dict:disable','1');
INSERT /*+ IGNORE_ROW_ON_DUPKEY_INDEX("resource" (id)) */ INTO "resource"  (id, parent_id, title, name, url, component, resource_type, sort, icon, is_leaf, is_route, perms, status) VALUES('1347049794008395776','1346778036402483200','SHENYU.BUTTON.SYSTEM.EDIT','','','','2','4','','1','0','system:dict:edit','1');

INSERT /*+ IGNORE_ROW_ON_DUPKEY_INDEX("resource" (id)) */ INTO "resource"  (id, parent_id, title, name, url, component, resource_type, sort, icon, is_leaf, is_route, perms, status) VALUES('1346776175553376256','','SHENYU.MENU.SYSTEM.MANAGMENT','system','/system','system','0','2','setting','0','0','','1');
INSERT /*+ IGNORE_ROW_ON_DUPKEY_INDEX("resource" (id)) */ INTO "resource"  (id, parent_id, title, name, url, component, resource_type, sort, icon, is_leaf, is_route, perms, status) VALUES('1346777157943259136','1346776175553376256','SHENYU.MENU.SYSTEM.MANAGMENT.USER','manage','/system/manage','manage','1','1','user','0','0','','1');
INSERT /*+ IGNORE_ROW_ON_DUPKEY_INDEX("resource" (id)) */ INTO "resource"  (id, parent_id, title, name, url, component, resource_type, sort, icon, is_leaf, is_route, perms, status) VALUES('1347032308726902784','1346777157943259136','SHENYU.BUTTON.SYSTEM.ADD','','','','2','0','','1','0','system:manager:add','1');
INSERT /*+ IGNORE_ROW_ON_DUPKEY_INDEX("resource" (id)) */ INTO "resource"  (id, parent_id, title, name, url, component, resource_type, sort, icon, is_leaf, is_route, perms, status) VALUES('1347032395901317120','1346777157943259136','SHENYU.BUTTON.SYSTEM.LIST','','','','2','1','','1','0','system:manager:list','1');
INSERT /*+ IGNORE_ROW_ON_DUPKEY_INDEX("resource" (id)) */ INTO "resource"  (id, parent_id, title, name, url, component, resource_type, sort, icon, is_leaf, is_route, perms, status) VALUES('1347032453707214848','1346777157943259136','SHENYU.BUTTON.SYSTEM.DELETE','','','','2','2','','1','0','system:manager:delete','1');
INSERT /*+ IGNORE_ROW_ON_DUPKEY_INDEX("resource" (id)) */ INTO "resource"  (id, parent_id, title, name, url, component, resource_type, sort, icon, is_leaf, is_route, perms, status) VALUES('1347032509051056128','1346777157943259136','SHENYU.BUTTON.SYSTEM.EDIT','','','','2','3','','1','0','system:manager:edit','1');
INSERT /*+ IGNORE_ROW_ON_DUPKEY_INDEX("resource" (id)) */ INTO "resource"  (id, parent_id, title, name, url, component, resource_type, sort, icon, is_leaf, is_route, perms, status) VALUES('1386680049203195904','1346777157943259136','SHENYU.BUTTON.DATA.PERMISSION.CONFIG', '', '', '', 2, 0, '', 1, 0, 'system:manager:configureDataPermission', 1);
INSERT /*+ IGNORE_ROW_ON_DUPKEY_INDEX("resource" (id)) */ INTO "resource"  (id, parent_id, title, name, url, component, resource_type, sort, icon, is_leaf, is_route, perms, status) VALUES('1386680049203195915','1346777157943259136','SHENYU.COMMON.EXPORT', '', '', '', 2, 0, '', 1, 0, 'system:manager:exportConfig', 1);
INSERT /*+ IGNORE_ROW_ON_DUPKEY_INDEX("resource" (id)) */ INTO "resource"  (id, parent_id, title, name, url, component, resource_type, sort, icon, is_leaf, is_route, perms, status) VALUES('1386680049203195916','1346777157943259136','SHENYU.COMMON.IMPORT', '', '', '', 2, 0, '', 1, 0, 'system:manager:importConfig', 1);

INSERT /*+ IGNORE_ROW_ON_DUPKEY_INDEX("resource" (id)) */ INTO "resource"  (id, parent_id, title, name, url, component, resource_type, sort, icon, is_leaf, is_route, perms, status) VALUES('1350106119681622016','1346776175553376256','SHENYU.MENU.SYSTEM.MANAGMENT.ROLE','role','/system/role','role','1','0','usergroup-add','0','0','','1');
INSERT /*+ IGNORE_ROW_ON_DUPKEY_INDEX("resource" (id)) */ INTO "resource"  (id, parent_id, title, name, url, component, resource_type, sort, icon, is_leaf, is_route, perms, status) VALUES('1350107709494804480','1350106119681622016','SHENYU.BUTTON.SYSTEM.ADD','','','','2','0','','1','0','system:role:add','1');
INSERT /*+ IGNORE_ROW_ON_DUPKEY_INDEX("resource" (id)) */ INTO "resource"  (id, parent_id, title, name, url, component, resource_type, sort, icon, is_leaf, is_route, perms, status) VALUES('1350107842236137472','1350106119681622016','SHENYU.BUTTON.SYSTEM.LIST','','','','2','1','','1','0','system:role:list','1');
INSERT /*+ IGNORE_ROW_ON_DUPKEY_INDEX("resource" (id)) */ INTO "resource"  (id, parent_id, title, name, url, component, resource_type, sort, icon, is_leaf, is_route, perms, status) VALUES('1350112406754766848','1350106119681622016','SHENYU.BUTTON.SYSTEM.DELETE','','','','2','2','','1','0','system:role:delete','1');
INSERT /*+ IGNORE_ROW_ON_DUPKEY_INDEX("resource" (id)) */ INTO "resource"  (id, parent_id, title, name, url, component, resource_type, sort, icon, is_leaf, is_route, perms, status) VALUES('1350112481253994496','1350106119681622016','SHENYU.BUTTON.SYSTEM.EDIT','','','','2','3','','1','0','system:role:edit','1');

INSERT /*+ IGNORE_ROW_ON_DUPKEY_INDEX("resource" (id)) */ INTO "resource"  (id, parent_id, title, name, url, component, resource_type, sort, icon, is_leaf, is_route, perms, status) VALUES('1355163372527050752','1346776175553376256','SHENYU.MENU.SYSTEM.MANAGMENT.RESOURCE','resource','/system/resource','resource','1','2','menu','0','0','','1');
INSERT /*+ IGNORE_ROW_ON_DUPKEY_INDEX("resource" (id)) */ INTO "resource"  (id, parent_id, title, name, url, component, resource_type, sort, icon, is_leaf, is_route, perms, status) VALUES('1355165158419750912','1355163372527050752','SHENYU.BUTTON.RESOURCE.MENU.ADD','','','','2','1','','1','0','system:resource:addMenu','1');
INSERT /*+ IGNORE_ROW_ON_DUPKEY_INDEX("resource" (id)) */ INTO "resource"  (id, parent_id, title, name, url, component, resource_type, sort, icon, is_leaf, is_route, perms, status) VALUES('1355165353534578688','1355163372527050752','SHENYU.BUTTON.SYSTEM.LIST','','','','2','0','','1','0','system:resource:list','1');
INSERT /*+ IGNORE_ROW_ON_DUPKEY_INDEX("resource" (id)) */ INTO "resource"  (id, parent_id, title, name, url, component, resource_type, sort, icon, is_leaf, is_route, perms, status) VALUES('1355165475785957376','1355163372527050752','SHENYU.BUTTON.RESOURCE.MENU.DELETE','','','','2','2','','1','0','system:resource:deleteMenu','1');
INSERT /*+ IGNORE_ROW_ON_DUPKEY_INDEX("resource" (id)) */ INTO "resource"  (id, parent_id, title, name, url, component, resource_type, sort, icon, is_leaf, is_route, perms, status) VALUES('1355165608565039104','1355163372527050752','SHENYU.BUTTON.RESOURCE.MENU.EDIT','','','','2','3','','1','0','system:resource:editMenu','1');
INSERT /*+ IGNORE_ROW_ON_DUPKEY_INDEX("resource" (id)) */ INTO "resource"  (id, parent_id, title, name, url, component, resource_type, sort, icon, is_leaf, is_route, perms, status) VALUES('1357977745889132544','1355163372527050752','SHENYU.BUTTON.RESOURCE.BUTTON.ADD','','','','2','4','','1','0','system:resource:addButton','1');
INSERT /*+ IGNORE_ROW_ON_DUPKEY_INDEX("resource" (id)) */ INTO "resource"  (id, parent_id, title, name, url, component, resource_type, sort, icon, is_leaf, is_route, perms, status) VALUES('1357977912126177280','1355163372527050752','SHENYU.SYSTEM.EDITOR','','','','2','5','','1','0','system:resource:editButton','1');
INSERT /*+ IGNORE_ROW_ON_DUPKEY_INDEX("resource" (id)) */ INTO "resource"  (id, parent_id, title, name, url, component, resource_type, sort, icon, is_leaf, is_route, perms, status) VALUES('1357977971827900416','1355163372527050752','SHENYU.SYSTEM.DELETEDATA','','','','2','6','','1','0','system:resource:deleteButton','1');
INSERT /*+ IGNORE_ROW_ON_DUPKEY_INDEX("resource" (id)) */ INTO "resource"  (id, parent_id, title, name, url, component, resource_type, sort, icon, is_leaf, is_route, perms, status) VALUES('1534577121923309568', '', 'SHENYU.MENU.DOCUMENT', '', '/document', '', 0, 3, 'file-text', 0, 0, '', 1);
INSERT /*+ IGNORE_ROW_ON_DUPKEY_INDEX("resource" (id)) */ INTO "resource"  (id, parent_id, title, name, url, component, resource_type, sort, icon, is_leaf, is_route, perms, status) VALUES('1534585430311051264', '1534577121923309568', 'SHENYU.MENU.DOCUMENT.APIDOC', '', '/document/apidoc', '', 1, 0, 'api', 0, 0, '', 1);
INSERT /*+ IGNORE_ROW_ON_DUPKEY_INDEX("resource" (id)) */ INTO "resource"  (id, parent_id, title, name, url, component, resource_type, sort, icon, is_leaf, is_route, perms, status) VALUES('1534585531108564992', '1534585430311051264', 'send', '', '', '', 2, 0, '', 1, 0, 'document:apirun:send', 1);
INSERT /*+ IGNORE_ROW_ON_DUPKEY_INDEX("resource" (id)) */ INTO "resource"  (id, parent_id, title, name, url, component, resource_type, sort, icon, is_leaf, is_route, perms, status)VALUES ('1572525965625266176', '1346777449787125760', 'SHENYU.BUTTON.SYSTEM.RESOURCE', '', '', '', 2, 6, '', 1, 0, 'system:plugin:resource', 1);
INSERT /*+ IGNORE_ROW_ON_DUPKEY_INDEX("resource" (id)) */ INTO "resource"  (id, parent_id, title, name, url, component, resource_type, sort, icon, is_leaf, is_route, perms, status) VALUES ('1697141926247763968','1346776175553376256','SHENYU.MENU.SYSTEM.MANAGMENT.ALERT','','/system/alert','',1,3,'alert',0,0,'',1);
INSERT /*+ IGNORE_ROW_ON_DUPKEY_INDEX("resource" (id)) */ INTO "resource"  (id, parent_id, title, name, url, component, resource_type, sort, icon, is_leaf, is_route, perms, status) VALUES ('1697146375729025024', '1697141926247763968', 'SHENYU.BUTTON.SYSTEM.LIST', '', '', '', 2, 0, 'unordered-list', 1, 0, 'system:alert:list', 1);
INSERT /*+ IGNORE_ROW_ON_DUPKEY_INDEX("resource" (id)) */ INTO "resource"  (id, parent_id, title, name, url, component, resource_type, sort, icon, is_leaf, is_route, perms, status) VALUES ('1697145808210333696','1697141926247763968','SHENYU.BUTTON.SYSTEM.ADD','','','',2,0,'plus',1,0,'system:alert:add',1);
INSERT /*+ IGNORE_ROW_ON_DUPKEY_INDEX("resource" (id)) */ INTO "resource"  (id, parent_id, title, name, url, component, resource_type, sort, icon, is_leaf, is_route, perms, status) VALUES ('1697146617513873408','1697141926247763968','SHENYU.BUTTON.SYSTEM.DELETE','','','',2,0,'delete',1,0,'system:alert:delete',1);
INSERT /*+ IGNORE_ROW_ON_DUPKEY_INDEX("resource" (id)) */ INTO "resource"  (id, parent_id, title, name, url, component, resource_type, sort, icon, is_leaf, is_route, perms, status) VALUES ('1697146860540235776','1697141926247763968','SHENYU.BUTTON.SYSTEM.EDIT','','','',2,0,'edit',1,0,'system:alert:edit',1);

INSERT /*+ IGNORE_ROW_ON_DUPKEY_INDEX("resource" (id)) */ INTO "resource"  (id, parent_id, title, name, url, component, resource_type, sort, icon, is_leaf, is_route, perms, status) VALUES ('1844015648095666176', '1346776175553376256', 'SHENYU.MENU.SYSTEM.MANAGMENT.SCALE', '', '/system/scale', '', 1, 4, 'sliders', 0, 0, '', 1);
INSERT /*+ IGNORE_ROW_ON_DUPKEY_INDEX("resource" (id)) */ INTO "resource"  (id, parent_id, title, name, url, component, resource_type, sort, icon, is_leaf, is_route, perms, status) VALUES ('1844025735425183744', '1844015648095666176', 'SHENYU.BUTTON.SYSTEM.LIST', '', '', '', 2, 0, 'unordered-list', 1, 0, 'system:scale:list', 1);
INSERT /*+ IGNORE_ROW_ON_DUPKEY_INDEX("resource" (id)) */ INTO "resource"  (id, parent_id, title, name, url, component, resource_type, sort, icon, is_leaf, is_route, perms, status) VALUES ('1844025850382667776', '1844015648095666176', 'SHENYU.BUTTON.SYSTEM.ADD', '', '', '', 2, 0, 'plus', 1, 0, 'system:scale:add', 1);
INSERT /*+ IGNORE_ROW_ON_DUPKEY_INDEX("resource" (id)) */ INTO "resource"  (id, parent_id, title, name, url, component, resource_type, sort, icon, is_leaf, is_route, perms, status) VALUES ('1844025989214130176', '1844015648095666176', 'SHENYU.BUTTON.SYSTEM.DELETE', '', '', '', 2, 0, 'delete', 1, 0, 'system:scale:delete', 1);
INSERT /*+ IGNORE_ROW_ON_DUPKEY_INDEX("resource" (id)) */ INTO "resource"  (id, parent_id, title, name, url, component, resource_type, sort, icon, is_leaf, is_route, perms, status) VALUES ('1844026099075534848', '1844015648095666176', 'SHENYU.BUTTON.SYSTEM.EDIT', '', '', '', 2, 0, 'edit', 1, 0, 'system:scale:edit', 1);


/* default permission */
INSERT /*+ IGNORE_ROW_ON_DUPKEY_INDEX (permission(id)) */ INTO permission (id, object_id, resource_id) VALUES ('1351007708572688384', '1346358560427216896', '1346775491550474240');
INSERT /*+ IGNORE_ROW_ON_DUPKEY_INDEX (permission(id)) */ INTO permission (id, object_id, resource_id) VALUES ('1357956838021890049', '1346358560427216896', '1357956838021890048');
INSERT /*+ IGNORE_ROW_ON_DUPKEY_INDEX (permission(id)) */ INTO permission (id, object_id, resource_id) VALUES ('1351007708597854208', '1346358560427216896', '1346777449787125760');
INSERT /*+ IGNORE_ROW_ON_DUPKEY_INDEX (permission(id)) */ INTO permission (id, object_id, resource_id) VALUES ('1351007708702711808', '1346358560427216896', '1347034027070337024');
INSERT /*+ IGNORE_ROW_ON_DUPKEY_INDEX (permission(id)) */ INTO permission (id, object_id, resource_id) VALUES ('1351007708706906112', '1346358560427216896', '1347039054925148160');
INSERT /*+ IGNORE_ROW_ON_DUPKEY_INDEX (permission(id)) */ INTO permission (id, object_id, resource_id) VALUES ('1351007708711100416', '1346358560427216896', '1347041326749691904');
INSERT /*+ IGNORE_ROW_ON_DUPKEY_INDEX (permission(id)) */ INTO permission (id, object_id, resource_id) VALUES ('1351007708715294720', '1346358560427216896', '1347046566244003840');
INSERT /*+ IGNORE_ROW_ON_DUPKEY_INDEX (permission(id)) */ INTO permission (id, object_id, resource_id) VALUES ('1351007708719489024', '1346358560427216896', '1347047143350874112');
INSERT /*+ IGNORE_ROW_ON_DUPKEY_INDEX (permission(id)) */ INTO permission (id, object_id, resource_id) VALUES ('1351007708723683328', '1346358560427216896', '1347047203220369408');
INSERT /*+ IGNORE_ROW_ON_DUPKEY_INDEX (permission(id)) */ INTO permission (id, object_id, resource_id) VALUES ('1351007708606242816', '1346358560427216896', '1346777623011880960');
INSERT /*+ IGNORE_ROW_ON_DUPKEY_INDEX (permission(id)) */ INTO permission (id, object_id, resource_id) VALUES ('1351007708727877632', '1346358560427216896', '1347047555588042752');
INSERT /*+ IGNORE_ROW_ON_DUPKEY_INDEX (permission(id)) */ INTO permission (id, object_id, resource_id) VALUES ('1351007708732071936', '1346358560427216896', '1347047640145211392');
INSERT /*+ IGNORE_ROW_ON_DUPKEY_INDEX (permission(id)) */ INTO permission (id, object_id, resource_id) VALUES ('1351007708732071937', '1346358560427216896', '1347047695002513408');
INSERT /*+ IGNORE_ROW_ON_DUPKEY_INDEX (permission(id)) */ INTO permission (id, object_id, resource_id) VALUES ('1351007708736266240', '1346358560427216896', '1347047747305484288');
INSERT /*+ IGNORE_ROW_ON_DUPKEY_INDEX (permission(id)) */ INTO permission (id, object_id, resource_id) VALUES ('1351007708610437120', '1346358560427216896', '1346777766301888512');
INSERT /*+ IGNORE_ROW_ON_DUPKEY_INDEX (permission(id)) */ INTO permission (id, object_id, resource_id) VALUES ('1351007708740460544', '1346358560427216896', '1347048004105940992');
INSERT /*+ IGNORE_ROW_ON_DUPKEY_INDEX (permission(id)) */ INTO permission (id, object_id, resource_id) VALUES ('1351007708744654848', '1346358560427216896', '1347048101875167232');
INSERT /*+ IGNORE_ROW_ON_DUPKEY_INDEX (permission(id)) */ INTO permission (id, object_id, resource_id) VALUES ('1351007708744654849', '1346358560427216896', '1347048145877610496');
INSERT /*+ IGNORE_ROW_ON_DUPKEY_INDEX (permission(id)) */ INTO permission (id, object_id, resource_id) VALUES ('1351007708748849151', '1346358560427216896', '1347048240677269503');
INSERT /*+ IGNORE_ROW_ON_DUPKEY_INDEX (permission(id)) */ INTO permission (id, object_id, resource_id) VALUES ('1351007708748849152', '1346358560427216896', '1347048240677269504');
INSERT /*+ IGNORE_ROW_ON_DUPKEY_INDEX (permission(id)) */ INTO permission (id, object_id, resource_id) VALUES ('1351007708753043456', '1346358560427216896', '1347048316216684544');
INSERT /*+ IGNORE_ROW_ON_DUPKEY_INDEX (permission(id)) */ INTO permission (id, object_id, resource_id) VALUES ('1351007708757237760', '1346358560427216896', '1347048776029843456');
INSERT /*+ IGNORE_ROW_ON_DUPKEY_INDEX (permission(id)) */ INTO permission (id, object_id, resource_id) VALUES ('1351007709088587777', '1346358560427216896', '1350804501819195392');
INSERT /*+ IGNORE_ROW_ON_DUPKEY_INDEX (permission(id)) */ INTO permission (id, object_id, resource_id) VALUES ('1351007708614631424', '1346358560427216896', '1346777907096285184');
INSERT /*+ IGNORE_ROW_ON_DUPKEY_INDEX (permission(id)) */ INTO permission (id, object_id, resource_id) VALUES ('1351007708757237761', '1346358560427216896', '1347048968414179328');
INSERT /*+ IGNORE_ROW_ON_DUPKEY_INDEX (permission(id)) */ INTO permission (id, object_id, resource_id) VALUES ('1351007708761432064', '1346358560427216896', '1347049029323862016');
INSERT /*+ IGNORE_ROW_ON_DUPKEY_INDEX (permission(id)) */ INTO permission (id, object_id, resource_id) VALUES ('1351007708765626368', '1346358560427216896', '1347049092552994816');
INSERT /*+ IGNORE_ROW_ON_DUPKEY_INDEX (permission(id)) */ INTO permission (id, object_id, resource_id) VALUES ('1351007708769820672', '1346358560427216896', '1347049251395481600');
INSERT /*+ IGNORE_ROW_ON_DUPKEY_INDEX (permission(id)) */ INTO permission (id, object_id, resource_id) VALUES ('1351007708774014976', '1346358560427216896', '1347049317178945536');
INSERT /*+ IGNORE_ROW_ON_DUPKEY_INDEX (permission(id)) */ INTO permission (id, object_id, resource_id) VALUES ('1351007708774014977', '1346358560427216896', '1347049370014593024');
INSERT /*+ IGNORE_ROW_ON_DUPKEY_INDEX (permission(id)) */ INTO permission (id, object_id, resource_id) VALUES ('1351007708623020032', '1346358560427216896', '1346778036402483200');
INSERT /*+ IGNORE_ROW_ON_DUPKEY_INDEX (permission(id)) */ INTO permission (id, object_id, resource_id) VALUES ('1351007708778209280', '1346358560427216896', '1347049542417264640');
INSERT /*+ IGNORE_ROW_ON_DUPKEY_INDEX (permission(id)) */ INTO permission (id, object_id, resource_id) VALUES ('1351007708782403584', '1346358560427216896', '1347049598155370496');
INSERT /*+ IGNORE_ROW_ON_DUPKEY_INDEX (permission(id)) */ INTO permission (id, object_id, resource_id) VALUES ('1351007708786597888', '1346358560427216896', '1347049659023110144');
INSERT /*+ IGNORE_ROW_ON_DUPKEY_INDEX (permission(id)) */ INTO permission (id, object_id, resource_id) VALUES ('1351007708790792192', '1346358560427216896', '1347049731047698432');
INSERT /*+ IGNORE_ROW_ON_DUPKEY_INDEX (permission(id)) */ INTO permission (id, object_id, resource_id) VALUES ('1351007708794986496', '1346358560427216896', '1347049794008395776');
INSERT /*+ IGNORE_ROW_ON_DUPKEY_INDEX (permission(id)) */ INTO permission (id, object_id, resource_id) VALUES ('1351007708585271296', '1346358560427216896', '1346776175553376256');
INSERT /*+ IGNORE_ROW_ON_DUPKEY_INDEX (permission(id)) */ INTO permission (id, object_id, resource_id) VALUES ('1351007708593659904', '1346358560427216896', '1346777157943259136');
INSERT /*+ IGNORE_ROW_ON_DUPKEY_INDEX (permission(id)) */ INTO permission (id, object_id, resource_id) VALUES ('1351007708685934593', '1346358560427216896', '1347032308726902784');
INSERT /*+ IGNORE_ROW_ON_DUPKEY_INDEX (permission(id)) */ INTO permission (id, object_id, resource_id) VALUES ('1351007708690128896', '1346358560427216896', '1347032395901317120');
INSERT /*+ IGNORE_ROW_ON_DUPKEY_INDEX (permission(id)) */ INTO permission (id, object_id, resource_id) VALUES ('1351007708694323200', '1346358560427216896', '1347032453707214848');
INSERT /*+ IGNORE_ROW_ON_DUPKEY_INDEX (permission(id)) */ INTO permission (id, object_id, resource_id) VALUES ('1351007708698517504', '1346358560427216896', '1347032509051056128');
INSERT /*+ IGNORE_ROW_ON_DUPKEY_INDEX (permission(id)) */ INTO permission (id, object_id, resource_id) VALUES ('1386680049203195905', '1346358560427216896', '1386680049203195904');
INSERT /*+ IGNORE_ROW_ON_DUPKEY_INDEX (permission(id)) */ INTO permission (id, object_id, resource_id) VALUES ('1386680049203195906', '1346358560427216896', '1386680049203195915');
INSERT /*+ IGNORE_ROW_ON_DUPKEY_INDEX (permission(id)) */ INTO permission (id, object_id, resource_id) VALUES ('1386680049203195907', '1346358560427216896', '1386680049203195916');
INSERT /*+ IGNORE_ROW_ON_DUPKEY_INDEX (permission(id)) */ INTO permission (id, object_id, resource_id) VALUES ('1351007709080199168', '1346358560427216896', '1350106119681622016');
INSERT /*+ IGNORE_ROW_ON_DUPKEY_INDEX (permission(id)) */ INTO permission (id, object_id, resource_id) VALUES ('1351007709080199169', '1346358560427216896', '1350107709494804480');
INSERT /*+ IGNORE_ROW_ON_DUPKEY_INDEX (permission(id)) */ INTO permission (id, object_id, resource_id) VALUES ('1351007709084393472', '1346358560427216896', '1350107842236137472');
INSERT /*+ IGNORE_ROW_ON_DUPKEY_INDEX (permission(id)) */ INTO permission (id, object_id, resource_id) VALUES ('1351007709084393473', '1346358560427216896', '1350112406754766848');
INSERT /*+ IGNORE_ROW_ON_DUPKEY_INDEX (permission(id)) */ INTO permission (id, object_id, resource_id) VALUES ('1351007709088587776', '1346358560427216896', '1350112481253994496');
INSERT /*+ IGNORE_ROW_ON_DUPKEY_INDEX (permission(id)) */ INTO permission (id, object_id, resource_id) VALUES ('1355167519859040256', '1346358560427216896', '1355163372527050752');
INSERT /*+ IGNORE_ROW_ON_DUPKEY_INDEX (permission(id)) */ INTO permission (id, object_id, resource_id) VALUES ('1355167519859040257', '1346358560427216896', '1355165158419750912');
INSERT /*+ IGNORE_ROW_ON_DUPKEY_INDEX (permission(id)) */ INTO permission (id, object_id, resource_id) VALUES ('1355167519859040258', '1346358560427216896', '1355165353534578688');
INSERT /*+ IGNORE_ROW_ON_DUPKEY_INDEX (permission(id)) */ INTO permission (id, object_id, resource_id) VALUES ('1355167519859040259', '1346358560427216896', '1355165475785957376');
INSERT /*+ IGNORE_ROW_ON_DUPKEY_INDEX (permission(id)) */ INTO permission (id, object_id, resource_id) VALUES ('1355167519859040260', '1346358560427216896', '1355165608565039104');
INSERT /*+ IGNORE_ROW_ON_DUPKEY_INDEX (permission(id)) */ INTO permission (id, object_id, resource_id) VALUES ('1357977745893326848', '1346358560427216896', '1357977745889132544');
INSERT /*+ IGNORE_ROW_ON_DUPKEY_INDEX (permission(id)) */ INTO permission (id, object_id, resource_id) VALUES ('1357977912126177281', '1346358560427216896', '1357977912126177280');
INSERT /*+ IGNORE_ROW_ON_DUPKEY_INDEX (permission(id)) */ INTO permission (id, object_id, resource_id) VALUES ('1357977971827900417', '1346358560427216896', '1357977971827900416');
INSERT /*+ IGNORE_ROW_ON_DUPKEY_INDEX (permission(id)) */ INTO permission (id, object_id, resource_id) VALUES ('1534577122279825408', '1346358560427216896', '1534577121923309568');
INSERT /*+ IGNORE_ROW_ON_DUPKEY_INDEX (permission(id)) */ INTO permission (id, object_id, resource_id) VALUES ('1534585430587875328', '1346358560427216896', '1534585430311051264');
INSERT /*+ IGNORE_ROW_ON_DUPKEY_INDEX (permission(id)) */ INTO permission (id, object_id, resource_id) VALUES ('1534585531389583360', '1346358560427216896', '1534585531108564992');
INSERT /*+ IGNORE_ROW_ON_DUPKEY_INDEX (permission(id)) */ INTO permission (id, object_id, resource_id) VALUES ('1572525965658820608', '1346358560427216896', '1572525965625266176');
INSERT /*+ IGNORE_ROW_ON_DUPKEY_INDEX (permission(id)) */ INTO permission (id, object_id, resource_id) VALUES ('1697141926281318400', '1346358560427216896', '1697141926247763968');
INSERT /*+ IGNORE_ROW_ON_DUPKEY_INDEX (permission(id)) */ INTO permission (id, object_id, resource_id) VALUES ('1697145808239693824', '1346358560427216896', '1697145808210333696');
INSERT /*+ IGNORE_ROW_ON_DUPKEY_INDEX (permission(id)) */ INTO permission (id, object_id, resource_id) VALUES ('1697146375754190848', '1346358560427216896', '1697146375729025024');
INSERT /*+ IGNORE_ROW_ON_DUPKEY_INDEX (permission(id)) */ INTO permission (id, object_id, resource_id) VALUES ('1697146617543233536', '1346358560427216896', '1697146617513873408');
INSERT /*+ IGNORE_ROW_ON_DUPKEY_INDEX (permission(id)) */ INTO permission (id, object_id, resource_id) VALUES ('1697146860569595904', '1346358560427216896', '1697146860540235776');

INSERT /*+ IGNORE_ROW_ON_DUPKEY_INDEX (permission(id)) */ INTO permission (id, object_id, resource_id) VALUES ('1697141926281381720', '1346358560427216896', '1844015648095666176');
INSERT /*+ IGNORE_ROW_ON_DUPKEY_INDEX (permission(id)) */ INTO permission (id, object_id, resource_id) VALUES ('1697145808239621836', '1346358560427216896', '1844025735425183744');
INSERT /*+ IGNORE_ROW_ON_DUPKEY_INDEX (permission(id)) */ INTO permission (id, object_id, resource_id) VALUES ('1697146375754129471', '1346358560427216896', '1844025850382667776');
INSERT /*+ IGNORE_ROW_ON_DUPKEY_INDEX (permission(id)) */ INTO permission (id, object_id, resource_id) VALUES ('1697146617543248162', '1346358560427216896', '1844025989214130176');
INSERT /*+ IGNORE_ROW_ON_DUPKEY_INDEX (permission(id)) */ INTO permission (id, object_id, resource_id) VALUES ('1697146860569542740', '1346358560427216896', '1844026099075534848');

create table tag
(
    id            VARCHAR2(128) not null,
    name          VARCHAR2(255) not null,
    tag_desc      VARCHAR2(255) not null,
    parent_tag_id VARCHAR2(128) not null,
    ext           VARCHAR2(1024) not null,
    date_created  timestamp(3) default SYSDATE not null,
    date_updated  timestamp(3) default SYSDATE not null,
    PRIMARY KEY (id)
);
-- Add comments to the columns
comment
on column TAG.id
  is 'primary key id';
comment
on column TAG.name
  is 'tag name';
comment
on column TAG.tag_desc
  is 'tag desc';
comment
on column TAG.parent_tag_id
  is 'parent tag id';
comment
on column TAG.ext
  is 'extension info';
comment
on column TAG.date_created
  is 'create time';
comment
on column TAG.date_updated
  is 'update time';


create table tag_relation
(
    id                VARCHAR2(128) not null,
    api_id            VARCHAR2(128) not null,
    tag_id            VARCHAR2(128) not null,
    date_created      timestamp(3) default SYSDATE not null,
    date_updated      timestamp(3) default SYSDATE not null,
    PRIMARY KEY (id)
);
-- Add comments to the columns
comment on column TAG_RELATION.id
  is 'primary key id';
comment on column TAG_RELATION.api_id
  is 'api_id';
comment on column TAG_RELATION.tag_id
  is 'parent tag id';
comment on column TAG_RELATION.date_created
  is 'create time';
comment on column TAG_RELATION.date_updated
  is 'update time';


create table discovery
(
    id                VARCHAR2(128) not null,
    name            VARCHAR2(255) not null,
    level            VARCHAR2(64) not null,
    plugin_name      VARCHAR2(255),
    namespace_id VARCHAR2(50) not null,
    type            VARCHAR2(64) not null,
    server_list      VARCHAR2(255),
    props            CLOB,
    date_created      timestamp(3) default SYSDATE not null,
    date_updated      timestamp(3) default SYSDATE not null,
    PRIMARY KEY (id)
);
-- Add comments to the columns
comment on column DISCOVERY.id
  is 'primary key id';
comment on column DISCOVERY.name
  is 'the discovery name';
comment on column DISCOVERY.level
  is '0 selector,1 plugin  2 global';
comment on column DISCOVERY.plugin_name
  is 'the plugin name';
comment on column DISCOVERY.namespace_id
  is 'namespace id';
comment on column DISCOVERY.type
  is 'local,zookeeper,etcd,consul,nacos';
comment on column DISCOVERY.server_list
  is 'register server url (,)';
comment on column DISCOVERY.props
  is 'the discovery pops (json)';
comment on column DISCOVERY.date_created
  is 'create time';
comment on column DISCOVERY.date_updated
  is 'update time';


create table discovery_handler
(
    id                VARCHAR2(128) not null,
    discovery_id            VARCHAR2(128) not null,
    handler            VARCHAR2(255) not null,
    listener_node      VARCHAR2(255),
    props            CLOB,
    date_created      timestamp(3) default SYSDATE not null,
    date_updated      timestamp(3) default SYSDATE not null,
    PRIMARY KEY (id)
);
-- Add comments to the columns
comment on column DISCOVERY_HANDLER.id
  is 'primary key id';
comment on column DISCOVERY_HANDLER.discovery_id
  is 'the discovery id';
comment on column DISCOVERY_HANDLER.handler
  is 'the handler';
comment on column DISCOVERY_HANDLER.listener_node
  is 'register server listener to node';
comment on column DISCOVERY_HANDLER.props
  is 'the discovery pops (json)';
comment on column DISCOVERY_HANDLER.date_created
  is 'create time';
comment on column DISCOVERY_HANDLER.date_updated
  is 'update time';


create table discovery_rel
(
    id                VARCHAR2(128) not null,
    plugin_name      VARCHAR2(255) not null,
    discovery_handler_id            VARCHAR2(128) not null,
    selector_id      VARCHAR2(128),
    proxy_selector_id      VARCHAR2(128),
    date_created      timestamp(3) default SYSDATE not null,
    date_updated      timestamp(3) default SYSDATE not null,
    PRIMARY KEY (id)
);
-- Add comments to the columns
comment on column DISCOVERY_REL.id
  is 'primary key id';
comment on column DISCOVERY_REL.plugin_name
  is 'the plugin name';
comment on column DISCOVERY_REL.discovery_handler_id
  is 'the discovery handler id';
comment on column DISCOVERY_REL.selector_id
  is 'the selector id';
comment on column DISCOVERY_REL.proxy_selector_id
  is 'the proxy selector id';
comment on column DISCOVERY_REL.date_created
  is 'create time';
comment on column DISCOVERY_REL.date_updated
  is 'update time';


create table discovery_upstream
(
    id                VARCHAR2(128) not null,
    discovery_handler_id   VARCHAR2(128) not null,
    namespace_id VARCHAR2(50) not null,
    protocol            VARCHAR2(64),
    url      VARCHAR2(64) not null,
    status      NUMBER(10) not null,
    weight      NUMBER(10)  not null,
    props       CLOB,
    date_created      timestamp(3) default SYSDATE not null,
    date_updated      timestamp(3) default SYSDATE not null,
    PRIMARY KEY (id)
);
CREATE UNIQUE INDEX discovery_upstream_idx ON discovery_upstream (discovery_handler_id, url);

-- Add comments to the columns
comment on column DISCOVERY_UPSTREAM.id
  is 'primary key id';
comment on column DISCOVERY_UPSTREAM.discovery_handler_id
  is 'the discovery handler id';
comment on column DISCOVERY_UPSTREAM.namespace_id
  is 'namespace id';
comment on column DISCOVERY_UPSTREAM.protocol
  is 'for http, https, tcp, ws';
comment on column DISCOVERY_UPSTREAM.url
  is 'ip:port';
comment on column DISCOVERY_UPSTREAM.status
  is 'type (0, healthy, 1 unhealthy)';
comment on column DISCOVERY_UPSTREAM.weight
  is 'the weight for lists';
comment on column DISCOVERY_UPSTREAM.props
  is 'the discovery pops (json)';
comment on column DISCOVERY_UPSTREAM.date_created
  is 'create time';
comment on column DISCOVERY_UPSTREAM.date_updated
  is 'update time';


create table proxy_selector
(
    id                VARCHAR2(128) not null,
    name   VARCHAR2(255) not null,
    plugin_name            VARCHAR2(255) not null,
    type      VARCHAR2(64) not null,
    forward_port      NUMBER(10) not null,
    props       CLOB,
    namespace_id VARCHAR2(50) not null,
    date_created      timestamp(3) default SYSDATE not null,
    date_updated      timestamp(3) default SYSDATE not null,
    PRIMARY KEY (id)
);
-- Add comments to the columns
comment on column PROXY_SELECTOR.id
  is 'primary key id';
comment on column PROXY_SELECTOR.name
  is 'the proxy name';
comment on column PROXY_SELECTOR.plugin_name
  is 'the plugin name';
comment on column PROXY_SELECTOR.type
  is 'proxy type for tcp, upd, ws';
comment on column PROXY_SELECTOR.forward_port
  is 'the proxy forward port';
comment on column PROXY_SELECTOR.props
  is 'the discovery pops (json)';
comment on column PROXY_SELECTOR.namespace_id
  is 'namespace id';
comment on column PROXY_SELECTOR.date_created
  is 'create time';
comment on column PROXY_SELECTOR.date_updated
  is 'update time';

create table alert_template
(
    id            varchar(128) not null,
    name          varchar(255) not null,
    strategy_name varchar(255) not null,
    content       varchar(1000) not null,
    date_created  timestamp(3) default SYSDATE not null,
    date_updated  timestamp(3) default SYSDATE not null,
    PRIMARY KEY (id)
)
;
-- Add comments to the columns
comment
on column ALTER_TEMPLATE.id
  is 'primary key id';
comment
on column ALTER_TEMPLATE.name
  is 'alert template name';
comment
on column ALTER_TEMPLATE.strategy_name
  is 'alert template strategy name';
comment
on column ALTER_TEMPLATE.content
  is 'alert template content';
comment
on column ALTER_TEMPLATE.date_created
  is 'create time';
comment
on column ALTER_TEMPLATE.date_updated
  is 'update time';

-- ----------------------------
-- Table structure for alert_receiver
-- ----------------------------
create table alert_receiver
(
    id                   varchar(128)   not null,
    name                 varchar(255)   not null,
    enable               NUMBER(10)     not null,
    type                 NUMBER(10)     not null,
    phone                varchar(255),
    email                varchar(255),
    hook_url             varchar(255),
    wechat_id            varchar(255),
    access_token         varchar(255),
    tg_bot_token         varchar(255),
    tg_user_id           varchar(255),
    slack_web_hook_url   varchar(255),
    corp_id              varchar(255),
    agent_id             varchar(255),
    app_secret           varchar(255),
    discord_channel_id   varchar(255),
    discord_bot_token    varchar(255),
    smn_ak               varchar(255),
    smn_sk               varchar(255),
    smn_project_id       varchar(255),
    smn_region           varchar(255),
    smn_topic_urn        varchar(255),
    match_all            NUMBER(10),
    labels               varchar(255),
    levels               varchar(255),
    namespace_id         varchar(50)    not null,
    date_created      timestamp(3) default SYSDATE not null,
    date_updated      timestamp(3) default SYSDATE not null,
    PRIMARY KEY (id)
)
;
-- Add comments to the columns
comment
on column alert_receiver.id
  is 'primary key id';
comment
on column alert_receiver.name
  is 'alert receiver name';
comment
on column alert_receiver.enable
  is 'enable or not';
comment
on column alert_receiver.type
  is 'notice type 0-SMS 1-Email 2-webhook 3-WeChat Official Account 4-Enterprise WeChat Robot 5-DingTalk Robot 6-FeiShu Robot 7-Telegram Bot 8-SlackWebHook 9-Discord Bot 10-Enterprise WeChat';
comment
on column alert_receiver.match_all
  is 'enable or not';
comment
on column alert_receiver.labels
  is 'alarm labels';
comment
on column alert_receiver.levels
  is 'alarm levels';
comment
on column lert_receiver.namespace_id
  is 'namespace id';
comment
on column alert_receiver.date_created
  is 'create time';
comment
on column alert_receiver.date_updated
  is 'update time';


-- ----------------------------
-- Table structure for SHENYU_LOCK
-- ----------------------------
CREATE TABLE SHENYU_LOCK  (
   LOCK_KEY CHAR(36),
   REGION VARCHAR(100),
   CLIENT_ID CHAR(36),
   CREATED_DATE TIMESTAMP NOT NULL,
   constraint SHENYU_LOCK_PK primary key (LOCK_KEY, REGION)
);
-- Add comments to the columns
comment on column SHENYU_LOCK.LOCK_KEY
  is 'LOCK_KEY';
comment on column SHENYU_LOCK.REGION
  is 'REGION';
comment on column SHENYU_LOCK.CLIENT_ID
  is 'CLIENT_ID';
comment on column SHENYU_LOCK.CREATED_DATE
  is 'CREATED_DATE';

-- ----------------------------
-- Table structure for cluster_master
-- ----------------------------
create table cluster_master
(
    id                   varchar(128)   not null,
    master_host          varchar(255)   not null,
    master_port          varchar(255)   not null,
    context_path          varchar(255)   not null,
    date_created      timestamp(3) default SYSDATE not null,
    date_updated      timestamp(3) default SYSDATE not null,
    PRIMARY KEY (id)
)
;
-- Add comments to the columns
comment
on column alert_receiver.id
  is 'primary key id';
comment
on column alert_receiver.master_host
  is 'master host';
comment
on column alert_receiver.master_port
  is 'master port';
comment
on column alert_receiver.context_path
  is 'master context_path';
comment
on column alert_receiver.date_created
  is 'create time';
comment
on column alert_receiver.date_updated
  is 'update time';




INSERT /*+ IGNORE_ROW_ON_DUPKEY_INDEX("resource" (id)) */ INTO "resource"  (id, parent_id, title, name, url, component, resource_type, sort, icon, is_leaf, is_route, perms, status) VALUES ('1792749362445840474', '1357956838021890048', 'SHENYU.MENU.SYSTEM.MANAGMENT.NAMESPACE', 'namespace', '/config/namespace', 'namespace', 1, 0, 'appstore', 0, 0, '', 1);
INSERT /*+ IGNORE_ROW_ON_DUPKEY_INDEX("resource" (id)) */ INTO "resource"  (id, parent_id, title, name, url, component, resource_type, sort, icon, is_leaf, is_route, perms, status) VALUES ('1792749362445840475', '1792749362445840474', 'SHENYU.BUTTON.SYSTEM.ADD', '', '', '', 2, 0, '', 1, 0, 'system:namespace:add', 1);
INSERT /*+ IGNORE_ROW_ON_DUPKEY_INDEX("resource" (id)) */ INTO "resource"  (id, parent_id, title, name, url, component, resource_type, sort, icon, is_leaf, is_route, perms, status) VALUES ('1792749362445840476', '1792749362445840474', 'SHENYU.BUTTON.SYSTEM.LIST', '', '', '', 2, 1, '', 1, 0, 'system:namespace:list', 1);
INSERT /*+ IGNORE_ROW_ON_DUPKEY_INDEX("resource" (id)) */ INTO "resource"  (id, parent_id, title, name, url, component, resource_type, sort, icon, is_leaf, is_route, perms, status) VALUES ('1792749362445840477', '1792749362445840474', 'SHENYU.BUTTON.SYSTEM.DELETE', '', '', '', 2, 2, '', 1, 0, 'system:namespace:delete', 1);
INSERT /*+ IGNORE_ROW_ON_DUPKEY_INDEX("resource" (id)) */ INTO "resource"  (id, parent_id, title, name, url, component, resource_type, sort, icon, is_leaf, is_route, perms, status) VALUES ('1792749362445840478', '1792749362445840474', 'SHENYU.BUTTON.SYSTEM.EDIT', '', '', '', 2, 3, '', 1, 0, 'system:namespace:edit', 1);


INSERT /*+ IGNORE_ROW_ON_DUPKEY_INDEX (permission(id)) */ INTO permission (id, object_id, resource_id) VALUES ('1792779493541343252', '1346358560427216896', '1792749362445840474');
INSERT /*+ IGNORE_ROW_ON_DUPKEY_INDEX (permission(id)) */ INTO permission (id, object_id, resource_id) VALUES ('1792779493541343253', '1346358560427216896', '1792749362445840475');
INSERT /*+ IGNORE_ROW_ON_DUPKEY_INDEX (permission(id)) */ INTO permission (id, object_id, resource_id) VALUES ('1792779493541343254', '1346358560427216896', '1792749362445840476');
INSERT /*+ IGNORE_ROW_ON_DUPKEY_INDEX (permission(id)) */ INTO permission (id, object_id, resource_id) VALUES ('1792779493541343255', '1346358560427216896', '1792749362445840477');
INSERT /*+ IGNORE_ROW_ON_DUPKEY_INDEX (permission(id)) */ INTO permission (id, object_id, resource_id) VALUES ('1792779493541343256', '1346358560427216896', '1792749362445840478');

CREATE TABLE namespace (
                           id VARCHAR2(128) NOT NULL,
                           namespace_id VARCHAR2(50) NOT NULL,
                           name VARCHAR2(255) NOT NULL,
                           description VARCHAR2(255),
                           date_created      timestamp(3) default SYSDATE not null,
                           date_updated      timestamp(3) default SYSDATE not null,
                           CONSTRAINT pk_namespace PRIMARY KEY (id)
);


COMMENT ON COLUMN namespace.id IS 'namespace primary key';
COMMENT ON COLUMN namespace.namespace_id IS 'namespace id';
COMMENT ON COLUMN namespace.name IS 'namespace name';
COMMENT ON COLUMN namespace.description IS 'namespace desc';
COMMENT ON COLUMN namespace.date_created IS 'create time';
COMMENT ON COLUMN namespace.date_updated IS 'update time';

INSERT /*+ IGNORE_ROW_ON_DUPKEY_INDEX (namespace(id)) */ INTO `namespace` (`id`, `namespace_id`, `name`, `description`) VALUES ('1', '649330b6-c2d7-4edc-be8e-8a54df9eb385', 'default', 'default-namespace');


CREATE TABLE namespace_plugin_rel (
                               id VARCHAR2(128) COLLATE utf8mb4_unicode_ci NOT NULL,
                               namespace_id VARCHAR2(50) COLLATE utf8mb4_unicode_ci NOT NULL,
                               plugin_id VARCHAR2(128) COLLATE utf8mb4_unicode_ci NOT NULL,
                               config CLOB COLLATE utf8mb4_unicode_ci,
                               sort NUMBER(11),
                               enabled NUMBER(4,0) NOT NULL DEFAULT 0 CHECK (enabled IN (0, 1)),
                               date_created      timestamp(3) default SYSDATE not null,
                               date_updated      timestamp(3) default SYSDATE not null,
                               CONSTRAINT pk_namespace_plugin_rel PRIMARY KEY (id)
);

COMMENT ON COLUMN namespace_plugin_rel.id IS 'Primary key ID';
COMMENT ON COLUMN namespace_plugin_rel.namespace_id IS 'Namespace ID';
COMMENT ON COLUMN namespace_plugin_rel.plugin_id IS 'Plugin ID';
COMMENT ON COLUMN namespace_plugin_rel.config IS 'Plugin configuration';
COMMENT ON COLUMN namespace_plugin_rel.sort IS 'Sort order';
COMMENT ON COLUMN namespace_plugin_rel.enabled IS 'Whether the plugin is enabled (0 = not open, 1 = open)';
COMMENT ON COLUMN namespace_plugin_rel.date_created IS 'Creation time';
COMMENT ON COLUMN namespace_plugin_rel.date_updated IS 'Update time';

INSERT /*+ IGNORE_ROW_ON_DUPKEY_INDEX (namespace_plugin_rel(id)) */ INTO namespace_plugin_rel (id,namespace_id,plugin_id, config, sort, enabled) VALUES ('1801816010882822145','649330b6-c2d7-4edc-be8e-8a54df9eb385','1', NULL, 20, 0);
INSERT /*+ IGNORE_ROW_ON_DUPKEY_INDEX (namespace_plugin_rel(id)) */ INTO namespace_plugin_rel (id,namespace_id,plugin_id, config, sort, enabled) VALUES ('1801816010882822146','649330b6-c2d7-4edc-be8e-8a54df9eb385','10', NULL, 140, 0);
INSERT /*+ IGNORE_ROW_ON_DUPKEY_INDEX (namespace_plugin_rel(id)) */ INTO namespace_plugin_rel (id,namespace_id,plugin_id, config, sort, enabled) VALUES ('1801816010882822147','649330b6-c2d7-4edc-be8e-8a54df9eb385','11', '{"protocol":"zookeeper","register":"127.0.0.1:2181","threadpool":"shared"}', 310, 0);
INSERT /*+ IGNORE_ROW_ON_DUPKEY_INDEX (namespace_plugin_rel(id)) */ INTO namespace_plugin_rel (id,namespace_id,plugin_id, config, sort, enabled) VALUES ('1801816010882822148','649330b6-c2d7-4edc-be8e-8a54df9eb385','12', NULL, 310, 0);
INSERT /*+ IGNORE_ROW_ON_DUPKEY_INDEX (namespace_plugin_rel(id)) */ INTO namespace_plugin_rel (id,namespace_id,plugin_id, config, sort, enabled) VALUES ('1801816010882822149','649330b6-c2d7-4edc-be8e-8a54df9eb385','13', '{"multiSelectorHandle":"1","multiRuleHandle":"0","threadpool":"shared"}', 310, 0);
INSERT /*+ IGNORE_ROW_ON_DUPKEY_INDEX (namespace_plugin_rel(id)) */ INTO namespace_plugin_rel (id,namespace_id,plugin_id, config, sort, enabled) VALUES ('1801816010882822150','649330b6-c2d7-4edc-be8e-8a54df9eb385','14', NULL, 80, 1);
INSERT /*+ IGNORE_ROW_ON_DUPKEY_INDEX (namespace_plugin_rel(id)) */ INTO namespace_plugin_rel (id,namespace_id,plugin_id, config, sort, enabled) VALUES ('1801816010882822151','649330b6-c2d7-4edc-be8e-8a54df9eb385','15', '{"multiSelectorHandle":"1","multiRuleHandle":"0","threadpool":"shared"}', 310, 0);
INSERT /*+ IGNORE_ROW_ON_DUPKEY_INDEX (namespace_plugin_rel(id)) */ INTO namespace_plugin_rel (id,namespace_id,plugin_id, config, sort, enabled) VALUES ('1801816010882822152','649330b6-c2d7-4edc-be8e-8a54df9eb385','16', NULL, 110, 0);
INSERT /*+ IGNORE_ROW_ON_DUPKEY_INDEX (namespace_plugin_rel(id)) */ INTO namespace_plugin_rel (id,namespace_id,plugin_id, config, sort, enabled) VALUES ('1801816010882822153','649330b6-c2d7-4edc-be8e-8a54df9eb385','17', '{"registerProtocol":"direct","registerAddress":"127.0.0.1:2181","corethreads":0,"threads":2147483647,"queues":0,"threadpool":"shared"}', 310, 0);
INSERT /*+ IGNORE_ROW_ON_DUPKEY_INDEX (namespace_plugin_rel(id)) */ INTO namespace_plugin_rel (id,namespace_id,plugin_id, config, sort, enabled) VALUES ('1801816010882822154','649330b6-c2d7-4edc-be8e-8a54df9eb385','18', NULL, 160, 0);
INSERT /*+ IGNORE_ROW_ON_DUPKEY_INDEX (namespace_plugin_rel(id)) */ INTO namespace_plugin_rel (id,namespace_id,plugin_id, config, sort, enabled) VALUES ('1801816010882822155','649330b6-c2d7-4edc-be8e-8a54df9eb385','19', '{"secretKey":"key"}', 30, 0);
INSERT /*+ IGNORE_ROW_ON_DUPKEY_INDEX (namespace_plugin_rel(id)) */ INTO namespace_plugin_rel (id,namespace_id,plugin_id, config, sort, enabled) VALUES ('1801816010882822156','649330b6-c2d7-4edc-be8e-8a54df9eb385','2', '{"model":"black"}', 50, 0);
INSERT /*+ IGNORE_ROW_ON_DUPKEY_INDEX (namespace_plugin_rel(id)) */ INTO namespace_plugin_rel (id,namespace_id,plugin_id, config, sort, enabled) VALUES ('1801816010882822157','649330b6-c2d7-4edc-be8e-8a54df9eb385','20', NULL, 120, 0);
INSERT /*+ IGNORE_ROW_ON_DUPKEY_INDEX (namespace_plugin_rel(id)) */ INTO namespace_plugin_rel (id,namespace_id,plugin_id, config, sort, enabled) VALUES ('1801816010882822158','649330b6-c2d7-4edc-be8e-8a54df9eb385','21', NULL, 40, 0);
INSERT /*+ IGNORE_ROW_ON_DUPKEY_INDEX (namespace_plugin_rel(id)) */ INTO namespace_plugin_rel (id,namespace_id,plugin_id, config, sort, enabled) VALUES ('1801816010882822159','649330b6-c2d7-4edc-be8e-8a54df9eb385','22', NULL, 70, 0);
INSERT /*+ IGNORE_ROW_ON_DUPKEY_INDEX (namespace_plugin_rel(id)) */ INTO namespace_plugin_rel (id,namespace_id,plugin_id, config, sort, enabled) VALUES ('1801816010882822160','649330b6-c2d7-4edc-be8e-8a54df9eb385','23', NULL, 220, 0);
INSERT /*+ IGNORE_ROW_ON_DUPKEY_INDEX (namespace_plugin_rel(id)) */ INTO namespace_plugin_rel (id,namespace_id,plugin_id, config, sort, enabled) VALUES ('1801816010882822161','649330b6-c2d7-4edc-be8e-8a54df9eb385','24', NULL, 100, 1);
INSERT /*+ IGNORE_ROW_ON_DUPKEY_INDEX (namespace_plugin_rel(id)) */ INTO namespace_plugin_rel (id,namespace_id,plugin_id, config, sort, enabled) VALUES ('1801816010882822162','649330b6-c2d7-4edc-be8e-8a54df9eb385','25', NULL, 410, 1);
INSERT /*+ IGNORE_ROW_ON_DUPKEY_INDEX (namespace_plugin_rel(id)) */ INTO namespace_plugin_rel (id,namespace_id,plugin_id, config, sort, enabled) VALUES ('1801816010882822163','649330b6-c2d7-4edc-be8e-8a54df9eb385','26', '{"multiSelectorHandle":"1"}', 200, 1);
INSERT /*+ IGNORE_ROW_ON_DUPKEY_INDEX (namespace_plugin_rel(id)) */ INTO namespace_plugin_rel (id,namespace_id,plugin_id, config, sort, enabled) VALUES ('1801816010882822164','649330b6-c2d7-4edc-be8e-8a54df9eb385','27', NULL, 125, 1);
INSERT /*+ IGNORE_ROW_ON_DUPKEY_INDEX (namespace_plugin_rel(id)) */ INTO namespace_plugin_rel (id,namespace_id,plugin_id, config, sort, enabled) VALUES ('1801816010882822165','649330b6-c2d7-4edc-be8e-8a54df9eb385','28', '{"port": 9500,"bossGroupThreadCount": 1,"maxPayloadSize": 65536,"workerGroupThreadCount": 12,"userName": "shenyu","password": "shenyu","isEncryptPassword": false,"encryptMode": "","leakDetectorLevel": "DISABLED"}', 125, 0);
INSERT /*+ IGNORE_ROW_ON_DUPKEY_INDEX (namespace_plugin_rel(id)) */ INTO namespace_plugin_rel (id,namespace_id,plugin_id, config, sort, enabled) VALUES ('1801816010882822166','649330b6-c2d7-4edc-be8e-8a54df9eb385','29', '{"topic":"shenyu-access-logging", "namesrvAddr": "localhost:9876","producerGroup":"shenyu-plugin-logging-rocketmq"}', 170, 0);
INSERT /*+ IGNORE_ROW_ON_DUPKEY_INDEX (namespace_plugin_rel(id)) */ INTO namespace_plugin_rel (id,namespace_id,plugin_id, config, sort, enabled) VALUES ('1801816010882822167','649330b6-c2d7-4edc-be8e-8a54df9eb385','3', NULL, 90, 0);
INSERT /*+ IGNORE_ROW_ON_DUPKEY_INDEX (namespace_plugin_rel(id)) */ INTO namespace_plugin_rel (id,namespace_id,plugin_id, config, sort, enabled) VALUES ('1801816010882822168','649330b6-c2d7-4edc-be8e-8a54df9eb385','30', '{"cacheType":"memory"}', 10, 0);
INSERT /*+ IGNORE_ROW_ON_DUPKEY_INDEX (namespace_plugin_rel(id)) */ INTO namespace_plugin_rel (id,namespace_id,plugin_id, config, sort, enabled) VALUES ('1801816010882822169','649330b6-c2d7-4edc-be8e-8a54df9eb385','31', NULL, 1, 0);
INSERT /*+ IGNORE_ROW_ON_DUPKEY_INDEX (namespace_plugin_rel(id)) */ INTO namespace_plugin_rel (id,namespace_id,plugin_id, config, sort, enabled) VALUES ('1801816010882822170','649330b6-c2d7-4edc-be8e-8a54df9eb385','32', '{"host":"localhost", "port": "9200"}', 190, 0);
INSERT /*+ IGNORE_ROW_ON_DUPKEY_INDEX (namespace_plugin_rel(id)) */ INTO namespace_plugin_rel (id,namespace_id,plugin_id, config, sort, enabled) VALUES ('1801816010882822171','649330b6-c2d7-4edc-be8e-8a54df9eb385','33', '{"host":"localhost", "port": "9092"}', 180, 0);
INSERT /*+ IGNORE_ROW_ON_DUPKEY_INDEX (namespace_plugin_rel(id)) */ INTO namespace_plugin_rel (id,namespace_id,plugin_id, config, sort, enabled) VALUES ('1801816010882822172','649330b6-c2d7-4edc-be8e-8a54df9eb385','34', '{"projectName": "shenyu", "logStoreName": "shenyu-logstore", "topic": "shenyu-topic"}', 175, 0);
INSERT /*+ IGNORE_ROW_ON_DUPKEY_INDEX (namespace_plugin_rel(id)) */ INTO namespace_plugin_rel (id,namespace_id,plugin_id, config, sort, enabled) VALUES ('1801816010882822173','649330b6-c2d7-4edc-be8e-8a54df9eb385','35', '{"topic":"shenyu-access-logging", "serviceUrl": "pulsar://localhost:6650"}', 185, 0);
INSERT /*+ IGNORE_ROW_ON_DUPKEY_INDEX (namespace_plugin_rel(id)) */ INTO namespace_plugin_rel (id,namespace_id,plugin_id, config, sort, enabled) VALUES ('1801816010882822174','649330b6-c2d7-4edc-be8e-8a54df9eb385','36', '{"endpoint": "ap-guangzhou.cls.tencentcs.com", "topic": "shenyu-topic"}', 176, 0);
INSERT /*+ IGNORE_ROW_ON_DUPKEY_INDEX (namespace_plugin_rel(id)) */ INTO namespace_plugin_rel (id,namespace_id,plugin_id, config, sort, enabled) VALUES ('1801816010882822175','649330b6-c2d7-4edc-be8e-8a54df9eb385','38', '{"host":"127.0.0.1","port":"8123","databse":"shenyu-gateway","username":"foo","password":"bar"}', 195, 0);
INSERT /*+ IGNORE_ROW_ON_DUPKEY_INDEX (namespace_plugin_rel(id)) */ INTO namespace_plugin_rel (id,namespace_id,plugin_id, config, sort, enabled) VALUES ('1801816010882822176','649330b6-c2d7-4edc-be8e-8a54df9eb385','39', '{"endpoint":"http://localhost:8000"}', 40, 0);
INSERT /*+ IGNORE_ROW_ON_DUPKEY_INDEX (namespace_plugin_rel(id)) */ INTO namespace_plugin_rel (id,namespace_id,plugin_id, config, sort, enabled) VALUES ('1801816010882822177','649330b6-c2d7-4edc-be8e-8a54df9eb385','4', '{"master":"mymaster","mode":"standalone","url":"192.168.1.1:6379","password":"abc"}', 60, 0);
INSERT /*+ IGNORE_ROW_ON_DUPKEY_INDEX (namespace_plugin_rel(id)) */ INTO namespace_plugin_rel (id,namespace_id,plugin_id, config, sort, enabled) VALUES ('1801816010882822178','649330b6-c2d7-4edc-be8e-8a54df9eb385','40', NULL, 150, 0);
INSERT /*+ IGNORE_ROW_ON_DUPKEY_INDEX (namespace_plugin_rel(id)) */ INTO namespace_plugin_rel (id,namespace_id,plugin_id, config, sort, enabled) VALUES ('1801816010882822179','649330b6-c2d7-4edc-be8e-8a54df9eb385','42', NULL, 320, 1);
INSERT /*+ IGNORE_ROW_ON_DUPKEY_INDEX (namespace_plugin_rel(id)) */ INTO namespace_plugin_rel (id,namespace_id,plugin_id, config, sort, enabled) VALUES ('1801816010882822180','649330b6-c2d7-4edc-be8e-8a54df9eb385','43', '{"totalSizeInBytes":"104857600","maxBlockMs":"0","ioThreadCount":"1","batchSizeThresholdInBytes":"524288","batchCountThreshold":"4096","lingerMs":"2000","retries":"100","baseRetryBackoffMs":"100","maxRetryBackoffMs":"100","enableLocalTest":"true","setGiveUpExtraLongSingleLog":"false"}', 177, 0);
INSERT /*+ IGNORE_ROW_ON_DUPKEY_INDEX (namespace_plugin_rel(id)) */ INTO namespace_plugin_rel (id,namespace_id,plugin_id, config, sort, enabled) VALUES ('1801816010882822181','649330b6-c2d7-4edc-be8e-8a54df9eb385','44', '{"defaultHandleJson":"{\"authorization\":\"test:test123\"}"}', 150, 0);
INSERT /*+ IGNORE_ROW_ON_DUPKEY_INDEX (namespace_plugin_rel(id)) */ INTO namespace_plugin_rel (id,namespace_id,plugin_id, config, sort, enabled) VALUES ('1801816010882822182','649330b6-c2d7-4edc-be8e-8a54df9eb385','45', '{"host":"127.0.0.1","port":5672,"password":"admin","username":"admin","exchangeName":"exchange.logging.plugin","queueName":"queue.logging.plugin","routingKey":"topic.logging","virtualHost":"/","exchangeType":"direct","durable":"true","exclusive":"false","autoDelete":"false"}', 171, 0);
INSERT /*+ IGNORE_ROW_ON_DUPKEY_INDEX (namespace_plugin_rel(id)) */ INTO namespace_plugin_rel (id,namespace_id,plugin_id, config, sort, enabled) VALUES ('1801816010882822183','649330b6-c2d7-4edc-be8e-8a54df9eb385','5', '{"multiSelectorHandle":"1","multiRuleHandle":"0"}', 200, 1);
INSERT /*+ IGNORE_ROW_ON_DUPKEY_INDEX (namespace_plugin_rel(id)) */ INTO namespace_plugin_rel (id,namespace_id,plugin_id, config, sort, enabled) VALUES ('1801816010882822184','649330b6-c2d7-4edc-be8e-8a54df9eb385','6', '{"register":"zookeeper://localhost:2181","multiSelectorHandle":"1","threadpool":"shared","corethreads":0,"threads":2147483647,"queues":0}', 310, 0);
INSERT /*+ IGNORE_ROW_ON_DUPKEY_INDEX (namespace_plugin_rel(id)) */ INTO namespace_plugin_rel (id,namespace_id,plugin_id, config, sort, enabled) VALUES ('1801816010882822186','649330b6-c2d7-4edc-be8e-8a54df9eb385','9', NULL, 130, 0);
INSERT /*+ IGNORE_ROW_ON_DUPKEY_INDEX (namespace_plugin_rel(id)) */ INTO namespace_plugin_rel (id,namespace_id,plugin_id, config, sort, enabled) VALUES ('1801816010882822187','649330b6-c2d7-4edc-be8e-8a54df9eb385','50', '{"provider":"OpenAI","baseUrl":"https://api.openai.com/v1/chat/completions","model":"gpt-4o-mini","apiKey":"your_api_key","temperature":"0.5","maxTokens":"1000","stream":"false","prompt":""}', 199, 0);
INSERT /*+ IGNORE_ROW_ON_DUPKEY_INDEX (namespace_plugin_rel(id)) */ INTO namespace_plugin_rel (id,namespace_id,plugin_id, config, sort, enabled) VALUES ('1801816010882822188','649330b6-c2d7-4edc-be8e-8a54df9eb385','51', NULL, 171, 0);

INSERT /*+ IGNORE_ROW_ON_DUPKEY_INDEX("resource" (id)) */ INTO "resource"  (id, parent_id, title, name, url, component, resource_type, sort, icon, is_leaf, is_route, perms, status)VALUES ('1792749362445840479', '1357956838021890048', 'SHENYU.MENU.SYSTEM.MANAGMENT.NAMESPACEPLUGIN', 'namespacePlugin', '/config/namespacePlugin', 'namespacePlugin', 1, 2, 'build', 0, 0, '', 1);
INSERT /*+ IGNORE_ROW_ON_DUPKEY_INDEX("resource" (id)) */ INTO "resource"  (id, parent_id, title, name, url, component, resource_type, sort, icon, is_leaf, is_route, perms, status)VALUES ('1792749362445840480', '1792749362445840479', 'SHENYU.BUTTON.SYSTEM.LIST', '', '', '', 2, 0, '', 1, 0, 'system:namespacePlugin:list', 1);
INSERT /*+ IGNORE_ROW_ON_DUPKEY_INDEX("resource" (id)) */ INTO "resource"  (id, parent_id, title, name, url, component, resource_type, sort, icon, is_leaf, is_route, perms, status)VALUES ('1792749362445840481', '1792749362445840479', 'SHENYU.BUTTON.SYSTEM.DELETE', '', '', '', 2, 1, '', 1, 0, 'system:namespacePlugin:delete', 1);
INSERT /*+ IGNORE_ROW_ON_DUPKEY_INDEX("resource" (id)) */ INTO "resource"  (id, parent_id, title, name, url, component, resource_type, sort, icon, is_leaf, is_route, perms, status)VALUES ('1792749362445840482', '1792749362445840479', 'SHENYU.BUTTON.SYSTEM.ADD', '', '', '', 2, 2, '', 1, 0, 'system:namespacePlugin:add', 1);
INSERT /*+ IGNORE_ROW_ON_DUPKEY_INDEX("resource" (id)) */ INTO "resource"  (id, parent_id, title, name, url, component, resource_type, sort, icon, is_leaf, is_route, perms, status)VALUES ('1792749362445840483', '1792749362445840479', 'SHENYU.BUTTON.SYSTEM.SYNCHRONIZE', '', '', '', 2, 3, '', 1, 0, 'system:namespacePlugin:modify', 1);
INSERT /*+ IGNORE_ROW_ON_DUPKEY_INDEX("resource" (id)) */ INTO "resource"  (id, parent_id, title, name, url, component, resource_type, sort, icon, is_leaf, is_route, perms, status)VALUES ('1792749362445840484', '1792749362445840479', 'SHENYU.BUTTON.SYSTEM.ENABLE', '', '', '', 2, 4, '', 1, 0, 'system:namespacePlugin:disable', 1);
INSERT /*+ IGNORE_ROW_ON_DUPKEY_INDEX("resource" (id)) */ INTO "resource"  (id, parent_id, title, name, url, component, resource_type, sort, icon, is_leaf, is_route, perms, status)VALUES ('1792749362445840485', '1792749362445840479', 'SHENYU.BUTTON.SYSTEM.EDIT', '', '', '', 2, 5, '', 1, 0, 'system:namespacePlugin:edit', 1);
INSERT /*+ IGNORE_ROW_ON_DUPKEY_INDEX("resource" (id)) */ INTO "resource"  (id, parent_id, title, name, url, component, resource_type, sort, icon, is_leaf, is_route, perms, status)VALUES ('1792749362445840486', '1792749362445840479', 'SHENYU.BUTTON.SYSTEM.RESOURCE', '', '', '', 2, 6, '', 1, 0, 'system:namespacePlugin:resource', 1);


INSERT /*+ IGNORE_ROW_ON_DUPKEY_INDEX (permission(id)) */ INTO permission (id, object_id, resource_id) VALUES ('1792779493541343260', '1346358560427216896', '1792749362445840479');
INSERT /*+ IGNORE_ROW_ON_DUPKEY_INDEX (permission(id)) */ INTO permission (id, object_id, resource_id) VALUES ('1792779493541343261', '1346358560427216896', '1792749362445840480');
INSERT /*+ IGNORE_ROW_ON_DUPKEY_INDEX (permission(id)) */ INTO permission (id, object_id, resource_id) VALUES ('1792779493541343262', '1346358560427216896', '1792749362445840481');
INSERT /*+ IGNORE_ROW_ON_DUPKEY_INDEX (permission(id)) */ INTO permission (id, object_id, resource_id) VALUES ('1792779493541343263', '1346358560427216896', '1792749362445840482');
INSERT /*+ IGNORE_ROW_ON_DUPKEY_INDEX (permission(id)) */ INTO permission (id, object_id, resource_id) VALUES ('1792779493541343264', '1346358560427216896', '1792749362445840483');
INSERT /*+ IGNORE_ROW_ON_DUPKEY_INDEX (permission(id)) */ INTO permission (id, object_id, resource_id) VALUES ('1792779493541343265', '1346358560427216896', '1792749362445840484');
INSERT /*+ IGNORE_ROW_ON_DUPKEY_INDEX (permission(id)) */ INTO permission (id, object_id, resource_id) VALUES ('1792779493541343266', '1346358560427216896', '1792749362445840485');
INSERT /*+ IGNORE_ROW_ON_DUPKEY_INDEX (permission(id)) */ INTO permission (id, object_id, resource_id) VALUES ('1792779493541343267', '1346358560427216896', '1792749362445840486');


-- ----------------------------
-- Table structure for scale
-- ----------------------------
create table scale_policy
(
    id             varchar(128) not null,
    sort           number not null,
    status         number not null,
    num            number,
    begin_time     timestamp(3),
    end_time       timestamp(3),
    date_created   timestamp(3) default SYSDATE not null,
    date_updated   timestamp(3) default SYSDATE not null,
    PRIMARY KEY (id)
);
comment on column SCALE_POLICY.id
    is 'primary key id';
comment on column SCALE_POLICY.sort
    is 'sort';
comment on column SCALE_POLICY.status
    is 'status 1:enable 0:disable';
comment on column SCALE_POLICY.num
    is 'number of bootstrap';
comment on column SCALE_POLICY.begin_time
    is 'begin time';
comment on column SCALE_POLICY.end_time
    is 'end time';
comment on column SCALE_POLICY.date_created
    is 'create time';
comment on column SCALE_POLICY.date_updated
    is 'update time';

INSERT /*+ IGNORE_ROW_ON_DUPKEY_INDEX (scale_policy(id)) */ INTO scale_policy (id, sort, status, num, begin_time, end_time, date_created, date_updated) VALUES ('1', 3, 0, 10, NULL, NULL, '2024-07-31 20:00:00.000', '2024-07-31 20:00:00.000');
INSERT /*+ IGNORE_ROW_ON_DUPKEY_INDEX (scale_policy(id)) */ INTO scale_policy (id, sort, status, num, begin_time, end_time, date_created, date_updated) VALUES ('2', 2, 0, 10, '2024-07-31 20:00:00.000', '2024-08-01 20:00:00.000', '2024-07-31 20:00:00.000', '2024-07-31 20:00:00.000');
INSERT /*+ IGNORE_ROW_ON_DUPKEY_INDEX (scale_policy(id)) */ INTO scale_policy (id, sort, status, num, begin_time, end_time, date_created, date_updated) VALUES ('3', 1, 0, NULL, NULL, NULL, '2024-07-31 20:00:00.000', '2024-07-31 20:00:00.000');

create table scale_rule
(
    id             varchar(128) not null,
    metric_name    varchar(128) not null,
    type           number not null,
    sort           number not null,
    status         number not null,
    minimum        varchar(128),
    maximum        varchar(128),
    date_created   timestamp(3) default SYSDATE not null,
    date_updated   timestamp(3) default SYSDATE not null,
    PRIMARY KEY (id)
);
comment on column SCALE_RULE.id
    is 'primary key id';
comment on column SCALE_RULE.metric_name
    is 'metric name';
comment on column SCALE_RULE.type
    is 'type 0:shenyu 1:k8s 2:others';
comment on column SCALE_RULE.sort
    is 'sort';
comment on column SCALE_RULE.status
    is 'status 1:enable 0:disable';
comment on column SCALE_RULE.minimum
    is 'minimum of metric';
comment on column SCALE_RULE.maximum
    is 'maximum of metric';
comment on column SCALE_RULE.date_created
    is 'create time';
comment on column SCALE_RULE.date_updated
    is 'update time';

create table scale_history
(
    id             varchar(128) not null,
    config_id      number not null,
    num            number not null,
    action         number not null,
    msg            clob,
    date_created   timestamp(3) default SYSDATE not null,
    date_updated   timestamp(3) default SYSDATE not null,
    PRIMARY KEY (id)
);
comment on column SCALE_HISTORY.id
    is 'primary key id';
comment on column SCALE_HISTORY.config_id
    is '0:manual 1:period 2:dynamic';
comment on column SCALE_HISTORY.num
    is 'number of bootstrap';
comment on column SCALE_HISTORY.action
    is 'status 1:enable 0:disable';
comment on column SCALE_HISTORY.msg
    is 'message';
comment on column SCALE_HISTORY.date_created
    is 'create time';
comment on column SCALE_HISTORY.date_updated
    is 'update time';


create table namespace_user_rel
(
    id             varchar(128) not null,
    namespace_id   varchar(50) NOT NULL,
    user_id        varchar(128) NOT NULL,
    date_created   timestamp(3) default SYSDATE not null,
    date_updated   timestamp(3) default SYSDATE not null,
    PRIMARY KEY (id)
);
comment on column NAMESPACE_USER_REL.id
    is 'primary key id';
comment on column NAMESPACE_USER_REL.namespace_id
    is 'namespace_id';
comment on column NAMESPACE_USER_REL.user_id
    is 'user_id';
comment on column NAMESPACE_USER_REL.date_created
    is 'create time';
comment on column NAMESPACE_USER_REL.date_updated
    is 'update time';


INSERT /*+ IGNORE_ROW_ON_DUPKEY_INDEX(resource(id)) */ INTO resource (id, parent_id, title, name, url, component, resource_type, sort, icon, is_leaf, is_route, perms, status) 
VALUES ('1844026099075534849', '1346775491550474240', 'aiProxy', 'aiProxy', '/plug/aiProxy', 'aiProxy', 1, 0, 'pic-center', 0, 0, '', 1);

INSERT /*+ IGNORE_ROW_ON_DUPKEY_INDEX(resource(id)) */ INTO resource (id, parent_id, title, name, url, component, resource_type, sort, icon, is_leaf, is_route, perms, status) 
VALUES ('1844026099075534850', '1844026099075534849', 'SHENYU.BUTTON.PLUGIN.SELECTOR.ADD', '', '', '', 2, 0, '', 1, 0, 'plugin:aiProxySelector:add', 1);

INSERT /*+ IGNORE_ROW_ON_DUPKEY_INDEX(resource(id)) */ INTO resource (id, parent_id, title, name, url, component, resource_type, sort, icon, is_leaf, is_route, perms, status) 
VALUES ('1844026099075534851', '1844026099075534849', 'SHENYU.BUTTON.PLUGIN.SELECTOR.QUERY', '', '', '', 2, 0, '', 1, 0, 'plugin:aiProxySelector:query', 1);

INSERT /*+ IGNORE_ROW_ON_DUPKEY_INDEX(resource(id)) */ INTO resource (id, parent_id, title, name, url, component, resource_type, sort, icon, is_leaf, is_route, perms, status) 
VALUES ('1844026099075534852', '1844026099075534849', 'SHENYU.BUTTON.PLUGIN.SELECTOR.EDIT', '', '', '', 2, 0, '', 1, 0, 'plugin:aiProxySelector:edit', 1);

INSERT /*+ IGNORE_ROW_ON_DUPKEY_INDEX(resource(id)) */ INTO resource (id, parent_id, title, name, url, component, resource_type, sort, icon, is_leaf, is_route, perms, status) 
VALUES ('1844026099075534853', '1844026099075534849', 'SHENYU.BUTTON.PLUGIN.SELECTOR.DELETE', '', '', '', 2, 0, '', 1, 0, 'plugin:aiProxySelector:delete', 1);

INSERT /*+ IGNORE_ROW_ON_DUPKEY_INDEX(resource(id)) */ INTO resource (id, parent_id, title, name, url, component, resource_type, sort, icon, is_leaf, is_route, perms, status) 
VALUES ('1844026099075534854', '1844026099075534849', 'SHENYU.BUTTON.PLUGIN.RULE.ADD', '', '', '', 2, 0, '', 1, 0, 'plugin:aiProxyRule:add', 1);

INSERT /*+ IGNORE_ROW_ON_DUPKEY_INDEX(resource(id)) */ INTO resource (id, parent_id, title, name, url, component, resource_type, sort, icon, is_leaf, is_route, perms, status) 
VALUES ('1844026099075534855', '1844026099075534849', 'SHENYU.BUTTON.PLUGIN.RULE.QUERY', '', '', '', 2, 0, '', 1, 0, 'plugin:aiProxyRule:query', 1);

INSERT /*+ IGNORE_ROW_ON_DUPKEY_INDEX(resource(id)) */ INTO resource (id, parent_id, title, name, url, component, resource_type, sort, icon, is_leaf, is_route, perms, status) 
VALUES ('1844026099075534856', '1844026099075534849', 'SHENYU.BUTTON.PLUGIN.RULE.EDIT', '', '', '', 2, 0, '', 1, 0, 'plugin:aiProxyRule:edit', 1);

INSERT /*+ IGNORE_ROW_ON_DUPKEY_INDEX(resource(id)) */ INTO resource (id, parent_id, title, name, url, component, resource_type, sort, icon, is_leaf, is_route, perms, status) 
VALUES ('1844026099075534857', '1844026099075534849', 'SHENYU.BUTTON.PLUGIN.RULE.DELETE', '', '', '', 2, 0, '', 1, 0, 'plugin:aiProxyRule:delete', 1);

INSERT /*+ IGNORE_ROW_ON_DUPKEY_INDEX(resource(id)) */ INTO resource (id, parent_id, title, name, url, component, resource_type, sort, icon, is_leaf, is_route, perms, status) 
VALUES ('1844026099075534858', '1844026099075534849', 'SHENYU.BUTTON.PLUGIN.SYNCHRONIZE', '', '', '', 2, 0, '', 1, 0, 'plugin:aiProxy:modify', 1);

INSERT /*+ IGNORE_ROW_ON_DUPKEY_INDEX(permission(id)) */ INTO permission (id, object_id, resource_id) 
VALUES ('1697146860569542741', '1346358560427216896', '1844026099075534849');

INSERT /*+ IGNORE_ROW_ON_DUPKEY_INDEX(permission(id)) */ INTO permission (id, object_id, resource_id) 
VALUES ('1697146860569542742', '1346358560427216896', '1844026099075534850');

INSERT /*+ IGNORE_ROW_ON_DUPKEY_INDEX(permission(id)) */ INTO permission (id, object_id, resource_id) 
VALUES ('1697146860569542743', '1346358560427216896', '1844026099075534851');

INSERT /*+ IGNORE_ROW_ON_DUPKEY_INDEX(permission(id)) */ INTO permission (id, object_id, resource_id) 
VALUES ('1697146860569542744', '1346358560427216896', '1844026099075534852');

INSERT /*+ IGNORE_ROW_ON_DUPKEY_INDEX(permission(id)) */ INTO permission (id, object_id, resource_id) 
VALUES ('1697146860569542745', '1346358560427216896', '1844026099075534853');

INSERT /*+ IGNORE_ROW_ON_DUPKEY_INDEX(permission(id)) */ INTO permission (id, object_id, resource_id) 
VALUES ('1697146860569542746', '1346358560427216896', '1844026099075534854');

INSERT /*+ IGNORE_ROW_ON_DUPKEY_INDEX(permission(id)) */ INTO permission (id, object_id, resource_id) 
VALUES ('1697146860569542747', '1346358560427216896', '1844026099075534855');

INSERT /*+ IGNORE_ROW_ON_DUPKEY_INDEX(permission(id)) */ INTO permission (id, object_id, resource_id) 
VALUES ('1697146860569542748', '1346358560427216896', '1844026099075534856');

INSERT /*+ IGNORE_ROW_ON_DUPKEY_INDEX(permission(id)) */ INTO permission (id, object_id, resource_id) 
VALUES ('1697146860569542749', '1346358560427216896', '1844026099075534857');

INSERT /*+ IGNORE_ROW_ON_DUPKEY_INDEX(permission(id)) */ INTO permission (id, object_id, resource_id) 
VALUES ('1697146860569542750', '1346358560427216896', '1844026099075534858');

INSERT /*+ IGNORE_ROW_ON_DUPKEY_INDEX(plugin_handle(id)) */ INTO plugin_handle (id, plugin_id, field, label, data_type, type, sort, ext_obj, date_created, date_updated)
VALUES ('1722804548510507041', '50', 'provider', 'provider', 3, 1, 0, '{"required":"1","defaultValue":"OpenAI","placeholder":"provider","rule":""}', to_timestamp('2024-01-02 17:20:50.233', 'YYYY-MM-DD HH24:MI:SS.FF3'), to_timestamp('2024-01-02 17:20:50.233', 'YYYY-MM-DD HH24:MI:SS.FF3'));

INSERT /*+ IGNORE_ROW_ON_DUPKEY_INDEX(plugin_handle(id)) */ INTO plugin_handle (id, plugin_id, field, label, data_type, type, sort, ext_obj, date_created, date_updated)
VALUES ('1722804548510507042', '50', 'baseUrl', 'baseUrl', 2, 1, 1, '{"required":"1","rule":""}', to_timestamp('2024-01-02 17:20:50.233', 'YYYY-MM-DD HH24:MI:SS.FF3'), to_timestamp('2024-01-02 17:20:50.233', 'YYYY-MM-DD HH24:MI:SS.FF3'));

INSERT /*+ IGNORE_ROW_ON_DUPKEY_INDEX(plugin_handle(id)) */ INTO plugin_handle (id, plugin_id, field, label, data_type, type, sort, ext_obj, date_created, date_updated)
VALUES ('1722804548510507043', '50', 'model', 'model', 2, 1, 2, '{"required":"1","rule":""}', to_timestamp('2024-01-02 17:20:50.233', 'YYYY-MM-DD HH24:MI:SS.FF3'), to_timestamp('2024-01-02 17:20:50.233', 'YYYY-MM-DD HH24:MI:SS.FF3'));

INSERT /*+ IGNORE_ROW_ON_DUPKEY_INDEX(plugin_handle(id)) */ INTO plugin_handle (id, plugin_id, field, label, data_type, type, sort, ext_obj, date_created, date_updated)
VALUES ('1722804548510507044', '50', 'apiKey', 'apiKey', 2, 1, 3, '{"required":"1","rule":""}', to_timestamp('2024-01-02 17:20:50.233', 'YYYY-MM-DD HH24:MI:SS.FF3'), to_timestamp('2024-01-02 17:20:50.233', 'YYYY-MM-DD HH24:MI:SS.FF3'));

INSERT /*+ IGNORE_ROW_ON_DUPKEY_INDEX(plugin_handle(id)) */ INTO plugin_handle (id, plugin_id, field, label, data_type, type, sort, ext_obj, date_created, date_updated)
VALUES ('1722804548510507045', '50', 'temperature', 'temperature', 2, 1, 4, '{"required":"0","rule":""}', to_timestamp('2024-01-02 17:20:50.233', 'YYYY-MM-DD HH24:MI:SS.FF3'), to_timestamp('2024-01-02 17:20:50.233', 'YYYY-MM-DD HH24:MI:SS.FF3'));

INSERT /*+ IGNORE_ROW_ON_DUPKEY_INDEX(plugin_handle(id)) */ INTO plugin_handle (id, plugin_id, field, label, data_type, type, sort, ext_obj, date_created, date_updated)
VALUES ('1722804548510507046', '50', 'maxTokens', 'maxTokens', 2, 1, 5, '{"required":"0","rule":"", "placeholder":"optional,0,0.01~1"}', to_timestamp('2024-01-02 17:20:50.233', 'YYYY-MM-DD HH24:MI:SS.FF3'), to_timestamp('2024-01-02 17:20:50.233', 'YYYY-MM-DD HH24:MI:SS.FF3'));

INSERT /*+ IGNORE_ROW_ON_DUPKEY_INDEX(plugin_handle(id)) */ INTO plugin_handle (id, plugin_id, field, label, data_type, type, sort, ext_obj, date_created, date_updated)
VALUES ('1722804548510507047', '50', 'stream', 'stream', 3, 1, 6, '{"defaultValue":"false","rule":""}', to_timestamp('2024-01-02 17:20:50.233', 'YYYY-MM-DD HH24:MI:SS.FF3'), to_timestamp('2024-01-02 17:20:50.233', 'YYYY-MM-DD HH24:MI:SS.FF3'));

INSERT /*+ IGNORE_ROW_ON_DUPKEY_INDEX(plugin_handle(id)) */ INTO plugin_handle (id, plugin_id, field, label, data_type, type, sort, ext_obj, date_created, date_updated)
VALUES ('1722804548510507048', '50', 'prompt', 'prompt', 2, 1, 7, '{"required":"0","rule":""}', to_timestamp('2024-01-02 17:20:50.233', 'YYYY-MM-DD HH24:MI:SS.FF3'), to_timestamp('2024-01-02 17:20:50.233', 'YYYY-MM-DD HH24:MI:SS.FF3'));

<<<<<<< HEAD
CREATE TABLE instance_info (
    id            varchar2(128)  NOT NULL,
    namespace_id  varchar2(50)   NOT NULL,
    instance_ip   varchar2(128)  NOT NULL,
    instance_type varchar2(128)  NOT NULL,
    instance_info clob          NOT NULL,
    date_created  timestamp(3)   DEFAULT SYSTIMESTAMP NOT NULL,
    date_updated  timestamp(3)   DEFAULT SYSTIMESTAMP NOT NULL,
    CONSTRAINT instance_info_pk PRIMARY KEY (id)
);

COMMENT ON TABLE instance_info IS 'Instance information table';
COMMENT ON COLUMN instance_info.id IS 'primary key';
COMMENT ON COLUMN instance_info.namespace_id IS 'namespace_id';
COMMENT ON COLUMN instance_info.instance_ip IS 'instance_ip';
COMMENT ON COLUMN instance_info.instance_type IS 'instance_type';
COMMENT ON COLUMN instance_info.instance_info IS 'instance_info';
COMMENT ON COLUMN instance_info.date_created IS 'create time';
COMMENT ON COLUMN instance_info.date_updated IS 'update time';
=======

INSERT /*+ IGNORE_ROW_ON_DUPKEY_INDEX(resource(id)) */ INTO resource (id, parent_id, title, name, url, component, resource_type, sort, icon, is_leaf, is_route, perms, status) 
VALUES ('1844026099075534859', '1346775491550474240', 'aiTokenLimiter', 'aiTokenLimiter', '/plug/aiTokenLimiter', 'aiTokenLimiter', 1, 0, 'pic-center', 0, 0, '', 1);

INSERT /*+ IGNORE_ROW_ON_DUPKEY_INDEX(resource(id)) */ INTO resource (id, parent_id, title, name, url, component, resource_type, sort, icon, is_leaf, is_route, perms, status) 
VALUES ('1844026099075534860', '1844026099075534859', 'SHENYU.BUTTON.PLUGIN.SELECTOR.ADD', '', '', '', 2, 0, '', 1, 0, 'plugin:aiTokenLimiterSelector:add', 1);

INSERT /*+ IGNORE_ROW_ON_DUPKEY_INDEX(resource(id)) */ INTO resource (id, parent_id, title, name, url, component, resource_type, sort, icon, is_leaf, is_route, perms, status) 
VALUES ('1844026099075534861', '1844026099075534859', 'SHENYU.BUTTON.PLUGIN.SELECTOR.QUERY', '', '', '', 2, 0, '', 1, 0, 'plugin:aiTokenLimiterSelector:query', 1);

INSERT /*+ IGNORE_ROW_ON_DUPKEY_INDEX(resource(id)) */ INTO resource (id, parent_id, title, name, url, component, resource_type, sort, icon, is_leaf, is_route, perms, status) 
VALUES ('1844026099075534862', '1844026099075534859', 'SHENYU.BUTTON.PLUGIN.SELECTOR.EDIT', '', '', '', 2, 0, '', 1, 0, 'plugin:aiTokenLimiterSelector:edit', 1);

INSERT /*+ IGNORE_ROW_ON_DUPKEY_INDEX(resource(id)) */ INTO resource (id, parent_id, title, name, url, component, resource_type, sort, icon, is_leaf, is_route, perms, status) 
VALUES ('1844026099075534863', '1844026099075534859', 'SHENYU.BUTTON.PLUGIN.SELECTOR.DELETE', '', '', '', 2, 0, '', 1, 0, 'plugin:aiTokenLimiterSelector:delete', 1);

INSERT /*+ IGNORE_ROW_ON_DUPKEY_INDEX(resource(id)) */ INTO resource (id, parent_id, title, name, url, component, resource_type, sort, icon, is_leaf, is_route, perms, status) 
VALUES ('1844026099075534864', '1844026099075534859', 'SHENYU.BUTTON.PLUGIN.RULE.ADD', '', '', '', 2, 0, '', 1, 0, 'plugin:aiTokenLimiterRule:add', 1);

INSERT /*+ IGNORE_ROW_ON_DUPKEY_INDEX(resource(id)) */ INTO resource (id, parent_id, title, name, url, component, resource_type, sort, icon, is_leaf, is_route, perms, status) 
VALUES ('1844026099075534865', '1844026099075534859', 'SHENYU.BUTTON.PLUGIN.RULE.QUERY', '', '', '', 2, 0, '', 1, 0, 'plugin:aiTokenLimiterRule:query', 1);

INSERT /*+ IGNORE_ROW_ON_DUPKEY_INDEX(resource(id)) */ INTO resource (id, parent_id, title, name, url, component, resource_type, sort, icon, is_leaf, is_route, perms, status) 
VALUES ('1844026099075534866', '1844026099075534859', 'SHENYU.BUTTON.PLUGIN.RULE.EDIT', '', '', '', 2, 0, '', 1, 0, 'plugin:aiTokenLimiterRule:edit', 1);

INSERT /*+ IGNORE_ROW_ON_DUPKEY_INDEX(resource(id)) */ INTO resource (id, parent_id, title, name, url, component, resource_type, sort, icon, is_leaf, is_route, perms, status) 
VALUES ('1844026099075534867', '1844026099075534859', 'SHENYU.BUTTON.PLUGIN.RULE.DELETE', '', '', '', 2, 0, '', 1, 0, 'plugin:aiTokenLimiterRule:delete', 1);

INSERT /*+ IGNORE_ROW_ON_DUPKEY_INDEX(resource(id)) */ INTO resource (id, parent_id, title, name, url, component, resource_type, sort, icon, is_leaf, is_route, perms, status) 
VALUES ('1844026099075534868', '1844026099075534859', 'SHENYU.BUTTON.PLUGIN.SYNCHRONIZE', '', '', '', 2, 0, '', 1, 0, 'plugin:aiTokenLimiter:modify', 1);

INSERT /*+ IGNORE_ROW_ON_DUPKEY_INDEX(permission(id)) */ INTO permission (id, object_id, resource_id) 
VALUES ('1697146860569542751', '1346358560427216896', '1844026099075534859');

INSERT /*+ IGNORE_ROW_ON_DUPKEY_INDEX(permission(id)) */ INTO permission (id, object_id, resource_id) 
VALUES ('1697146860569542752', '1346358560427216896', '1844026099075534860');

INSERT /*+ IGNORE_ROW_ON_DUPKEY_INDEX(permission(id)) */ INTO permission (id, object_id, resource_id) 
VALUES ('1697146860569542753', '1346358560427216896', '1844026099075534861');

INSERT /*+ IGNORE_ROW_ON_DUPKEY_INDEX(permission(id)) */ INTO permission (id, object_id, resource_id) 
VALUES ('1697146860569542754', '1346358560427216896', '1844026099075534862');

INSERT /*+ IGNORE_ROW_ON_DUPKEY_INDEX(permission(id)) */ INTO permission (id, object_id, resource_id) 
VALUES ('1697146860569542755', '1346358560427216896', '1844026099075534863');

INSERT /*+ IGNORE_ROW_ON_DUPKEY_INDEX(permission(id)) */ INTO permission (id, object_id, resource_id) 
VALUES ('1697146860569542756', '1346358560427216896', '1844026099075534864');

INSERT /*+ IGNORE_ROW_ON_DUPKEY_INDEX(permission(id)) */ INTO permission (id, object_id, resource_id) 
VALUES ('1697146860569542757', '1346358560427216896', '1844026099075534865');

INSERT /*+ IGNORE_ROW_ON_DUPKEY_INDEX(permission(id)) */ INTO permission (id, object_id, resource_id) 
VALUES ('1697146860569542758', '1346358560427216896', '1844026099075534866');

INSERT /*+ IGNORE_ROW_ON_DUPKEY_INDEX(permission(id)) */ INTO permission (id, object_id, resource_id) 
VALUES ('1697146860569542759', '1346358560427216896', '1844026099075534867');

INSERT /*+ IGNORE_ROW_ON_DUPKEY_INDEX(permission(id)) */ INTO permission (id, object_id, resource_id) 
VALUES ('1697146860569542760', '1346358560427216896', '1844026099075534868');

INSERT /*+ IGNORE_ROW_ON_DUPKEY_INDEX(plugin_handle(id)) */ INTO plugin_handle (id, plugin_id, field, label, data_type, type, sort, ext_obj, date_created, date_updated) 
VALUES ('1722804548510507049', '51', 'database', 'database', 1, 3, 2, '{"required":"0","defaultValue":"0","rule":""}', sysdate, sysdate);

INSERT /*+ IGNORE_ROW_ON_DUPKEY_INDEX(plugin_handle(id)) */ INTO plugin_handle (id, plugin_id, field, label, data_type, type, sort, ext_obj, date_created, date_updated) 
VALUES ('1722804548510507050', '51', 'master', 'master', 2, 3, 3, '{"required":"0","rule":""}', sysdate, sysdate);

INSERT /*+ IGNORE_ROW_ON_DUPKEY_INDEX(plugin_handle(id)) */ INTO plugin_handle (id, plugin_id, field, label, data_type, type, sort, ext_obj, date_created, date_updated) 
VALUES ('1722804548510507051', '51', 'mode', 'mode', 2, 3, 4, '{"required":"0","defaultValue":"standalone","rule":""}', sysdate, sysdate);

INSERT /*+ IGNORE_ROW_ON_DUPKEY_INDEX(plugin_handle(id)) */ INTO plugin_handle (id, plugin_id, field, label, data_type, type, sort, ext_obj, date_created, date_updated) 
VALUES ('1722804548510507052', '51', 'url', 'url', 2, 3, 5, '{"required":"0","rule":""}', sysdate, sysdate);

INSERT /*+ IGNORE_ROW_ON_DUPKEY_INDEX(plugin_handle(id)) */ INTO plugin_handle (id, plugin_id, field, label, data_type, type, sort, ext_obj, date_created, date_updated) 
VALUES ('1722804548510507053', '51', 'password', 'password', 2, 3, 6, '{"required":"0","rule":""}', sysdate, sysdate);

INSERT /*+ IGNORE_ROW_ON_DUPKEY_INDEX(plugin_handle(id)) */ INTO plugin_handle (id, plugin_id, field, label, data_type, type, sort, ext_obj, date_created, date_updated) 
VALUES ('1722804548510507054', '51', 'maxIdle', 'maxIdle', 1, 3, 7, '{"required":"0","defaultValue":"8","rule":""}', sysdate, sysdate);

INSERT /*+ IGNORE_ROW_ON_DUPKEY_INDEX(plugin_handle(id)) */ INTO plugin_handle (id, plugin_id, field, label, data_type, type, sort, ext_obj, date_created, date_updated) 
VALUES ('1722804548510507055', '51', 'minIdle', 'minIdle', 1, 3, 8, '{"required":"0","defaultValue":"0","rule":""}', sysdate, sysdate);

INSERT /*+ IGNORE_ROW_ON_DUPKEY_INDEX(plugin_handle(id)) */ INTO plugin_handle (id, plugin_id, field, label, data_type, type, sort, ext_obj, date_created, date_updated) 
VALUES ('1722804548510507056', '51', 'maxActive', 'maxActive', 1, 3, 9, '{"required":"0","defaultValue":"8","rule":""}', sysdate, sysdate);

INSERT /*+ IGNORE_ROW_ON_DUPKEY_INDEX(plugin_handle(id)) */ INTO plugin_handle (id, plugin_id, field, label, data_type, type, sort, ext_obj, date_created, date_updated) 
VALUES ('1722804548510507057', '51', 'maxWait', 'maxWait', 3, 3, 10, '{"required":"0","defaultValue":"-1","rule":""}', sysdate, sysdate);


INSERT /*+ IGNORE_ROW_ON_DUPKEY_INDEX(plugin_handle(id)) */ INTO plugin_handle (id, plugin_id, field, label, data_type, type, sort, ext_obj, date_created, date_updated) 
VALUES ('1722804548510507049', '51', 'database', 'database', 1, 3, 2, '{"required":"0","defaultValue":"0","rule":""}', sysdate, sysdate);

INSERT /*+ IGNORE_ROW_ON_DUPKEY_INDEX(plugin_handle(id)) */ INTO plugin_handle (id, plugin_id, field, label, data_type, type, sort, ext_obj, date_created, date_updated) 
VALUES ('1722804548510507050', '51', 'master', 'master', 2, 3, 3, '{"required":"0","rule":""}', sysdate, sysdate);

INSERT /*+ IGNORE_ROW_ON_DUPKEY_INDEX(plugin_handle(id)) */ INTO plugin_handle (id, plugin_id, field, label, data_type, type, sort, ext_obj, date_created, date_updated) 
VALUES ('1722804548510507051', '51', 'mode', 'mode', 2, 3, 4, '{"required":"0","defaultValue":"standalone","rule":""}', sysdate, sysdate);

INSERT /*+ IGNORE_ROW_ON_DUPKEY_INDEX(plugin_handle(id)) */ INTO plugin_handle (id, plugin_id, field, label, data_type, type, sort, ext_obj, date_created, date_updated) 
VALUES ('1722804548510507052', '51', 'url', 'url', 2, 3, 5, '{"required":"0","rule":""}', sysdate, sysdate);

INSERT /*+ IGNORE_ROW_ON_DUPKEY_INDEX(plugin_handle(id)) */ INTO plugin_handle (id, plugin_id, field, label, data_type, type, sort, ext_obj, date_created, date_updated) 
VALUES ('1722804548510507053', '51', 'password', 'password', 2, 3, 6, '{"required":"0","rule":""}', sysdate, sysdate);

INSERT /*+ IGNORE_ROW_ON_DUPKEY_INDEX(plugin_handle(id)) */ INTO plugin_handle (id, plugin_id, field, label, data_type, type, sort, ext_obj, date_created, date_updated) 
VALUES ('1722804548510507054', '51', 'maxIdle', 'maxIdle', 1, 3, 7, '{"required":"0","defaultValue":"8","rule":""}', sysdate, sysdate);

INSERT /*+ IGNORE_ROW_ON_DUPKEY_INDEX(plugin_handle(id)) */ INTO plugin_handle (id, plugin_id, field, label, data_type, type, sort, ext_obj, date_created, date_updated) 
VALUES ('1722804548510507055', '51', 'minIdle', 'minIdle', 1, 3, 8, '{"required":"0","defaultValue":"0","rule":""}', sysdate, sysdate);

INSERT /*+ IGNORE_ROW_ON_DUPKEY_INDEX(plugin_handle(id)) */ INTO plugin_handle (id, plugin_id, field, label, data_type, type, sort, ext_obj, date_created, date_updated) 
VALUES ('1722804548510507056', '51', 'maxActive', 'maxActive', 1, 3, 9, '{"required":"0","defaultValue":"8","rule":""}', sysdate, sysdate);

INSERT /*+ IGNORE_ROW_ON_DUPKEY_INDEX(plugin_handle(id)) */ INTO plugin_handle (id, plugin_id, field, label, data_type, type, sort, ext_obj, date_created, date_updated) 
VALUES ('1722804548510507057', '51', 'maxWait', 'maxWait', 3, 3, 10, '{"required":"0","defaultValue":"-1","rule":""}', sysdate, sysdate);

INSERT /*+ IGNORE_ROW_ON_DUPKEY_INDEX(shenyu_dict(id)) */ INTO shenyu_dict (id, type, dict_code, dict_name, dict_value, "desc", sort, enabled, date_created, date_updated)
VALUES ('1679002911061737490', 'aiTokenLimitType', 'DEFAULT_KEY_RESOLVER', 'default', 'default', 'Rate limit by default', 0, 1, sysdate, sysdate);

INSERT /*+ IGNORE_ROW_ON_DUPKEY_INDEX(shenyu_dict(id)) */ INTO shenyu_dict (id, type, dict_code, dict_name, dict_value, "desc", sort, enabled, date_created, date_updated)
VALUES ('1679002911061737491', 'aiTokenLimitType', 'IP_KEY_RESOLVER', 'ip', 'ip', 'Rate limit by request ip', 1, 1, sysdate, sysdate);

INSERT /*+ IGNORE_ROW_ON_DUPKEY_INDEX(shenyu_dict(id)) */ INTO shenyu_dict (id, type, dict_code, dict_name, dict_value, "desc", sort, enabled, date_created, date_updated)
VALUES ('1679002911061737492', 'aiTokenLimitType', 'URI_KEY_RESOLVER', 'uri', 'uri', 'Rate limit by request uri', 2, 1, sysdate, sysdate);

INSERT /*+ IGNORE_ROW_ON_DUPKEY_INDEX(shenyu_dict(id)) */ INTO shenyu_dict (id, type, dict_code, dict_name, dict_value, "desc", sort, enabled, date_created, date_updated)
VALUES ('1679002911061737493', 'aiTokenLimitType', 'HEADER_KEY_RESOLVER', 'header', 'header', 'Rate limit by request header', 3, 1, sysdate, sysdate);

INSERT /*+ IGNORE_ROW_ON_DUPKEY_INDEX(shenyu_dict(id)) */ INTO shenyu_dict (id, type, dict_code, dict_name, dict_value, "desc", sort, enabled, date_created, date_updated)
VALUES ('1679002911061737494', 'aiTokenLimitType', 'PARAMETER_KEY_RESOLVER', 'parameter', 'parameter', 'Rate limit by request parameter', 4, 1, sysdate, sysdate);

INSERT /*+ IGNORE_ROW_ON_DUPKEY_INDEX(shenyu_dict(id)) */ INTO shenyu_dict (id, type, dict_code, dict_name, dict_value, "desc", sort, enabled, date_created, date_updated)
VALUES ('1679002911061737495', 'aiTokenLimitType', 'COOKIE_KEY_RESOLVER', 'cookie', 'cookie', 'Rate limit by request cookie', 5, 1, sysdate, sysdate);

INSERT /*+ IGNORE_ROW_ON_DUPKEY_INDEX(plugin_handle(id)) */ INTO plugin_handle (id, plugin_id, field, label, data_type, type, sort, ext_obj, date_created, date_updated)
VALUES ('1899702350766538752', '51', 'aiTokenLimitType', 'aiTokenLimitType', 3, 2, 0, '{"required":"0","rule":""}', sysdate, sysdate);

INSERT /*+ IGNORE_ROW_ON_DUPKEY_INDEX(plugin_handle(id)) */ INTO plugin_handle (id, plugin_id, field, label, data_type, type, sort, ext_obj, date_created, date_updated)
VALUES ('1899702411294539776', '51', 'timeWindowSeconds', 'timeWindowSeconds', 1, 2, 1, '{"required":"0","rule":""}', sysdate, sysdate);

INSERT /*+ IGNORE_ROW_ON_DUPKEY_INDEX(plugin_handle(id)) */ INTO plugin_handle (id, plugin_id, field, label, data_type, type, sort, ext_obj, date_created, date_updated)
VALUES ('1899702472330051584', '51', 'keyName', 'keyName', 2, 2, 2, '{"required":"0","rule":""}', sysdate, sysdate);

INSERT /*+ IGNORE_ROW_ON_DUPKEY_INDEX(plugin_handle(id)) */ INTO plugin_handle (id, plugin_id, field, label, data_type, type, sort, ext_obj, date_created, date_updated)
VALUES ('1899702529972371456', '51', 'tokenLimit', 'tokenLimit', 1, 2, 3, '{"required":"0","rule":""}', sysdate, sysdate);
>>>>>>> 3557781b
<|MERGE_RESOLUTION|>--- conflicted
+++ resolved
@@ -3154,7 +3154,6 @@
 INSERT /*+ IGNORE_ROW_ON_DUPKEY_INDEX(plugin_handle(id)) */ INTO plugin_handle (id, plugin_id, field, label, data_type, type, sort, ext_obj, date_created, date_updated)
 VALUES ('1722804548510507048', '50', 'prompt', 'prompt', 2, 1, 7, '{"required":"0","rule":""}', to_timestamp('2024-01-02 17:20:50.233', 'YYYY-MM-DD HH24:MI:SS.FF3'), to_timestamp('2024-01-02 17:20:50.233', 'YYYY-MM-DD HH24:MI:SS.FF3'));
 
-<<<<<<< HEAD
 CREATE TABLE instance_info (
     id            varchar2(128)  NOT NULL,
     namespace_id  varchar2(50)   NOT NULL,
@@ -3174,7 +3173,6 @@
 COMMENT ON COLUMN instance_info.instance_info IS 'instance_info';
 COMMENT ON COLUMN instance_info.date_created IS 'create time';
 COMMENT ON COLUMN instance_info.date_updated IS 'update time';
-=======
 
 INSERT /*+ IGNORE_ROW_ON_DUPKEY_INDEX(resource(id)) */ INTO resource (id, parent_id, title, name, url, component, resource_type, sort, icon, is_leaf, is_route, perms, status) 
 VALUES ('1844026099075534859', '1346775491550474240', 'aiTokenLimiter', 'aiTokenLimiter', '/plug/aiTokenLimiter', 'aiTokenLimiter', 1, 0, 'pic-center', 0, 0, '', 1);
@@ -3319,5 +3317,4 @@
 VALUES ('1899702472330051584', '51', 'keyName', 'keyName', 2, 2, 2, '{"required":"0","rule":""}', sysdate, sysdate);
 
 INSERT /*+ IGNORE_ROW_ON_DUPKEY_INDEX(plugin_handle(id)) */ INTO plugin_handle (id, plugin_id, field, label, data_type, type, sort, ext_obj, date_created, date_updated)
-VALUES ('1899702529972371456', '51', 'tokenLimit', 'tokenLimit', 1, 2, 3, '{"required":"0","rule":""}', sysdate, sysdate);
->>>>>>> 3557781b
+VALUES ('1899702529972371456', '51', 'tokenLimit', 'tokenLimit', 1, 2, 3, '{"required":"0","rule":""}', sysdate, sysdate);