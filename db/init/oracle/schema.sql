--- conflicted
+++ resolved
@@ -2858,7 +2858,7 @@
 INSERT /*+ IGNORE_ROW_ON_DUPKEY_INDEX (permission(id)) */ INTO permission (id, object_id, resource_id) VALUES ('1792779493541343266', '1346358560427216896', '1792749362445840485');
 INSERT /*+ IGNORE_ROW_ON_DUPKEY_INDEX (permission(id)) */ INTO permission (id, object_id, resource_id) VALUES ('1792779493541343267', '1346358560427216896', '1792749362445840486');
 
-<<<<<<< HEAD
+
 -- ----------------------------
 -- Table structure for scale
 -- ----------------------------
@@ -2952,8 +2952,7 @@
     is 'create time';
 comment on column SCALE_HISTORY.date_updated
     is 'update time';
-=======
+
 
 ALTER TABLE selector ADD namespace_id VARCHAR2(50) NULL;
-COMMENT ON COLUMN selector.namespace_id IS 'namespaceId';
->>>>>>> ce123f1f
+COMMENT ON COLUMN selector.namespace_id IS 'namespaceId';