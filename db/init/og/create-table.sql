-- Licensed to the Apache Software Foundation (ASF) under one
-- or more contributor license agreements.  See the NOTICE file
-- distributed with this work for additional information
-- regarding copyright ownership.  The ASF licenses this file
-- to you under the Apache License, Version 2.0 (the
-- "License"); you may not use this file except in compliance
-- with the License.  You may obtain a copy of the License at
--
--     http://www.apache.org/licenses/LICENSE-2.0
--
-- Unless required by applicable law or agreed to in writing, software
-- distributed under the License is distributed on an "AS IS" BASIS,
-- WITHOUT WARRANTIES OR CONDITIONS OF ANY KIND, either express or implied.
-- See the License for the specific language governing permissions and
-- limitations under the License.

-- ----------------------------
-- Sequence structure for operation_record_log_id_seq
-- ----------------------------
DROP SEQUENCE IF EXISTS "public"."operation_record_log_id_seq";
CREATE SEQUENCE "public"."operation_record_log_id_seq"
INCREMENT 1
MINVALUE  1
MAXVALUE 9223372036854775807
START 1
CACHE 1;

-- ----------------------------
-- Sequence structure for plugin_handle_id_seq
-- ----------------------------
DROP SEQUENCE IF EXISTS "public"."plugin_handle_id_seq";
CREATE SEQUENCE "public"."plugin_handle_id_seq"
INCREMENT 1
MINVALUE  1
MAXVALUE 9223372036854775807
START 1
CACHE 1;

-- ----------------------------
-- Sequence structure for shenyu_dict_id_seq
-- ----------------------------
DROP SEQUENCE IF EXISTS "public"."shenyu_dict_id_seq";
CREATE SEQUENCE "public"."shenyu_dict_id_seq"
INCREMENT 1
MINVALUE  1
MAXVALUE 9223372036854775807
START 1
CACHE 1;


-- ----------------------------
-- Table structure for api
-- ----------------------------
DROP TABLE IF EXISTS "public"."api";
CREATE TABLE "public"."api" (
  "id"           varchar(128) COLLATE "pg_catalog"."default" NOT NULL,
  "context_path" varchar(255) COLLATE "pg_catalog"."default" NOT NULL,
  "api_path"     varchar(255) COLLATE "pg_catalog"."default" NOT NULL,
  "http_method" int4 NOT NULL,
  "consume"      varchar(255) COLLATE "pg_catalog"."default" NOT NULL,
  "produce"      varchar(255) COLLATE "pg_catalog"."default" NOT NULL,
  "version"      varchar(255) COLLATE "pg_catalog"."default" NOT NULL,
  "rpc_type"     varchar(64) COLLATE "pg_catalog"."default"  NOT NULL,
  "state" int2 NOT NULL,
  "ext"          varchar(255) COLLATE "pg_catalog"."default" NOT NULL,
  "api_owner"    varchar(255) COLLATE "pg_catalog"."default" NOT NULL,
  "api_desc"     varchar(255) COLLATE "pg_catalog"."default" NOT NULL,
  "api_source" int4 NOT NULL,
  "document"     text COLLATE "pg_catalog"."default"         NOT NULL,
  "document_md5" varchar(255) COLLATE "pg_catalog"."default" NOT NULL,
  "date_created" timestamp(6) NOT NULL DEFAULT timezone('UTC-8'::text, (now()):: timestamp (0) without time zone),
  "date_updated" timestamp(6) NOT NULL DEFAULT timezone('UTC-8'::text, (now()):: timestamp (0) without time zone)
)
;
COMMENT ON COLUMN "public"."api"."id" IS 'primary key id';
COMMENT ON COLUMN "public"."api"."context_path" IS 'the context_path';
COMMENT ON COLUMN "public"."api"."api_path" IS 'the api_path';
COMMENT ON COLUMN "public"."api"."http_method" IS '0-get,1-head,2-post,3-put,4-patch,5-delete,6-options,7-trace';
COMMENT ON COLUMN "public"."api"."consume" IS 'consume content-type';
COMMENT ON COLUMN "public"."api"."produce" IS 'produce content-type';
COMMENT ON COLUMN "public"."api"."version" IS 'api version,for example V0.01';
COMMENT ON COLUMN "public"."api"."rpc_type" IS 'http,dubbo,sofa,tars,websocket,springCloud,motan,grpc';
COMMENT ON COLUMN "public"."api"."state" IS '0-unpublished,1-published,2-offline';
COMMENT ON COLUMN "public"."api"."ext" IS 'extended fields';
COMMENT ON COLUMN "public"."api"."api_owner" IS 'api_owner';
COMMENT ON COLUMN "public"."api"."api_desc" IS 'the api description';
COMMENT ON COLUMN "public"."api"."api_source" IS '0-swagger,1-annotation generation,2-create manually,3-import swagger,4-import yapi';
COMMENT ON COLUMN "public"."api"."document" IS 'complete documentation of the api, including request parameters and response parameters';
COMMENT ON COLUMN "public"."api"."document_md5" IS 'document_md5';
COMMENT ON COLUMN "public"."api"."date_created" IS 'create time';
COMMENT ON COLUMN "public"."api"."date_updated" IS 'update time';



-- ----------------------------
-- Table structure for api_rule_relation
-- ----------------------------
DROP TABLE IF EXISTS "public"."api_rule_relation";
CREATE TABLE "public"."api_rule_relation" (
  "id"           varchar(128) COLLATE "pg_catalog"."default" NOT NULL,
  "api_id"       varchar(128) COLLATE "pg_catalog"."default" NOT NULL,
  "rule_id"      varchar(128) COLLATE "pg_catalog"."default" NOT NULL,
  "date_created" timestamp(6) NOT NULL DEFAULT timezone('UTC-8'::text, (now()):: timestamp (0) without time zone),
  "date_updated" timestamp(6) NOT NULL DEFAULT timezone('UTC-8'::text, (now()):: timestamp (0) without time zone)
)
;
COMMENT ON COLUMN "public"."api_rule_relation"."id" IS 'primary key id';
COMMENT ON COLUMN "public"."api_rule_relation"."api_id" IS 'the table api primary key id';
COMMENT ON COLUMN "public"."api_rule_relation"."rule_id" IS 'the table rule primary key id';
COMMENT ON COLUMN "public"."api_rule_relation"."date_created" IS 'create time';
COMMENT ON COLUMN "public"."api_rule_relation"."date_updated" IS 'update time';

-- ----------------------------
-- Table structure for app_auth
-- ----------------------------
DROP TABLE IF EXISTS "public"."app_auth";
CREATE TABLE "public"."app_auth" (
  "id" varchar(128) COLLATE "pg_catalog"."default" NOT NULL,
  "app_key" varchar(32) COLLATE "pg_catalog"."default" NOT NULL,
  "app_secret" varchar(128) COLLATE "pg_catalog"."default" NOT NULL,
  "user_id" varchar(128) COLLATE "pg_catalog"."default",
  "phone" varchar(255) COLLATE "pg_catalog"."default",
  "ext_info" varchar(1024) COLLATE "pg_catalog"."default",
  "open" int2 NOT NULL,
  "enabled" int2 NOT NULL,
  "date_created" timestamp(6) NOT NULL DEFAULT timezone('UTC-8'::text, (now())::timestamp(0) without time zone),
  "date_updated" timestamp(6) NOT NULL DEFAULT timezone('UTC-8'::text, (now())::timestamp(0) without time zone)
)
;
COMMENT ON COLUMN "public"."app_auth"."id" IS 'primary key id';
COMMENT ON COLUMN "public"."app_auth"."app_key" IS 'application identification key';
COMMENT ON COLUMN "public"."app_auth"."app_secret" IS 'encryption algorithm secret';
COMMENT ON COLUMN "public"."app_auth"."user_id" IS 'user id';
COMMENT ON COLUMN "public"."app_auth"."phone" IS 'phone number when the user applies';
COMMENT ON COLUMN "public"."app_auth"."ext_info" IS 'extended parameter json';
COMMENT ON COLUMN "public"."app_auth"."open" IS 'open auth path or not (0 close, 1 open) ';
COMMENT ON COLUMN "public"."app_auth"."enabled" IS 'delete or not (0 close, 1 open) ';
COMMENT ON COLUMN "public"."app_auth"."date_created" IS 'create time';
COMMENT ON COLUMN "public"."app_auth"."date_updated" IS 'update time';

-- ----------------------------
-- Records of app_auth
-- ----------------------------

-- ----------------------------
-- Table structure for auth_param
-- ----------------------------
DROP TABLE IF EXISTS "public"."auth_param";
CREATE TABLE "public"."auth_param" (
  "id" varchar(129) COLLATE "pg_catalog"."default" NOT NULL,
  "auth_id" varchar(129) COLLATE "pg_catalog"."default",
  "app_name" varchar(256) COLLATE "pg_catalog"."default" NOT NULL,
  "app_param" varchar(256) COLLATE "pg_catalog"."default",
  "date_created" timestamp(6) NOT NULL DEFAULT timezone('UTC-8'::text, (now())::timestamp(0) without time zone),
  "date_updated" timestamp(6) NOT NULL DEFAULT timezone('UTC-8'::text, (now())::timestamp(0) without time zone)
)
;
COMMENT ON COLUMN "public"."auth_param"."id" IS 'primary key id';
COMMENT ON COLUMN "public"."auth_param"."auth_id" IS 'Authentication table id';
COMMENT ON COLUMN "public"."auth_param"."app_name" IS 'business Module';
COMMENT ON COLUMN "public"."auth_param"."app_param" IS 'service module parameters (parameters that need to be passed by the gateway) json type';
COMMENT ON COLUMN "public"."auth_param"."date_created" IS 'create time';
COMMENT ON COLUMN "public"."auth_param"."date_updated" IS 'update time';

-- ----------------------------
-- Records of auth_param
-- ----------------------------

-- ----------------------------
-- Table structure for auth_path
-- ----------------------------
DROP TABLE IF EXISTS "public"."auth_path";
CREATE TABLE "public"."auth_path" (
  "id" varchar(128) COLLATE "pg_catalog"."default" NOT NULL,
  "auth_id" varchar(128) COLLATE "pg_catalog"."default" NOT NULL,
  "app_name" varchar(255) COLLATE "pg_catalog"."default" NOT NULL,
  "path" varchar(255) COLLATE "pg_catalog"."default" NOT NULL,
  "enabled" int2 NOT NULL,
  "date_created" timestamp(6) NOT NULL DEFAULT timezone('UTC-8'::text, (now())::timestamp(0) without time zone),
  "date_updated" timestamp(6) NOT NULL DEFAULT timezone('UTC-8'::text, (now())::timestamp(0) without time zone)
)
;
COMMENT ON COLUMN "public"."auth_path"."id" IS 'primary key id';
COMMENT ON COLUMN "public"."auth_path"."auth_id" IS 'auth table id';
COMMENT ON COLUMN "public"."auth_path"."app_name" IS 'module';
COMMENT ON COLUMN "public"."auth_path"."path" IS 'path';
COMMENT ON COLUMN "public"."auth_path"."enabled" IS 'whether pass 1 is (0 close, 1 open) ';
COMMENT ON COLUMN "public"."auth_path"."date_created" IS 'create time';
COMMENT ON COLUMN "public"."auth_path"."date_updated" IS 'update time';

-- ----------------------------
-- Records of auth_path
-- ----------------------------

-- ----------------------------
-- Table structure for dashboard_user
-- ----------------------------
DROP TABLE IF EXISTS "public"."dashboard_user";
CREATE TABLE "public"."dashboard_user" (
  "id" varchar(128) COLLATE "pg_catalog"."default" NOT NULL,
  "user_name" varchar(64) COLLATE "pg_catalog"."default" NOT NULL,
  "password" varchar(128) COLLATE "pg_catalog"."default",
  "role" int4 NOT NULL,
  "enabled" int2 NOT NULL,
  "client_id" varchar(32) COLLATE "pg_catalog"."default",
  "date_created" timestamp(6) NOT NULL DEFAULT timezone('UTC-8'::text, (now())::timestamp(0) without time zone),
  "date_updated" timestamp(6) NOT NULL DEFAULT timezone('UTC-8'::text, (now())::timestamp(0) without time zone)
)
;
COMMENT ON COLUMN "public"."dashboard_user"."id" IS 'primary key id';
COMMENT ON COLUMN "public"."dashboard_user"."user_name" IS 'user name';
COMMENT ON COLUMN "public"."dashboard_user"."password" IS 'user password';
COMMENT ON COLUMN "public"."dashboard_user"."role" IS 'role';
COMMENT ON COLUMN "public"."dashboard_user"."enabled" IS 'delete or not (0 close, 1 open) ';
COMMENT ON COLUMN "public"."dashboard_user"."date_created" IS 'create time';
COMMENT ON COLUMN "public"."dashboard_user"."date_updated" IS 'update time';

-- ----------------------------
-- Records of dashboard_user
-- ----------------------------
INSERT INTO "public"."dashboard_user" VALUES ('1', 'admin', 'ba3253876aed6bc22d4a6ff53d8406c6ad864195ed144ab5c87621b6c233b548baeae6956df346ec8c17f5ea10f35ee3cbc514797ed7ddd3145464e2a0bab413', 1, 1, null, '2022-05-25 18:08:01', '2022-05-25 18:08:01');

-- ----------------------------
-- Table structure for data_permission
-- ----------------------------
DROP TABLE IF EXISTS "public"."data_permission";
CREATE TABLE "public"."data_permission" (
  "id" varchar(128) COLLATE "pg_catalog"."default" NOT NULL,
  "user_id" varchar(128) COLLATE "pg_catalog"."default" NOT NULL,
  "data_id" varchar(128) COLLATE "pg_catalog"."default" NOT NULL,
  "data_type" int4 NOT NULL,
  "date_created" timestamp(6) NOT NULL DEFAULT timezone('UTC-8'::text, (now())::timestamp(0) without time zone),
  "date_updated" timestamp(6) NOT NULL DEFAULT timezone('UTC-8'::text, (now())::timestamp(0) without time zone)
)
;
COMMENT ON COLUMN "public"."data_permission"."id" IS 'primary key id';
COMMENT ON COLUMN "public"."data_permission"."user_id" IS 'user primary key id';
COMMENT ON COLUMN "public"."data_permission"."data_id" IS 'data(selector,rule) primary key id';
COMMENT ON COLUMN "public"."data_permission"."data_type" IS '0 selector type , 1 rule type';
COMMENT ON COLUMN "public"."data_permission"."date_created" IS 'create time';
COMMENT ON COLUMN "public"."data_permission"."date_updated" IS 'update time';
COMMENT ON TABLE "public"."data_permission" IS 'data permission table';

-- ----------------------------
-- Records of data_permission
-- ----------------------------

-- ----------------------------
-- Table structure for detail
-- ----------------------------
DROP TABLE IF EXISTS "public"."detail";
CREATE TABLE "public"."detail" (
  "id" varchar(128) COLLATE "pg_catalog"."default" NOT NULL,
  "field_id" varchar(128) COLLATE "pg_catalog"."default" NOT NULL,
  "is_example" int2 NOT NULL,
  "field_value" text COLLATE "pg_catalog"."default" NOT NULL,
  "value_desc" varchar(1024) COLLATE "pg_catalog"."default" NOT NULL,
  "date_created" timestamp(6) NOT NULL DEFAULT timezone('UTC-8'::text, (now())::timestamp(0) without time zone),
  "date_updated" timestamp(6) NOT NULL DEFAULT timezone('UTC-8'::text, (now())::timestamp(0) without time zone)
)
;
COMMENT ON COLUMN "public"."detail"."id" IS 'primary key id';
COMMENT ON COLUMN "public"."detail"."field_id" IS 'the field id';
COMMENT ON COLUMN "public"."detail"."is_example" IS 'is example or not (0 not, 1 is)';
COMMENT ON COLUMN "public"."detail"."field_value" IS 'the field value';
COMMENT ON COLUMN "public"."detail"."value_desc" IS 'field value description';
COMMENT ON COLUMN "public"."detail"."date_created" IS 'create time';
COMMENT ON COLUMN "public"."detail"."date_updated" IS 'update time';

-- ----------------------------
-- Records of detail
-- ----------------------------

-- ----------------------------
-- Table structure for field
-- ----------------------------
DROP TABLE IF EXISTS "public"."field";
CREATE TABLE "public"."field" (
  "id" varchar(128) COLLATE "pg_catalog"."default" NOT NULL,
  "model_id" varchar(128) COLLATE "pg_catalog"."default" NOT NULL,
  "self_model_id" varchar(128) COLLATE "pg_catalog"."default" NOT NULL,
  "name" varchar(128) COLLATE "pg_catalog"."default" NOT NULL,
  "field_desc" varchar(1024) COLLATE "pg_catalog"."default" NOT NULL,
  "required" int2 NOT NULL,
  "ext" varchar(1024) COLLATE "pg_catalog"."default" NOT NULL,
  "date_created" timestamp(6) NOT NULL DEFAULT timezone('UTC-8'::text, (now())::timestamp(0) without time zone),
  "date_updated" timestamp(6) NOT NULL DEFAULT timezone('UTC-8'::text, (now())::timestamp(0) without time zone)
)
;
COMMENT ON COLUMN "public"."field"."id" IS 'primary key id';
COMMENT ON COLUMN "public"."field"."model_id" IS 'this field belongs to which model';
COMMENT ON COLUMN "public"."field"."self_model_id" IS 'which model of this field is';
COMMENT ON COLUMN "public"."field"."name" IS 'field name';
COMMENT ON COLUMN "public"."field"."field_desc" IS 'field description';
COMMENT ON COLUMN "public"."field"."required" IS 'whether to require (0 not required, 1 required)';
COMMENT ON COLUMN "public"."field"."ext" IS 'extended fields,can store genericTypes,eg..{"genericTypes":[model_id1,model_id2]}';
COMMENT ON COLUMN "public"."field"."date_created" IS 'create time';
COMMENT ON COLUMN "public"."field"."date_updated" IS 'update time';

-- ----------------------------
-- Records of field
-- ----------------------------

-- ----------------------------
-- Table structure for meta_data
-- ----------------------------
DROP TABLE IF EXISTS "public"."meta_data";
CREATE TABLE "public"."meta_data" (
  "id" varchar(128) COLLATE "pg_catalog"."default" NOT NULL,
  "app_name" varchar(255) COLLATE "pg_catalog"."default" NOT NULL,
  "path" varchar(255) COLLATE "pg_catalog"."default" NOT NULL,
  "path_desc" varchar(255) COLLATE "pg_catalog"."default",
  "rpc_type" varchar(64) COLLATE "pg_catalog"."default" NOT NULL,
  "service_name" varchar(255) COLLATE "pg_catalog"."default",
  "method_name" varchar(255) COLLATE "pg_catalog"."default",
  "parameter_types" varchar(255) COLLATE "pg_catalog"."default",
  "rpc_ext" varchar(512) COLLATE "pg_catalog"."default",
  "date_created" timestamp(6) NOT NULL DEFAULT timezone('UTC-8'::text, (now())::timestamp(0) without time zone),
  "date_updated" timestamp(6) NOT NULL DEFAULT timezone('UTC-8'::text, (now())::timestamp(0) without time zone),
  "enabled" int2 NOT NULL
)
;
COMMENT ON COLUMN "public"."meta_data"."id" IS 'id';
COMMENT ON COLUMN "public"."meta_data"."app_name" IS 'application name';
COMMENT ON COLUMN "public"."meta_data"."path" IS 'path, cannot be repeated';
COMMENT ON COLUMN "public"."meta_data"."path_desc" IS 'path description';
COMMENT ON COLUMN "public"."meta_data"."rpc_type" IS 'rpc type';
COMMENT ON COLUMN "public"."meta_data"."service_name" IS 'service name';
COMMENT ON COLUMN "public"."meta_data"."method_name" IS 'method name';
COMMENT ON COLUMN "public"."meta_data"."parameter_types" IS 'parameter types are provided with multiple parameter types separated by commas';
COMMENT ON COLUMN "public"."meta_data"."rpc_ext" IS 'rpc extended information, json format';
COMMENT ON COLUMN "public"."meta_data"."date_created" IS 'create time';
COMMENT ON COLUMN "public"."meta_data"."date_updated" IS 'update time';
COMMENT ON COLUMN "public"."meta_data"."enabled" IS 'enabled state (0 close, 1 open) ';

-- ----------------------------
-- Records of meta_data
-- ----------------------------

-- ----------------------------
-- Table structure for mock_request_record
-- ----------------------------
DROP TABLE IF EXISTS "public"."mock_request_record";
CREATE TABLE "public"."mock_request_record"  (
  "id" varchar(128) COLLATE "pg_catalog"."default" NOT NULL,
  "api_id" varchar(128) COLLATE "pg_catalog"."default" NOT NULL,
  "host" varchar(32) COLLATE "pg_catalog"."default" NOT NULL,
  "port" int4 NOT NULL,
  "url" varchar(1024) COLLATE "pg_catalog"."default" NOT NULL,
  "path_variable" varchar(255) COLLATE "pg_catalog"."default" NOT NULL DEFAULT '',
  "query" varchar(1024) COLLATE "pg_catalog"."default" NOT NULL DEFAULT '',
  "header" varchar(1024) COLLATE "pg_catalog"."default" NOT NULL DEFAULT '',
  "body" text COLLATE "pg_catalog"."default",
  "date_created" timestamp(6) NOT NULL DEFAULT timezone('UTC-8'::text, (now())::timestamp(0) without time zone),
  "date_updated" timestamp(6) NOT NULL DEFAULT timezone('UTC-8'::text, (now())::timestamp(0) without time zone)
)
;
COMMENT ON COLUMN "public"."mock_request_record"."id" IS 'id';
COMMENT ON COLUMN "public"."mock_request_record"."api_id" IS 'the api id';
COMMENT ON COLUMN "public"."mock_request_record"."host" IS 'the request host';
COMMENT ON COLUMN "public"."mock_request_record"."port" IS 'the request port';
COMMENT ON COLUMN "public"."mock_request_record"."url" IS 'the request url';
COMMENT ON COLUMN "public"."mock_request_record"."path_variable" IS 'the request param in url';
COMMENT ON COLUMN "public"."mock_request_record"."query" IS 'the request param after url';
COMMENT ON COLUMN "public"."mock_request_record"."header" IS 'the request param in header';
COMMENT ON COLUMN "public"."mock_request_record"."body" IS 'the request body';
COMMENT ON COLUMN "public"."mock_request_record"."date_created" IS 'create time';
COMMENT ON COLUMN "public"."mock_request_record"."date_updated" IS 'update time';

-- ----------------------------
-- Records of mock_request_record
-- ----------------------------

-- ----------------------------
-- Table structure for model
-- ----------------------------
DROP TABLE IF EXISTS "public"."model";
CREATE TABLE "public"."model"  (
  "id" varchar(128) COLLATE "pg_catalog"."default" NOT NULL,
  "name" varchar(128) COLLATE "pg_catalog"."default" NOT NULL,
  "model_desc" varchar(1024) COLLATE "pg_catalog"."default" NOT NULL,
  "date_created" timestamp(6) NOT NULL DEFAULT timezone('UTC-8'::text, (now())::timestamp(0) without time zone),
  "date_updated" timestamp(6) NOT NULL DEFAULT timezone('UTC-8'::text, (now())::timestamp(0) without time zone)
)
;
COMMENT ON COLUMN "public"."model"."id" IS 'id';
COMMENT ON COLUMN "public"."model"."name" IS 'the model name';
COMMENT ON COLUMN "public"."model"."model_desc" IS 'the model description';
COMMENT ON COLUMN "public"."model"."date_created" IS 'create time';
COMMENT ON COLUMN "public"."model"."date_updated" IS 'update time';

-- ----------------------------
-- Records of model
-- ----------------------------
-- todo add some simple model, like java.lang.String long java.lang.Long

-- ----------------------------
-- Table structure for operation_record_log
-- ----------------------------
DROP TABLE IF EXISTS "public"."operation_record_log";
CREATE TABLE "public"."operation_record_log" (
  "id" int8 NOT NULL DEFAULT nextval('operation_record_log_id_seq'::regclass),
  "color" varchar(20) COLLATE "pg_catalog"."default" NOT NULL,
  "context" text COLLATE "pg_catalog"."default" NOT NULL,
  "operator" varchar(200) COLLATE "pg_catalog"."default" NOT NULL,
  "operation_time" timestamp(6) NOT NULL,
  "operation_type" varchar(60) COLLATE "pg_catalog"."default" NOT NULL
)
;
COMMENT ON COLUMN "public"."operation_record_log"."id" IS 'id';
COMMENT ON COLUMN "public"."operation_record_log"."color" IS 'log color';
COMMENT ON COLUMN "public"."operation_record_log"."context" IS 'log context';
COMMENT ON COLUMN "public"."operation_record_log"."operator" IS 'operator [user or app]]';
COMMENT ON COLUMN "public"."operation_record_log"."operation_time" IS 'operation time';
COMMENT ON COLUMN "public"."operation_record_log"."operation_type" IS 'operation type：create/update/delete/register...';
COMMENT ON TABLE "public"."operation_record_log" IS 'operation record log';

-- ----------------------------
-- Records of operation_record_log
-- ----------------------------

-- ----------------------------
-- Table structure for param
-- ----------------------------
DROP TABLE IF EXISTS "public"."param";
CREATE TABLE "public"."param" (
  "id"           varchar(128) COLLATE "pg_catalog"."default" NOT NULL,
  "api_id"       varchar(128) COLLATE "pg_catalog"."default" NOT NULL,
  "model_id"     varchar(128) COLLATE "pg_catalog"."default" NOT NULL,
  "type"         int4 NOT NULL,
  "name"         varchar(255) COLLATE "pg_catalog"."default" NOT NULL,
  "param_desc"   varchar(1024) COLLATE "pg_catalog"."default" NOT NULL,
  "required"     int2 NOT NULL,
  "ext"          varchar(1024) COLLATE "pg_catalog"."default" NOT NULL,
  "date_created" timestamp(6) NOT NULL DEFAULT timezone('UTC-8'::text, (now())::timestamp(0) without time zone),
  "date_updated" timestamp(6) NOT NULL DEFAULT timezone('UTC-8'::text, (now())::timestamp(0) without time zone)
);
COMMENT ON COLUMN "public"."param"."id" IS 'primary key id';
COMMENT ON COLUMN "public"."param"."api_id" IS 'the api id';
COMMENT ON COLUMN "public"."param"."model_id" IS 'the model id, empty if not a model';
COMMENT ON COLUMN "public"."param"."type" IS '0-requestPathVariable,1-requestUrlParam,2-requestHeader,3-requestBody,4-responseHeader,5-responseBody';
COMMENT ON COLUMN "public"."param"."name" IS 'the param name';
COMMENT ON COLUMN "public"."param"."param_desc" IS 'the param description';
COMMENT ON COLUMN "public"."param"."required" IS 'whether to require (0 not required, 1 required)';
COMMENT ON COLUMN "public"."param"."ext" IS 'extended fields';
COMMENT ON COLUMN "public"."param"."date_created" IS 'create time';
COMMENT ON COLUMN "public"."param"."date_updated" IS 'update time';

-- ----------------------------
-- Records of param
-- ----------------------------

-- ----------------------------
-- Table structure for permission
-- ----------------------------
DROP TABLE IF EXISTS "public"."permission";
CREATE TABLE "public"."permission" (
  "id" varchar(128) COLLATE "pg_catalog"."default" NOT NULL,
  "object_id" varchar(128) COLLATE "pg_catalog"."default" NOT NULL,
  "resource_id" varchar(128) COLLATE "pg_catalog"."default" NOT NULL,
  "date_created" timestamp(6) NOT NULL DEFAULT timezone('UTC-8'::text, (now())::timestamp(0) without time zone),
  "date_updated" timestamp(6) NOT NULL DEFAULT timezone('UTC-8'::text, (now())::timestamp(0) without time zone)
)
;
COMMENT ON COLUMN "public"."permission"."id" IS 'primary key id';
COMMENT ON COLUMN "public"."permission"."object_id" IS 'user primary key id or role primary key id';
COMMENT ON COLUMN "public"."permission"."resource_id" IS 'resource primary key id';
COMMENT ON COLUMN "public"."permission"."date_created" IS 'create time';
COMMENT ON COLUMN "public"."permission"."date_updated" IS 'update time';
COMMENT ON TABLE "public"."permission" IS 'permission table';

-- ----------------------------
-- Records of permission
-- ----------------------------
INSERT INTO "public"."permission" VALUES ('1351007708572688384', '1346358560427216896', '1346775491550474240', '2022-05-25 18:08:01', '2022-05-25 18:08:01');
INSERT INTO "public"."permission" VALUES ('1357956838021890049', '1346358560427216896', '1357956838021890048', '2022-05-25 18:08:01', '2022-05-25 18:08:01');
INSERT INTO "public"."permission" VALUES ('1351007708597854208', '1346358560427216896', '1346777449787125760', '2022-05-25 18:08:01', '2022-05-25 18:08:01');
INSERT INTO "public"."permission" VALUES ('1351007708702711808', '1346358560427216896', '1347034027070337024', '2022-05-25 18:08:01', '2022-05-25 18:08:01');
INSERT INTO "public"."permission" VALUES ('1351007708706906112', '1346358560427216896', '1347039054925148160', '2022-05-25 18:08:01', '2022-05-25 18:08:01');
INSERT INTO "public"."permission" VALUES ('1351007708711100416', '1346358560427216896', '1347041326749691904', '2022-05-25 18:08:01', '2022-05-25 18:08:01');
INSERT INTO "public"."permission" VALUES ('1351007708715294720', '1346358560427216896', '1347046566244003840', '2022-05-25 18:08:01', '2022-05-25 18:08:01');
INSERT INTO "public"."permission" VALUES ('1351007708719489024', '1346358560427216896', '1347047143350874112', '2022-05-25 18:08:01', '2022-05-25 18:08:01');
INSERT INTO "public"."permission" VALUES ('1351007708723683328', '1346358560427216896', '1347047203220369408', '2022-05-25 18:08:01', '2022-05-25 18:08:01');
INSERT INTO "public"."permission" VALUES ('1351007708606242816', '1346358560427216896', '1346777623011880960', '2022-05-25 18:08:01', '2022-05-25 18:08:01');
INSERT INTO "public"."permission" VALUES ('1351007708727877632', '1346358560427216896', '1347047555588042752', '2022-05-25 18:08:01', '2022-05-25 18:08:01');
INSERT INTO "public"."permission" VALUES ('1351007708732071936', '1346358560427216896', '1347047640145211392', '2022-05-25 18:08:01', '2022-05-25 18:08:01');
INSERT INTO "public"."permission" VALUES ('1351007708732071937', '1346358560427216896', '1347047695002513408', '2022-05-25 18:08:01', '2022-05-25 18:08:01');
INSERT INTO "public"."permission" VALUES ('1351007708736266240', '1346358560427216896', '1347047747305484288', '2022-05-25 18:08:01', '2022-05-25 18:08:01');
INSERT INTO "public"."permission" VALUES ('1351007708610437120', '1346358560427216896', '1346777766301888512', '2022-05-25 18:08:01', '2022-05-25 18:08:01');
INSERT INTO "public"."permission" VALUES ('1351007708740460544', '1346358560427216896', '1347048004105940992', '2022-05-25 18:08:01', '2022-05-25 18:08:01');
INSERT INTO "public"."permission" VALUES ('1351007708614631424', '1346358560427216896', '1346777907096285184', '2022-05-25 18:08:01', '2022-05-25 18:08:01');
INSERT INTO "public"."permission" VALUES ('1351007708744654848', '1346358560427216896', '1347048101875167232', '2022-05-25 18:08:01', '2022-05-25 18:08:01');
INSERT INTO "public"."permission" VALUES ('1351007708744654849', '1346358560427216896', '1347048145877610496', '2022-05-25 18:08:01', '2022-05-25 18:08:01');
INSERT INTO "public"."permission" VALUES ('1351007708748849151', '1346358560427216896', '1347048240677269503', '2022-05-25 18:08:01', '2022-05-25 18:08:01');
INSERT INTO "public"."permission" VALUES ('1351007708748849152', '1346358560427216896', '1347048240677269504', '2022-05-25 18:08:01', '2022-05-25 18:08:01');
INSERT INTO "public"."permission" VALUES ('1351007708753043456', '1346358560427216896', '1347048316216684544', '2022-05-25 18:08:01', '2022-05-25 18:08:01');
INSERT INTO "public"."permission" VALUES ('1351007708757237760', '1346358560427216896', '1347048776029843456', '2022-05-25 18:08:01', '2022-05-25 18:08:01');
INSERT INTO "public"."permission" VALUES ('1351007708757237761', '1346358560427216896', '1347048968414179328', '2022-05-25 18:08:01', '2022-05-25 18:08:01');
INSERT INTO "public"."permission" VALUES ('1351007709088587777', '1346358560427216896', '1350804501819195392', '2022-05-25 18:08:01', '2022-05-25 18:08:01');
INSERT INTO "public"."permission" VALUES ('1351007708623020032', '1346358560427216896', '1346778036402483200', '2022-05-25 18:08:01', '2022-05-25 18:08:01');
INSERT INTO "public"."permission" VALUES ('1351007708761432064', '1346358560427216896', '1347049029323862016', '2022-05-25 18:08:01', '2022-05-25 18:08:01');
INSERT INTO "public"."permission" VALUES ('1351007708765626368', '1346358560427216896', '1347049092552994816', '2022-05-25 18:08:01', '2022-05-25 18:08:01');
INSERT INTO "public"."permission" VALUES ('1351007708769820672', '1346358560427216896', '1347049251395481600', '2022-05-25 18:08:01', '2022-05-25 18:08:01');
INSERT INTO "public"."permission" VALUES ('1351007708774014976', '1346358560427216896', '1347049317178945536', '2022-05-25 18:08:01', '2022-05-25 18:08:01');
INSERT INTO "public"."permission" VALUES ('1351007708774014977', '1346358560427216896', '1347049370014593024', '2022-05-25 18:08:01', '2022-05-25 18:08:01');
INSERT INTO "public"."permission" VALUES ('1351007708778209280', '1346358560427216896', '1347049542417264640', '2022-05-25 18:08:01', '2022-05-25 18:08:01');
INSERT INTO "public"."permission" VALUES ('1351007708782403584', '1346358560427216896', '1347049598155370496', '2022-05-25 18:08:01', '2022-05-25 18:08:01');
INSERT INTO "public"."permission" VALUES ('1351007708786597888', '1346358560427216896', '1347049659023110144', '2022-05-25 18:08:01', '2022-05-25 18:08:01');
INSERT INTO "public"."permission" VALUES ('1351007708790792192', '1346358560427216896', '1347049731047698432', '2022-05-25 18:08:01', '2022-05-25 18:08:01');
INSERT INTO "public"."permission" VALUES ('1351007708585271296', '1346358560427216896', '1346776175553376256', '2022-05-25 18:08:01', '2022-05-25 18:08:01');
INSERT INTO "public"."permission" VALUES ('1351007708593659904', '1346358560427216896', '1346777157943259136', '2022-05-25 18:08:01', '2022-05-25 18:08:01');
INSERT INTO "public"."permission" VALUES ('1351007708685934593', '1346358560427216896', '1347032308726902784', '2022-05-25 18:08:01', '2022-05-25 18:08:01');
INSERT INTO "public"."permission" VALUES ('1351007708690128896', '1346358560427216896', '1347032395901317120', '2022-05-25 18:08:01', '2022-05-25 18:08:01');
INSERT INTO "public"."permission" VALUES ('1351007708694323200', '1346358560427216896', '1347032453707214848', '2022-05-25 18:08:01', '2022-05-25 18:08:01');
INSERT INTO "public"."permission" VALUES ('1351007708698517504', '1346358560427216896', '1347032509051056128', '2022-05-25 18:08:01', '2022-05-25 18:08:01');
INSERT INTO "public"."permission" VALUES ('1351007708794986496', '1346358560427216896', '1347049794008395776', '2022-05-25 18:08:01', '2022-05-25 18:08:01');
INSERT INTO "public"."permission" VALUES ('1351007709080199168', '1346358560427216896', '1350106119681622016', '2022-05-25 18:08:01', '2022-05-25 18:08:01');
INSERT INTO "public"."permission" VALUES ('1351007709080199169', '1346358560427216896', '1350107709494804480', '2022-05-25 18:08:01', '2022-05-25 18:08:01');
INSERT INTO "public"."permission" VALUES ('1351007709084393472', '1346358560427216896', '1350107842236137472', '2022-05-25 18:08:01', '2022-05-25 18:08:01');
INSERT INTO "public"."permission" VALUES ('1351007709084393473', '1346358560427216896', '1350112406754766848', '2022-05-25 18:08:01', '2022-05-25 18:08:01');
INSERT INTO "public"."permission" VALUES ('1351007709088587776', '1346358560427216896', '1350112481253994496', '2022-05-25 18:08:01', '2022-05-25 18:08:01');
INSERT INTO "public"."permission" VALUES ('1355167519859040256', '1346358560427216896', '1355163372527050752', '2022-05-25 18:08:01', '2022-05-25 18:08:01');
INSERT INTO "public"."permission" VALUES ('1355167519859040257', '1346358560427216896', '1355165158419750912', '2022-05-25 18:08:01', '2022-05-25 18:08:01');
INSERT INTO "public"."permission" VALUES ('1355167519859040258', '1346358560427216896', '1355165353534578688', '2022-05-25 18:08:01', '2022-05-25 18:08:01');
INSERT INTO "public"."permission" VALUES ('1355167519859040259', '1346358560427216896', '1355165475785957376', '2022-05-25 18:08:01', '2022-05-25 18:08:01');
INSERT INTO "public"."permission" VALUES ('1355167519859040260', '1346358560427216896', '1355165608565039104', '2022-05-25 18:08:01', '2022-05-25 18:08:01');
INSERT INTO "public"."permission" VALUES ('1357977745893326848', '1346358560427216896', '1357977745889132544', '2022-05-25 18:08:01', '2022-05-25 18:08:01');
INSERT INTO "public"."permission" VALUES ('1357977912126177281', '1346358560427216896', '1357977912126177280', '2022-05-25 18:08:01', '2022-05-25 18:08:01');
INSERT INTO "public"."permission" VALUES ('1357977971827900417', '1346358560427216896', '1357977971827900416', '2022-05-25 18:08:01', '2022-05-25 18:08:01');
INSERT INTO "public"."permission" VALUES ('1386680049203195905', '1346358560427216896', '1386680049203195904', '2022-05-25 18:08:01', '2022-05-25 18:08:01');
INSERT INTO "public"."permission" VALUES ('1386680049203195906', '1346358560427216896', '1386680049203195915', '2022-05-25 18:08:01', '2022-05-25 18:08:01');
INSERT INTO "public"."permission" VALUES ('1386680049203195907', '1346358560427216896', '1386680049203195916', '2022-05-25 18:08:01', '2022-05-25 18:08:01');
INSERT INTO "public"."permission" VALUES ('1529403932797964288', '1346358560427216896', '1529403932772798464', '2022-05-25 18:08:07', '2022-05-25 18:08:07');
INSERT INTO "public"."permission" VALUES ('1529403932797964289', '1346358560427216896', '1529403932781187072', '2022-05-25 18:08:07', '2022-05-25 18:08:07');
INSERT INTO "public"."permission" VALUES ('1529403932797964290', '1346358560427216896', '1529403932781187073', '2022-05-25 18:08:07', '2022-05-25 18:08:07');
INSERT INTO "public"."permission" VALUES ('1529403932797964291', '1346358560427216896', '1529403932781187074', '2022-05-25 18:08:07', '2022-05-25 18:08:07');
INSERT INTO "public"."permission" VALUES ('1529403932797964292', '1346358560427216896', '1529403932781187075', '2022-05-25 18:08:07', '2022-05-25 18:08:07');
INSERT INTO "public"."permission" VALUES ('1529403932797964293', '1346358560427216896', '1529403932781187076', '2022-05-25 18:08:07', '2022-05-25 18:08:07');
INSERT INTO "public"."permission" VALUES ('1529403932797964294', '1346358560427216896', '1529403932781187077', '2022-05-25 18:08:07', '2022-05-25 18:08:07');
INSERT INTO "public"."permission" VALUES ('1529403932797964295', '1346358560427216896', '1529403932781187078', '2022-05-25 18:08:07', '2022-05-25 18:08:07');
INSERT INTO "public"."permission" VALUES ('1529403932797964296', '1346358560427216896', '1529403932781187079', '2022-05-25 18:08:07', '2022-05-25 18:08:07');
INSERT INTO "public"."permission" VALUES ('1529403932797964297', '1346358560427216896', '1529403932781187080', '2022-05-25 18:08:07', '2022-05-25 18:08:07');
INSERT INTO "public"."permission" VALUES ('1529403932797964298', '1346358560427216896', '1529403932781187081', '2022-05-25 18:08:07', '2022-05-25 18:08:07');
INSERT INTO "public"."permission" VALUES ('1529403932797964299', '1346358560427216896', '1529403932781187082', '2022-05-25 18:08:07', '2022-05-25 18:08:07');
INSERT INTO "public"."permission" VALUES ('1529403932797964300', '1346358560427216896', '1529403932781187083', '2022-05-25 18:08:07', '2022-05-25 18:08:07');
INSERT INTO "public"."permission" VALUES ('1529403932797964301', '1346358560427216896', '1529403932781187084', '2022-05-25 18:08:07', '2022-05-25 18:08:07');
INSERT INTO "public"."permission" VALUES ('1529403932797964302', '1346358560427216896', '1529403932781187085', '2022-05-25 18:08:07', '2022-05-25 18:08:07');
INSERT INTO "public"."permission" VALUES ('1529403932797964303', '1346358560427216896', '1529403932781187086', '2022-05-25 18:08:07', '2022-05-25 18:08:07');
INSERT INTO "public"."permission" VALUES ('1529403932797964304', '1346358560427216896', '1529403932781187087', '2022-05-25 18:08:07', '2022-05-25 18:08:07');
INSERT INTO "public"."permission" VALUES ('1529403932797964305', '1346358560427216896', '1529403932781187088', '2022-05-25 18:08:07', '2022-05-25 18:08:07');
INSERT INTO "public"."permission" VALUES ('1529403932797964306', '1346358560427216896', '1529403932781187089', '2022-05-25 18:08:07', '2022-05-25 18:08:07');
INSERT INTO "public"."permission" VALUES ('1529403932797964307', '1346358560427216896', '1529403932781187090', '2022-05-25 18:08:07', '2022-05-25 18:08:07');
INSERT INTO "public"."permission" VALUES ('1529403932797964308', '1346358560427216896', '1529403932781187091', '2022-05-25 18:08:07', '2022-05-25 18:08:07');
INSERT INTO "public"."permission" VALUES ('1529403932797964309', '1346358560427216896', '1529403932781187092', '2022-05-25 18:08:07', '2022-05-25 18:08:07');
INSERT INTO "public"."permission" VALUES ('1529403932797964310', '1346358560427216896', '1529403932781187093', '2022-05-25 18:08:07', '2022-05-25 18:08:07');
INSERT INTO "public"."permission" VALUES ('1529403932797964311', '1346358560427216896', '1529403932781187094', '2022-05-25 18:08:07', '2022-05-25 18:08:07');
INSERT INTO "public"."permission" VALUES ('1529403932797964312', '1346358560427216896', '1529403932781187095', '2022-05-25 18:08:07', '2022-05-25 18:08:07');
INSERT INTO "public"."permission" VALUES ('1529403932797964313', '1346358560427216896', '1529403932781187096', '2022-05-25 18:08:07', '2022-05-25 18:08:07');
INSERT INTO "public"."permission" VALUES ('1529403932797964314', '1346358560427216896', '1529403932781187097', '2022-05-25 18:08:07', '2022-05-25 18:08:07');
INSERT INTO "public"."permission" VALUES ('1529403932797964315', '1346358560427216896', '1529403932781187098', '2022-05-25 18:08:07', '2022-05-25 18:08:07');
INSERT INTO "public"."permission" VALUES ('1529403932797964316', '1346358560427216896', '1529403932781187099', '2022-05-25 18:08:07', '2022-05-25 18:08:07');
INSERT INTO "public"."permission" VALUES ('1529403932881850512', '1346358560427216896', '1529403932877656064', '2022-05-25 18:08:07', '2022-05-25 18:08:07');
INSERT INTO "public"."permission" VALUES ('1529403932881850513', '1346358560427216896', '1529403932877656065', '2022-05-25 18:08:07', '2022-05-25 18:08:07');
INSERT INTO "public"."permission" VALUES ('1529403932881850514', '1346358560427216896', '1529403932877656066', '2022-05-25 18:08:07', '2022-05-25 18:08:07');
INSERT INTO "public"."permission" VALUES ('1529403932881850515', '1346358560427216896', '1529403932877656067', '2022-05-25 18:08:07', '2022-05-25 18:08:07');
INSERT INTO "public"."permission" VALUES ('1529403932881850516', '1346358560427216896', '1529403932877656068', '2022-05-25 18:08:07', '2022-05-25 18:08:07');
INSERT INTO "public"."permission" VALUES ('1529403932881850517', '1346358560427216896', '1529403932877656069', '2022-05-25 18:08:07', '2022-05-25 18:08:07');
INSERT INTO "public"."permission" VALUES ('1529403932881850518', '1346358560427216896', '1529403932877656070', '2022-05-25 18:08:07', '2022-05-25 18:08:07');
INSERT INTO "public"."permission" VALUES ('1529403932881850519', '1346358560427216896', '1529403932877656071', '2022-05-25 18:08:07', '2022-05-25 18:08:07');
INSERT INTO "public"."permission" VALUES ('1529403932881850520', '1346358560427216896', '1529403932877656072', '2022-05-25 18:08:07', '2022-05-25 18:08:07');
INSERT INTO "public"."permission" VALUES ('1529403932881850521', '1346358560427216896', '1529403932877656073', '2022-05-25 18:08:07', '2022-05-25 18:08:07');
INSERT INTO "public"."permission" VALUES ('1529403932881850522', '1346358560427216896', '1529403932877656074', '2022-05-25 18:08:07', '2022-05-25 18:08:07');
INSERT INTO "public"."permission" VALUES ('1529403932881850523', '1346358560427216896', '1529403932877656075', '2022-05-25 18:08:07', '2022-05-25 18:08:07');
INSERT INTO "public"."permission" VALUES ('1529403932881850524', '1346358560427216896', '1529403932877656076', '2022-05-25 18:08:07', '2022-05-25 18:08:07');
INSERT INTO "public"."permission" VALUES ('1529403932881850525', '1346358560427216896', '1529403932877656077', '2022-05-25 18:08:07', '2022-05-25 18:08:07');
INSERT INTO "public"."permission" VALUES ('1529403932881850526', '1346358560427216896', '1529403932877656078', '2022-05-25 18:08:07', '2022-05-25 18:08:07');
INSERT INTO "public"."permission" VALUES ('1529403932881850527', '1346358560427216896', '1529403932877656079', '2022-05-25 18:08:07', '2022-05-25 18:08:07');
INSERT INTO "public"."permission" VALUES ('1529403932881850528', '1346358560427216896', '1529403932877656080', '2022-05-25 18:08:07', '2022-05-25 18:08:07');
INSERT INTO "public"."permission" VALUES ('1529403932881850529', '1346358560427216896', '1529403932877656081', '2022-05-25 18:08:07', '2022-05-25 18:08:07');
INSERT INTO "public"."permission" VALUES ('1529403932881850530', '1346358560427216896', '1529403932877656082', '2022-05-25 18:08:07', '2022-05-25 18:08:07');
INSERT INTO "public"."permission" VALUES ('1529403932881850531', '1346358560427216896', '1529403932877656083', '2022-05-25 18:08:07', '2022-05-25 18:08:07');
INSERT INTO "public"."permission" VALUES ('1529403932881850532', '1346358560427216896', '1529403932877656084', '2022-05-25 18:08:07', '2022-05-25 18:08:07');
INSERT INTO "public"."permission" VALUES ('1529403932881850533', '1346358560427216896', '1529403932877656085', '2022-05-25 18:08:07', '2022-05-25 18:08:07');
INSERT INTO "public"."permission" VALUES ('1529403932881850534', '1346358560427216896', '1529403932877656086', '2022-05-25 18:08:07', '2022-05-25 18:08:07');
INSERT INTO "public"."permission" VALUES ('1529403932881850535', '1346358560427216896', '1529403932877656087', '2022-05-25 18:08:07', '2022-05-25 18:08:07');
INSERT INTO "public"."permission" VALUES ('1529403932881850536', '1346358560427216896', '1529403932877656088', '2022-05-25 18:08:07', '2022-05-25 18:08:07');
INSERT INTO "public"."permission" VALUES ('1529403932881850537', '1346358560427216896', '1529403932877656089', '2022-05-25 18:08:07', '2022-05-25 18:08:07');
INSERT INTO "public"."permission" VALUES ('1529403932881850538', '1346358560427216896', '1529403932877656090', '2022-05-25 18:08:07', '2022-05-25 18:08:07');
INSERT INTO "public"."permission" VALUES ('1529403932881850539', '1346358560427216896', '1529403932877656091', '2022-05-25 18:08:07', '2022-05-25 18:08:07');
INSERT INTO "public"."permission" VALUES ('1529403932881850540', '1346358560427216896', '1529403932877656092', '2022-05-25 18:08:07', '2022-05-25 18:08:07');
INSERT INTO "public"."permission" VALUES ('1529403932881850541', '1346358560427216896', '1529403932877656093', '2022-05-25 18:08:07', '2022-05-25 18:08:07');
INSERT INTO "public"."permission" VALUES ('1529403932881850542', '1346358560427216896', '1529403932877656094', '2022-05-25 18:08:07', '2022-05-25 18:08:07');
INSERT INTO "public"."permission" VALUES ('1529403932881850543', '1346358560427216896', '1529403932877656095', '2022-05-25 18:08:07', '2022-05-25 18:08:07');
INSERT INTO "public"."permission" VALUES ('1529403932881850544', '1346358560427216896', '1529403932877656096', '2022-05-25 18:08:07', '2022-05-25 18:08:07');
INSERT INTO "public"."permission" VALUES ('1529403932881850545', '1346358560427216896', '1529403932877656097', '2022-05-25 18:08:07', '2022-05-25 18:08:07');
INSERT INTO "public"."permission" VALUES ('1529403932881850546', '1346358560427216896', '1529403932877656098', '2022-05-25 18:08:07', '2022-05-25 18:08:07');
INSERT INTO "public"."permission" VALUES ('1529403932881850547', '1346358560427216896', '1529403932877656099', '2022-05-25 18:08:07', '2022-05-25 18:08:07');
INSERT INTO "public"."permission" VALUES ('1529403932881850548', '1346358560427216896', '1529403932877656100', '2022-05-25 18:08:07', '2022-05-25 18:08:07');
INSERT INTO "public"."permission" VALUES ('1529403932881850549', '1346358560427216896', '1529403932877656101', '2022-05-25 18:08:07', '2022-05-25 18:08:07');
INSERT INTO "public"."permission" VALUES ('1529403932881850550', '1346358560427216896', '1529403932877656102', '2022-05-25 18:08:07', '2022-05-25 18:08:07');
INSERT INTO "public"."permission" VALUES ('1529403932881850551', '1346358560427216896', '1529403932877656103', '2022-05-25 18:08:07', '2022-05-25 18:08:07');
INSERT INTO "public"."permission" VALUES ('1529403932881850552', '1346358560427216896', '1529403932877656104', '2022-05-25 18:08:07', '2022-05-25 18:08:07');
INSERT INTO "public"."permission" VALUES ('1529403932881850553', '1346358560427216896', '1529403932877656105', '2022-05-25 18:08:07', '2022-05-25 18:08:07');
INSERT INTO "public"."permission" VALUES ('1529403932881850554', '1346358560427216896', '1529403932877656106', '2022-05-25 18:08:07', '2022-05-25 18:08:07');
INSERT INTO "public"."permission" VALUES ('1529403932881850555', '1346358560427216896', '1529403932877656107', '2022-05-25 18:08:07', '2022-05-25 18:08:07');
INSERT INTO "public"."permission" VALUES ('1529403932881850556', '1346358560427216896', '1529403932877656108', '2022-05-25 18:08:07', '2022-05-25 18:08:07');
INSERT INTO "public"."permission" VALUES ('1529403932881850557', '1346358560427216896', '1529403932877656109', '2022-05-25 18:08:07', '2022-05-25 18:08:07');
INSERT INTO "public"."permission" VALUES ('1529403932881850558', '1346358560427216896', '1529403932877656110', '2022-05-25 18:08:07', '2022-05-25 18:08:07');
INSERT INTO "public"."permission" VALUES ('1529403932881850559', '1346358560427216896', '1529403932877656111', '2022-05-25 18:08:07', '2022-05-25 18:08:07');
INSERT INTO "public"."permission" VALUES ('1529403932881850560', '1346358560427216896', '1529403932877656112', '2022-05-25 18:08:07', '2022-05-25 18:08:07');
INSERT INTO "public"."permission" VALUES ('1529403932881850561', '1346358560427216896', '1529403932877656113', '2022-05-25 18:08:07', '2022-05-25 18:08:07');
INSERT INTO "public"."permission" VALUES ('1529403932881850562', '1346358560427216896', '1529403932877656114', '2022-05-25 18:08:07', '2022-05-25 18:08:07');
INSERT INTO "public"."permission" VALUES ('1529403932881850563', '1346358560427216896', '1529403932877656115', '2022-05-25 18:08:07', '2022-05-25 18:08:07');
INSERT INTO "public"."permission" VALUES ('1529403932881850564', '1346358560427216896', '1529403932877656116', '2022-05-25 18:08:07', '2022-05-25 18:08:07');
INSERT INTO "public"."permission" VALUES ('1529403932881850565', '1346358560427216896', '1529403932877656117', '2022-05-25 18:08:07', '2022-05-25 18:08:07');
INSERT INTO "public"."permission" VALUES ('1529403932881850566', '1346358560427216896', '1529403932877656118', '2022-05-25 18:08:07', '2022-05-25 18:08:07');
INSERT INTO "public"."permission" VALUES ('1529403932881850567', '1346358560427216896', '1529403932877656119', '2022-05-25 18:08:07', '2022-05-25 18:08:07');
INSERT INTO "public"."permission" VALUES ('1529403932881850568', '1346358560427216896', '1529403932877656120', '2022-05-25 18:08:07', '2022-05-25 18:08:07');
INSERT INTO "public"."permission" VALUES ('1529403932881850569', '1346358560427216896', '1529403932877656121', '2022-05-25 18:08:07', '2022-05-25 18:08:07');
INSERT INTO "public"."permission" VALUES ('1529403932881850570', '1346358560427216896', '1529403932877656122', '2022-05-25 18:08:07', '2022-05-25 18:08:07');
INSERT INTO "public"."permission" VALUES ('1529403932881850571', '1346358560427216896', '1529403932877656123', '2022-05-25 18:08:07', '2022-05-25 18:08:07');
INSERT INTO "public"."permission" VALUES ('1529403932881850572', '1346358560427216896', '1529403932877656124', '2022-05-25 18:08:07', '2022-05-25 18:08:07');
INSERT INTO "public"."permission" VALUES ('1529403932881850573', '1346358560427216896', '1529403932877656125', '2022-05-25 18:08:07', '2022-05-25 18:08:07');
INSERT INTO "public"."permission" VALUES ('1529403932881850574', '1346358560427216896', '1529403932877656126', '2022-05-25 18:08:07', '2022-05-25 18:08:07');
INSERT INTO "public"."permission" VALUES ('1529403932881850575', '1346358560427216896', '1529403932877656127', '2022-05-25 18:08:07', '2022-05-25 18:08:07');
INSERT INTO "public"."permission" VALUES ('1529403932881850576', '1346358560427216896', '1529403932877656128', '2022-05-25 18:08:07', '2022-05-25 18:08:07');
INSERT INTO "public"."permission" VALUES ('1529403932881850577', '1346358560427216896', '1529403932877656129', '2022-05-25 18:08:07', '2022-05-25 18:08:07');
INSERT INTO "public"."permission" VALUES ('1529403932881850578', '1346358560427216896', '1529403932877656130', '2022-05-25 18:08:07', '2022-05-25 18:08:07');
INSERT INTO "public"."permission" VALUES ('1529403932881850579', '1346358560427216896', '1529403932877656131', '2022-05-25 18:08:07', '2022-05-25 18:08:07');
INSERT INTO "public"."permission" VALUES ('1529403932881850580', '1346358560427216896', '1529403932877656132', '2022-05-25 18:08:07', '2022-05-25 18:08:07');
INSERT INTO "public"."permission" VALUES ('1529403932881850581', '1346358560427216896', '1529403932877656133', '2022-05-25 18:08:07', '2022-05-25 18:08:07');
INSERT INTO "public"."permission" VALUES ('1529403932881850582', '1346358560427216896', '1529403932877656134', '2022-05-25 18:08:07', '2022-05-25 18:08:07');
INSERT INTO "public"."permission" VALUES ('1529403932881850583', '1346358560427216896', '1529403932877656135', '2022-05-25 18:08:07', '2022-05-25 18:08:07');
INSERT INTO "public"."permission" VALUES ('1529403932881850584', '1346358560427216896', '1529403932877656136', '2022-05-25 18:08:07', '2022-05-25 18:08:07');
INSERT INTO "public"."permission" VALUES ('1529403932881850585', '1346358560427216896', '1529403932877656137', '2022-05-25 18:08:07', '2022-05-25 18:08:07');
INSERT INTO "public"."permission" VALUES ('1529403932881850586', '1346358560427216896', '1529403932877656138', '2022-05-25 18:08:07', '2022-05-25 18:08:07');
INSERT INTO "public"."permission" VALUES ('1529403932881850587', '1346358560427216896', '1529403932877656139', '2022-05-25 18:08:07', '2022-05-25 18:08:07');
INSERT INTO "public"."permission" VALUES ('1529403932881850588', '1346358560427216896', '1529403932877656140', '2022-05-25 18:08:07', '2022-05-25 18:08:07');
INSERT INTO "public"."permission" VALUES ('1529403932881850589', '1346358560427216896', '1529403932877656141', '2022-05-25 18:08:07', '2022-05-25 18:08:07');
INSERT INTO "public"."permission" VALUES ('1529403932881850590', '1346358560427216896', '1529403932877656142', '2022-05-25 18:08:07', '2022-05-25 18:08:07');
INSERT INTO "public"."permission" VALUES ('1529403932881850591', '1346358560427216896', '1529403932877656143', '2022-05-25 18:08:07', '2022-05-25 18:08:07');
INSERT INTO "public"."permission" VALUES ('1529403932881850592', '1346358560427216896', '1529403932877656144', '2022-05-25 18:08:07', '2022-05-25 18:08:07');
INSERT INTO "public"."permission" VALUES ('1529403932881850593', '1346358560427216896', '1529403932877656145', '2022-05-25 18:08:07', '2022-05-25 18:08:07');
INSERT INTO "public"."permission" VALUES ('1529403932881850594', '1346358560427216896', '1529403932877656146', '2022-05-25 18:08:07', '2022-05-25 18:08:07');
INSERT INTO "public"."permission" VALUES ('1529403932881850595', '1346358560427216896', '1529403932877656147', '2022-05-25 18:08:07', '2022-05-25 18:08:07');
INSERT INTO "public"."permission" VALUES ('1529403932881850596', '1346358560427216896', '1529403932877656148', '2022-05-25 18:08:07', '2022-05-25 18:08:07');
INSERT INTO "public"."permission" VALUES ('1529403932881850597', '1346358560427216896', '1529403932877656149', '2022-05-25 18:08:07', '2022-05-25 18:08:07');
INSERT INTO "public"."permission" VALUES ('1529403932881850598', '1346358560427216896', '1529403932877656150', '2022-05-25 18:08:07', '2022-05-25 18:08:07');
INSERT INTO "public"."permission" VALUES ('1529403932881850599', '1346358560427216896', '1529403932877656151', '2022-05-25 18:08:07', '2022-05-25 18:08:07');
INSERT INTO "public"."permission" VALUES ('1529403932881850600', '1346358560427216896', '1529403932877656152', '2022-05-25 18:08:07', '2022-05-25 18:08:07');
INSERT INTO "public"."permission" VALUES ('1529403932881850601', '1346358560427216896', '1529403932877656153', '2022-05-25 18:08:07', '2022-05-25 18:08:07');
INSERT INTO "public"."permission" VALUES ('1529403932881850602', '1346358560427216896', '1529403932877656154', '2022-05-25 18:08:07', '2022-05-25 18:08:07');
INSERT INTO "public"."permission" VALUES ('1529403932881850603', '1346358560427216896', '1529403932877656155', '2022-05-25 18:08:07', '2022-05-25 18:08:07');
INSERT INTO "public"."permission" VALUES ('1529403932881850604', '1346358560427216896', '1529403932877656156', '2022-05-25 18:08:07', '2022-05-25 18:08:07');
INSERT INTO "public"."permission" VALUES ('1529403932881850605', '1346358560427216896', '1529403932877656157', '2022-05-25 18:08:07', '2022-05-25 18:08:07');
INSERT INTO "public"."permission" VALUES ('1529403932881850606', '1346358560427216896', '1529403932877656158', '2022-05-25 18:08:07', '2022-05-25 18:08:07');
INSERT INTO "public"."permission" VALUES ('1529403932881850607', '1346358560427216896', '1529403932877656159', '2022-05-25 18:08:07', '2022-05-25 18:08:07');
INSERT INTO "public"."permission" VALUES ('1529403932881850608', '1346358560427216896', '1529403932877656160', '2022-05-25 18:08:07', '2022-05-25 18:08:07');
INSERT INTO "public"."permission" VALUES ('1529403932881850609', '1346358560427216896', '1529403932877656161', '2022-05-25 18:08:07', '2022-05-25 18:08:07');
INSERT INTO "public"."permission" VALUES ('1529403932881850610', '1346358560427216896', '1529403932877656162', '2022-05-25 18:08:07', '2022-05-25 18:08:07');
INSERT INTO "public"."permission" VALUES ('1529403932881850611', '1346358560427216896', '1529403932877656163', '2022-05-25 18:08:07', '2022-05-25 18:08:07');
INSERT INTO "public"."permission" VALUES ('1529403932881850612', '1346358560427216896', '1529403932877656164', '2022-05-25 18:08:07', '2022-05-25 18:08:07');
INSERT INTO "public"."permission" VALUES ('1529403932881850613', '1346358560427216896', '1529403932877656165', '2022-05-25 18:08:07', '2022-05-25 18:08:07');
INSERT INTO "public"."permission" VALUES ('1529403932881850614', '1346358560427216896', '1529403932877656166', '2022-05-25 18:08:07', '2022-05-25 18:08:07');
INSERT INTO "public"."permission" VALUES ('1529403932881850615', '1346358560427216896', '1529403932877656167', '2022-05-25 18:08:07', '2022-05-25 18:08:07');
INSERT INTO "public"."permission" VALUES ('1529403932881850616', '1346358560427216896', '1529403932877656168', '2022-05-25 18:08:07', '2022-05-25 18:08:07');
INSERT INTO "public"."permission" VALUES ('1529403932881850617', '1346358560427216896', '1529403932877656169', '2022-05-25 18:08:07', '2022-05-25 18:08:07');
INSERT INTO "public"."permission" VALUES ('1529403932881850618', '1346358560427216896', '1529403932877656170', '2022-05-25 18:08:07', '2022-05-25 18:08:07');
INSERT INTO "public"."permission" VALUES ('1529403932881850619', '1346358560427216896', '1529403932877656171', '2022-05-25 18:08:07', '2022-05-25 18:08:07');
INSERT INTO "public"."permission" VALUES ('1529403932881850620', '1346358560427216896', '1529403932877656172', '2022-05-25 18:08:07', '2022-05-25 18:08:07');
INSERT INTO "public"."permission" VALUES ('1529403932881850621', '1346358560427216896', '1529403932877656173', '2022-05-25 18:08:07', '2022-05-25 18:08:07');
INSERT INTO "public"."permission" VALUES ('1529403932881850622', '1346358560427216896', '1529403932877656174', '2022-05-25 18:08:07', '2022-05-25 18:08:07');
INSERT INTO "public"."permission" VALUES ('1529403932881850623', '1346358560427216896', '1529403932877656175', '2022-05-25 18:08:07', '2022-05-25 18:08:07');
INSERT INTO "public"."permission" VALUES ('1529403932881850624', '1346358560427216896', '1529403932877656176', '2022-05-25 18:08:07', '2022-05-25 18:08:07');
INSERT INTO "public"."permission" VALUES ('1529403932881850625', '1346358560427216896', '1529403932877656177', '2022-05-25 18:08:07', '2022-05-25 18:08:07');
INSERT INTO "public"."permission" VALUES ('1529403932881850626', '1346358560427216896', '1529403932877656178', '2022-05-25 18:08:07', '2022-05-25 18:08:07');
INSERT INTO "public"."permission" VALUES ('1529403932881850627', '1346358560427216896', '1529403932877656179', '2022-05-25 18:08:07', '2022-05-25 18:08:07');
INSERT INTO "public"."permission" VALUES ('1529403932881850628', '1346358560427216896', '1529403932877656180', '2022-05-25 18:08:07', '2022-05-25 18:08:07');
INSERT INTO "public"."permission" VALUES ('1529403932881850629', '1346358560427216896', '1529403932881850368', '2022-05-25 18:08:07', '2022-05-25 18:08:07');
INSERT INTO "public"."permission" VALUES ('1529403932881850630', '1346358560427216896', '1529403932881850369', '2022-05-25 18:08:07', '2022-05-25 18:08:07');
INSERT INTO "public"."permission" VALUES ('1529403932881850631', '1346358560427216896', '1529403932881850370', '2022-05-25 18:08:07', '2022-05-25 18:08:07');
INSERT INTO "public"."permission" VALUES ('1529403932881850632', '1346358560427216896', '1529403932881850371', '2022-05-25 18:08:07', '2022-05-25 18:08:07');
INSERT INTO "public"."permission" VALUES ('1529403932881850633', '1346358560427216896', '1529403932881850372', '2022-05-25 18:08:07', '2022-05-25 18:08:07');
INSERT INTO "public"."permission" VALUES ('1529403932881850634', '1346358560427216896', '1529403932881850373', '2022-05-25 18:08:07', '2022-05-25 18:08:07');
INSERT INTO "public"."permission" VALUES ('1529403932881850635', '1346358560427216896', '1529403932881850374', '2022-05-25 18:08:07', '2022-05-25 18:08:07');
INSERT INTO "public"."permission" VALUES ('1529403932881850636', '1346358560427216896', '1529403932881850375', '2022-05-25 18:08:07', '2022-05-25 18:08:07');
INSERT INTO "public"."permission" VALUES ('1529403932881850637', '1346358560427216896', '1529403932881850376', '2022-05-25 18:08:07', '2022-05-25 18:08:07');
INSERT INTO "public"."permission" VALUES ('1529403932881850638', '1346358560427216896', '1529403932881850377', '2022-05-25 18:08:07', '2022-05-25 18:08:07');
INSERT INTO "public"."permission" VALUES ('1529403932881850639', '1346358560427216896', '1529403932881850378', '2022-05-25 18:08:07', '2022-05-25 18:08:07');
INSERT INTO "public"."permission" VALUES ('1529403932881850640', '1346358560427216896', '1529403932881850379', '2022-05-25 18:08:07', '2022-05-25 18:08:07');
INSERT INTO "public"."permission" VALUES ('1529403932881850641', '1346358560427216896', '1529403932881850380', '2022-05-25 18:08:07', '2022-05-25 18:08:07');
INSERT INTO "public"."permission" VALUES ('1529403932881850642', '1346358560427216896', '1529403932881850381', '2022-05-25 18:08:07', '2022-05-25 18:08:07');
INSERT INTO "public"."permission" VALUES ('1529403932881850643', '1346358560427216896', '1529403932881850382', '2022-05-25 18:08:07', '2022-05-25 18:08:07');
INSERT INTO "public"."permission" VALUES ('1529403932881850644', '1346358560427216896', '1529403932881850383', '2022-05-25 18:08:07', '2022-05-25 18:08:07');
INSERT INTO "public"."permission" VALUES ('1529403932881850645', '1346358560427216896', '1529403932881850384', '2022-05-25 18:08:07', '2022-05-25 18:08:07');
INSERT INTO "public"."permission" VALUES ('1529403932881850646', '1346358560427216896', '1529403932881850385', '2022-05-25 18:08:07', '2022-05-25 18:08:07');
INSERT INTO "public"."permission" VALUES ('1529403932881850647', '1346358560427216896', '1529403932881850386', '2022-05-25 18:08:07', '2022-05-25 18:08:07');
INSERT INTO "public"."permission" VALUES ('1529403932881850648', '1346358560427216896', '1529403932881850387', '2022-05-25 18:08:07', '2022-05-25 18:08:07');
INSERT INTO "public"."permission" VALUES ('1529403932881850649', '1346358560427216896', '1529403932881850388', '2022-05-25 18:08:07', '2022-05-25 18:08:07');
INSERT INTO "public"."permission" VALUES ('1529403932881850650', '1346358560427216896', '1529403932881850389', '2022-05-25 18:08:07', '2022-05-25 18:08:07');
INSERT INTO "public"."permission" VALUES ('1529403932881850651', '1346358560427216896', '1529403932881850390', '2022-05-25 18:08:07', '2022-05-25 18:08:07');
INSERT INTO "public"."permission" VALUES ('1529403932881850652', '1346358560427216896', '1529403932881850391', '2022-05-25 18:08:07', '2022-05-25 18:08:07');
INSERT INTO "public"."permission" VALUES ('1529403932881850653', '1346358560427216896', '1529403932881850392', '2022-05-25 18:08:07', '2022-05-25 18:08:07');
INSERT INTO "public"."permission" VALUES ('1529403932881850654', '1346358560427216896', '1529403932881850393', '2022-05-25 18:08:07', '2022-05-25 18:08:07');
INSERT INTO "public"."permission" VALUES ('1529403932881850655', '1346358560427216896', '1529403932881850394', '2022-05-25 18:08:07', '2022-05-25 18:08:07');
INSERT INTO "public"."permission" VALUES ('1529403932881850656', '1346358560427216896', '1529403932881850395', '2022-05-25 18:08:07', '2022-05-25 18:08:07');
INSERT INTO "public"."permission" VALUES ('1529403932881850657', '1346358560427216896', '1529403932881850396', '2022-05-25 18:08:07', '2022-05-25 18:08:07');
INSERT INTO "public"."permission" VALUES ('1529403932881850658', '1346358560427216896', '1529403932881850397', '2022-05-25 18:08:07', '2022-05-25 18:08:07');
INSERT INTO "public"."permission" VALUES ('1529403932881850659', '1346358560427216896', '1529403932881850398', '2022-05-25 18:08:07', '2022-05-25 18:08:07');
INSERT INTO "public"."permission" VALUES ('1529403932881850660', '1346358560427216896', '1529403932881850399', '2022-05-25 18:08:07', '2022-05-25 18:08:07');
INSERT INTO "public"."permission" VALUES ('1529403932881850661', '1346358560427216896', '1529403932881850400', '2022-05-25 18:08:07', '2022-05-25 18:08:07');
INSERT INTO "public"."permission" VALUES ('1529403932881850662', '1346358560427216896', '1529403932881850401', '2022-05-25 18:08:07', '2022-05-25 18:08:07');
INSERT INTO "public"."permission" VALUES ('1529403932881850663', '1346358560427216896', '1529403932881850402', '2022-05-25 18:08:07', '2022-05-25 18:08:07');
INSERT INTO "public"."permission" VALUES ('1529403932881850664', '1346358560427216896', '1529403932881850403', '2022-05-25 18:08:07', '2022-05-25 18:08:07');
INSERT INTO "public"."permission" VALUES ('1529403932881850665', '1346358560427216896', '1529403932881850404', '2022-05-25 18:08:07', '2022-05-25 18:08:07');
INSERT INTO "public"."permission" VALUES ('1529403932881850666', '1346358560427216896', '1529403932881850405', '2022-05-25 18:08:07', '2022-05-25 18:08:07');
INSERT INTO "public"."permission" VALUES ('1529403932881850667', '1346358560427216896', '1529403932881850406', '2022-05-25 18:08:07', '2022-05-25 18:08:07');
INSERT INTO "public"."permission" VALUES ('1529403932881850668', '1346358560427216896', '1529403932881850407', '2022-05-25 18:08:07', '2022-05-25 18:08:07');
INSERT INTO "public"."permission" VALUES ('1529403932881850669', '1346358560427216896', '1529403932881850408', '2022-05-25 18:08:07', '2022-05-25 18:08:07');
INSERT INTO "public"."permission" VALUES ('1529403932881850670', '1346358560427216896', '1529403932881850409', '2022-05-25 18:08:07', '2022-05-25 18:08:07');
INSERT INTO "public"."permission" VALUES ('1529403932881850671', '1346358560427216896', '1529403932881850410', '2022-05-25 18:08:07', '2022-05-25 18:08:07');
INSERT INTO "public"."permission" VALUES ('1529403932881850672', '1346358560427216896', '1529403932881850411', '2022-05-25 18:08:07', '2022-05-25 18:08:07');
INSERT INTO "public"."permission" VALUES ('1529403932881850673', '1346358560427216896', '1529403932881850412', '2022-05-25 18:08:07', '2022-05-25 18:08:07');
INSERT INTO "public"."permission" VALUES ('1529403932881850674', '1346358560427216896', '1529403932881850413', '2022-05-25 18:08:07', '2022-05-25 18:08:07');
INSERT INTO "public"."permission" VALUES ('1529403932881850675', '1346358560427216896', '1529403932881850414', '2022-05-25 18:08:07', '2022-05-25 18:08:07');
INSERT INTO "public"."permission" VALUES ('1529403932881850676', '1346358560427216896', '1529403932881850415', '2022-05-25 18:08:07', '2022-05-25 18:08:07');
INSERT INTO "public"."permission" VALUES ('1529403932881850677', '1346358560427216896', '1529403932881850416', '2022-05-25 18:08:07', '2022-05-25 18:08:07');
INSERT INTO "public"."permission" VALUES ('1529403932886044672', '1346358560427216896', '1529403932881850417', '2022-05-25 18:08:07', '2022-05-25 18:08:07');
INSERT INTO "public"."permission" VALUES ('1529403932886044673', '1346358560427216896', '1529403932881850418', '2022-05-25 18:08:07', '2022-05-25 18:08:07');
INSERT INTO "public"."permission" VALUES ('1529403932886044674', '1346358560427216896', '1529403932881850419', '2022-05-25 18:08:07', '2022-05-25 18:08:07');
INSERT INTO "public"."permission" VALUES ('1529403932886044675', '1346358560427216896', '1529403932881850420', '2022-05-25 18:08:07', '2022-05-25 18:08:07');
INSERT INTO "public"."permission" VALUES ('1529403932886044676', '1346358560427216896', '1529403932881850421', '2022-05-25 18:08:07', '2022-05-25 18:08:07');
INSERT INTO "public"."permission" VALUES ('1529403932886044677', '1346358560427216896', '1529403932881850422', '2022-05-25 18:08:07', '2022-05-25 18:08:07');
INSERT INTO "public"."permission" VALUES ('1529403932886044678', '1346358560427216896', '1529403932881850423', '2022-05-25 18:08:07', '2022-05-25 18:08:07');
INSERT INTO "public"."permission" VALUES ('1529403932886044679', '1346358560427216896', '1529403932881850424', '2022-05-25 18:08:07', '2022-05-25 18:08:07');
INSERT INTO "public"."permission" VALUES ('1529403932886044680', '1346358560427216896', '1529403932881850425', '2022-05-25 18:08:07', '2022-05-25 18:08:07');
INSERT INTO "public"."permission" VALUES ('1529403932886044681', '1346358560427216896', '1529403932881850426', '2022-05-25 18:08:07', '2022-05-25 18:08:07');
INSERT INTO "public"."permission" VALUES ('1529403932886044682', '1346358560427216896', '1529403932881850427', '2022-05-25 18:08:07', '2022-05-25 18:08:07');
INSERT INTO "public"."permission" VALUES ('1529403932886044683', '1346358560427216896', '1529403932881850428', '2022-05-25 18:08:07', '2022-05-25 18:08:07');
INSERT INTO "public"."permission" VALUES ('1529403932886044684', '1346358560427216896', '1529403932881850429', '2022-05-25 18:08:07', '2022-05-25 18:08:07');
INSERT INTO "public"."permission" VALUES ('1529403932886044685', '1346358560427216896', '1529403932881850430', '2022-05-25 18:08:07', '2022-05-25 18:08:07');
INSERT INTO "public"."permission" VALUES ('1529403932886044686', '1346358560427216896', '1529403932881850431', '2022-05-25 18:08:07', '2022-05-25 18:08:07');
INSERT INTO "public"."permission" VALUES ('1529403932886044687', '1346358560427216896', '1529403932881850432', '2022-05-25 18:08:07', '2022-05-25 18:08:07');
INSERT INTO "public"."permission" VALUES ('1529403932886044688', '1346358560427216896', '1529403932881850433', '2022-05-25 18:08:07', '2022-05-25 18:08:07');
INSERT INTO "public"."permission" VALUES ('1529403932886044689', '1346358560427216896', '1529403932881850434', '2022-05-25 18:08:07', '2022-05-25 18:08:07');
INSERT INTO "public"."permission" VALUES ('1529403932886044690', '1346358560427216896', '1529403932881850435', '2022-05-25 18:08:07', '2022-05-25 18:08:07');
INSERT INTO "public"."permission" VALUES ('1529403932886044691', '1346358560427216896', '1529403932881850436', '2022-05-25 18:08:07', '2022-05-25 18:08:07');
INSERT INTO "public"."permission" VALUES ('1529403932886044692', '1346358560427216896', '1529403932881850437', '2022-05-25 18:08:07', '2022-05-25 18:08:07');
INSERT INTO "public"."permission" VALUES ('1529403932886044693', '1346358560427216896', '1529403932881850438', '2022-05-25 18:08:07', '2022-05-25 18:08:07');
INSERT INTO "public"."permission" VALUES ('1529403932886044694', '1346358560427216896', '1529403932881850439', '2022-05-25 18:08:07', '2022-05-25 18:08:07');
INSERT INTO "public"."permission" VALUES ('1529403932886044695', '1346358560427216896', '1529403932881850440', '2022-05-25 18:08:07', '2022-05-25 18:08:07');
INSERT INTO "public"."permission" VALUES ('1529403932886044696', '1346358560427216896', '1529403932881850441', '2022-05-25 18:08:07', '2022-05-25 18:08:07');
INSERT INTO "public"."permission" VALUES ('1529403932886044697', '1346358560427216896', '1529403932881850442', '2022-05-25 18:08:07', '2022-05-25 18:08:07');
INSERT INTO "public"."permission" VALUES ('1529403932886044698', '1346358560427216896', '1529403932881850443', '2022-05-25 18:08:07', '2022-05-25 18:08:07');
INSERT INTO "public"."permission" VALUES ('1529403932886044699', '1346358560427216896', '1529403932881850444', '2022-05-25 18:08:07', '2022-05-25 18:08:07');
INSERT INTO "public"."permission" VALUES ('1529403932886044700', '1346358560427216896', '1529403932881850445', '2022-05-25 18:08:07', '2022-05-25 18:08:07');
INSERT INTO "public"."permission" VALUES ('1529403932886044701', '1346358560427216896', '1529403932881850446', '2022-05-25 18:08:07', '2022-05-25 18:08:07');
INSERT INTO "public"."permission" VALUES ('1529403932886044702', '1346358560427216896', '1529403932881850447', '2022-05-25 18:08:07', '2022-05-25 18:08:07');
INSERT INTO "public"."permission" VALUES ('1529403932886044703', '1346358560427216896', '1529403932881850448', '2022-05-25 18:08:07', '2022-05-25 18:08:07');
INSERT INTO "public"."permission" VALUES ('1529403932886044704', '1346358560427216896', '1529403932881850449', '2022-05-25 18:08:07', '2022-05-25 18:08:07');
INSERT INTO "public"."permission" VALUES ('1529403932886044705', '1346358560427216896', '1529403932881850450', '2022-05-25 18:08:07', '2022-05-25 18:08:07');
INSERT INTO "public"."permission" VALUES ('1529403932886044706', '1346358560427216896', '1529403932881850451', '2022-05-25 18:08:07', '2022-05-25 18:08:07');
INSERT INTO "public"."permission" VALUES ('1529403932886044707', '1346358560427216896', '1529403932881850452', '2022-05-25 18:08:07', '2022-05-25 18:08:07');
INSERT INTO "public"."permission" VALUES ('1529403932886044708', '1346358560427216896', '1529403932881850453', '2022-05-25 18:08:07', '2022-05-25 18:08:07');
INSERT INTO "public"."permission" VALUES ('1529403932886044709', '1346358560427216896', '1529403932881850454', '2022-05-25 18:08:07', '2022-05-25 18:08:07');
INSERT INTO "public"."permission" VALUES ('1529403932886044710', '1346358560427216896', '1529403932881850455', '2022-05-25 18:08:07', '2022-05-25 18:08:07');
INSERT INTO "public"."permission" VALUES ('1529403932886044711', '1346358560427216896', '1529403932881850456', '2022-05-25 18:08:07', '2022-05-25 18:08:07');
INSERT INTO "public"."permission" VALUES ('1529403932886044712', '1346358560427216896', '1529403932881850457', '2022-05-25 18:08:07', '2022-05-25 18:08:07');
INSERT INTO "public"."permission" VALUES ('1529403932886044713', '1346358560427216896', '1529403932881850458', '2022-05-25 18:08:07', '2022-05-25 18:08:07');
INSERT INTO "public"."permission" VALUES ('1529403932886044714', '1346358560427216896', '1529403932881850459', '2022-05-25 18:08:07', '2022-05-25 18:08:07');
INSERT INTO "public"."permission" VALUES ('1529403932886044715', '1346358560427216896', '1529403932881850460', '2022-05-25 18:08:07', '2022-05-25 18:08:07');
INSERT INTO "public"."permission" VALUES ('1529403932886044716', '1346358560427216896', '1529403932881850461', '2022-05-25 18:08:07', '2022-05-25 18:08:07');
INSERT INTO "public"."permission" VALUES ('1529403932886044717', '1346358560427216896', '1529403932881850462', '2022-05-25 18:08:07', '2022-05-25 18:08:07');
INSERT INTO "public"."permission" VALUES ('1529403932886044718', '1346358560427216896', '1529403932881850463', '2022-05-25 18:08:07', '2022-05-25 18:08:07');
INSERT INTO "public"."permission" VALUES ('1529403932886044719', '1346358560427216896', '1529403932881850464', '2022-05-25 18:08:07', '2022-05-25 18:08:07');
INSERT INTO "public"."permission" VALUES ('1529403932886044720', '1346358560427216896', '1529403932881850465', '2022-05-25 18:08:07', '2022-05-25 18:08:07');
INSERT INTO "public"."permission" VALUES ('1529403932886044721', '1346358560427216896', '1529403932881850466', '2022-05-25 18:08:07', '2022-05-25 18:08:07');
INSERT INTO "public"."permission" VALUES ('1529403932886044722', '1346358560427216896', '1529403932881850467', '2022-05-25 18:08:07', '2022-05-25 18:08:07');
INSERT INTO "public"."permission" VALUES ('1529403932886044723', '1346358560427216896', '1529403932881850468', '2022-05-25 18:08:07', '2022-05-25 18:08:07');
INSERT INTO "public"."permission" VALUES ('1529403932886044724', '1346358560427216896', '1529403932881850469', '2022-05-25 18:08:07', '2022-05-25 18:08:07');
INSERT INTO "public"."permission" VALUES ('1529403932886044725', '1346358560427216896', '1529403932881850470', '2022-05-25 18:08:07', '2022-05-25 18:08:07');
INSERT INTO "public"."permission" VALUES ('1529403932886044726', '1346358560427216896', '1529403932881850471', '2022-05-25 18:08:07', '2022-05-25 18:08:07');
INSERT INTO "public"."permission" VALUES ('1529403932886044727', '1346358560427216896', '1529403932881850472', '2022-05-25 18:08:07', '2022-05-25 18:08:07');
INSERT INTO "public"."permission" VALUES ('1529403932886044728', '1346358560427216896', '1529403932881850473', '2022-05-25 18:08:07', '2022-05-25 18:08:07');
INSERT INTO "public"."permission" VALUES ('1529403932886044729', '1346358560427216896', '1529403932881850474', '2022-05-25 18:08:07', '2022-05-25 18:08:07');
INSERT INTO "public"."permission" VALUES ('1529403932886044730', '1346358560427216896', '1529403932881850475', '2022-05-25 18:08:07', '2022-05-25 18:08:07');
INSERT INTO "public"."permission" VALUES ('1529403932886044731', '1346358560427216896', '1529403932881850476', '2022-05-25 18:08:07', '2022-05-25 18:08:07');
INSERT INTO "public"."permission" VALUES ('1529403932886044732', '1346358560427216896', '1529403932881850477', '2022-05-25 18:08:07', '2022-05-25 18:08:07');
INSERT INTO "public"."permission" VALUES ('1529403932886044733', '1346358560427216896', '1529403932881850478', '2022-05-25 18:08:07', '2022-05-25 18:08:07');
INSERT INTO "public"."permission" VALUES ('1529403932886044734', '1346358560427216896', '1529403932881850479', '2022-05-25 18:08:07', '2022-05-25 18:08:07');
INSERT INTO "public"."permission" VALUES ('1529403932886044735', '1346358560427216896', '1529403932881850480', '2022-05-25 18:08:07', '2022-05-25 18:08:07');
INSERT INTO "public"."permission" VALUES ('1529403932886044736', '1346358560427216896', '1529403932881850481', '2022-05-25 18:08:07', '2022-05-25 18:08:07');
INSERT INTO "public"."permission" VALUES ('1529403932886044737', '1346358560427216896', '1529403932881850482', '2022-05-25 18:08:07', '2022-05-25 18:08:07');
INSERT INTO "public"."permission" VALUES ('1529403932886044738', '1346358560427216896', '1529403932881850483', '2022-05-25 18:08:07', '2022-05-25 18:08:07');
INSERT INTO "public"."permission" VALUES ('1529403932886044739', '1346358560427216896', '1529403932881850484', '2022-05-25 18:08:07', '2022-05-25 18:08:07');
INSERT INTO "public"."permission" VALUES ('1529403932886044740', '1346358560427216896', '1529403932881850485', '2022-05-25 18:08:07', '2022-05-25 18:08:07');
INSERT INTO "public"."permission" VALUES ('1529403932886044741', '1346358560427216896', '1529403932881850486', '2022-05-25 18:08:07', '2022-05-25 18:08:07');
INSERT INTO "public"."permission" VALUES ('1529403932886044742', '1346358560427216896', '1529403932881850487', '2022-05-25 18:08:07', '2022-05-25 18:08:07');
INSERT INTO "public"."permission" VALUES ('1529403932886044743', '1346358560427216896', '1529403932881850488', '2022-05-25 18:08:07', '2022-05-25 18:08:07');
INSERT INTO "public"."permission" VALUES ('1529403932886044744', '1346358560427216896', '1529403932881850489', '2022-05-25 18:08:07', '2022-05-25 18:08:07');
INSERT INTO "public"."permission" VALUES ('1529403932886044745', '1346358560427216896', '1529403932881850490', '2022-05-25 18:08:07', '2022-05-25 18:08:07');
INSERT INTO "public"."permission" VALUES ('1529403932886044746', '1346358560427216896', '1529403932881850491', '2022-05-25 18:08:07', '2022-05-25 18:08:07');
INSERT INTO "public"."permission" VALUES ('1529403932886044747', '1346358560427216896', '1529403932881850492', '2022-05-25 18:08:07', '2022-05-25 18:08:07');
INSERT INTO "public"."permission" VALUES ('1529403932886044748', '1346358560427216896', '1529403932881850493', '2022-05-25 18:08:07', '2022-05-25 18:08:07');
INSERT INTO "public"."permission" VALUES ('1529403932886044749', '1346358560427216896', '1529403932881850494', '2022-05-25 18:08:07', '2022-05-25 18:08:07');
INSERT INTO "public"."permission" VALUES ('1529403932886044750', '1346358560427216896', '1529403932881850495', '2022-05-25 18:08:07', '2022-05-25 18:08:07');
INSERT INTO "public"."permission" VALUES ('1529403932886044751', '1346358560427216896', '1529403932881850496', '2022-05-25 18:08:07', '2022-05-25 18:08:07');
INSERT INTO "public"."permission" VALUES ('1529403932886044752', '1346358560427216896', '1529403932881850497', '2022-05-25 18:08:07', '2022-05-25 18:08:07');
INSERT INTO "public"."permission" VALUES ('1529403932886044753', '1346358560427216896', '1529403932881850498', '2022-05-25 18:08:07', '2022-05-25 18:08:07');
INSERT INTO "public"."permission" VALUES ('1529403932886044754', '1346358560427216896', '1529403932881850499', '2022-05-25 18:08:07', '2022-05-25 18:08:07');
INSERT INTO "public"."permission" VALUES ('1529403932886044755', '1346358560427216896', '1529403932881850500', '2022-05-25 18:08:07', '2022-05-25 18:08:07');
INSERT INTO "public"."permission" VALUES ('1529403932886044756', '1346358560427216896', '1529403932881850501', '2022-05-25 18:08:07', '2022-05-25 18:08:07');
INSERT INTO "public"."permission" VALUES ('1529403932886044757', '1346358560427216896', '1529403932881850502', '2022-05-25 18:08:07', '2022-05-25 18:08:07');
INSERT INTO "public"."permission" VALUES ('1529403932886044758', '1346358560427216896', '1529403932881850503', '2022-05-25 18:08:07', '2022-05-25 18:08:07');
INSERT INTO "public"."permission" VALUES ('1529403932886044759', '1346358560427216896', '1529403932881850504', '2022-05-25 18:08:07', '2022-05-25 18:08:07');
INSERT INTO "public"."permission" VALUES ('1529403932886044760', '1346358560427216896', '1529403932881850505', '2022-05-25 18:08:07', '2022-05-25 18:08:07');
INSERT INTO "public"."permission" VALUES ('1529403932886044761', '1346358560427216896', '1529403932881850506', '2022-05-25 18:08:07', '2022-05-25 18:08:07');
INSERT INTO "public"."permission" VALUES ('1529403932886044762', '1346358560427216896', '1529403932881850507', '2022-05-25 18:08:07', '2022-05-25 18:08:07');
INSERT INTO "public"."permission" VALUES ('1529403932886044763', '1346358560427216896', '1529403932881850508', '2022-05-25 18:08:07', '2022-05-25 18:08:07');
INSERT INTO "public"."permission" VALUES ('1529403932886044764', '1346358560427216896', '1529403932881850509', '2022-05-25 18:08:07', '2022-05-25 18:08:07');
INSERT INTO "public"."permission" VALUES ('1529403932886044765', '1346358560427216896', '1529403932881850510', '2022-05-25 18:08:07', '2022-05-25 18:08:07');
INSERT INTO "public"."permission" VALUES ('1529403932886044766', '1346358560427216896', '1529403932881850511', '2022-05-25 18:08:07', '2022-05-25 18:08:07');
INSERT INTO "public"."permission" VALUES ('1529403932886044767', '1346358560427216896', '1534577121923309568', '2022-06-09 00:44:32', '2022-06-09 00:44:31');
INSERT INTO "public"."permission" VALUES ('1529403932886044768', '1346358560427216896', '1534585430311051264', '2022-06-09 01:17:33', '2022-06-09 01:17:32');
INSERT INTO "public"."permission" VALUES ('1529403932886044769', '1346358560427216896', '1534585531108564992', '2022-06-09 01:17:57', '2022-06-09 01:17:56');

INSERT INTO "public"."permission" VALUES ('1529403932886044770', '1346358560427216896', '1534585531108564993', '2022-06-09 01:17:57', '2022-06-09 01:17:56');
INSERT INTO "public"."permission" VALUES ('1529403932886044771', '1346358560427216896', '1534585531108564994', '2022-06-09 01:17:57', '2022-06-09 01:17:56');
INSERT INTO "public"."permission" VALUES ('1529403932886044772', '1346358560427216896', '1534585531108564995', '2022-06-09 01:17:57', '2022-06-09 01:17:56');
INSERT INTO "public"."permission" VALUES ('1529403932886044773', '1346358560427216896', '1534585531108564996', '2022-06-09 01:17:57', '2022-06-09 01:17:56');
INSERT INTO "public"."permission" VALUES ('1529403932886044774', '1346358560427216896', '1534585531108564997', '2022-06-09 01:17:57', '2022-06-09 01:17:56');
INSERT INTO "public"."permission" VALUES ('1529403932886044775', '1346358560427216896', '1534585531108564998', '2022-06-09 01:17:57', '2022-06-09 01:17:56');
INSERT INTO "public"."permission" VALUES ('1529403932886044776', '1346358560427216896', '1534585531108564999', '2022-06-09 01:17:57', '2022-06-09 01:17:56');
INSERT INTO "public"."permission" VALUES ('1529403932886044777', '1346358560427216896', '1534585531108565000', '2022-06-09 01:17:57', '2022-06-09 01:17:56');
INSERT INTO "public"."permission" VALUES ('1529403932886044778', '1346358560427216896', '1534585531108565001', '2022-06-09 01:17:57', '2022-06-09 01:17:56');
INSERT INTO "public"."permission" VALUES ('1529403932886044779', '1346358560427216896', '1534585531108565002', '2022-06-09 01:17:57', '2022-06-09 01:17:56');

INSERT INTO "public"."permission" VALUES ('1529403932886044780', '1346358560427216896', '1534585531108565003', '2022-06-09 01:17:57', '2022-06-09 01:17:56');
INSERT INTO "public"."permission" VALUES ('1529403932886044781', '1346358560427216896', '1534585531108565004', '2022-06-09 01:17:57', '2022-06-09 01:17:56');
INSERT INTO "public"."permission" VALUES ('1529403932886044782', '1346358560427216896', '1534585531108565005', '2022-06-09 01:17:57', '2022-06-09 01:17:56');
INSERT INTO "public"."permission" VALUES ('1529403932886044783', '1346358560427216896', '1534585531108565006', '2022-06-09 01:17:57', '2022-06-09 01:17:56');
INSERT INTO "public"."permission" VALUES ('1529403932886044784', '1346358560427216896', '1534585531108565007', '2022-06-09 01:17:57', '2022-06-09 01:17:56');
INSERT INTO "public"."permission" VALUES ('1529403932886044785', '1346358560427216896', '1534585531108565008', '2022-06-09 01:17:57', '2022-06-09 01:17:56');
INSERT INTO "public"."permission" VALUES ('1529403932886044786', '1346358560427216896', '1534585531108565009', '2022-06-09 01:17:57', '2022-06-09 01:17:56');
INSERT INTO "public"."permission" VALUES ('1529403932886044787', '1346358560427216896', '1534585531108565010', '2022-06-09 01:17:57', '2022-06-09 01:17:56');
INSERT INTO "public"."permission" VALUES ('1529403932886044788', '1346358560427216896', '1534585531108565011', '2022-06-09 01:17:57', '2022-06-09 01:17:56');
INSERT INTO "public"."permission" VALUES ('1529403932886044789', '1346358560427216896', '1534585531108565012', '2022-06-09 01:17:57', '2022-06-09 01:17:56');

INSERT INTO "public"."permission" VALUES ('1529403932886044790', '1346358560427216896', '1534585531108565013', '2022-06-09 01:17:57', '2022-06-09 01:17:56');
INSERT INTO "public"."permission" VALUES ('1529403932886044791', '1346358560427216896', '1534585531108565014', '2022-06-09 01:17:57', '2022-06-09 01:17:56');
INSERT INTO "public"."permission" VALUES ('1529403932886044792', '1346358560427216896', '1534585531108565015', '2022-06-09 01:17:57', '2022-06-09 01:17:56');
INSERT INTO "public"."permission" VALUES ('1529403932886044793', '1346358560427216896', '1534585531108565016', '2022-06-09 01:17:57', '2022-06-09 01:17:56');
INSERT INTO "public"."permission" VALUES ('1529403932886044794', '1346358560427216896', '1534585531108565017', '2022-06-09 01:17:57', '2022-06-09 01:17:56');
INSERT INTO "public"."permission" VALUES ('1529403932886044795', '1346358560427216896', '1534585531108565018', '2022-06-09 01:17:57', '2022-06-09 01:17:56');
INSERT INTO "public"."permission" VALUES ('1529403932886044796', '1346358560427216896', '1534585531108565019', '2022-06-09 01:17:57', '2022-06-09 01:17:56');
INSERT INTO "public"."permission" VALUES ('1529403932886044797', '1346358560427216896', '1534585531108565020', '2022-06-09 01:17:57', '2022-06-09 01:17:56');
INSERT INTO "public"."permission" VALUES ('1529403932886044798', '1346358560427216896', '1534585531108565021', '2022-06-09 01:17:57', '2022-06-09 01:17:56');
INSERT INTO "public"."permission" VALUES ('1529403932886044799', '1346358560427216896', '1534585531108565022', '2022-06-09 01:17:57', '2022-06-09 01:17:56');

INSERT INTO "public"."permission" VALUES ('1529403932886044800', '1346358560427216896', '1534585531108565023', '2022-06-09 01:17:57', '2022-06-09 01:17:56');
INSERT INTO "public"."permission" VALUES ('1529403932886044801', '1346358560427216896', '1534585531108565024', '2022-06-09 01:17:57', '2022-06-09 01:17:56');
INSERT INTO "public"."permission" VALUES ('1529403932886044802', '1346358560427216896', '1534585531108565025', '2022-06-09 01:17:57', '2022-06-09 01:17:56');
INSERT INTO "public"."permission" VALUES ('1529403932886044803', '1346358560427216896', '1534585531108565026', '2022-06-09 01:17:57', '2022-06-09 01:17:56');
INSERT INTO "public"."permission" VALUES ('1529403932886044804', '1346358560427216896', '1534585531108565027', '2022-06-09 01:17:57', '2022-06-09 01:17:56');
INSERT INTO "public"."permission" VALUES ('1529403932886044805', '1346358560427216896', '1534585531108565028', '2022-06-09 01:17:57', '2022-06-09 01:17:56');
INSERT INTO "public"."permission" VALUES ('1529403932886044806', '1346358560427216896', '1534585531108565029', '2022-06-09 01:17:57', '2022-06-09 01:17:56');
INSERT INTO "public"."permission" VALUES ('1529403932886044807', '1346358560427216896', '1534585531108565030', '2022-06-09 01:17:57', '2022-06-09 01:17:56');
INSERT INTO "public"."permission" VALUES ('1529403932886044808', '1346358560427216896', '1534585531108565031', '2022-06-09 01:17:57', '2022-06-09 01:17:56');
INSERT INTO "public"."permission" VALUES ('1529403932886044809', '1346358560427216896', '1534585531108565032', '2022-06-09 01:17:57', '2022-06-09 01:17:56');

INSERT INTO "public"."permission" VALUES ('1529403932886044810', '1346358560427216896', '1534585531108565033', '2022-06-09 01:17:57', '2022-06-09 01:17:56');
INSERT INTO "public"."permission" VALUES ('1529403932886044811', '1346358560427216896', '1534585531108565034', '2022-06-09 01:17:57', '2022-06-09 01:17:56');
INSERT INTO "public"."permission" VALUES ('1529403932886044812', '1346358560427216896', '1534585531108565035', '2022-06-09 01:17:57', '2022-06-09 01:17:56');
INSERT INTO "public"."permission" VALUES ('1529403932886044813', '1346358560427216896', '1534585531108565036', '2022-06-09 01:17:57', '2022-06-09 01:17:56');
INSERT INTO "public"."permission" VALUES ('1529403932886044814', '1346358560427216896', '1534585531108565037', '2022-06-09 01:17:57', '2022-06-09 01:17:56');
INSERT INTO "public"."permission" VALUES ('1529403932886044815', '1346358560427216896', '1534585531108565038', '2022-06-09 01:17:57', '2022-06-09 01:17:56');
INSERT INTO "public"."permission" VALUES ('1529403932886044816', '1346358560427216896', '1534585531108565039', '2022-06-09 01:17:57', '2022-06-09 01:17:56');
INSERT INTO "public"."permission" VALUES ('1529403932886044817', '1346358560427216896', '1534585531108565040', '2022-06-09 01:17:57', '2022-06-09 01:17:56');
INSERT INTO "public"."permission" VALUES ('1529403932886044818', '1346358560427216896', '1534585531108565041', '2022-06-09 01:17:57', '2022-06-09 01:17:56');
INSERT INTO "public"."permission" VALUES ('1529403932886044819', '1346358560427216896', '1534585531108565042', '2022-06-09 01:17:57', '2022-06-09 01:17:56');

INSERT INTO "public"."permission" VALUES ('1529403932886044820', '1346358560427216896', '1534585531108565043', '2022-06-09 01:17:57', '2022-06-09 01:17:56');
INSERT INTO "public"."permission" VALUES ('1529403932886044821', '1346358560427216896', '1534585531108565044', '2022-06-09 01:17:57', '2022-06-09 01:17:56');
INSERT INTO "public"."permission" VALUES ('1529403932886044822', '1346358560427216896', '1534585531108565045', '2022-06-09 01:17:57', '2022-06-09 01:17:56');
INSERT INTO "public"."permission" VALUES ('1529403932886044823', '1346358560427216896', '1534585531108565046', '2022-06-09 01:17:57', '2022-06-09 01:17:56');
INSERT INTO "public"."permission" VALUES ('1529403932886044824', '1346358560427216896', '1534585531108565047', '2022-06-09 01:17:57', '2022-06-09 01:17:56');
INSERT INTO "public"."permission" VALUES ('1529403932886044825', '1346358560427216896', '1534585531108565048', '2022-06-09 01:17:57', '2022-06-09 01:17:56');
INSERT INTO "public"."permission" VALUES ('1529403932886044826', '1346358560427216896', '1534585531108565049', '2022-06-09 01:17:57', '2022-06-09 01:17:56');
INSERT INTO "public"."permission" VALUES ('1529403932886044827', '1346358560427216896', '1534585531108565050', '2022-06-09 01:17:57', '2022-06-09 01:17:56');
INSERT INTO "public"."permission" VALUES ('1529403932886044828', '1346358560427216896', '1534585531108565051', '2022-06-09 01:17:57', '2022-06-09 01:17:56');
INSERT INTO "public"."permission" VALUES ('1529403932886044829', '1346358560427216896', '1534585531108565052', '2022-06-09 01:17:57', '2022-06-09 01:17:56');

INSERT INTO "public"."permission" VALUES ('1572525965658820609', '1346358560427216896', '1572525965625266177', '2023-07-07 23:20:04.962', '2023-07-07 23:20:14.170');
INSERT INTO "public"."permission" VALUES ('1572525965658820610', '1346358560427216896', '1572525965625266178', '2023-07-07 23:21:23.648', '2023-07-07 23:21:23.648');
INSERT INTO "public"."permission" VALUES ('1572525965658820611', '1346358560427216896', '1572525965625266179', '2023-07-07 23:23:40.409', '2023-07-07 23:23:40.409');
INSERT INTO "public"."permission" VALUES ('1572525965658820612', '1346358560427216896', '1572525965625266180', '2023-07-07 23:24:03.398', '2023-07-07 23:24:03.398');
INSERT INTO "public"."permission" VALUES ('1572525965658820613', '1346358560427216896', '1572525965625266181', '2023-07-07 23:24:19.165', '2023-07-07 23:24:19.165');
INSERT INTO "public"."permission" VALUES ('1572525965658820614', '1346358560427216896', '1572525965625266182', '2023-07-07 23:24:52.339', '2023-07-07 23:24:52.339');
INSERT INTO "public"."permission" VALUES ('1572525965658820615', '1346358560427216896', '1572525965625266183', '2023-07-07 23:25:30.528', '2023-07-07 23:25:30.528');
INSERT INTO "public"."permission" VALUES ('1572525965658820616', '1346358560427216896', '1572525965625266184', '2023-07-07 23:25:50.772', '2023-07-07 23:25:50.772');
INSERT INTO "public"."permission" VALUES ('1572525965658820617', '1346358560427216896', '1572525965625266185', '2023-07-07 23:26:11.518', '2023-07-07 23:26:11.518');
INSERT INTO "public"."permission" VALUES ('1572525965658820618', '1346358560427216896', '1572525965625266186', '2023-07-07 23:26:37.388', '2023-07-07 23:26:37.388');

INSERT INTO "public"."permission" VALUES ('1572525965658820608', '1346358560427216896', '1572525965625266176', '2022-09-28 11:50:58', '2022-09-28 11:50:58');
INSERT INTO "public"."permission" VALUES ('1697141926281318400','1346358560427216896','1697141926247763968', '2023-08-31 14:59:01', '2023-08-31 06:59:01');
INSERT INTO "public"."permission" VALUES ('1697145808239693824','1346358560427216896','1697145808210333696', '2023-08-31 15:14:26', '2023-08-31 07:14:26');
INSERT INTO "public"."permission" VALUES ('1697146375754190848','1346358560427216896','1697146375729025024', '2023-08-31 15:16:42', '2023-08-31 07:16:42');
INSERT INTO "public"."permission" VALUES ('1697146617543233536','1346358560427216896','1697146617513873408', '2023-08-31 15:17:39', '2023-08-31 07:17:39');
INSERT INTO "public"."permission" VALUES ('1697146860569595904','1346358560427216896','1697146860540235776', '2023-08-31 15:18:37', '2023-08-31 07:18:37');

-- ----------------------------
-- Table structure for plugin
-- ----------------------------
DROP TABLE IF EXISTS "public"."plugin";
CREATE TABLE "public"."plugin" (
  "id" varchar(128) COLLATE "pg_catalog"."default" NOT NULL,
  "name" varchar(62) COLLATE "pg_catalog"."default" NOT NULL,
  "config" text COLLATE "pg_catalog"."default",
  "role" varchar(64) COLLATE "pg_catalog"."default" NOT NULL,
  "sort" int4,
  "enabled" int2 NOT NULL,
  "date_created" timestamp(6) NOT NULL DEFAULT timezone('UTC-8'::text, (now())::timestamp(0) without time zone),
  "date_updated" timestamp(6) NOT NULL DEFAULT timezone('UTC-8'::text, (now())::timestamp(0) without time zone),
  "plugin_jar" bytea
);
COMMENT ON COLUMN "public"."plugin"."id" IS 'primary key id';
COMMENT ON COLUMN "public"."plugin"."name" IS 'plugin name';
COMMENT ON COLUMN "public"."plugin"."config" IS 'plugin configuration';
COMMENT ON COLUMN "public"."plugin"."role" IS 'plug-in role';
COMMENT ON COLUMN "public"."plugin"."sort" IS 'sort';
COMMENT ON COLUMN "public"."plugin"."enabled" IS 'whether to open (0, not open, 1 open)';
COMMENT ON COLUMN "public"."plugin"."date_created" IS 'create time';
COMMENT ON COLUMN "public"."plugin"."date_updated" IS 'update time';
COMMENT ON COLUMN "public"."plugin"."plugin_jar" IS 'plugin jar';

-- ----------------------------
-- Records of plugin
-- ----------------------------
INSERT INTO "public"."plugin" VALUES ('1', 'sign', NULL, 'Authentication', 20, 0, '2022-05-25 18:08:01', '2022-05-25 18:08:01', null);
INSERT INTO "public"."plugin" VALUES ('10', 'sentinel', NULL, 'FaultTolerance', 140, 0, '2022-05-25 18:08:01', '2022-05-25 18:08:01', null);
INSERT INTO "public"."plugin" VALUES ('11', 'sofa', '{"protocol":"zookeeper","register":"127.0.0.1:2181","threadpool":"shared"}', 'Proxy', 310, 0, '2022-05-25 18:08:01', '2022-05-25 18:08:01', null);
INSERT INTO "public"."plugin" VALUES ('12', 'resilience4j', NULL, 'FaultTolerance', 310, 0, '2022-05-25 18:08:01', '2022-05-25 18:08:01', null);
INSERT INTO "public"."plugin" VALUES ('13', 'tars', '{"multiSelectorHandle":"1","multiRuleHandle":"0","threadpool":"shared"}', 'Proxy', 310, 0, '2022-05-25 18:08:01', '2022-05-25 18:08:01', null);
INSERT INTO "public"."plugin" VALUES ('14', 'contextPath', NULL, 'HttpProcess', 80, 1, '2022-05-25 18:08:01', '2022-05-25 18:08:01', null);
INSERT INTO "public"."plugin" VALUES ('15', 'grpc', '{"multiSelectorHandle":"1","multiRuleHandle":"0","threadpool":"shared"}', 'Proxy', 310, 0, '2022-05-25 18:08:01', '2022-05-25 18:08:01', null);
INSERT INTO "public"."plugin" VALUES ('16', 'redirect', NULL, 'HttpProcess', 110, 0, '2022-05-25 18:08:01', '2022-05-25 18:08:01', null);
INSERT INTO "public"."plugin" VALUES ('17', 'motan', '{"registerProtocol":"direct",registerAddress":"127.0.0.1:2181","corethreads":0,"threads":2147483647,"queues":0,"threadpool":"shared"}', 'Proxy', 310, 0, '2022-05-25 18:08:01', '2022-05-25 18:08:01', null);
INSERT INTO "public"."plugin" VALUES ('18', 'loggingConsole', NULL, 'Logging', 160, 0, '2022-05-25 18:08:01', '2022-05-25 18:08:01', null);
INSERT INTO "public"."plugin" VALUES ('19', 'jwt', '{"secretKey":"key"}', 'Authentication', 30, 0, '2022-05-25 18:08:01', '2022-05-25 18:08:01', null);
INSERT INTO "public"."plugin" VALUES ('2', 'waf', '{"model":"black"}', 'Authentication', 50, 0, '2022-05-25 18:08:01', '2022-05-25 18:08:01', null);
INSERT INTO "public"."plugin" VALUES ('20', 'request', NULL, 'HttpProcess', 120, 0, '2022-05-25 18:08:01', '2022-05-25 18:08:01', null);
INSERT INTO "public"."plugin" VALUES ('21', 'oauth2', NULL, 'Authentication', 40, 0, '2022-05-25 18:08:01', '2022-05-25 18:08:01', null);
INSERT INTO "public"."plugin" VALUES ('22', 'paramMapping', '{"ruleHandlePageType":"custom"}', 'HttpProcess', 70, 0, '2022-05-25 18:08:01', '2022-05-25 18:08:01', null);
INSERT INTO "public"."plugin" VALUES ('23', 'modifyResponse', '{"ruleHandlePageType":"custom"}', 'HttpProcess', 220, 0, '2022-05-25 18:08:01', '2022-05-25 18:08:01', null);
INSERT INTO "public"."plugin" VALUES ('24', 'cryptorRequest', NULL, 'Cryptor', 100, 1, '2022-05-25 18:08:01', '2022-05-25 18:08:01', null);
INSERT INTO "public"."plugin" VALUES ('25', 'cryptorResponse', NULL, 'Cryptor', 410, 1, '2022-05-25 18:08:01', '2022-05-25 18:08:01', null);
INSERT INTO "public"."plugin" VALUES ('26', 'websocket', '{"multiSelectorHandle":"1"}', 'Proxy', 200, 1, '2022-05-25 18:08:01', '2022-05-25 18:08:01', null);
INSERT INTO "public"."plugin" VALUES ('3', 'rewrite', NULL, 'HttpProcess', 90, 0, '2022-05-25 18:08:01', '2022-05-25 18:08:01', null);
INSERT INTO "public"."plugin" VALUES ('4', 'rateLimiter', '{"master":"mymaster","mode":"standalone","url":"192.168.1.1:6379","password":"abc"}', 'FaultTolerance', 60, 0, '2022-05-25 18:08:01', '2022-05-25 18:08:01', null);
INSERT INTO "public"."plugin" VALUES ('5', 'divide', '{"multiSelectorHandle":"1","multiRuleHandle":"0"}', 'Proxy', 200, 1, '2022-05-25 18:08:01', '2022-05-25 18:08:01', null);
INSERT INTO "public"."plugin" VALUES ('6', 'dubbo', '{"register":"zookeeper://localhost:2181","multiSelectorHandle":"1","threadpool":"shared","corethreads":0,"threads":2147483647,"queues":0}', 'Proxy', 310, 0, '2022-05-25 18:08:01', '2022-05-25 18:08:01', null);
INSERT INTO "public"."plugin" VALUES ('8', 'springCloud', NULL, 'Proxy', 200, 0, '2022-05-25 18:08:01', '2022-05-25 18:08:01', null);
INSERT INTO "public"."plugin" VALUES ('9', 'hystrix', NULL, 'FaultTolerance', 130, 0, '2022-05-25 18:08:01', '2022-05-25 18:08:01', null);
INSERT INTO "public"."plugin" VALUES ('27', 'generalContext', NULL, 'Common', 125, 0, '2022-05-25 18:08:01', '2022-05-25 18:08:01', null);
INSERT INTO "public"."plugin" VALUES ('28', 'mqtt', '{"port": 9500,"bossGroupThreadCount": 1,"maxPayloadSize": 65536,"workerGroupThreadCount": 12,"userName": "shenyu","password": "shenyu","isEncryptPassword": false,"encryptMode": "","leakDetectorLevel": "DISABLED"}', 'Proxy', 125, 0, '2022-05-25 18:08:01', '2022-05-25 18:08:01', null);
INSERT INTO "public"."plugin" VALUES ('29', 'loggingRocketMQ', '{"topic":"shenyu-access-logging", "namesrvAddr": "localhost:9876","producerGroup":"shenyu-plugin-logging-rocketmq"}', 'Logging', 170, 0, '2022-05-25 18:08:01', '2022-05-25 18:08:01', null);
INSERT INTO "public"."plugin" VALUES ('30', 'cache', '{"cacheType":"memory"}', 'Cache', 10, 0, '2022-05-25 18:08:01', '2022-05-25 18:08:01', null);
INSERT INTO "public"."plugin" VALUES ('31', 'mock', null, 'Mock', 1, 0, '2022-06-16 14:40:35', '2022-06-16 14:40:55', null);
INSERT INTO "public"."plugin" VALUES ('32', 'loggingElasticSearch', '{"host":"localhost", "port": "9200"}', 'Logging', 190, 0, '2022-06-19 22:00:00', '2022-06-19 22:00:00', null);
INSERT INTO "public"."plugin" VALUES ('33', 'loggingKafka', '{"topic":"shenyu-access-logging", "namesrvAddr": "localhost:9092"}', 'Logging', 180, 0, '2022-07-04 22:00:00', '2022-07-04 22:00:00', null);
INSERT INTO "public"."plugin" VALUES ('34', 'loggingAliyunSls', '{"projectName": "shenyu", "logStoreName": "shenyu-logstore", "topic": "shenyu-topic"}', 'Logging', 175, 0, '2022-06-30 21:00:00', '2022-06-30 21:00:00', null);
INSERT INTO "public"."plugin" VALUES ('35', 'loggingPulsar', '{"topic":"shenyu-access-logging", "serviceUrl": "pulsar://localhost:6650"}', 'Logging', 185, 0, '2022-05-25 18:08:01', '2022-05-25 18:08:01', null);
INSERT INTO "public"."plugin" VALUES ('36', 'loggingTencentCls', '{"endpoint": "ap-guangzhou.cls.tencentcs.com", "topic": "shenyu-topic"}', 'Logging', 176, 0, '2022-06-30 21:00:00', '2022-06-30 21:00:00', null);
INSERT INTO "public"."plugin" VALUES ('38', 'loggingClickHouse', '{"host":"127.0.0.1","port":"8123","databse":"shenyu-gateway","username":"foo","password":"bar"}', 'Logging', 195, 0, '2022-06-30 21:00:00', '2022-06-30 21:00:00', null);
INSERT INTO "public"."plugin" VALUES ('39', 'casdoor', '{"endpoint":"http://localhost:8000"}', 'Authentication', 40, 0, '2022-09-11 12:00:00', '2022-09-11 12:00:00', null);
INSERT INTO "public"."plugin" VALUES ('40', 'keyAuth', NULL, 'Authentication', 150, 0, '2022-07-24 19:00:00', '2022-07-24 19:00:00', null);
INSERT INTO "public"."plugin" VALUES ('42', 'tcp', null, 'Proxy', 320, 1, '2022-05-25 18:08:01', '2022-05-25 18:08:01', null);
INSERT INTO "public"."plugin" VALUES ('43', 'loggingHuaweiLts', '{ "totalSizeInBytes": "104857600","maxBlockMs":"0","ioThreadCount":"1","batchSizeThresholdInBytes":"524288","batchCountThreshold":"4096","lingerMs":"2000","retries":"100","baseRetryBackoffMs":"100","maxRetryBackoffMs":"100","enableLocalTest":"true","setGiveUpExtraLongSingleLog":"false"}', 'Logging', 177, 0, '2023-07-05 14:03:53', '2023-07-06 12:42:07', null);
INSERT INTO "public"."plugin" VALUES ('44', 'basicAuth', '{"defaultHandleJson":"{"authorization":"test:test123"}"}', 'Authentication', 150, 0, '2022-07-24 19:00:00', '2022-07-24 19:00:00', null);
INSERT INTO "public"."plugin" VALUES ('45', 'loggingRabbitMQ', '{"host":"127.0.0.1","port":5672,"password":"admin","username":"admin","exchangeName":"exchange.logging.plugin","queueName":"queue.logging.plugin","routingKey":"topic.logging","virtualHost":"/","exchangeType":"direct","durable":"true","exclusive":"false","autoDelete":"false"}', 'Logging', 171, 0, '2023-11-06 15:49:56.454', '2023-11-10 10:40:58.447', NULL);

-- ----------------------------
-- Table structure for plugin_handle
-- ----------------------------
DROP TABLE IF EXISTS "public"."plugin_handle";
CREATE TABLE "public"."plugin_handle" (
  "id" varchar(128) NOT NULL DEFAULT nextval('plugin_handle_id_seq'::regclass),
  "plugin_id" varchar(128) COLLATE "pg_catalog"."default" NOT NULL,
  "field" varchar(100) COLLATE "pg_catalog"."default" NOT NULL,
  "label" varchar(100) COLLATE "pg_catalog"."default",
  "data_type" int2 NOT NULL,
  "type" int2,
  "sort" int4,
  "ext_obj" varchar(1024) COLLATE "pg_catalog"."default",
  "date_created" timestamp(6) NOT NULL DEFAULT timezone('UTC-8'::text, (now())::timestamp(0) without time zone),
  "date_updated" timestamp(6) NOT NULL DEFAULT timezone('UTC-8'::text, (now())::timestamp(0) without time zone)
)
;
COMMENT ON COLUMN "public"."plugin_handle"."plugin_id" IS 'plugin id';
COMMENT ON COLUMN "public"."plugin_handle"."field" IS 'field';
COMMENT ON COLUMN "public"."plugin_handle"."label" IS 'label';
COMMENT ON COLUMN "public"."plugin_handle"."data_type" IS 'data type 1 number 2 string';
COMMENT ON COLUMN "public"."plugin_handle"."type" IS 'type, 1 means selector, 2 means rule, 3 means plugin';
COMMENT ON COLUMN "public"."plugin_handle"."sort" IS 'sort';
COMMENT ON COLUMN "public"."plugin_handle"."ext_obj" IS 'extra configuration (json format data)';
COMMENT ON COLUMN "public"."plugin_handle"."date_created" IS 'create time';
COMMENT ON COLUMN "public"."plugin_handle"."date_updated" IS 'update time';

-- ----------------------------
-- Records of plugin_handle
-- ----------------------------
INSERT INTO "public"."plugin_handle" VALUES ('1529403902770941952', '10', 'flowRuleGrade', 'flowRuleGrade', 3, 2, 8, '{"required":"1","defaultValue":"1","rule":""}', '2022-05-25 18:08:01', '2022-05-25 18:08:01');
INSERT INTO "public"."plugin_handle" VALUES ('1529403902770941953', '10', 'flowRuleControlBehavior', 'flowRuleControlBehavior', 3, 2, 5, '{"required":"1","defaultValue":"0","rule":""}', '2022-05-25 18:08:01', '2022-05-25 18:08:01');
INSERT INTO "public"."plugin_handle" VALUES ('1529403902770941954', '10', 'flowRuleEnable', 'flowRuleEnable 1 or 0', 1, 2, 7, '{"required":"1","defaultValue":"1","rule":"/^[01]$/"}', '2022-05-25 18:08:01', '2022-05-25 18:08:01');
INSERT INTO "public"."plugin_handle" VALUES ('1529403902770941955', '10', 'flowRuleCount', 'flowRuleCount', 1, 2, 6, '{"required":"1","defaultValue":"0","rule":""}', '2022-05-25 18:08:01', '2022-05-25 18:08:01');
INSERT INTO "public"."plugin_handle" VALUES ('1529403902770941956', '10', 'degradeRuleEnable', 'degradeRuleEnable 1 or 0', 1, 2, 2, '{"required":"1","defaultValue":"1","rule":"/^[01]$/"}', '2022-05-25 18:08:01', '2022-05-25 18:08:01');
INSERT INTO "public"."plugin_handle" VALUES ('1529403902770941957', '10', 'degradeRuleGrade', 'degradeRuleGrade', 3, 2, 3, '{"required":"1","defaultValue":"0","rule":""}', '2022-05-25 18:08:01', '2022-05-25 18:08:01');
INSERT INTO "public"."plugin_handle" VALUES ('1529403902775136256', '10', 'degradeRuleCount', 'degradeRuleCount', 1, 2, 1, '{"required":"1","defaultValue":"0","rule":""}', '2022-05-25 18:08:01', '2022-05-25 18:08:01');
INSERT INTO "public"."plugin_handle" VALUES ('1529403902775136257', '10', 'degradeRuleTimeWindow', 'degradeRuleTimeWindow', 1, 2, 4, '{"required":"1","defaultValue":"0","rule":""}', '2022-05-25 18:08:01', '2022-05-25 18:08:01');
INSERT INTO "public"."plugin_handle" VALUES ('1529403902775136258', '10', 'degradeRuleMinRequestAmount', 'degradeRuleMinRequestAmount', 1, 2, 3, '{"required":"1","defaultValue":"5","rule":""}', '2022-05-25 18:08:01', '2022-05-25 18:08:01');
INSERT INTO "public"."plugin_handle" VALUES ('1529403902775136259', '10', 'degradeRuleStatIntervals', 'degradeRuleStatIntervals', 1, 2, 3, '{"required":"1","defaultValue":"1","rule":""}', '2022-05-25 18:08:01', '2022-05-25 18:08:01');
INSERT INTO "public"."plugin_handle" VALUES ('1529403902775136260', '10', 'degradeRuleSlowRatioThreshold', 'degradeRuleSlowRatioThreshold', 1, 2, 3, '{"required":"1","defaultValue":"0.5","rule":""}', '2022-05-25 18:08:01', '2022-05-25 18:08:01');
INSERT INTO "public"."plugin_handle" VALUES ('1529403902775136261', '10', 'fallbackUri', 'fallbackUri', 2, 2, 9, '{"required":"0","rule":""}', '2022-05-25 18:08:01', '2022-05-25 18:08:01');
INSERT INTO "public"."plugin_handle" VALUES ('1529403902775136262', '2', 'permission', 'permission', 3, 2, 1, NULL, '2022-05-25 18:08:01', '2022-05-25 18:08:01');
INSERT INTO "public"."plugin_handle" VALUES ('1529403902775136263', '2', 'statusCode', 'statusCode', 2, 2, 2, NULL, '2022-05-25 18:08:01', '2022-05-25 18:08:01');
INSERT INTO "public"."plugin_handle" VALUES ('1529403902775136264', '4', 'replenishRate', 'replenishRate', 2, 2, 2, '{"required":"1","defaultValue":"10","rule":""}', '2022-05-25 18:08:01', '2022-05-25 18:08:01');
INSERT INTO "public"."plugin_handle" VALUES ('1529403902775136265', '4', 'burstCapacity', 'burstCapacity', 2, 2, 3, '{"required":"1","defaultValue":"100","rule":""}', '2022-05-25 18:08:01', '2022-05-25 18:08:01');
INSERT INTO "public"."plugin_handle" VALUES ('1529403902775136266', '3', 'regex', 'regex', 2, 2, 1, NULL, '2022-05-25 18:08:01', '2022-05-25 18:08:01');
INSERT INTO "public"."plugin_handle" VALUES ('1529403902775136267', '3', 'replace', 'replace', 2, 2, 2, NULL, '2022-05-25 18:08:01', '2022-05-25 18:08:01');
INSERT INTO "public"."plugin_handle" VALUES ('1697146860569596304', '3', 'percentage', 'percentage', 1, 2, 3, NULL, '2023-09-15 20:25:53', '2023-09-15 20:25:53');
INSERT INTO "public"."plugin_handle" VALUES ('1529403902775136268', '16', 'redirectURI', 'redirectURI', 2, 2, 1, NULL, '2022-05-25 18:08:01', '2022-05-25 18:08:01');
INSERT INTO "public"."plugin_handle" VALUES ('1529403902775136269', '8', 'path', 'path', 2, 2, 1, NULL, '2022-05-25 18:08:01', '2022-05-25 18:08:01');
INSERT INTO "public"."plugin_handle" VALUES ('1529403902775136270', '8', 'timeout', 'timeout ms)', 1, 2, 2, NULL, '2022-05-25 18:08:01', '2022-05-25 18:08:01');
INSERT INTO "public"."plugin_handle" VALUES ('1529403902775136271', '8', 'serviceId', 'serviceId', 2, 1, 1, NULL, '2022-05-25 18:08:01', '2022-05-25 18:08:01');
INSERT INTO "public"."plugin_handle" VALUES ('1529403902775136272', '12', 'timeoutDurationRate', 'timeoutDurationRate ms)', 1, 2, 1, '{"required":"1","defaultValue":"5000","rule":""}', '2022-05-25 18:08:01', '2022-05-25 18:08:01');
INSERT INTO "public"."plugin_handle" VALUES ('1529403902775136273', '12', 'limitRefreshPeriod', 'limitRefreshPeriod ms)', 1, 2, 0, '{"required":"1","defaultValue":"500","rule":""}', '2022-05-25 18:08:01', '2022-05-25 18:08:01');
INSERT INTO "public"."plugin_handle" VALUES ('1529403902775136274', '12', 'limitForPeriod', 'limitForPeriod', 1, 2, 0, '{"required":"1","defaultValue":"50","rule":""}', '2022-05-25 18:08:01', '2022-05-25 18:08:01');
INSERT INTO "public"."plugin_handle" VALUES ('1529403902775136275', '12', 'circuitEnable', 'circuitEnable', 1, 2, 2, '{"required":"1","defaultValue":"0","rule":"/^[01]$/"}', '2022-05-25 18:08:01', '2022-05-25 18:08:01');
INSERT INTO "public"."plugin_handle" VALUES ('1529403902775136276', '12', 'timeoutDuration', 'timeoutDuration ms)', 1, 2, 2, '{"required":"1","defaultValue":"30000","rule":""}', '2022-05-25 18:08:01', '2022-05-25 18:08:01');
INSERT INTO "public"."plugin_handle" VALUES ('1529403902775136277', '12', 'fallbackUri', 'fallbackUri', 2, 2, 2, NULL, '2022-05-25 18:08:01', '2022-05-25 18:08:01');
INSERT INTO "public"."plugin_handle" VALUES ('1529403902775136278', '12', 'slidingWindowSize', 'slidingWindowSize', 1, 2, 2, '{"required":"1","defaultValue":"100","rule":""}', '2022-05-25 18:08:01', '2022-05-25 18:08:01');
INSERT INTO "public"."plugin_handle" VALUES ('1529403902775136279', '12', 'slidingWindowType', 'slidingWindowType', 1, 2, 2, '{"required":"1","defaultValue":"0","rule":"/^[01]$/"}', '2022-05-25 18:08:01', '2022-05-25 18:08:01');
INSERT INTO "public"."plugin_handle" VALUES ('1529403902775136280', '12', 'minimumNumberOfCalls', 'minimumNumberOfCalls', 1, 2, 2, '{"required":"1","defaultValue":"100","rule":""}', '2022-05-25 18:08:01', '2022-05-25 18:08:01');
INSERT INTO "public"."plugin_handle" VALUES ('1529403902775136281', '12', 'waitIntervalFunctionInOpenState', 'waitIntervalInOpen', 1, 2, 2, '{"required":"1","defaultValue":"60000","rule":""}', '2022-05-25 18:08:01', '2022-05-25 18:08:01');
INSERT INTO "public"."plugin_handle" VALUES ('1529403902775136282', '12', 'permittedNumberOfCallsInHalfOpenState', 'bufferSizeInHalfOpen', 1, 2, 2, '{"required":"1","defaultValue":"10","rule":""}', '2022-05-25 18:08:01', '2022-05-25 18:08:01');
INSERT INTO "public"."plugin_handle" VALUES ('1529403902775136283', '12', 'failureRateThreshold', 'failureRateThreshold', 1, 2, 2, '{"required":"1","defaultValue":"50","rule":""}', '2022-05-25 18:08:01', '2022-05-25 18:08:01');
INSERT INTO "public"."plugin_handle" VALUES ('1529403902775136284', '12', 'automaticTransitionFromOpenToHalfOpenEnabled', 'automaticHalfOpen', 3, 2, 1, '{"required":"1","defaultValue":"true","rule":""}', '2022-05-25 18:08:01', '2022-05-25 18:08:01');
INSERT INTO "public"."plugin_handle" VALUES ('1529403902775136285', '4', 'mode', 'mode', 3, 3, 1, NULL, '2022-05-25 18:08:01', '2022-05-25 18:08:01');
INSERT INTO "public"."plugin_handle" VALUES ('1529403902775136286', '4', 'master', 'master', 2, 3, 2, NULL, '2022-05-25 18:08:01', '2022-05-25 18:08:01');
INSERT INTO "public"."plugin_handle" VALUES ('1529403902775136287', '4', 'url', 'url', 2, 3, 3, NULL, '2022-05-25 18:08:01', '2022-05-25 18:08:01');
INSERT INTO "public"."plugin_handle" VALUES ('1529403902775136288', '4', 'password', 'password', 2, 3, 4, NULL, '2022-05-25 18:08:01', '2022-05-25 18:08:01');
INSERT INTO "public"."plugin_handle" VALUES ('1529403902775136289', '11', 'protocol', 'protocol', 2, 3, 1, NULL, '2022-05-25 18:08:01', '2022-05-25 18:08:01');
INSERT INTO "public"."plugin_handle" VALUES ('1529403902775136290', '11', 'register', 'register', 2, 3, 2, NULL, '2022-05-25 18:08:01', '2022-05-25 18:08:01');
INSERT INTO "public"."plugin_handle" VALUES ('1529403902775136291', '2', 'model', 'model', 2, 3, 1, NULL, '2022-05-25 18:08:01', '2022-05-25 18:08:01');
INSERT INTO "public"."plugin_handle" VALUES ('1529403902775136292', '6', 'register', 'register', 2, 3, 1, NULL, '2022-05-25 18:08:01', '2022-05-25 18:08:01');
INSERT INTO "public"."plugin_handle" VALUES ('1529403902775136293', '4', 'algorithmName', 'algorithmName', 3, 2, 1, '{"required":"1","defaultValue":"slidingWindow","rule":""}', '2022-05-25 18:08:01', '2022-05-25 18:08:01');
INSERT INTO "public"."plugin_handle" VALUES ('1529403902775136294', '4', 'keyResolverName', 'keyResolverName', 3, 2, 4, '{"required":"1","defaultValue":"WHOLE_KEY_RESOLVER","rule":""}', '2022-05-25 18:08:01', '2022-05-25 18:08:01');
INSERT INTO "public"."plugin_handle" VALUES ('1529403902775136295', '5', 'upstreamHost', 'host', 2, 1, 0, NULL, '2022-05-25 18:08:01', '2022-05-25 18:08:01');
INSERT INTO "public"."plugin_handle" VALUES ('1529403902775136296', '5', 'protocol', 'protocol', 2, 1, 2, '{"required":"0","defaultValue":"","placeholder":"http://","rule":""}', '2022-05-25 18:08:01', '2022-05-25 18:08:01');
INSERT INTO "public"."plugin_handle" VALUES ('1529403902775136297', '5', 'upstreamUrl', 'ip:port', 2, 1, 1, '{"required":"1","placeholder":"","rule":""}', '2022-05-25 18:08:01', '2022-05-25 18:08:01');
INSERT INTO "public"."plugin_handle" VALUES ('1529403902775136298', '5', 'weight', 'weight', 1, 1, 3, '{"defaultValue":"50","rule":""}', '2022-05-25 18:08:01', '2022-05-25 18:08:01');
INSERT INTO "public"."plugin_handle" VALUES ('1529403902775136299', '5', 'timestamp', 'startupTime', 1, 1, 3, '{"defaultValue":"0","placeholder":"startup timestamp","rule":""}', '2022-05-25 18:08:01', '2022-05-25 18:08:01');
INSERT INTO "public"."plugin_handle" VALUES ('1529403902775136300', '5', 'warmup', 'warmupTime', 1, 1, 5, '{"defaultValue":"0","placeholder":"warmup time ms)","rule":""}', '2022-05-25 18:08:01', '2022-05-25 18:08:01');
INSERT INTO "public"."plugin_handle" VALUES ('1529403902775136301', '5', 'status', 'status', 3, 1, 6, '{"defaultValue":"true","rule":""}', '2022-05-25 18:08:01', '2022-05-25 18:08:01');
INSERT INTO "public"."plugin_handle" VALUES ('1529403902779330560', '5', 'loadBalance', 'loadStrategy', 3, 2, 0, NULL, '2022-05-25 18:08:01', '2022-05-25 18:08:01');
INSERT INTO "public"."plugin_handle" VALUES ('1529403902779330561', '5', 'retry', 'retryCount', 1, 2, 1, NULL, '2022-05-25 18:08:01', '2022-05-25 18:08:01');
INSERT INTO "public"."plugin_handle" VALUES ('1529403902779330562', '5', 'timeout', 'timeout', 1, 2, 2, '{"defaultValue":"3000","rule":""}', '2022-05-25 18:08:01', '2022-05-25 18:08:01');
INSERT INTO "public"."plugin_handle" VALUES ('1529403902779330563', '5', 'multiSelectorHandle', 'multiSelectorHandle', 3, 3, 0, NULL, '2022-05-25 18:08:01', '2022-05-25 18:08:01');
INSERT INTO "public"."plugin_handle" VALUES ('1529403902779330564', '5', 'multiRuleHandle', 'multiRuleHandle', 3, 3, 1, NULL, '2022-05-25 18:08:01', '2022-05-25 18:08:01');
INSERT INTO "public"."plugin_handle" VALUES ('1529403902779330565', '5', 'headerMaxSize', 'headerMaxSize', 1, 2, 3, '{"defaultValue":"10240","rule":""}', '2022-05-25 18:08:01', '2022-05-25 18:08:01');
INSERT INTO "public"."plugin_handle" VALUES ('1529403902779330566', '5', 'requestMaxSize', 'requestMaxSize', 1, 2, 4, '{"defaultValue":"102400","rule":""}', '2022-05-25 18:08:01', '2022-05-25 18:08:01');
INSERT INTO "public"."plugin_handle" VALUES ('1529403902779330567', '5', 'retryStrategy', 'retryStrategy', 3, 2, 0, '{"required":"0","defaultValue":"current","placeholder":"retryStrategy","rule":""}', '2022-05-25 18:08:01', '2022-05-25 18:08:01');
INSERT INTO "public"."plugin_handle" VALUES ('1529403902779330568', '13', 'upstreamHost', 'host', 2, 1, 0, NULL, '2022-05-25 18:08:01', '2022-05-25 18:08:01');
INSERT INTO "public"."plugin_handle" VALUES ('1529403902779330569', '13', 'protocol', 'protocol', 2, 1, 2, '{"defaultValue":"","rule":""}', '2022-05-25 18:08:01', '2022-05-25 18:08:01');
INSERT INTO "public"."plugin_handle" VALUES ('1529403902779330570', '13', 'upstreamUrl', 'ip:port', 2, 1, 1, '{"required":"1","placeholder":"","rule":""}', '2022-05-25 18:08:01', '2022-05-25 18:08:01');
INSERT INTO "public"."plugin_handle" VALUES ('1529403902779330571', '13', 'weight', 'weight', 1, 1, 3, '{"defaultValue":"50","rule":""}', '2022-05-25 18:08:01', '2022-05-25 18:08:01');
INSERT INTO "public"."plugin_handle" VALUES ('1529403902779330572', '13', 'timestamp', 'startupTime', 1, 1, 3, '{"defaultValue":"0","placeholder":"startup timestamp","rule":""}', '2022-05-25 18:08:01', '2022-05-25 18:08:01');
INSERT INTO "public"."plugin_handle" VALUES ('1529403902779330573', '13', 'warmup', 'warmupTime', 1, 1, 5, '{"defaultValue":"0","placeholder":"warmup time ms)","rule":""}', '2022-05-25 18:08:01', '2022-05-25 18:08:01');
INSERT INTO "public"."plugin_handle" VALUES ('1529403902779330574', '13', 'status', 'status', 3, 1, 6, '{"defaultValue":"true","rule":""}', '2022-05-25 18:08:01', '2022-05-25 18:08:01');
INSERT INTO "public"."plugin_handle" VALUES ('1529403902779330575', '13', 'loadBalance', 'loadStrategy', 3, 2, 0, NULL, '2022-05-25 18:08:01', '2022-05-25 18:08:01');
INSERT INTO "public"."plugin_handle" VALUES ('1529403902779330576', '13', 'retry', 'retryCount', 1, 2, 1, NULL, '2022-05-25 18:08:01', '2022-05-25 18:08:01');
INSERT INTO "public"."plugin_handle" VALUES ('1529403902779330577', '13', 'timeout', 'timeout', 1, 2, 2, '{"defaultValue":"3000","rule":""}', '2022-05-25 18:08:01', '2022-05-25 18:08:01');
INSERT INTO "public"."plugin_handle" VALUES ('1529403902779330578', '13', 'multiSelectorHandle', 'multiSelectorHandle', 3, 3, 0, NULL, '2022-05-25 18:08:01', '2022-05-25 18:08:01');
INSERT INTO "public"."plugin_handle" VALUES ('1529403902779330579', '13', 'multiRuleHandle', 'multiRuleHandle', 3, 3, 1, NULL, '2022-05-25 18:08:01', '2022-05-25 18:08:01');
INSERT INTO "public"."plugin_handle" VALUES ('1529403902779330580', '15', 'upstreamUrl', 'ip:port', 2, 1, 1, '{"required":"1","placeholder":"","rule":""}', '2022-05-25 18:08:01', '2022-05-25 18:08:01');
INSERT INTO "public"."plugin_handle" VALUES ('1529403902779330581', '15', 'weight', 'weight', 1, 1, 3, '{"defaultValue":"50","rule":""}', '2022-05-25 18:08:01', '2022-05-25 18:08:01');
INSERT INTO "public"."plugin_handle" VALUES ('1529403902779330582', '15', 'status', 'status', 3, 1, 6, '{"defaultValue":"true","rule":""}', '2022-05-25 18:08:01', '2022-05-25 18:08:01');
INSERT INTO "public"."plugin_handle" VALUES ('1529403902779330583', '15', 'multiSelectorHandle', 'multiSelectorHandle', 3, 3, 0, NULL, '2022-05-25 18:08:01', '2022-05-25 18:08:01');
INSERT INTO "public"."plugin_handle" VALUES ('1529403902779330584', '15', 'multiRuleHandle', 'multiRuleHandle', 3, 3, 1, NULL, '2022-05-25 18:08:01', '2022-05-25 18:08:01');
INSERT INTO "public"."plugin_handle" VALUES ('1529403902779330585', '15', 'threadpool', 'threadpool', 3, 3, 0, '{"required":"0","defaultValue":"cached","placeholder":"threadpool","rule":""}', '2022-05-25 18:08:01', '2022-05-25 18:08:01');
INSERT INTO "public"."plugin_handle" VALUES ('1529403902779330586', '14', 'contextPath', 'contextPath', 2, 2, 0, NULL, '2022-05-25 18:08:01', '2022-05-25 18:08:01');
INSERT INTO "public"."plugin_handle" VALUES ('1529403902779330587', '14', 'addPrefix', 'addPrefix', 2, 2, 0, NULL, '2022-05-25 18:08:01', '2022-05-25 18:08:01');
INSERT INTO "public"."plugin_handle" VALUES ('1529403902779330588', '20', 'ruleHandlePageType', 'ruleHandlePageType', 3, 3, 0, '{"required":"0","rule":""}', '2022-05-25 18:08:01', '2022-05-25 18:08:01');
INSERT INTO "public"."plugin_handle" VALUES ('1529403902779330589', '19', 'secretKey', 'secretKey', 2, 3, 0, NULL, '2022-05-25 18:08:01', '2022-05-25 18:08:01');
INSERT INTO "public"."plugin_handle" VALUES ('1529403902779330590', '24', 'strategyName', 'strategyName', 3, 2, 1, NULL, '2022-05-25 18:08:01', '2022-05-25 18:08:01');
INSERT INTO "public"."plugin_handle" VALUES ('1529403902779330591', '24', 'fieldNames', 'fieldNames', 2, 2, 3, NULL, '2022-05-25 18:08:01', '2022-05-25 18:08:01');
INSERT INTO "public"."plugin_handle" VALUES ('1529403902779330592', '24', 'decryptKey', 'decryptKey', 2, 2, 3, NULL, '2022-05-25 18:08:01', '2022-05-25 18:08:01');
INSERT INTO "public"."plugin_handle" VALUES ('1529403902779330593', '24', 'encryptKey', 'encryptKey', 2, 2, 3, NULL, '2022-05-25 18:08:01', '2022-05-25 18:08:01');
INSERT INTO "public"."plugin_handle" VALUES ('1529403902779330594', '24', 'way', 'way', 3, 2, 3, NULL, '2022-05-25 18:08:01', '2022-05-25 18:08:01');
INSERT INTO "public"."plugin_handle" VALUES ('1630760188111376384', '24', 'mapType', 'mapType', 3, 2, 3, '{"required":"0","defaultValue":"all","rule":""}', '2023-03-01 10:41:41', '2023-03-01 10:42:21');
INSERT INTO "public"."plugin_handle" VALUES ('1529403902779330595', '25', 'strategyName', 'strategyName', 3, 2, 2, NULL, '2022-05-25 18:08:01', '2022-05-25 18:08:01');
INSERT INTO "public"."plugin_handle" VALUES ('1529403902779330596', '25', 'decryptKey', 'decryptKey', 2, 2, 3, NULL, '2022-05-25 18:08:01', '2022-05-25 18:08:01');
INSERT INTO "public"."plugin_handle" VALUES ('1529403902779330597', '25', 'encryptKey', 'encryptKey', 2, 2, 3, NULL, '2022-05-25 18:08:01', '2022-05-25 18:08:01');
INSERT INTO "public"."plugin_handle" VALUES ('1529403902779330598', '25', 'fieldNames', 'fieldNames', 2, 2, 4, NULL, '2022-05-25 18:08:01', '2022-05-25 18:08:01');
INSERT INTO "public"."plugin_handle" VALUES ('1529403902779330599', '25', 'way', 'way', 3, 2, 3, NULL, '2022-05-25 18:08:01', '2022-05-25 18:08:01');
INSERT INTO "public"."plugin_handle" VALUES ('1630768384280514560', '25', 'mapType', 'mapType', 3, 2, 4, '{"required":"0","defaultValue":"all","rule":""}', '2023-03-01 11:14:15', '2023-03-01 11:15:14');
INSERT INTO "public"."plugin_handle" VALUES ('1529403902779330600', '6', 'gray', 'gray', 3, 1, 9, '{"required":"0","defaultValue":"false","placeholder":"gray","rule":""}', '2022-05-25 18:08:01', '2022-05-25 18:08:01');
INSERT INTO "public"."plugin_handle" VALUES ('1529403902779330601', '6', 'group', 'group', 2, 1, 3, '{"required":"0","placeholder":"group","rule":""}', '2022-05-25 18:08:01', '2022-05-25 18:08:01');
INSERT INTO "public"."plugin_handle" VALUES ('1529403902779330602', '6', 'loadBalance', 'loadStrategy', 3, 2, 0, NULL, '2022-05-25 18:08:01', '2022-05-25 18:08:01');
INSERT INTO "public"."plugin_handle" VALUES ('1529403902779330603', '6', 'multiSelectorHandle', 'multiSelectorHandle', 3, 3, 0, NULL, '2022-05-25 18:08:01', '2022-05-25 18:08:01');
INSERT INTO "public"."plugin_handle" VALUES ('1529403902779330604', '6', 'protocol', 'protocol', 2, 1, 2, '{"required":"0","defaultValue":"","placeholder":"http://","rule":""}', '2022-05-25 18:08:01', '2022-05-25 18:08:01');
INSERT INTO "public"."plugin_handle" VALUES ('1529403902779330605', '6', 'status', 'status', 3, 1, 8, '{"defaultValue":"true","rule":""}', '2022-05-25 18:08:01', '2022-05-25 18:08:01');
INSERT INTO "public"."plugin_handle" VALUES ('1529403902779330606', '6', 'timestamp', 'startupTime', 1, 1, 7, '{"defaultValue":"0","placeholder":"startup timestamp","rule":""}', '2022-05-25 18:08:01', '2022-05-25 18:08:01');
INSERT INTO "public"."plugin_handle" VALUES ('1529403902779330607', '6', 'upstreamHost', 'host', 2, 1, 0, NULL, '2022-05-25 18:08:01', '2022-05-25 18:08:01');
INSERT INTO "public"."plugin_handle" VALUES ('1529403902779330608', '6', 'upstreamUrl', 'ip:port', 2, 1, 1, '{"required":"1","placeholder":"","rule":""}', '2022-05-25 18:08:01', '2022-05-25 18:08:01');
INSERT INTO "public"."plugin_handle" VALUES ('1529403902779330609', '6', 'version', 'version', 2, 1, 4, '{"required":"0","placeholder":"version","rule":""}', '2022-05-25 18:08:01', '2022-05-25 18:08:01');
INSERT INTO "public"."plugin_handle" VALUES ('1529403902779330610', '6', 'warmup', 'warmupTime', 1, 1, 6, '{"defaultValue":"0","placeholder":"warmup time ms)","rule":""}', '2022-05-25 18:08:01', '2022-05-25 18:08:01');
INSERT INTO "public"."plugin_handle" VALUES ('1529403902779330611', '6', 'weight', 'weight', 1, 1, 5, '{"defaultValue":"50","rule":""}', '2022-05-25 18:08:01', '2022-05-25 18:08:01');
INSERT INTO "public"."plugin_handle" VALUES ('1529403902783524864', '6', 'threadpool', 'threadpool', 3, 3, 0, '{"required":"0","defaultValue":"cached","placeholder":"threadpool","rule":""}', '2022-05-25 18:08:01', '2022-05-25 18:08:01');
INSERT INTO "public"."plugin_handle" VALUES ('1529403902783524865', '6', 'corethreads', 'corethreads', 1, 3, 0, '{"required":"0","defaultValue":"0","placeholder":"corethreads","rule":""}', '2022-05-25 18:08:01', '2022-05-25 18:08:01');
INSERT INTO "public"."plugin_handle" VALUES ('1529403902783524866', '6', 'threads', 'threads', 1, 3, 0, '{"required":"0","defaultValue":"2147483647","placeholder":"threads","rule":""}', '2022-05-25 18:08:01', '2022-05-25 18:08:01');
INSERT INTO "public"."plugin_handle" VALUES ('1529403902783524867', '6', 'queues', 'queues', 1, 3, 0, '{"required":"0","defaultValue":"0","placeholder":"queues","rule":""}', '2022-05-25 18:08:01', '2022-05-25 18:08:01');
INSERT INTO "public"."plugin_handle" VALUES ('1529402613204173923', '6', 'timeout', 'timeout', 3, 2, 0, NULL, '2022-05-25 18:08:01', '2022-05-25 18:08:01');
INSERT INTO "public"."plugin_handle" VALUES ('1529402613204173924', '6', 'retries', 'retries', 3, 2, 0, NULL, '2022-05-25 18:08:01', '2022-05-25 18:08:01');
INSERT INTO "public"."plugin_handle" VALUES ('1529403902783524868', '26', 'host', 'host', 2, 1, 0, NULL, '2022-05-25 18:08:01', '2022-05-25 18:08:01');
INSERT INTO "public"."plugin_handle" VALUES ('1529403902783524869', '26', 'protocol', 'protocol', 2, 1, 2, '{"required":"0","defaultValue":"","placeholder":"ws://","rule":""}', '2022-05-25 18:08:01', '2022-05-25 18:08:01');
INSERT INTO "public"."plugin_handle" VALUES ('1529403902783524870', '26', 'url', 'ip:port', 2, 1, 1, '{"required":"1","placeholder":"","rule":""}', '2022-05-25 18:08:01', '2022-05-25 18:08:01');
INSERT INTO "public"."plugin_handle" VALUES ('1529403902783524871', '26', 'weight', 'weight', 1, 1, 3, '{"defaultValue":"50","rule":""}', '2022-05-25 18:08:01', '2022-05-25 18:08:01');
INSERT INTO "public"."plugin_handle" VALUES ('1529403902783524872', '26', 'timestamp', 'startupTime', 1, 1, 3, '{"defaultValue":"0","placeholder":"startup timestamp","rule":""}', '2022-05-25 18:08:01', '2022-05-25 18:08:01');
INSERT INTO "public"."plugin_handle" VALUES ('1529403902783524873', '26', 'warmup', 'warmupTime', 1, 1, 5, '{"defaultValue":"0","placeholder":"warmup time ms)","rule":""}', '2022-05-25 18:08:01', '2022-05-25 18:08:01');
INSERT INTO "public"."plugin_handle" VALUES ('1529403902783524874', '26', 'status', 'status', 3, 1, 6, '{"defaultValue":"true","rule":""}', '2022-05-25 18:08:01', '2022-05-25 18:08:01');
INSERT INTO "public"."plugin_handle" VALUES ('1529403902783524875', '26', 'loadBalance', 'loadStrategy', 3, 2, 0, NULL, '2022-05-25 18:08:01', '2022-05-25 18:08:01');
INSERT INTO "public"."plugin_handle" VALUES ('1529403902783524876', '26', 'retry', 'retryCount', 1, 2, 1, NULL, '2022-05-25 18:08:01', '2022-05-25 18:08:01');
INSERT INTO "public"."plugin_handle" VALUES ('1529403902783524877', '26', 'timeout', 'timeout', 1, 2, 2, '{"defaultValue":"3000","rule":""}', '2022-05-25 18:08:01', '2022-05-25 18:08:01');
INSERT INTO "public"."plugin_handle" VALUES ('1529403902783524878', '26', 'multiSelectorHandle', 'multiSelectorHandle', 3, 3, 0, NULL, '2022-05-25 18:08:01', '2022-05-25 18:08:01');
INSERT INTO "public"."plugin_handle" VALUES ('1529403902783524879', '17', 'registerProtocol', 'registerProtocol', 2, 3, 0, '{"required":"0","defaultValue":"zk","placeholder":"registerProtocol","rule":""}', '2022-05-25 18:08:01', '2022-05-25 18:08:01');
INSERT INTO "public"."plugin_handle" VALUES ('1678997557628272641', '17', 'registerAddress', 'registerAddress', 2, 3, 1, '{"required":"0","defaultValue":"127.0.0.1:2181","placeholder":"registerAddress","rule":""}', '2022-05-25 18:08:01', '2022-05-25 18:08:01');
INSERT INTO "public"."plugin_handle" VALUES ('1529403902783524880', '17', 'corethreads', 'corethreads', 1, 3, 2, '{"required":"0","defaultValue":"0","placeholder":"corethreads","rule":""}', '2022-05-25 18:08:01', '2022-05-25 18:08:01');
INSERT INTO "public"."plugin_handle" VALUES ('1529403902783524881', '17', 'threads', 'threads', 1, 3, 3, '{"required":"0","defaultValue":"2147483647","placeholder":"threads","rule":""}', '2022-05-25 18:08:01', '2022-05-25 18:08:01');
INSERT INTO "public"."plugin_handle" VALUES ('1529403902783524882', '17', 'queues', 'queues', 1, 3, 4, '{"required":"0","defaultValue":"0","placeholder":"queues","rule":""}', '2022-05-25 18:08:01', '2022-05-25 18:08:01');
INSERT INTO "public"."plugin_handle" VALUES ('1529403902783524883', '17', 'threadpool', 'threadpool', 3, 3, 5, '{"required":"0","defaultValue":"cached","placeholder":"threadpool","rule":""}', '2022-05-25 18:08:01', '2022-05-25 18:08:01');
INSERT INTO "public"."plugin_handle" VALUES ('1529403902783524884', '28', 'port', 'port', 1, 3, 1, NULL, '2022-05-25 18:08:01', '2022-05-25 18:08:01');
INSERT INTO "public"."plugin_handle" VALUES ('1529403902783524885', '28', 'bossGroupThreadCount', 'bossGroupThreadCount', 1, 3, 1, NULL, '2022-05-25 18:08:01', '2022-05-25 18:08:01');
INSERT INTO "public"."plugin_handle" VALUES ('1529403902783524886', '28', 'maxPayloadSize', 'maxPayloadSize', 1, 3, 1, NULL, '2022-05-25 18:08:01', '2022-05-25 18:08:01');
INSERT INTO "public"."plugin_handle" VALUES ('1529403902783524887', '28', 'workerGroupThreadCount', 'workerGroupThreadCount', 1, 3, 1, NULL, '2022-05-25 18:08:01', '2022-05-25 18:08:01');
INSERT INTO "public"."plugin_handle" VALUES ('1529403902783524888', '28', 'userName', 'userName', 2, 3, 1, NULL, '2022-05-25 18:08:01', '2022-05-25 18:08:01');
INSERT INTO "public"."plugin_handle" VALUES ('1529403902783524889', '28', 'password', 'password', 2, 3, 1, NULL, '2022-05-25 18:08:01', '2022-05-25 18:08:01');
INSERT INTO "public"."plugin_handle" VALUES ('1529403902783524890', '28', 'isEncryptPassword', 'isEncryptPassword', 2, 3, 1, NULL, '2022-05-25 18:08:01', '2022-05-25 18:08:01');
INSERT INTO "public"."plugin_handle" VALUES ('1529403902783524891', '28', 'encryptMode', 'encryptMode', 2, 3, 1, NULL, '2022-05-25 18:08:01', '2022-05-25 18:08:01');
INSERT INTO "public"."plugin_handle" VALUES ('1529403902783524892', '28', 'leakDetectorLevel', 'leakDetectorLevel', 2, 3, 1, NULL, '2022-05-25 18:08:01', '2022-05-25 18:08:01');
INSERT INTO "public"."plugin_handle" VALUES ('1529403902783524893', '29', 'topic', 'topic', 2, 3, 1, '{"required":"1","defaultValue":"shenyu-access-logging"}', '2022-05-25 18:08:01', '2022-05-25 18:08:01');
INSERT INTO "public"."plugin_handle" VALUES ('1529403902783524894', '29', 'namesrvAddr', 'namesrvAddr', 2, 3, 2, '{"required":"1","defaultValue":"localhost:9876"}', '2022-05-25 18:08:01', '2022-05-25 18:08:01');
INSERT INTO "public"."plugin_handle" VALUES ('1529403902783524895', '29', 'producerGroup', 'producerGroup', 2, 3, 3, '{"required":"1","defaultValue":"shenyu-plugin-logging-rocketmq"}', '2022-05-25 18:08:01', '2022-05-25 18:08:01');
INSERT INTO "public"."plugin_handle" VALUES ('1529403902770941947', '29', 'accessKey', 'accessKey', 2, 3, 4, '{"required":"0","defaultValue":"","placeholder":"accessKey"}', '2022-08-20 21:00:00', '2022-08-20 21:00:00');
INSERT INTO "public"."plugin_handle" VALUES ('1529403902770941948', '29', 'secretKey', 'secretKey', 2, 3, 5, '{"required":"0","defaultValue":"","placeholder":"secretKey"}', '2022-08-20 21:00:00', '2022-08-20 21:00:00');
INSERT INTO "public"."plugin_handle" VALUES ('1529403902783524896', '29', 'sampleRate', 'sampleRate', 2, 3, 6, '{"required":"0","defaultValue":"1","placeholder":"optional,0,0.01~1"}', '2022-05-25 18:08:01', '2022-05-25 18:08:01');
INSERT INTO "public"."plugin_handle" VALUES ('1529403902783524897', '29', 'maxResponseBody', 'maxResponseBody', 1, 3, 7, '{"required":"0","defaultValue":524288}', '2022-05-25 18:08:01', '2022-05-25 18:08:01');
INSERT INTO "public"."plugin_handle" VALUES ('1529403902783524898', '29', 'maxRequestBody', 'maxRequestBody', 1, 3, 8, '{"required":"0","defaultValue":524288}', '2022-05-25 18:08:01', '2022-05-25 18:08:01');
INSERT INTO "public"."plugin_handle" VALUES ('1529403902783524899', '29', 'compressAlg', 'compressAlg', 3, 3, 9, '{"required":"0","defaultValue":"none"}', '2022-05-25 18:08:01', '2022-05-25 18:08:01');
INSERT INTO "public"."plugin_handle" VALUES ('1529403902783524900', '29', 'topic', 'topic', 2, 1, 1, '{"required":"0","defaultValue":"","placeholder":"optional"}', '2022-05-25 18:08:01', '2022-05-25 18:08:01');
INSERT INTO "public"."plugin_handle" VALUES ('1529403902783524901', '29', 'sampleRate', 'sampleRate', 2, 1, 2, '{"required":"0","defaultValue":"","placeholder":"optional,0,0.01~1"}', '2022-05-25 18:08:01', '2022-05-25 18:08:01');
INSERT INTO "public"."plugin_handle" VALUES ('1529403902783524902', '30', 'cacheType', 'cacheType', 3, 3, 1, '{"required":"1","defaultValue":"memory","rule":""}', '2022-05-25 18:08:01', '2022-05-25 18:08:01');
INSERT INTO "public"."plugin_handle" VALUES ('1529403902783524903', '30', 'database', 'database', 1, 3, 2, '{"required":"0","defaultValue":"0","rule":""}', '2022-05-25 18:08:01', '2022-05-25 18:08:01');
INSERT INTO "public"."plugin_handle" VALUES ('1529403902783524904', '30', 'master', 'master', 2, 3, 3, '{"required":"0","rule":""}', '2022-05-25 18:08:01', '2022-05-25 18:08:01');
INSERT INTO "public"."plugin_handle" VALUES ('1529403902783524905', '30', 'mode', 'mode', 2, 3, 4, '{"required":"0","defaultValue":"standalone","rule":""}', '2022-05-25 18:08:01', '2022-05-25 18:08:01');
INSERT INTO "public"."plugin_handle" VALUES ('1529403902783524906', '30', 'url', 'url', 2, 3, 5, '{"required":"0","rule":""}', '2022-05-25 18:08:01', '2022-05-25 18:08:01');
INSERT INTO "public"."plugin_handle" VALUES ('1529403902783524907', '30', 'password', 'password', 2, 3, 6, '{"required":"0","rule":""}', '2022-05-25 18:08:01', '2022-05-25 18:08:01');
INSERT INTO "public"."plugin_handle" VALUES ('1529403902783524908', '30', 'maxIdle', 'maxIdle', 1, 3, 7, '{"required":"0","defaultValue":"8","rule":""}', '2022-05-25 18:08:01', '2022-05-25 18:08:01');
INSERT INTO "public"."plugin_handle" VALUES ('1529403902783524909', '30', 'minIdle', 'minIdle', 1, 3, 8, '{"required":"0","defaultValue":"0","rule":""}', '2022-05-25 18:08:01', '2022-05-25 18:08:01');
INSERT INTO "public"."plugin_handle" VALUES ('1529403902783524910', '30', 'maxActive', 'maxActive', 1, 3, 9, '{"required":"0","defaultValue":"8","rule":""}', '2022-05-25 18:08:01', '2022-05-25 18:08:01');
INSERT INTO "public"."plugin_handle" VALUES ('1529403902783524911', '30', 'maxWait', 'maxWait', 3, 3, 10, '{"required":"0","defaultValue":"-1","rule":""}', '2022-05-25 18:08:01', '2022-05-25 18:08:01');
INSERT INTO "public"."plugin_handle" VALUES ('1529403902783524912', '30', 'timeoutSeconds', 'timeoutSeconds', 1, 2, 0, '{"required":"0","defaultValue":"60","rule":""}', '2022-05-25 18:08:01', '2022-05-25 18:08:01');
INSERT INTO "public"."plugin_handle" VALUES ('1529403902783524913', '13', 'corethreads', 'corethreads', 1, 3, 3, '{"required":"0","defaultValue":"0","placeholder":"corethreads","rule":""}', '2022-05-25 18:08:01', '2022-05-25 18:08:01');
INSERT INTO "public"."plugin_handle" VALUES ('1529403902783524914', '13', 'threads', 'threads', 1, 3, 4, '{"required":"0","defaultValue":"2147483647","placeholder":"threads","rule":""}', '2022-05-25 18:08:01', '2022-05-25 18:08:01');
INSERT INTO "public"."plugin_handle" VALUES ('1529403902783524915', '13', 'queues', 'queues', 1, 3, 5, '{"required":"0","defaultValue":"0","placeholder":"queues","rule":""}', '2022-05-25 18:08:01', '2022-05-25 18:08:01');
INSERT INTO "public"."plugin_handle" VALUES ('1529403902783524916', '13', 'threadpool', 'threadpool', 3, 3, 2, '{"required":"0","defaultValue":"default","placeholder":"threadpool","rule":""}', '2022-05-25 18:08:01', '2022-05-25 18:08:01');
INSERT INTO "public"."plugin_handle" VALUES ('1529403902783524917', '11', 'corethreads', 'corethreads', 1, 3, 4, '{"required":"0","defaultValue":"0","placeholder":"corethreads","rule":""}', '2022-05-25 18:08:01', '2022-05-25 18:08:01');
INSERT INTO "public"."plugin_handle" VALUES ('1529403902783524918', '11', 'threads', 'threads', 1, 3, 5, '{"required":"0","defaultValue":"2147483647","placeholder":"threads","rule":""}', '2022-05-25 18:08:01', '2022-05-25 18:08:01');
INSERT INTO "public"."plugin_handle" VALUES ('1529403902783524919', '11', 'queues', 'queues', 1, 3, 6, '{"required":"0","defaultValue":"0","placeholder":"queues","rule":""}', '2022-05-25 18:08:01', '2022-05-25 18:08:01');
INSERT INTO "public"."plugin_handle" VALUES ('1529403902783524920', '11', 'threadpool', 'threadpool', 3, 3, 3, '{"required":"0","defaultValue":"default","placeholder":"threadpool","rule":""}', '2022-05-25 18:08:01', '2022-05-25 18:08:01');
INSERT INTO "public"."plugin_handle" VALUES ('1537326008606343168', '31', 'responseContent', 'responseContent', 2, 2, 0, '{"required":"0","rule":""}', '2022-06-16 14:47:37', '2022-06-16 14:50:39');
INSERT INTO "public"."plugin_handle" VALUES ('1537325892176658432', '31', 'httpStatusCode', 'httpStatusCode', 1, 2, 0, '{"required":"0","defaultValue":"200","rule":""}', '2022-06-16 14:47:09', '2022-06-16 14:50:39');
INSERT INTO "public"."plugin_handle" VALUES ('1529403902783524921', '32', 'host', 'host', 2, 3, 2, '{"required":"1","defaultValue":"localhost"}', '2022-06-19 22:00:00', '2022-06-19 22:00:00');
INSERT INTO "public"."plugin_handle" VALUES ('1529403902783524922', '32', 'port', 'port', 2, 3, 3, '{"required":"1","defaultValue":"9200"}', '2022-06-19 22:00:00', '2022-06-19 22:00:00');
INSERT INTO "public"."plugin_handle" VALUES ('1529403902770941949', '32', 'username', 'username', 2, 3, 4, '{"required":"0","defaultValue":"","placeholder":"username"}', '2022-08-20 21:00:00', '2022-08-20 21:00:00');
INSERT INTO "public"."plugin_handle" VALUES ('1529403902770941950', '32', 'password', 'password', 2, 3, 5, '{"required":"0","defaultValue":"","placeholder":"username"}', '2022-08-20 21:00:00', '2022-08-20 21:00:00');
INSERT INTO "public"."plugin_handle" VALUES ('1529403902770941951', '32', 'authCache', 'authCache', 2, 3, 6, '{"required":"0","defaultValue":"","placeholder":"true|false"}', '2022-08-20 21:00:00', '2022-08-20 21:00:00');
INSERT INTO "public"."plugin_handle" VALUES ('1529403902783524923', '32', 'sampleRate', 'sampleRate', 2, 3, 7, '{"required":"0","defaultValue":"1","placeholder":"optional,0,0.01~1"}', '2022-06-19 22:00:00', '2022-06-19 22:00:00');
INSERT INTO "public"."plugin_handle" VALUES ('1529403902783524924', '32', 'maxResponseBody', 'maxResponseBody', 1, 3, 8, '{"required":"0","defaultValue":524288}', '2022-06-19 22:00:00', '2022-06-19 22:00:00');
INSERT INTO "public"."plugin_handle" VALUES ('1529403902783524925', '32', 'maxRequestBody', 'maxRequestBody', 1, 3, 9, '{"required":"0","defaultValue":524288}', '2022-06-19 22:00:00', '2022-06-19 22:00:00');
INSERT INTO "public"."plugin_handle" VALUES ('1529403902783524926', '32', 'compressAlg', 'compressAlg', 3, 3, 10, '{"required":"0","defaultValue":"none"}', '2022-06-19 22:00:00', '2022-06-19 22:00:00');
INSERT INTO "public"."plugin_handle" VALUES ('1529403902783524927', '32', 'indexName', 'indexName', 2, 3, 10, '{"required":"0","defaultValue":"shenyu-access-logging"}', '2022-06-19 22:00:00', '2022-06-19 22:00:00');
INSERT INTO "public"."plugin_handle" VALUES ('1529403902783524928', '32', 'sampleRate', 'sampleRate', 2, 1, 2, '{"required":"0","defaultValue":"","placeholder":"optional,0,0.01~1"}', '2022-06-19 22:00:00', '2022-06-19 22:00:00');
INSERT INTO "public"."plugin_handle" VALUES ('1529403902783524929', '1', 'signRequestBody', 'signRequestBody', 3, 2, 9, '{"required":"0","defaultValue":"false","placeholder":"signRequestBody","rule":""}', '2022-06-29 10:08:02', '2022-06-29 10:08:02');
INSERT INTO "public"."plugin_handle" VALUES ('1529403902783524950', '33', 'topic', 'topic', 2, 3, 1, '{"required":"1","defaultValue":"shenyu-access-logging"}', '2022-07-04 22:00:00', '2022-07-04 22:00:00');
INSERT INTO "public"."plugin_handle" VALUES ('1529403902783524951', '33', 'namesrvAddr', 'namesrvAddr', 2, 3, 2, '{"required":"1","defaultValue":"localhost:9092"}', '2022-07-04 22:00:00', '2022-07-04 22:00:00');
INSERT INTO "public"."plugin_handle" VALUES ('1529403902783524952', '33', 'sampleRate', 'sampleRate', 2, 3, 4, '{"required":"0","defaultValue":"1","placeholder":"optional,0,0.01~1"}', '2022-07-04 22:00:00', '2022-07-04 22:00:00');
INSERT INTO "public"."plugin_handle" VALUES ('1529403902783524953', '33', 'maxResponseBody', 'maxResponseBody', 1, 3, 5, '{"required":"0","defaultValue":524288}', '2022-07-04 22:00:00', '2022-07-04 22:00:00');
INSERT INTO "public"."plugin_handle" VALUES ('1529403902783524954', '33', 'maxRequestBody', 'maxRequestBody', 1, 3, 6, '{"required":"0","defaultValue":524288}', '2022-07-04 22:00:00', '2022-07-04 22:00:00');
INSERT INTO "public"."plugin_handle" VALUES ('1529403902783524955', '33', 'compressAlg', 'compressAlg', 3, 3, 7, '{"required":"0","defaultValue":"none"}', '2022-07-04 22:00:00', '2022-07-04 22:00:00');
INSERT INTO "public"."plugin_handle" VALUES ('1529403902783524956', '33', 'topic', 'topic', 2, 1, 1, '{"required":"0","defaultValue":"","placeholder":"optional"}', '2022-07-04 22:00:00', '2022-07-04 22:00:00');
INSERT INTO "public"."plugin_handle" VALUES ('1529403902783524957', '33', 'sampleRate', 'sampleRate', 2, 1, 2, '{"required":"0","defaultValue":"","placeholder":"optional,0,0.01~1"}', '2022-07-04 22:00:00', '2022-07-04 22:00:00');
INSERT INTO "public"."plugin_handle" VALUES ('1529402613204172858', '33', 'securityProtocol', 'securityProtocol', 3, 3, 8, '{"required":"0","defaultValue":""}', '2022-09-01 22:00:00', '2022-09-01 22:00:00');
INSERT INTO "public"."plugin_handle" VALUES ('1529402613204172859', '33', 'saslMechanism', 'saslMechanism', 3, 3, 9, '{"required":"0","defaultValue":""}', '2022-09-01 22:00:00', '2022-09-01 22:00:00');
INSERT INTO "public"."plugin_handle" VALUES ('1529402613204172860', '33', 'userName', 'userName', 2, 3, 10, '{"required":"0","defaultValue":""}', '2022-09-01 22:00:00', '2022-09-01 22:00:00');
INSERT INTO "public"."plugin_handle" VALUES ('1529402613204172861', '33', 'passWord', 'passWord', 2, 3, 11, '{"required":"0","defaultValue":""}', '2022-09-01 22:00:00', '2022-09-01 22:00:00');


INSERT INTO "public"."plugin_handle" VALUES ('1529403902783524962', '34', 'accessId', 'accessId', 2, 3, 0, '{"required":"1","defaultValue":"","placeholder":""}', '2022-06-30 21:00:00', '2022-06-30 21:00:00');
INSERT INTO "public"."plugin_handle" VALUES ('1529403902783524963', '34', 'accessKey', 'accessKey', 2, 3, 1, '{"required":"1","defaultValue":"","placeholder":""}', '2022-06-30 21:00:00', '2022-06-30 21:00:00');
INSERT INTO "public"."plugin_handle" VALUES ('1529403902783524964', '34', 'host', 'host', 2, 3, 2, '{"required":"1","defaultValue":"","placeholder":""}', '2022-06-30 21:00:00', '2022-06-30 21:00:00');
INSERT INTO "public"."plugin_handle" VALUES ('1529403902783524965', '34', 'projectName', 'projectName', 2, 3, 3, '{"required":"0","defaultValue":"shenyu","placeholder":""}', '2022-06-30 21:00:00', '2022-06-30 21:00:00');
INSERT INTO "public"."plugin_handle" VALUES ('1529403902783524966', '34', 'logStoreName', 'logStoreName', 2, 3, 4, '{"required":"0","defaultValue":"shenyu-logstore","placeholder":""}', '2022-06-30 21:00:00', '2022-06-30 21:00:00');
INSERT INTO "public"."plugin_handle" VALUES ('1529403902783524967', '34', 'topic', 'topic', 2, 3, 5, '{"required":"0","defaultValue":"shenyu-topic","placeholder":""}', '2022-06-30 21:00:00', '2022-06-30 21:00:00');
INSERT INTO "public"."plugin_handle" VALUES ('1529403902783524968', '34', 'ttlInDay', 'ttlInDay', 1, 3, 6, '{"required":"0","defaultValue":3,"placeholder":""}', '2022-06-30 21:00:00', '2022-06-30 21:00:00');
INSERT INTO "public"."plugin_handle" VALUES ('1529403902783524969', '34', 'shardCount', 'shardCount', 1, 3, 7, '{"required":"0","defaultValue":10,"placeholder":""}', '2022-06-30 21:00:00', '2022-06-30 21:00:00');
INSERT INTO "public"."plugin_handle" VALUES ('1529403902783524970', '34', 'sendThreadCount', 'sendThreadCount', 1, 3, 8, '{"required":"0","defaultValue":1,"placeholder":"1-500"}', '2022-06-30 21:00:00', '2022-06-30 21:00:00');
INSERT INTO "public"."plugin_handle" VALUES ('1529403902783524971', '34', 'ioThreadCount', 'ioThreadCount', 1, 3, 9, '{"required":"0","defaultValue":1,"placeholder":"1-500"}', '2022-06-30 21:00:00', '2022-06-30 21:00:00');
INSERT INTO "public"."plugin_handle" VALUES ('1529403902783524972', '34', 'sampleRate', 'sampleRate', 2, 3, 10, '{"required":"0","defaultValue":"1","placeholder":"optional,0,0.01~1"}', '2022-06-30 21:00:00', '2022-06-30 21:00:00');
INSERT INTO "public"."plugin_handle" VALUES ('1529403902783524973', '34', 'maxRequestBody', 'maxRequestBody', 1, 3, 11, '{"required":"0","defaultValue":524288,"placeholder":""}', '2022-06-30 21:00:00', '2022-06-30 21:00:00');
INSERT INTO "public"."plugin_handle" VALUES ('1529403902783524974', '34', 'maxResponseBody', 'maxResponseBody', 1, 3, 12, '{"required":"0","defaultValue":524288,"placeholder":""}', '2022-06-30 21:00:00', '2022-06-30 21:00:00');
INSERT INTO "public"."plugin_handle" VALUES ('1529403902783524975', '34', 'bufferQueueSize', 'bufferQueueSize', 1, 3, 13, '{"required":"0","defaultValue":50000,"placeholder":""}', '2022-06-30 21:00:00', '2022-06-30 21:00:00');
INSERT INTO "public"."plugin_handle" VALUES ('1529403902783524976', '35', 'topic', 'topic', 2, 3, 1, '{"required":"1","defaultValue":"shenyu-access-logging"}', '2022-06-30 21:00:00', '2022-06-30 21:00:00');
INSERT INTO "public"."plugin_handle" VALUES ('1529403902783524977', '35', 'serviceUrl', 'serviceUrl', 2, 3, 2, '{"required":"1","defaultValue":"pulsar://localhost:6650"}', '2022-06-30 21:00:00', '2022-06-30 21:00:00');
INSERT INTO "public"."plugin_handle" VALUES ('1529403902783524978', '35', 'sampleRate', 'sampleRate', 2, 3, 4, '{"required":"0","defaultValue":"1","placeholder":"optional,0,0.01~1"}', '2022-06-30 21:00:00', '2022-06-30 21:00:00');
INSERT INTO "public"."plugin_handle" VALUES ('1529403902783524979', '35', 'maxResponseBody', 'maxResponseBody', 1, 3, 5, '{"required":"0","defaultValue":524288}', '2022-06-30 21:00:00', '2022-06-30 21:00:00');
INSERT INTO "public"."plugin_handle" VALUES ('1529403902783524980', '35', 'maxRequestBody', 'maxRequestBody', 1, 3, 6, '{"required":"0","defaultValue":524288}', '2022-06-30 21:00:00', '2022-06-30 21:00:00');
INSERT INTO "public"."plugin_handle" VALUES ('1529403902783524981', '35', 'compressAlg', 'compressAlg', 3, 3, 7, '{"required":"0","defaultValue":"none"}', '2022-06-30 21:00:00', '2022-06-30 21:00:00');
INSERT INTO "public"."plugin_handle" VALUES ('1529403902783524982', '36', 'secretId', 'secretId', 2, 3, 1, '{"required":"1","defaultValue":"","placeholder":""}', '2022-06-30 21:00:00', '2022-06-30 21:00:00');
INSERT INTO "public"."plugin_handle" VALUES ('1529403902783524983', '36', 'secretKey', 'secretKey', 2, 3, 2, '{"required":"1","defaultValue":"","placeholder":""}', '2022-06-30 21:00:00', '2022-06-30 21:00:00');
INSERT INTO "public"."plugin_handle" VALUES ('1529403902783524984', '36', 'endpoint', 'endpoint', 2, 3, 3, '{"required":"1","defaultValue":"","placeholder":""}', '2022-06-30 21:00:00', '2022-06-30 21:00:00');
INSERT INTO "public"."plugin_handle" VALUES ('1529403902783524985', '36', 'topic', 'topic', 2, 3, 4, '{"required":"1","defaultValue":"","placeholder":""}', '2022-06-30 21:00:00', '2022-06-30 21:00:00');
INSERT INTO "public"."plugin_handle" VALUES ('1529403902783524986', '36', 'sendThreadCount', 'sendThreadCount', 1, 3, 5, '{"required":"0","defaultValue":1,"placeholder":"1-500"}', '2022-06-30 21:00:00', '2022-06-30 21:00:00');
INSERT INTO "public"."plugin_handle" VALUES ('1529403902783524987', '36', 'totalSizeInBytes', 'totalSizeInBytes', 1, 3, 6, '{"required":"0","defaultValue":104857600}', '2022-06-30 21:00:00', '2022-06-30 21:00:00');
INSERT INTO "public"."plugin_handle" VALUES ('1529403902783524988', '36', 'maxSendThreadCount', 'maxSendThreadCount', 1, 3, 7, '{"required":"0","defaultValue":1,"placeholder":"availableProcessors + 1"}', '2022-06-30 21:00:00', '2022-06-30 21:00:00');
INSERT INTO "public"."plugin_handle" VALUES ('1529403902783524989', '36', 'maxBlockSec', 'maxBlockSec', 1, 3, 8, '{"required":"0","defaultValue":60000}', '2022-06-30 21:00:00', '2022-06-30 21:00:00');
INSERT INTO "public"."plugin_handle" VALUES ('1529403902783524990', '36', 'maxBatchSize', 'maxBatchSize', 1, 3, 9, '{"required":"0","defaultValue":524288}', '2022-06-30 21:00:00', '2022-06-30 21:00:00');
INSERT INTO "public"."plugin_handle" VALUES ('1529403902783524991', '36', 'maxBatchCount', 'maxBatchCount', 1, 3, 10, '{"required":"0","defaultValue":4096}', '2022-06-30 21:00:00', '2022-06-30 21:00:00');
INSERT INTO "public"."plugin_handle" VALUES ('1529403902783524992', '36', 'lingerMs', 'lingerMs', 1, 3, 11, '{"required":"0","defaultValue":2000}', '2022-06-30 21:00:00', '2022-06-30 21:00:00');
INSERT INTO "public"."plugin_handle" VALUES ('1529403902783524993', '36', 'retries', 'retries', 1, 3, 12, '{"required":"0","defaultValue":10}', '2022-06-30 21:00:00', '2022-06-30 21:00:00');
INSERT INTO "public"."plugin_handle" VALUES ('1529403902783524994', '36', 'maxReservedAttempts', 'maxReservedAttempts', 1, 3, 13, '{"required":"0","defaultValue":11}', '2022-06-30 21:00:00', '2022-06-30 21:00:00');
INSERT INTO "public"."plugin_handle" VALUES ('1529403902783524995', '36', 'baseRetryBackoffMs', 'baseRetryBackoffMs', 1, 3, 14, '{"required":"0","defaultValue":100}', '2022-06-30 21:00:00', '2022-06-30 21:00:00');
INSERT INTO "public"."plugin_handle" VALUES ('1529403902783524996', '36', 'maxRetryBackoffMs', 'maxRetryBackoffMs', 1, 3, 15, '{"required":"0","defaultValue":50000}', '2022-06-30 21:00:00', '2022-06-30 21:00:00');
INSERT INTO "public"."plugin_handle" VALUES ('1529403902783524997', '38', 'host', 'host', 2, 3, 1, '{"required":"0","defaultValue":"127.0.0.1"}', '2022-06-30 21:00:00', '2022-06-30 21:00:00');
INSERT INTO "public"."plugin_handle" VALUES ('1529403902783524998', '38', 'port', 'port', 2, 3, 2, '{"required":"0","defaultValue":"8123"}', '2022-06-30 21:00:00', '2022-06-30 21:00:00');
INSERT INTO "public"."plugin_handle" VALUES ('1529403902783524999', '38', 'database', 'database', 2, 2, 0, '{"required":"0","defaultValue":"shenyu-gateway","placeholder":"database"}', '2022-06-30 21:00:00', '2022-06-30 21:00:00');
INSERT INTO "public"."plugin_handle" VALUES ('1529402613204172800', '38', 'username', 'username', 2, 2, 0, '{"required":"0","defaultValue":"foo","placeholder":"username"}', '2022-06-30 21:00:00', '2022-06-30 21:00:00');
INSERT INTO "public"."plugin_handle" VALUES ('1529402613204172801', '38', 'password', 'password', 2, 2, 0, '{"required":"0","defaultValue":"bar","placeholder":"password"}', '2022-06-30 21:00:00', '2022-06-30 21:00:00');
INSERT INTO "public"."plugin_handle" VALUES ('1529402613204172777', '38', 'ttl', 'ttl', 3, 3, 10, '{"required":"0","defaultValue":"30"}', '2023-03-01 11:14:15', '2023-08-16 11:15:14');
INSERT INTO "public"."plugin_handle" VALUES ('1529402613204172802', '8', 'loadBalance', 'loadStrategy', 3, 2, 3, '{"defaultValue":"roundRobin","rule":""}', '2022-06-30 21:00:00', '2022-06-30 21:00:00');
INSERT INTO "public"."plugin_handle" VALUES ('1529402613204172803', '10', 'flowRuleMaxQueueingTimeMs', 'flowRuleMaxQueueingTimeMs', 1, 2, 6, '{"required":"0","defaultValue":"500"}', '2022-06-30 21:00:00', '2022-06-30 21:00:00');
INSERT INTO "public"."plugin_handle" VALUES ('1529402613204172804', '10', 'flowRuleWarmUpPeriodSec', 'flowRuleWarmUpPeriodSec', 1, 2, 6, '{"required":"0","defaultValue":"10"}', '2022-06-30 21:00:00', '2022-06-30 21:00:00');
INSERT INTO "public"."plugin_handle" VALUES ('1529402613204172805', '14', 'addPrefixed', 'addPrefixed', 3, 2, 3, '{"required":"1","defaultValue":"false"}', '2022-09-27 12:00:00', '2022-09-27 12:00:00');
INSERT INTO "public"."plugin_handle" VALUES ('1529402613204172806', '18', 'keyword', 'keyword', 2, 2, 0, '{"required":"0","placeholder":"please use ‘;’ to split keyword","rule":""}', '2022-09-22 00:15:56.158', '2022-09-22 00:23:36.169');
INSERT INTO "public"."plugin_handle" VALUES ('1529402613204172807', '18', 'maskType', 'maskType', 3, 2, 1, '{"required":"0","defaultValue":"dataMaskByMD5","rule":""}', '2022-09-22 00:16:27.342', '2022-09-22 00:16:27.342');
INSERT INTO "public"."plugin_handle" VALUES ('1529402613204172808', '18', 'maskStatus', 'maskStatus', 3, 2, 2, '{"required":"0","defaultValue":"false","rule":""}', '2022-09-22 00:17:21.150', '2022-09-22 00:17:21.150');
INSERT INTO "public"."plugin_handle" VALUES ('1529402613204172809', '29', 'keyword', 'keyword', 2, 2, 0, '{"required":"0","placeholder":"please use ‘;’ to split keyword","rule":""}', '2022-09-22 00:15:56.158', '2022-09-22 00:23:36.169');
INSERT INTO "public"."plugin_handle" VALUES ('1529402613204172810', '29', 'maskType', 'maskType', 3, 2, 1, '{"required":"0","defaultValue":"dataMaskByMD5","rule":""}', '2022-09-22 00:16:27.342', '2022-09-22 00:16:27.342');
INSERT INTO "public"."plugin_handle" VALUES ('1529402613204172811', '29', 'maskStatus', 'maskStatus', 3, 2, 2, '{"required":"0","defaultValue":"false","rule":""}', '2022-09-22 00:17:21.150', '2022-09-22 00:17:21.150');
INSERT INTO "public"."plugin_handle" VALUES ('1529402613204172812', '32', 'keyword', 'keyword', 2, 2, 0, '{"required":"0","placeholder":"please use ‘;’ to split keyword","rule":""}', '2022-09-22 00:15:56.158', '2022-09-22 00:23:36.169');
INSERT INTO "public"."plugin_handle" VALUES ('1529402613204172813', '32', 'maskType', 'maskType', 3, 2, 1, '{"required":"0","defaultValue":"dataMaskByMD5","rule":""}', '2022-09-22 00:16:27.342', '2022-09-22 00:16:27.342');
INSERT INTO "public"."plugin_handle" VALUES ('1529402613204172814', '32', 'maskStatus', 'maskStatus', 3, 2, 2, '{"required":"0","defaultValue":"false","rule":""}', '2022-09-22 00:17:21.150', '2022-09-22 00:17:21.150');
INSERT INTO "public"."plugin_handle" VALUES ('1529402613204172815', '33', 'keyword', 'keyword', 2, 2, 0, '{"required":"0","placeholder":"please use ‘;’ to split keyword","rule":""}', '2022-09-22 00:15:56.158', '2022-09-22 00:23:36.169');
INSERT INTO "public"."plugin_handle" VALUES ('1529402613204172816', '33', 'maskType', 'maskType', 3, 2, 1, '{"required":"0","defaultValue":"dataMaskByMD5","rule":""}', '2022-09-22 00:16:27.342', '2022-09-22 00:16:27.342');
INSERT INTO "public"."plugin_handle" VALUES ('1529402613204172817', '33', 'maskStatus', 'maskStatus', 3, 2, 2, '{"required":"0","defaultValue":"false","rule":""}', '2022-09-22 00:17:21.150', '2022-09-22 00:17:21.150');
INSERT INTO "public"."plugin_handle" VALUES ('1529402613204172818', '34', 'keyword', 'keyword', 2, 2, 0, '{"required":"0","placeholder":"please use ‘;’ to split keyword","rule":""}', '2022-09-22 00:15:56.158', '2022-09-22 00:23:36.169');
INSERT INTO "public"."plugin_handle" VALUES ('1529402613204172819', '34', 'maskType', 'maskType', 3, 2, 1, '{"required":"0","defaultValue":"dataMaskByMD5","rule":""}', '2022-09-22 00:16:27.342', '2022-09-22 00:16:27.342');
INSERT INTO "public"."plugin_handle" VALUES ('1529402613204172820', '34', 'maskStatus', 'maskStatus', 3, 2, 2, '{"required":"0","defaultValue":"false","rule":""}', '2022-09-22 00:17:21.150', '2022-09-22 00:17:21.150');
INSERT INTO "public"."plugin_handle" VALUES ('1529402613204172821', '35', 'keyword', 'keyword', 2, 2, 0, '{"required":"0","placeholder":"please use ‘;’ to split keyword","rule":""}', '2022-09-22 00:15:56.158', '2022-09-22 00:23:36.169');
INSERT INTO "public"."plugin_handle" VALUES ('1529402613204172822', '35', 'maskType', 'maskType', 3, 2, 1, '{"required":"0","defaultValue":"dataMaskByMD5","rule":""}', '2022-09-22 00:16:27.342', '2022-09-22 00:16:27.342');
INSERT INTO "public"."plugin_handle" VALUES ('1529402613204172823', '35', 'maskStatus', 'maskStatus', 3, 2, 2, '{"required":"0","defaultValue":"false","rule":""}', '2022-09-22 00:17:21.150', '2022-09-22 00:17:21.150');
INSERT INTO "public"."plugin_handle" VALUES ('1529402613204172824', '36', 'keyword', 'keyword', 2, 2, 0, '{"required":"0","placeholder":"please use ‘;’ to split keyword","rule":""}', '2022-09-22 00:15:56.158', '2022-09-22 00:23:36.169');
INSERT INTO "public"."plugin_handle" VALUES ('1529402613204172825', '36', 'maskType', 'maskType', 3, 2, 1, '{"required":"0","defaultValue":"dataMaskByMD5","rule":""}', '2022-09-22 00:16:27.342', '2022-09-22 00:16:27.342');
INSERT INTO "public"."plugin_handle" VALUES ('1529402613204172826', '36', 'maskStatus', 'maskStatus', 3, 2, 2, '{"required":"0","defaultValue":"false","rule":""}', '2022-09-22 00:17:21.150', '2022-09-22 00:17:21.150');
INSERT INTO "public"."plugin_handle" VALUES ('1529402613204172827', '38', 'keyword', 'keyword', 2, 2, 0, '{"required":"0","placeholder":"please use ‘;’ to split keyword","rule":""}', '2022-09-22 00:15:56.158', '2022-09-22 00:23:36.169');
INSERT INTO "public"."plugin_handle" VALUES ('1529402613204172829', '38', 'maskType', 'maskType', 3, 2, 1, '{"required":"0","defaultValue":"dataMaskByMD5","rule":""}', '2022-09-22 00:16:27.342', '2022-09-22 00:16:27.342');
INSERT INTO "public"."plugin_handle" VALUES ('1529402613204172830', '38', 'host', 'host', 2, 3, 3, '{"required":"1","defaultValue":"127.0.0.1"}', '2023-01-02 00:17:21.150', '2023-01-02 00:17:21.150');
INSERT INTO "public"."plugin_handle" VALUES ('1529402613204172831', '38', 'port', 'port', 2, 3, 4, '{"required":"1","defaultValue":"8123"}', '2023-01-02 00:17:21.150', '2023-01-02 00:17:21.150');
INSERT INTO "public"."plugin_handle" VALUES ('1529402613204172832', '38', 'database', 'database', 2, 3, 5, '{"required":"0","defaultValue":"shenyu-gateway"}', '2023-01-02 00:17:21.150', '2023-01-02 00:17:21.150');
INSERT INTO "public"."plugin_handle" VALUES ('1529402613204172833', '38', 'username', 'username', 2, 3, 6, '{"required":"1","defaultValue":""}', '2023-01-02 00:17:21.150', '2023-01-02 00:17:21.150');
INSERT INTO "public"."plugin_handle" VALUES ('1529402613204172834', '38', 'password', 'password', 2, 3, 7, '{"required":"1","defaultValue":""}', '2023-01-02 00:17:21.150', '2023-01-02 00:17:21.150');
INSERT INTO "public"."plugin_handle" VALUES ('1529402613204172835', '38', 'engine', 'engine', 3, 3, 8, '{"required":"0","defaultValue":"MergeTree"}', '2023-01-02 00:17:21.150', '2023-01-02 00:17:21.150');
INSERT INTO "public"."plugin_handle" VALUES ('1529402613204172836', '38', 'clusterName', 'clusterName', 3, 3, 9, '{"required":"1","defaultValue":"cluster"}', '2023-01-02 00:17:21.150', '2023-01-02 00:17:21.150');


INSERT INTO "public"."plugin_handle" VALUES ('1570590990341775360', '39', 'endpoint', 'casdoor endpoint', 2, 3, 0, '{"required":"1","rule":""}', '2022-09-16 09:50:46', '2022-09-16 09:50:46');
INSERT INTO "public"."plugin_handle" VALUES ('1570591047635968000', '39', 'client_id', 'client_id', 2, 3, 0, '{"required":"1","rule":""}', '2022-09-16 09:50:46', '2022-09-16 09:50:46');
INSERT INTO "public"."plugin_handle" VALUES ('1570591109623586816', '39', 'client_secrect', 'client_secrect', 2, 3, 0, '{"required":"1","rule":""}', '2022-09-16 09:50:46', '2022-09-16 09:50:46');
INSERT INTO "public"."plugin_handle" VALUES ('1570591165374275584', '39', 'certificate', 'certificate', 2, 3, 0, '{"required":"1","rule":""}', '2022-09-16 09:50:46', '2022-09-16 09:50:46');
INSERT INTO "public"."plugin_handle" VALUES ('1570591215131303936', '39', 'organization-name', 'organization-name', 2, 3, 0, '{"required":"1","rule":""}', '2022-09-16 09:50:46', '2022-09-16 09:50:46');
INSERT INTO "public"."plugin_handle" VALUES ('1570591265492312064', '39', 'application-name', 'application-name', 2, 3, 0, '{"required":"1","rule":""}', '2022-09-16 09:50:46', '2022-09-16 09:50:46');

INSERT INTO "public"."plugin_handle" VALUES ('1570591265492312065', '43', 'projectId', 'projectId', 2, 3, 0, '{"required":"1","rule":""}', '2023-07-05 14:06:00.893', '2023-07-07 22:50:00.597');
INSERT INTO "public"."plugin_handle" VALUES ('1570591265492312066', '43', 'logGroupId', 'logGroupId', 2, 3, 1, '{"required":"1","rule":""}', '2023-07-05 14:09:19.928', '2023-07-07 22:50:00.606');
INSERT INTO "public"."plugin_handle" VALUES ('1570591265492312067', '43', 'logStreamId', 'logStreamId', 2, 3, 2, '{"required":"1","rule":""}', '2023-07-05 14:09:53.224', '2023-07-07 22:50:00.607');
INSERT INTO "public"."plugin_handle" VALUES ('1570591265492312068', '43', 'accessKeyId', 'AccessKey', 2, 3, 4, '{"required":"1","rule":""}', '2023-07-05 14:10:41.897', '2023-07-07 22:50:00.608');
INSERT INTO "public"."plugin_handle" VALUES ('1570591265492312069', '43', 'accessKeySecret', 'accessKey', 2, 3, 5, '{"required":"1","rule":""}', '2023-07-05 14:12:16.828', '2023-07-07 22:50:00.609');
INSERT INTO "public"."plugin_handle" VALUES ('1570591265492312070', '43', 'regionName', 'regionName', 2, 3, 6, '{"required":"1","rule":""}', '2023-07-05 14:13:24.703', '2023-07-07 22:50:00.610');
INSERT INTO "public"."plugin_handle" VALUES ('1570591265492312071', '43', 'totalSizeInBytes', 'totalSizeInBytes', 1, 3, 8, '{"required":"0","defaultValue":"104857600","rule":""}', '2023-07-05 14:15:16.913', '2023-07-07 22:50:00.611');
INSERT INTO "public"."plugin_handle" VALUES ('1570591265492312072', '43', 'maxBlockMs', 'maxBlockMs', 1, 3, 9, '{"required":"0","defaultValue":"0","rule":""}', '2023-07-05 14:16:14.236', '2023-07-07 22:50:00.612');
INSERT INTO "public"."plugin_handle" VALUES ('1570591265492312073', '43', 'ioThreadCount', 'ioThreadCount', 1, 3, 10, '{"required":"0","defaultValue":"1","rule":""}', '2023-07-05 14:17:12.065', '2023-07-07 22:50:00.612');
INSERT INTO "public"."plugin_handle" VALUES ('1570591265492312074', '43', 'batchSizeThresholdInBytes', 'batchSizeThresholdInBytes', 1, 3, 11, '{"required":"0","defaultValue":"524288","rule":""}', '2023-07-05 14:18:27.915', '2023-07-07 22:50:00.614');
INSERT INTO "public"."plugin_handle" VALUES ('1570591265492312075', '43', 'batchCountThreshold', 'batchCountThreshold', 1, 3, 12, '{"required":"0","defaultValue":"4096","rule":""}', '2023-07-05 14:19:27.704', '2023-07-07 22:50:00.615');
INSERT INTO "public"."plugin_handle" VALUES ('1570591265492312076', '43', 'lingerMs', 'lingerMs', 1, 3, 12, '{"required":"0","defaultValue":"2000","rule":""}', '2023-07-05 14:20:11.908', '2023-07-07 22:50:00.616');
INSERT INTO "public"."plugin_handle" VALUES ('1570591265492312077', '43', 'retries', 'retries', 1, 3, 13, '{"required":"0","defaultValue":"100","rule":""}', '2023-07-05 14:20:50.052', '2023-07-07 22:50:00.617');
INSERT INTO "public"."plugin_handle" VALUES ('1570591265492312078', '43', 'baseRetryBackoffMs', 'baseRetryBackoffMs', 1, 3, 14, '{"required":"0","defaultValue":"100","rule":""}', '2023-07-05 14:22:03.347', '2023-07-07 22:50:00.618');
INSERT INTO "public"."plugin_handle" VALUES ('1570591265492312079', '43', 'maxRetryBackoffMs', 'maxRetryBackoffMs', 1, 3, 15, '{"required":"0","defaultValue":"100","rule":""}', '2023-07-05 14:22:33.010', '2023-07-07 22:50:00.619');
INSERT INTO "public"."plugin_handle" VALUES ('1570591265492312080', '43', 'enableLocalTest', 'enableLocalTest', 2, 3, 15, '{"required":"0","defaultValue":"false","rule":""}', '2023-07-05 14:25:13.500', '2023-07-07 22:50:00.619');
INSERT INTO "public"."plugin_handle" VALUES ('1570591265492312081', '43', 'setGiveUpExtraLongSingleLog', 'setGiveUpExtraLongSingleLog', 2, 3, 16, '{"required":"0","defaultValue":"false","rule":""}', '2023-07-05 14:26:20.600', '2023-07-07 22:50:00.620');
INSERT INTO "public"."plugin_handle" VALUES ('1570591265492312082', '43', 'keyword', 'keyword', 2, 2, 0, '{"required":"0","placeholder":"please use ‘;’ to split keyword","rule":""}', '2023-07-05 14:26:20.600', '2023-07-07 22:50:00.620');
INSERT INTO "public"."plugin_handle" VALUES ('1570591265492312083', '43', 'maskType', 'maskType', 3, 2, 1, '{"required":"0","defaultValue":"dataMaskByMD5","rule":""}', '2023-07-05 14:26:20.600', '2023-07-07 22:50:00.620');
INSERT INTO "public"."plugin_handle" VALUES ('1570591265492312084', '43', 'maskStatus', 'maskStatus', 3, 2, 2, '{"required":"0","defaultValue":"false","rule":""}','2023-07-05 14:26:20.600', '2023-07-07 22:50:00.620');

INSERT INTO "public"."plugin_handle" VALUES ('1678293333363167232', '42', 'discoveryHandler', 'discoveryHandler', 2, 1, 0, '{"required":"0","defaultValue":"url,protocol,status,weight","rule":""}');
INSERT INTO "public"."plugin_handle" VALUES ('1678997037438107648', '42', 'bossGroupThreadCount', 'bossGroupThreadCount', 2, 1, 1, '{"required":"0","defaultValue":"1","rule":""}');
INSERT INTO "public"."plugin_handle" VALUES ('1678997142656417792', '42', 'workerGroupThreadCount', 'workerGroupThreadCount', 2, 1, 2, '{"required":"0","defaultValue":"12","rule":""}');
INSERT INTO "public"."plugin_handle" VALUES ('1678997399104552960', '42', 'clientMaxIdleTimeMs', 'clientMaxIdleTimeMs', 2, 1, 7, '{"required":"0","defaultValue":"30000","rule":""}');
INSERT INTO "public"."plugin_handle" VALUES ('1678997479614218240', '42', 'clientPendingAcquireMaxCount', 'clientPendingAcquireMaxCount', 2, 1, 4, '{"required":"0","defaultValue":"5","rule":""}');
INSERT INTO "public"."plugin_handle" VALUES ('1678996921914392576', '42', 'loadBalance', 'loadBalance', 3, 1, 3, '{"required":"0","defaultValue":"random","rule":""}');
INSERT INTO "public"."plugin_handle" VALUES ('1678997769998467072', '42', 'clientMaxLifeTimeMs', 'clientMaxLifeTimeMs', 2, 1, 8, '{"required":"0","defaultValue":"60000","rule":""}');
INSERT INTO "public"."plugin_handle" VALUES ('1678997277012557824', '42', 'clientMaxConnections', 'clientMaxConnections', 2, 1, 6, '{"required":"0","defaultValue":"20","rule":""}');
INSERT INTO "public"."plugin_handle" VALUES ('1678997557628272640', '42', 'clientPendingAcquireTimeout', 'clientPendingAcquireTimeout', 2, 1, 5, '{"required":"0","defaultValue":"5","rule":""}');
INSERT INTO "public"."plugin_handle" VALUES ('1570591265492312085', '6', 'loadBalance', 'loadBalance', 3, 2, 3, '{"required":"0","defaultValue":"random","rule":""}', '2023-09-05 18:08:01', '2023-09-05 18:08:01');
INSERT INTO "public"."plugin_handle" VALUES ('1570591265492312086', '44', 'defaultHandleJson', 'defaultHandleJson', 2, 3, 2, '{"required":"0","defaultValue":"{"authorization":"test:test123"}","placeholder":""}', '2022-05-25 18:02:53', '2022-05-25 18:02:53');

INSERT INTO "public"."plugin_handle" VALUES ('1721435546642157568', '45', 'host', 'host', 2, 3, 0, '{"required":"1","defaultValue":"127.0.0.1","rule":""}', '2023-11-06 15:53:11.704', '2023-11-07 13:31:41.010');
INSERT INTO "public"."plugin_handle" VALUES ('1721435708743618560', '45', 'port', 'port', 1, 3, 0, '{"required":"1","defaultValue":"15672","rule":""}', '2023-11-06 15:53:50.352', '2023-11-07 13:31:41.016');
INSERT INTO "public"."plugin_handle" VALUES ('1721436368046264320', '45', 'password', 'password', 2, 3, 0, '{"required":"0","defaultValue":"admin","rule":""}', '2023-11-06 15:56:27.541', '2023-11-07 13:31:41.021');
INSERT INTO "public"."plugin_handle" VALUES ('1721436500343001088', '45', 'username', 'username', 2, 3, 0, '{"required":"0","defaultValue":"admin","rule":""}', '2023-11-06 15:56:59.084', '2023-11-07 13:31:41.025');
INSERT INTO "public"."plugin_handle" VALUES ('1721436639635836928', '45', 'exchangeName', 'exchangeName', 2, 3, 0, '{"required":"1","defaultValue":"","rule":""}', '2023-11-06 15:57:32.295', '2023-11-07 13:31:41.030');
INSERT INTO "public"."plugin_handle" VALUES ('1721436745583955968', '45', 'queueName', 'queueName', 2, 3, 0, '{"required":"1","defaultValue":"","rule":""}', '2023-11-06 15:57:57.553', '2023-11-07 13:31:41.035');
INSERT INTO "public"."plugin_handle" VALUES ('1721509996347617280', '45', 'routingKey', 'routingKey', 2, 3, 0, '{"required":"1","defaultValue":"","rule":""}', '2023-11-06 20:49:01.897', '2023-11-07 13:31:41.039');
INSERT INTO "public"."plugin_handle" VALUES ('1721725585461706752', '45', 'virtualHost', 'virtualHost', 2, 3, 0, '{"required":"1","defaultValue":"/","rule":""}', '2023-11-07 11:05:42.350', '2023-11-07 13:31:41.044');
INSERT INTO "public"."plugin_handle" VALUES ('1721725662875975680', '45', 'exchangeType', 'exchangeType', 2, 3, 0, '{"required":"1","defaultValue":"direct","rule":""}', '2023-11-07 11:06:00.803', '2023-11-07 13:31:41.048');
INSERT INTO "public"."plugin_handle" VALUES ('1722804180904927232', '45', 'durable', 'durable', 2, 3, 0, '{"required":"1","defaultValue":"true","placeholder":"true / false","rule":"/^(true|false)$/"}', '2023-11-07 11:06:00.803', '2023-11-07 13:31:41.048');
INSERT INTO "public"."plugin_handle" VALUES ('1722804370575548416', '45', 'exclusive', 'exclusive', 2, 3, 0, '{"required":"1","defaultValue":"false","placeholder":"true / false","rule":"/^(true|false)$/"}', '2023-11-07 11:06:00.803', '2023-11-07 13:31:41.048');
INSERT INTO "public"."plugin_handle" VALUES ('1722804461256400896', '45', 'autoDelete', 'autoDelete', 2, 3, 0, '{"required":"1","defaultValue":"false","placeholder":"true / false","rule":"/^(true|false)$/"}', '2023-11-07 11:06:00.803', '2023-11-07 13:31:41.048');
INSERT INTO "public"."plugin_handle" VALUES ('1722804548510507008', '45', 'args', 'args', 2, 3, 0, '{"required":"0","defaultValue":"","placeholder":"args json","rule":""}', '2023-11-07 11:06:00.803', '2023-11-07 13:31:41.048');

INSERT INTO "public"."plugin_handle" VALUES ('1722804548510507009', '45', 'sampleRate', 'sampleRate', 2, 3, 4, '{"required":"0","defaultValue":"1","placeholder":"optional,0,0.01~1"}', '2022-07-04 22:00:00', '2022-07-04 22:00:00');
INSERT INTO "public"."plugin_handle" VALUES ('1722804548510507010', '45', 'sampleRate', 'sampleRate', 2, 1, 2, '{"required":"0","defaultValue":"","placeholder":"optional,0,0.01~1"}', '2022-07-04 22:00:00', '2022-07-04 22:00:00');

INSERT INTO "public"."plugin_handle" VALUES ('1722804548510507011', '43', 'sampleRate', 'sampleRate', 2, 3, 17, '{"required":"0","defaultValue":"1","placeholder":"optional,0,0.01~1"}', '2022-07-04 22:00:00', '2022-07-04 22:00:00');
INSERT INTO "public"."plugin_handle" VALUES ('1722804548510507012', '43', 'sampleRate', 'sampleRate', 2, 1, 2, '{"required":"0","defaultValue":"","placeholder":"optional,0,0.01~1"}', '2022-07-04 22:00:00', '2022-07-04 22:00:00');

INSERT INTO "public"."plugin_handle" VALUES ('1722804548510507013', '36', 'sampleRate', 'sampleRate', 2, 3, 16, '{"required":"0","defaultValue":"1","placeholder":"optional,0,0.01~1"}', '2022-07-04 22:00:00', '2022-07-04 22:00:00');
INSERT INTO "public"."plugin_handle" VALUES ('1722804548510507014', '36', 'sampleRate', 'sampleRate', 2, 1, 2, '{"required":"0","defaultValue":"","placeholder":"optional,0,0.01~1"}', '2022-07-04 22:00:00', '2022-07-04 22:00:00');

INSERT INTO "public"."plugin_handle" VALUES ('1722804548510507015', '34', 'sampleRate', 'sampleRate', 2, 1, 2, '{"required":"0","defaultValue":"","placeholder":"optional,0,0.01~1"}', '2022-07-04 22:00:00', '2022-07-04 22:00:00');

INSERT INTO "public"."plugin_handle" VALUES ('1722804548510507016', '35', 'sampleRate', 'sampleRate', 2, 1, 2, '{"required":"0","defaultValue":"","placeholder":"optional,0,0.01~1"}', '2022-07-04 22:00:00', '2022-07-04 22:00:00');

INSERT INTO "public"."plugin_handle" VALUES ('1722804548510507017', '36', 'sampleRate', 'sampleRate', 2, 3, 11, '{"required":"0","defaultValue":"1","placeholder":"optional,0,0.01~1"}', '2022-07-04 22:00:00', '2022-07-04 22:00:00');
INSERT INTO "public"."plugin_handle" VALUES ('1722804548510507018', '36', 'sampleRate', 'sampleRate', 2, 1, 2, '{"required":"0","defaultValue":"","placeholder":"optional,0,0.01~1"}', '2022-07-04 22:00:00', '2022-07-04 22:00:00');

INSERT INTO "public"."plugin_handle" VALUES ('1722804548510507021', '14', 'rewriteContextPath', 'rewriteContextPath', 2, 2, 2, '{"required":"0","defaultValue":""}', '2024-02-07 14:31:49', '2024-02-07 14:31:49');
INSERT INTO "public"."plugin_handle" VALUES ('1722804548510507022', '14', 'percentage', 'percentage', 1, 2, 3, '{"required":"1","defaultValue":"100"}', '2024-02-07 14:31:49', '2024-02-07 14:31:49');
INSERT INTO "public"."plugin_handle" VALUES ('1722804548510507023', '3', 'rewriteMetaData', 'rewriteMetaData', 3, 2, 3, '{"required":"1","defaultValue":"false"}', '2024-02-07 14:31:49', '2024-02-07 14:31:49');

-- ----------------------------
-- Table structure for resource
-- ----------------------------
DROP TABLE IF EXISTS "public"."resource";
CREATE TABLE "public"."resource" (
  "id" varchar(128) COLLATE "pg_catalog"."default" NOT NULL,
  "parent_id" varchar(128) COLLATE "pg_catalog"."default" NULL,
  "title" varchar(128) COLLATE "pg_catalog"."default" NOT NULL,
  "name" varchar(32) COLLATE "pg_catalog"."default" NULL,
  "url" varchar(32) COLLATE "pg_catalog"."default" NULL,
  "component" varchar(32) COLLATE "pg_catalog"."default" NULL,
  "resource_type" int4 NOT NULL,
  "sort" int4 NOT NULL,
  "icon" varchar(32) COLLATE "pg_catalog"."default" NULL,
  "is_leaf" int2 NOT NULL,
  "is_route" int4 NOT NULL,
  "perms" varchar(64) COLLATE "pg_catalog"."default" NULL,
  "status" int4 NOT NULL,
  "date_created" timestamp(6) NOT NULL DEFAULT timezone('UTC-8'::text, (now())::timestamp(0) without time zone),
  "date_updated" timestamp(6) NOT NULL DEFAULT timezone('UTC-8'::text, (now())::timestamp(0) without time zone)
)
;
COMMENT ON COLUMN "public"."resource"."id" IS 'primary key id';
COMMENT ON COLUMN "public"."resource"."parent_id" IS 'resource parent primary key id';
COMMENT ON COLUMN "public"."resource"."title" IS 'title';
COMMENT ON COLUMN "public"."resource"."name" IS 'route name';
COMMENT ON COLUMN "public"."resource"."url" IS 'route url';
COMMENT ON COLUMN "public"."resource"."component" IS 'component';
COMMENT ON COLUMN "public"."resource"."resource_type" IS 'resource type eg 0:main menu 1:child menu 2:function button';
COMMENT ON COLUMN "public"."resource"."sort" IS 'sort';
COMMENT ON COLUMN "public"."resource"."icon" IS 'icon';
COMMENT ON COLUMN "public"."resource"."is_leaf" IS 'leaf node 0:no 1:yes';
COMMENT ON COLUMN "public"."resource"."is_route" IS 'route 1:yes 0:no';
COMMENT ON COLUMN "public"."resource"."perms" IS 'button permission description sys:user:add(add)/sys:user:edit(edit)';
COMMENT ON COLUMN "public"."resource"."status" IS 'status 1:enable 0:disable';
COMMENT ON COLUMN "public"."resource"."date_created" IS 'create time';
COMMENT ON COLUMN "public"."resource"."date_updated" IS 'update time';
COMMENT ON TABLE "public"."resource" IS 'resource table';

-- ----------------------------
-- Records of resource
-- ----------------------------
INSERT INTO "public"."resource" VALUES ('1346775491550474240', '', 'SHENYU.MENU.PLUGIN.LIST', 'plug', '/plug', 'PluginList', 0, 0, 'dashboard', 0, 0, '', 1, '2022-05-25 18:08:01', '2022-05-25 18:08:01');
INSERT INTO "public"."resource" VALUES ('1346776175553376256', '', 'SHENYU.MENU.SYSTEM.MANAGMENT', 'system', '/system', 'system', 0, 2, 'setting', 0, 0, '', 1, '2022-05-25 18:08:01', '2022-05-25 18:08:01');
INSERT INTO "public"."resource" VALUES ('1346777157943259136', '1346776175553376256', 'SHENYU.MENU.SYSTEM.MANAGMENT.USER', 'manage', '/system/manage', 'manage', 1, 1, 'user', 0, 0, '', 1, '2022-05-25 18:08:01', '2022-05-25 18:08:01');
INSERT INTO "public"."resource" VALUES ('1346777449787125760', '1357956838021890048', 'SHENYU.MENU.SYSTEM.MANAGMENT.PLUGIN', 'plugin', '/config/plugin', 'plugin', 1, 2, 'book', 0, 0, '', 1, '2022-05-25 18:08:01', '2022-05-25 18:08:01');
INSERT INTO "public"."resource" VALUES ('1346777623011880960', '1357956838021890048', 'SHENYU.PLUGIN.PLUGINHANDLE', 'pluginhandle', '/config/pluginhandle', 'pluginhandle', 1, 3, 'down-square', 0, 0, '', 1, '2022-05-25 18:08:01', '2022-05-25 18:08:01');
INSERT INTO "public"."resource" VALUES ('1346777766301888512', '1357956838021890048', 'SHENYU.MENU.SYSTEM.MANAGMENT.AUTHEN', 'auth', '/config/auth', 'auth', 1, 4, 'audit', 0, 0, '', 1, '2022-05-25 18:08:01', '2022-05-25 18:08:01');
INSERT INTO "public"."resource" VALUES ('1346777907096285184', '1357956838021890048', 'SHENYU.MENU.SYSTEM.MANAGMENT.METADATA', 'metadata', '/config/metadata', 'metadata', 1, 5, 'snippets', 0, 0, '', 1, '2022-05-25 18:08:01', '2022-05-25 18:08:01');
INSERT INTO "public"."resource" VALUES ('1346778036402483200', '1357956838021890048', 'SHENYU.MENU.SYSTEM.MANAGMENT.DICTIONARY', 'dict', '/config/dict', 'dict', 1, 6, 'ordered-list', 0, 0, '', 1, '2022-05-25 18:08:01', '2022-05-25 18:08:01');
INSERT INTO "public"."resource" VALUES ('1347032308726902784', '1346777157943259136', 'SHENYU.BUTTON.SYSTEM.ADD', '', '', '', 2, 0, '', 1, 0, 'system:manager:add', 1, '2022-05-25 18:08:01', '2022-05-25 18:08:01');
INSERT INTO "public"."resource" VALUES ('1347032395901317120', '1346777157943259136', 'SHENYU.BUTTON.SYSTEM.LIST', '', '', '', 2, 1, '', 1, 0, 'system:manager:list', 1, '2022-05-25 18:08:01', '2022-05-25 18:08:01');
INSERT INTO "public"."resource" VALUES ('1347032453707214848', '1346777157943259136', 'SHENYU.BUTTON.SYSTEM.DELETE', '', '', '', 2, 2, '', 1, 0, 'system:manager:delete', 1, '2022-05-25 18:08:01', '2022-05-25 18:08:01');
INSERT INTO "public"."resource" VALUES ('1347032509051056128', '1346777157943259136', 'SHENYU.BUTTON.SYSTEM.EDIT', '', '', '', 2, 3, '', 1, 0, 'system:manager:edit', 1, '2022-05-25 18:08:01', '2022-05-25 18:08:01');
INSERT INTO "public"."resource" VALUES ('1347034027070337024', '1346777449787125760', 'SHENYU.BUTTON.SYSTEM.LIST', '', '', '', 2, 0, '', 1, 0, 'system:plugin:list', 1, '2022-05-25 18:08:01', '2022-05-25 18:08:01');
INSERT INTO "public"."resource" VALUES ('1347039054925148160', '1346777449787125760', 'SHENYU.BUTTON.SYSTEM.DELETE', '', '', '', 2, 1, '', 1, 0, 'system:plugin:delete', 1, '2022-05-25 18:08:01', '2022-05-25 18:08:01');
INSERT INTO "public"."resource" VALUES ('1347041326749691904', '1346777449787125760', 'SHENYU.BUTTON.SYSTEM.ADD', '', '', '', 2, 2, '', 1, 0, 'system:plugin:add', 1, '2022-05-25 18:08:01', '2022-05-25 18:08:01');
INSERT INTO "public"."resource" VALUES ('1347046566244003840', '1346777449787125760', 'SHENYU.BUTTON.SYSTEM.SYNCHRONIZE', '', '', '', 2, 3, '', 1, 0, 'system:plugin:modify', 1, '2022-05-25 18:08:01', '2022-05-25 18:08:01');
INSERT INTO "public"."resource" VALUES ('1347047143350874112', '1346777449787125760', 'SHENYU.BUTTON.SYSTEM.ENABLE', '', '', '', 2, 4, '', 1, 0, 'system:plugin:disable', 1, '2022-05-25 18:08:01', '2022-05-25 18:08:01');
INSERT INTO "public"."resource" VALUES ('1347047203220369408', '1346777449787125760', 'SHENYU.BUTTON.SYSTEM.EDIT', '', '', '', 2, 5, '', 1, 0, 'system:plugin:edit', 1, '2022-05-25 18:08:01', '2022-05-25 18:08:01');
INSERT INTO "public"."resource" VALUES ('1347047555588042752', '1346777623011880960', 'SHENYU.BUTTON.SYSTEM.LIST', '', '', '', 2, 0, '', 1, 0, 'system:pluginHandler:list', 1, '2022-05-25 18:08:01', '2022-05-25 18:08:01');
INSERT INTO "public"."resource" VALUES ('1347047640145211392', '1346777623011880960', 'SHENYU.BUTTON.SYSTEM.DELETE', '', '', '', 2, 1, '', 1, 0, 'system:pluginHandler:delete', 1, '2022-05-25 18:08:01', '2022-05-25 18:08:01');
INSERT INTO "public"."resource" VALUES ('1347047695002513408', '1346777623011880960', 'SHENYU.BUTTON.SYSTEM.ADD', '', '', '', 2, 2, '', 1, 0, 'system:pluginHandler:add', 1, '2022-05-25 18:08:01', '2022-05-25 18:08:01');
INSERT INTO "public"."resource" VALUES ('1347047747305484288', '1346777623011880960', 'SHENYU.BUTTON.SYSTEM.EDIT', '', '', '', 2, 3, '', 1, 0, 'system:pluginHandler:edit', 1, '2022-05-25 18:08:01', '2022-05-25 18:08:01');
INSERT INTO "public"."resource" VALUES ('1347048004105940992', '1346777766301888512', 'SHENYU.BUTTON.SYSTEM.LIST', '', '', '', 2, 0, '', 1, 0, 'system:authen:list', 1, '2022-05-25 18:08:01', '2022-05-25 18:08:01');
INSERT INTO "public"."resource" VALUES ('1347048101875167232', '1346777766301888512', 'SHENYU.BUTTON.SYSTEM.DELETE', '', '', '', 2, 1, '', 1, 0, 'system:authen:delete', 1, '2022-05-25 18:08:01', '2022-05-25 18:08:01');
INSERT INTO "public"."resource" VALUES ('1347048145877610496', '1346777766301888512', 'SHENYU.BUTTON.SYSTEM.ADD', '', '', '', 2, 2, '', 1, 0, 'system:authen:add', 1, '2022-05-25 18:08:01', '2022-05-25 18:08:01');
INSERT INTO "public"."resource" VALUES ('1347048240677269503', '1346777766301888512', 'SHENYU.PLUGIN.BATCH.OPENED', '', '', '', 2, 3, '', 1, 0, 'system:authen:open', 1, '2022-05-25 18:08:01', '2022-05-25 18:08:01');
INSERT INTO "public"."resource" VALUES ('1347048240677269504', '1346777766301888512', 'SHENYU.BUTTON.SYSTEM.ENABLE', '', '', '', 2, 3, '', 1, 0, 'system:authen:disable', 1, '2022-05-25 18:08:01', '2022-05-25 18:08:01');
INSERT INTO "public"."resource" VALUES ('1347048316216684544', '1346777766301888512', 'SHENYU.BUTTON.SYSTEM.SYNCHRONIZE', '', '', '', 2, 4, '', 1, 0, 'system:authen:modify', 1, '2022-05-25 18:08:01', '2022-05-25 18:08:01');
INSERT INTO "public"."resource" VALUES ('1347048776029843456', '1346777766301888512', 'SHENYU.BUTTON.SYSTEM.EDIT', '', '', '', 2, 5, '', 1, 0, 'system:authen:edit', 1, '2022-05-25 18:08:01', '2022-05-25 18:08:01');
INSERT INTO "public"."resource" VALUES ('1347048968414179328', '1346777907096285184', 'SHENYU.BUTTON.SYSTEM.LIST', '', '', '', 2, 0, '', 1, 0, 'system:meta:list', 1, '2022-05-25 18:08:01', '2022-05-25 18:08:01');
INSERT INTO "public"."resource" VALUES ('1347049029323862016', '1346777907096285184', 'SHENYU.BUTTON.SYSTEM.DELETE', '', '', '', 2, 1, '', 1, 0, 'system:meta:delete', 1, '2022-05-25 18:08:01', '2022-05-25 18:08:01');
INSERT INTO "public"."resource" VALUES ('1347049092552994816', '1346777907096285184', 'SHENYU.BUTTON.SYSTEM.ADD', '', '', '', 2, 2, '', 1, 0, 'system:meta:add', 1, '2022-05-25 18:08:01', '2022-05-25 18:08:01');
INSERT INTO "public"."resource" VALUES ('1347049251395481600', '1346777907096285184', 'SHENYU.BUTTON.SYSTEM.ENABLE', '', '', '', 2, 3, '', 1, 0, 'system:meta:disable', 1, '2022-05-25 18:08:01', '2022-05-25 18:08:01');
INSERT INTO "public"."resource" VALUES ('1347049317178945536', '1346777907096285184', 'SHENYU.BUTTON.SYSTEM.SYNCHRONIZE', '', '', '', 2, 4, '', 1, 0, 'system:meta:modify', 1, '2022-05-25 18:08:01', '2022-05-25 18:08:01');
INSERT INTO "public"."resource" VALUES ('1347049370014593024', '1346777907096285184', 'SHENYU.BUTTON.SYSTEM.EDIT', '', '', '', 2, 5, '', 1, 0, 'system:meta:edit', 1, '2022-05-25 18:08:01', '2022-05-25 18:08:01');
INSERT INTO "public"."resource" VALUES ('1347049542417264640', '1346778036402483200', 'SHENYU.BUTTON.SYSTEM.LIST', '', '', '', 2, 0, '', 1, 0, 'system:dict:list', 1, '2022-05-25 18:08:01', '2022-05-25 18:08:01');
INSERT INTO "public"."resource" VALUES ('1347049598155370496', '1346778036402483200', 'SHENYU.BUTTON.SYSTEM.DELETE', '', '', '', 2, 1, '', 1, 0, 'system:dict:delete', 1, '2022-05-25 18:08:01', '2022-05-25 18:08:01');
INSERT INTO "public"."resource" VALUES ('1347049659023110144', '1346778036402483200', 'SHENYU.BUTTON.SYSTEM.ADD', '', '', '', 2, 2, '', 1, 0, 'system:dict:add', 1, '2022-05-25 18:08:01', '2022-05-25 18:08:01');
INSERT INTO "public"."resource" VALUES ('1347049731047698432', '1346778036402483200', 'SHENYU.BUTTON.SYSTEM.ENABLE', '', '', '', 2, 3, '', 1, 0, 'system:dict:disable', 1, '2022-05-25 18:08:01', '2022-05-25 18:08:01');
INSERT INTO "public"."resource" VALUES ('1347049794008395776', '1346778036402483200', 'SHENYU.BUTTON.SYSTEM.EDIT', '', '', '', 2, 4, '', 1, 0, 'system:dict:edit', 1, '2022-05-25 18:08:01', '2022-05-25 18:08:01');
INSERT INTO "public"."resource" VALUES ('1350106119681622016', '1346776175553376256', 'SHENYU.MENU.SYSTEM.MANAGMENT.ROLE', 'role', '/system/role', 'role', 1, 0, 'usergroup-add', 0, 0, '', 1, '2022-05-25 18:08:01', '2022-05-25 18:08:01');
INSERT INTO "public"."resource" VALUES ('1350107709494804480', '1350106119681622016', 'SHENYU.BUTTON.SYSTEM.ADD', '', '', '', 2, 0, '', 1, 0, 'system:role:add', 1, '2022-05-25 18:08:01', '2022-05-25 18:08:01');
INSERT INTO "public"."resource" VALUES ('1350107842236137472', '1350106119681622016', 'SHENYU.BUTTON.SYSTEM.LIST', '', '', '', 2, 1, '', 1, 0, 'system:role:list', 1, '2022-05-25 18:08:01', '2022-05-25 18:08:01');
INSERT INTO "public"."resource" VALUES ('1350112406754766848', '1350106119681622016', 'SHENYU.BUTTON.SYSTEM.DELETE', '', '', '', 2, 2, '', 1, 0, 'system:role:delete', 1, '2022-05-25 18:08:01', '2022-05-25 18:08:01');
INSERT INTO "public"."resource" VALUES ('1350112481253994496', '1350106119681622016', 'SHENYU.BUTTON.SYSTEM.EDIT', '', '', '', 2, 3, '', 1, 0, 'system:role:edit', 1, '2022-05-25 18:08:01', '2022-05-25 18:08:01');
INSERT INTO "public"."resource" VALUES ('1350804501819195392', '1346777766301888512', 'SHENYU.BUTTON.SYSTEM.EDITRESOURCEDETAILS', '', '', '', 2, 6, '', 1, 0, 'system:authen:editResourceDetails', 1, '2022-05-25 18:08:01', '2022-05-25 18:08:01');
INSERT INTO "public"."resource" VALUES ('1355163372527050752', '1346776175553376256', 'SHENYU.MENU.SYSTEM.MANAGMENT.RESOURCE', 'resource', '/system/resource', 'resource', 1, 2, 'menu', 0, 0, '', 1, '2022-05-25 18:08:01', '2022-05-25 18:08:01');
INSERT INTO "public"."resource" VALUES ('1355165158419750912', '1355163372527050752', 'SHENYU.BUTTON.RESOURCE.MENU.ADD', '', '', '', 2, 1, '', 1, 0, 'system:resource:addMenu', 1, '2022-05-25 18:08:01', '2022-05-25 18:08:01');
INSERT INTO "public"."resource" VALUES ('1355165353534578688', '1355163372527050752', 'SHENYU.BUTTON.SYSTEM.LIST', '', '', '', 2, 0, '', 1, 0, 'system:resource:list', 1, '2022-05-25 18:08:01', '2022-05-25 18:08:01');
INSERT INTO "public"."resource" VALUES ('1355165475785957376', '1355163372527050752', 'SHENYU.BUTTON.RESOURCE.MENU.DELETE', '', '', '', 2, 2, '', 1, 0, 'system:resource:deleteMenu', 1, '2022-05-25 18:08:01', '2022-05-25 18:08:01');
INSERT INTO "public"."resource" VALUES ('1355165608565039104', '1355163372527050752', 'SHENYU.BUTTON.RESOURCE.MENU.EDIT', '', '', '', 2, 3, '', 1, 0, 'system:resource:editMenu', 1, '2022-05-25 18:08:01', '2022-05-25 18:08:01');
INSERT INTO "public"."resource" VALUES ('1357956838021890048', '', 'SHENYU.MENU.CONFIG.MANAGMENT', 'config', '/config', 'config', 0, 1, 'api', 0, 0, '', 1, '2022-05-25 18:08:01', '2022-05-25 18:08:01');
INSERT INTO "public"."resource" VALUES ('1357977745889132544', '1355163372527050752', 'SHENYU.BUTTON.RESOURCE.BUTTON.ADD', '', '', '', 2, 4, '', 1, 0, 'system:resource:addButton', 1, '2022-05-25 18:08:01', '2022-05-25 18:08:01');
INSERT INTO "public"."resource" VALUES ('1357977912126177280', '1355163372527050752', 'SHENYU.SYSTEM.EDITOR', '', '', '', 2, 5, '', 1, 0, 'system:resource:editButton', 1, '2022-05-25 18:08:01', '2022-05-25 18:08:01');
INSERT INTO "public"."resource" VALUES ('1357977971827900416', '1355163372527050752', 'SHENYU.SYSTEM.DELETEDATA', '', '', '', 2, 6, '', 1, 0, 'system:resource:deleteButton', 1, '2022-05-25 18:08:01', '2022-05-25 18:08:01');
INSERT INTO "public"."resource" VALUES ('1386680049203195904', '1346777157943259136', 'SHENYU.BUTTON.DATA.PERMISSION.CONFIG', '', '', '', 2, 0, '', 1, 0, 'system:manager:configureDataPermission', 1, '2022-05-25 18:08:01', '2022-05-25 18:08:01');
INSERT INTO "public"."resource" VALUES ('1386680049203195915', '1346777157943259136', 'SHENYU.COMMON.EXPORT', '', '', '', 2, 0, '', 1, 0, 'system:manager:exportConfig', 1, '2022-05-25 18:08:01', '2022-05-25 18:08:01');
INSERT INTO "public"."resource" VALUES ('1386680049203195916', '1346777157943259136', 'SHENYU.COMMON.IMPORT', '', '', '', 2, 0, '', 1, 0, 'system:manager:importConfig', 1, '2022-05-25 18:08:01', '2022-05-25 18:08:01');
INSERT INTO "public"."resource" VALUES ('1529403932772798464', '1346775491550474240', 'sign', 'sign', '/plug/sign', 'sign', 1, 0, 'pic-center', 0, 0, '', 1, '2022-05-25 18:08:07', '2022-05-25 18:08:07');
INSERT INTO "public"."resource" VALUES ('1529403932781187072', '1346775491550474240', 'sentinel', 'sentinel', '/plug/sentinel', 'sentinel', 1, 0, 'database', 0, 0, '', 1, '2022-05-25 18:08:07', '2022-05-25 18:08:07');
INSERT INTO "public"."resource" VALUES ('1529403932781187073', '1346775491550474240', 'sofa', 'sofa', '/plug/sofa', 'sofa', 1, 0, 'key', 0, 0, '', 1, '2022-05-25 18:08:07', '2022-05-25 18:08:07');
INSERT INTO "public"."resource" VALUES ('1529403932781187074', '1346775491550474240', 'resilience4j', 'resilience4j', '/plug/resilience4j', 'resilience4j', 1, 0, 'align-left', 0, 0, '', 1, '2022-05-25 18:08:07', '2022-05-25 18:08:07');
INSERT INTO "public"."resource" VALUES ('1529403932781187075', '1346775491550474240', 'tars', 'tars', '/plug/tars', 'tars', 1, 0, 'align-left', 0, 0, '', 1, '2022-05-25 18:08:07', '2022-05-25 18:08:07');
INSERT INTO "public"."resource" VALUES ('1529403932781187076', '1346775491550474240', 'contextPath', 'contextPath', '/plug/contextPath', 'contextPath', 1, 0, 'thunderbolt', 0, 0, '', 1, '2022-05-25 18:08:07', '2022-05-25 18:08:07');
INSERT INTO "public"."resource" VALUES ('1529403932781187077', '1346775491550474240', 'grpc', 'grpc', '/plug/grpc', 'grpc', 1, 0, 'highlight', 0, 0, '', 1, '2022-05-25 18:08:07', '2022-05-25 18:08:07');
INSERT INTO "public"."resource" VALUES ('1529403932781187078', '1346775491550474240', 'redirect', 'redirect', '/plug/redirect', 'redirect', 1, 0, 'align-left', 0, 0, '', 1, '2022-05-25 18:08:07', '2022-05-25 18:08:07');
INSERT INTO "public"."resource" VALUES ('1529403932781187079', '1346775491550474240', 'motan', 'motan', '/plug/motan', 'motan', 1, 0, 'highlight', 0, 0, '', 1, '2022-05-25 18:08:07', '2022-05-25 18:08:07');
INSERT INTO "public"."resource" VALUES ('1529403932781187080', '1346775491550474240', 'loggingConsole', 'loggingConsole', '/plug/loggingConsole', 'loggingConsole', 1, 0, 'block', 0, 0, '', 1, '2022-05-25 18:08:07', '2022-05-25 18:08:07');
INSERT INTO "public"."resource" VALUES ('1529403932781187081', '1346775491550474240', 'jwt', 'jwt', '/plug/jwt', 'jwt', 1, 0, 'pic-left', 0, 0, '', 1, '2022-05-25 18:08:07', '2022-05-25 18:08:07');
INSERT INTO "public"."resource" VALUES ('1529403932781187082', '1346775491550474240', 'waf', 'waf', '/plug/waf', 'waf', 1, 0, 'border-bottom', 0, 0, '', 1, '2022-05-25 18:08:07', '2022-05-25 18:08:07');
INSERT INTO "public"."resource" VALUES ('1529403932781187083', '1346775491550474240', 'request', 'request', '/plug/request', 'request', 1, 0, 'camera', 0, 0, '', 1, '2022-05-25 18:08:07', '2022-05-25 18:08:07');
INSERT INTO "public"."resource" VALUES ('1529403932781187084', '1346775491550474240', 'oauth2', 'oauth2', '/plug/oauth2', 'oauth2', 1, 0, 'retweet', 0, 0, '', 1, '2022-05-25 18:08:07', '2022-05-25 18:08:07');
INSERT INTO "public"."resource" VALUES ('1529403932781187085', '1346775491550474240', 'paramMapping', 'paramMapping', '/plug/paramMapping', 'paramMapping', 1, 0, 'pic-left', 0, 0, '', 1, '2022-05-25 18:08:07', '2022-05-25 18:08:07');
INSERT INTO "public"."resource" VALUES ('1529403932781187086', '1346775491550474240', 'modifyResponse', 'modifyResponse', '/plug/modifyResponse', 'modifyResponse', 1, 0, 'border-bottom', 0, 0, '', 1, '2022-05-25 18:08:07', '2022-05-25 18:08:07');
INSERT INTO "public"."resource" VALUES ('1529403932781187087', '1346775491550474240', 'cryptorRequest', 'cryptorRequest', '/plug/cryptorRequest', 'cryptorRequest', 1, 0, 'safety', 0, 0, '', 1, '2022-05-25 18:08:07', '2022-05-25 18:08:07');
INSERT INTO "public"."resource" VALUES ('1529403932781187088', '1346775491550474240', 'cryptorResponse', 'cryptorResponse', '/plug/cryptorResponse', 'cryptorResponse', 1, 0, 'database', 0, 0, '', 1, '2022-05-25 18:08:07', '2022-05-25 18:08:07');
INSERT INTO "public"."resource" VALUES ('1529403932781187089', '1346775491550474240', 'websocket', 'websocket', '/plug/websocket', 'websocket', 1, 0, 'border-bottom', 0, 0, '', 1, '2022-05-25 18:08:07', '2022-05-25 18:08:07');
INSERT INTO "public"."resource" VALUES ('1529403932781187090', '1346775491550474240', 'rewrite', 'rewrite', '/plug/rewrite', 'rewrite', 1, 0, 'redo', 0, 0, '', 1, '2022-05-25 18:08:07', '2022-05-25 18:08:07');
INSERT INTO "public"."resource" VALUES ('1529403932781187091', '1346775491550474240', 'rateLimiter', 'rateLimiter', '/plug/rateLimiter', 'rateLimiter', 1, 0, 'pic-center', 0, 0, '', 1, '2022-05-25 18:08:07', '2022-05-25 18:08:07');
INSERT INTO "public"."resource" VALUES ('1529403932781187092', '1346775491550474240', 'divide', 'divide', '/plug/divide', 'divide', 1, 0, 'block', 0, 0, '', 1, '2022-05-25 18:08:07', '2022-05-25 18:08:07');
INSERT INTO "public"."resource" VALUES ('1529403932781187093', '1346775491550474240', 'dubbo', 'dubbo', '/plug/dubbo', 'dubbo', 1, 0, 'align-left', 0, 0, '', 1, '2022-05-25 18:08:07', '2022-05-25 18:08:07');
INSERT INTO "public"."resource" VALUES ('1529403932781187094', '1346775491550474240', 'springCloud', 'springCloud', '/plug/springCloud', 'springCloud', 1, 0, 'stop', 0, 0, '', 1, '2022-05-25 18:08:07', '2022-05-25 18:08:07');
INSERT INTO "public"."resource" VALUES ('1529403932781187095', '1346775491550474240', 'hystrix', 'hystrix', '/plug/hystrix', 'hystrix', 1, 0, 'fire', 0, 0, '', 1, '2022-05-25 18:08:07', '2022-05-25 18:08:07');
INSERT INTO "public"."resource" VALUES ('1529403932781187096', '1346775491550474240', 'generalContext', 'generalContext', '/plug/generalContext', 'generalContext', 1, 0, 'highlight', 0, 0, '', 1, '2022-05-25 18:08:07', '2022-05-25 18:08:07');
INSERT INTO "public"."resource" VALUES ('1529403932781187097', '1346775491550474240', 'mqtt', 'mqtt', '/plug/mqtt', 'mqtt', 1, 0, 'database', 0, 0, '', 1, '2022-05-25 18:08:07', '2022-05-25 18:08:07');
INSERT INTO "public"."resource" VALUES ('1529403932781187098', '1346775491550474240', 'loggingRocketMQ', 'loggingRocketMQ', '/plug/loggingRocketMQ', 'loggingRocketMQ', 1, 0, 'stop', 0, 0, '', 1, '2022-05-25 18:08:07', '2022-05-25 18:08:07');
INSERT INTO "public"."resource" VALUES ('1529403932781187099', '1346775491550474240', 'cache', 'cache', '/plug/cache', 'cache', 1, 0, 'stop', 0, 0, '', 1, '2022-05-25 18:08:07', '2022-05-25 18:08:07');
INSERT INTO "public"."resource" VALUES ('1529403932877656064', '1529403932772798464', 'SHENYU.BUTTON.PLUGIN.SELECTOR.ADD', '', '', '', 2, 0, '', 1, 0, 'plugin:signSelector:add', 1, '2022-05-25 18:08:07', '2022-05-25 18:08:07');
INSERT INTO "public"."resource" VALUES ('1529403932877656065', '1529403932772798464', 'SHENYU.BUTTON.PLUGIN.SELECTOR.QUERY', '', '', '', 2, 0, '', 1, 0, 'plugin:signSelector:query', 1, '2022-05-25 18:08:07', '2022-05-25 18:08:07');
INSERT INTO "public"."resource" VALUES ('1529403932877656066', '1529403932772798464', 'SHENYU.BUTTON.PLUGIN.SELECTOR.EDIT', '', '', '', 2, 0, '', 1, 0, 'plugin:signSelector:edit', 1, '2022-05-25 18:08:07', '2022-05-25 18:08:07');
INSERT INTO "public"."resource" VALUES ('1529403932877656067', '1529403932772798464', 'SHENYU.BUTTON.PLUGIN.SELECTOR.DELETE', '', '', '', 2, 0, '', 1, 0, 'plugin:signSelector:delete', 1, '2022-05-25 18:08:07', '2022-05-25 18:08:07');
INSERT INTO "public"."resource" VALUES ('1529403932877656068', '1529403932772798464', 'SHENYU.BUTTON.PLUGIN.RULE.ADD', '', '', '', 2, 0, '', 1, 0, 'plugin:signRule:add', 1, '2022-05-25 18:08:07', '2022-05-25 18:08:07');
INSERT INTO "public"."resource" VALUES ('1529403932877656069', '1529403932772798464', 'SHENYU.BUTTON.PLUGIN.RULE.QUERY', '', '', '', 2, 0, '', 1, 0, 'plugin:signRule:query', 1, '2022-05-25 18:08:07', '2022-05-25 18:08:07');
INSERT INTO "public"."resource" VALUES ('1529403932877656070', '1529403932772798464', 'SHENYU.BUTTON.PLUGIN.RULE.EDIT', '', '', '', 2, 0, '', 1, 0, 'plugin:signRule:edit', 1, '2022-05-25 18:08:07', '2022-05-25 18:08:07');
INSERT INTO "public"."resource" VALUES ('1529403932877656071', '1529403932772798464', 'SHENYU.BUTTON.PLUGIN.RULE.DELETE', '', '', '', 2, 0, '', 1, 0, 'plugin:signRule:delete', 1, '2022-05-25 18:08:07', '2022-05-25 18:08:07');
INSERT INTO "public"."resource" VALUES ('1529403932877656072', '1529403932772798464', 'SHENYU.BUTTON.PLUGIN.SYNCHRONIZE', '', '', '', 2, 0, '', 1, 0, 'plugin:sign:modify', 1, '2022-05-25 18:08:07', '2022-05-25 18:08:07');
INSERT INTO "public"."resource" VALUES ('1529403932877656073', '1529403932781187072', 'SHENYU.BUTTON.PLUGIN.SELECTOR.ADD', '', '', '', 2, 0, '', 1, 0, 'plugin:sentinelSelector:add', 1, '2022-05-25 18:08:07', '2022-05-25 18:08:07');
INSERT INTO "public"."resource" VALUES ('1529403932877656074', '1529403932781187072', 'SHENYU.BUTTON.PLUGIN.SELECTOR.QUERY', '', '', '', 2, 0, '', 1, 0, 'plugin:sentinelSelector:query', 1, '2022-05-25 18:08:07', '2022-05-25 18:08:07');
INSERT INTO "public"."resource" VALUES ('1529403932877656075', '1529403932781187072', 'SHENYU.BUTTON.PLUGIN.SELECTOR.EDIT', '', '', '', 2, 0, '', 1, 0, 'plugin:sentinelSelector:edit', 1, '2022-05-25 18:08:07', '2022-05-25 18:08:07');
INSERT INTO "public"."resource" VALUES ('1529403932877656076', '1529403932781187072', 'SHENYU.BUTTON.PLUGIN.SELECTOR.DELETE', '', '', '', 2, 0, '', 1, 0, 'plugin:sentinelSelector:delete', 1, '2022-05-25 18:08:07', '2022-05-25 18:08:07');
INSERT INTO "public"."resource" VALUES ('1529403932877656077', '1529403932781187072', 'SHENYU.BUTTON.PLUGIN.RULE.ADD', '', '', '', 2, 0, '', 1, 0, 'plugin:sentinelRule:add', 1, '2022-05-25 18:08:07', '2022-05-25 18:08:07');
INSERT INTO "public"."resource" VALUES ('1529403932877656078', '1529403932781187072', 'SHENYU.BUTTON.PLUGIN.RULE.QUERY', '', '', '', 2, 0, '', 1, 0, 'plugin:sentinelRule:query', 1, '2022-05-25 18:08:07', '2022-05-25 18:08:07');
INSERT INTO "public"."resource" VALUES ('1529403932877656079', '1529403932781187072', 'SHENYU.BUTTON.PLUGIN.RULE.EDIT', '', '', '', 2, 0, '', 1, 0, 'plugin:sentinelRule:edit', 1, '2022-05-25 18:08:07', '2022-05-25 18:08:07');
INSERT INTO "public"."resource" VALUES ('1529403932877656080', '1529403932781187072', 'SHENYU.BUTTON.PLUGIN.RULE.DELETE', '', '', '', 2, 0, '', 1, 0, 'plugin:sentinelRule:delete', 1, '2022-05-25 18:08:07', '2022-05-25 18:08:07');
INSERT INTO "public"."resource" VALUES ('1529403932877656081', '1529403932781187072', 'SHENYU.BUTTON.PLUGIN.SYNCHRONIZE', '', '', '', 2, 0, '', 1, 0, 'plugin:sentinel:modify', 1, '2022-05-25 18:08:07', '2022-05-25 18:08:07');
INSERT INTO "public"."resource" VALUES ('1529403932877656082', '1529403932781187073', 'SHENYU.BUTTON.PLUGIN.SELECTOR.ADD', '', '', '', 2, 0, '', 1, 0, 'plugin:sofaSelector:add', 1, '2022-05-25 18:08:07', '2022-05-25 18:08:07');
INSERT INTO "public"."resource" VALUES ('1529403932877656083', '1529403932781187073', 'SHENYU.BUTTON.PLUGIN.SELECTOR.QUERY', '', '', '', 2, 0, '', 1, 0, 'plugin:sofaSelector:query', 1, '2022-05-25 18:08:07', '2022-05-25 18:08:07');
INSERT INTO "public"."resource" VALUES ('1529403932877656084', '1529403932781187073', 'SHENYU.BUTTON.PLUGIN.SELECTOR.EDIT', '', '', '', 2, 0, '', 1, 0, 'plugin:sofaSelector:edit', 1, '2022-05-25 18:08:07', '2022-05-25 18:08:07');
INSERT INTO "public"."resource" VALUES ('1529403932877656085', '1529403932781187073', 'SHENYU.BUTTON.PLUGIN.SELECTOR.DELETE', '', '', '', 2, 0, '', 1, 0, 'plugin:sofaSelector:delete', 1, '2022-05-25 18:08:07', '2022-05-25 18:08:07');
INSERT INTO "public"."resource" VALUES ('1529403932877656086', '1529403932781187073', 'SHENYU.BUTTON.PLUGIN.RULE.ADD', '', '', '', 2, 0, '', 1, 0, 'plugin:sofaRule:add', 1, '2022-05-25 18:08:07', '2022-05-25 18:08:07');
INSERT INTO "public"."resource" VALUES ('1529403932877656087', '1529403932781187073', 'SHENYU.BUTTON.PLUGIN.RULE.QUERY', '', '', '', 2, 0, '', 1, 0, 'plugin:sofaRule:query', 1, '2022-05-25 18:08:07', '2022-05-25 18:08:07');
INSERT INTO "public"."resource" VALUES ('1529403932877656088', '1529403932781187073', 'SHENYU.BUTTON.PLUGIN.RULE.EDIT', '', '', '', 2, 0, '', 1, 0, 'plugin:sofaRule:edit', 1, '2022-05-25 18:08:07', '2022-05-25 18:08:07');
INSERT INTO "public"."resource" VALUES ('1529403932877656089', '1529403932781187073', 'SHENYU.BUTTON.PLUGIN.RULE.DELETE', '', '', '', 2, 0, '', 1, 0, 'plugin:sofaRule:delete', 1, '2022-05-25 18:08:07', '2022-05-25 18:08:07');
INSERT INTO "public"."resource" VALUES ('1529403932877656090', '1529403932781187073', 'SHENYU.BUTTON.PLUGIN.SYNCHRONIZE', '', '', '', 2, 0, '', 1, 0, 'plugin:sofa:modify', 1, '2022-05-25 18:08:07', '2022-05-25 18:08:07');
INSERT INTO "public"."resource" VALUES ('1529403932877656091', '1529403932781187074', 'SHENYU.BUTTON.PLUGIN.SELECTOR.ADD', '', '', '', 2, 0, '', 1, 0, 'plugin:resilience4jSelector:add', 1, '2022-05-25 18:08:07', '2022-05-25 18:08:07');
INSERT INTO "public"."resource" VALUES ('1529403932877656092', '1529403932781187074', 'SHENYU.BUTTON.PLUGIN.SELECTOR.QUERY', '', '', '', 2, 0, '', 1, 0, 'plugin:resilience4jSelector:query', 1, '2022-05-25 18:08:07', '2022-05-25 18:08:07');
INSERT INTO "public"."resource" VALUES ('1529403932877656093', '1529403932781187074', 'SHENYU.BUTTON.PLUGIN.SELECTOR.EDIT', '', '', '', 2, 0, '', 1, 0, 'plugin:resilience4jSelector:edit', 1, '2022-05-25 18:08:07', '2022-05-25 18:08:07');
INSERT INTO "public"."resource" VALUES ('1529403932877656094', '1529403932781187074', 'SHENYU.BUTTON.PLUGIN.SELECTOR.DELETE', '', '', '', 2, 0, '', 1, 0, 'plugin:resilience4jSelector:delete', 1, '2022-05-25 18:08:07', '2022-05-25 18:08:07');
INSERT INTO "public"."resource" VALUES ('1529403932877656095', '1529403932781187074', 'SHENYU.BUTTON.PLUGIN.RULE.ADD', '', '', '', 2, 0, '', 1, 0, 'plugin:resilience4jRule:add', 1, '2022-05-25 18:08:07', '2022-05-25 18:08:07');
INSERT INTO "public"."resource" VALUES ('1529403932877656096', '1529403932781187074', 'SHENYU.BUTTON.PLUGIN.RULE.QUERY', '', '', '', 2, 0, '', 1, 0, 'plugin:resilience4jRule:query', 1, '2022-05-25 18:08:07', '2022-05-25 18:08:07');
INSERT INTO "public"."resource" VALUES ('1529403932877656097', '1529403932781187074', 'SHENYU.BUTTON.PLUGIN.RULE.EDIT', '', '', '', 2, 0, '', 1, 0, 'plugin:resilience4jRule:edit', 1, '2022-05-25 18:08:07', '2022-05-25 18:08:07');
INSERT INTO "public"."resource" VALUES ('1529403932877656098', '1529403932781187074', 'SHENYU.BUTTON.PLUGIN.RULE.DELETE', '', '', '', 2, 0, '', 1, 0, 'plugin:resilience4jRule:delete', 1, '2022-05-25 18:08:07', '2022-05-25 18:08:07');
INSERT INTO "public"."resource" VALUES ('1529403932877656099', '1529403932781187074', 'SHENYU.BUTTON.PLUGIN.SYNCHRONIZE', '', '', '', 2, 0, '', 1, 0, 'plugin:resilience4j:modify', 1, '2022-05-25 18:08:07', '2022-05-25 18:08:07');
INSERT INTO "public"."resource" VALUES ('1529403932877656100', '1529403932781187075', 'SHENYU.BUTTON.PLUGIN.SELECTOR.ADD', '', '', '', 2, 0, '', 1, 0, 'plugin:tarsSelector:add', 1, '2022-05-25 18:08:07', '2022-05-25 18:08:07');
INSERT INTO "public"."resource" VALUES ('1529403932877656101', '1529403932781187075', 'SHENYU.BUTTON.PLUGIN.SELECTOR.QUERY', '', '', '', 2, 0, '', 1, 0, 'plugin:tarsSelector:query', 1, '2022-05-25 18:08:07', '2022-05-25 18:08:07');
INSERT INTO "public"."resource" VALUES ('1529403932877656102', '1529403932781187075', 'SHENYU.BUTTON.PLUGIN.SELECTOR.EDIT', '', '', '', 2, 0, '', 1, 0, 'plugin:tarsSelector:edit', 1, '2022-05-25 18:08:07', '2022-05-25 18:08:07');
INSERT INTO "public"."resource" VALUES ('1529403932877656103', '1529403932781187075', 'SHENYU.BUTTON.PLUGIN.SELECTOR.DELETE', '', '', '', 2, 0, '', 1, 0, 'plugin:tarsSelector:delete', 1, '2022-05-25 18:08:07', '2022-05-25 18:08:07');
INSERT INTO "public"."resource" VALUES ('1529403932877656104', '1529403932781187075', 'SHENYU.BUTTON.PLUGIN.RULE.ADD', '', '', '', 2, 0, '', 1, 0, 'plugin:tarsRule:add', 1, '2022-05-25 18:08:07', '2022-05-25 18:08:07');
INSERT INTO "public"."resource" VALUES ('1529403932877656105', '1529403932781187075', 'SHENYU.BUTTON.PLUGIN.RULE.QUERY', '', '', '', 2, 0, '', 1, 0, 'plugin:tarsRule:query', 1, '2022-05-25 18:08:07', '2022-05-25 18:08:07');
INSERT INTO "public"."resource" VALUES ('1529403932877656106', '1529403932781187075', 'SHENYU.BUTTON.PLUGIN.RULE.EDIT', '', '', '', 2, 0, '', 1, 0, 'plugin:tarsRule:edit', 1, '2022-05-25 18:08:07', '2022-05-25 18:08:07');
INSERT INTO "public"."resource" VALUES ('1529403932877656107', '1529403932781187075', 'SHENYU.BUTTON.PLUGIN.RULE.DELETE', '', '', '', 2, 0, '', 1, 0, 'plugin:tarsRule:delete', 1, '2022-05-25 18:08:07', '2022-05-25 18:08:07');
INSERT INTO "public"."resource" VALUES ('1529403932877656108', '1529403932781187075', 'SHENYU.BUTTON.PLUGIN.SYNCHRONIZE', '', '', '', 2, 0, '', 1, 0, 'plugin:tars:modify', 1, '2022-05-25 18:08:07', '2022-05-25 18:08:07');
INSERT INTO "public"."resource" VALUES ('1529403932877656109', '1529403932781187076', 'SHENYU.BUTTON.PLUGIN.SELECTOR.ADD', '', '', '', 2, 0, '', 1, 0, 'plugin:contextPathSelector:add', 1, '2022-05-25 18:08:07', '2022-05-25 18:08:07');
INSERT INTO "public"."resource" VALUES ('1529403932877656110', '1529403932781187076', 'SHENYU.BUTTON.PLUGIN.SELECTOR.QUERY', '', '', '', 2, 0, '', 1, 0, 'plugin:contextPathSelector:query', 1, '2022-05-25 18:08:07', '2022-05-25 18:08:07');
INSERT INTO "public"."resource" VALUES ('1529403932877656111', '1529403932781187076', 'SHENYU.BUTTON.PLUGIN.SELECTOR.EDIT', '', '', '', 2, 0, '', 1, 0, 'plugin:contextPathSelector:edit', 1, '2022-05-25 18:08:07', '2022-05-25 18:08:07');
INSERT INTO "public"."resource" VALUES ('1529403932877656112', '1529403932781187076', 'SHENYU.BUTTON.PLUGIN.SELECTOR.DELETE', '', '', '', 2, 0, '', 1, 0, 'plugin:contextPathSelector:delete', 1, '2022-05-25 18:08:07', '2022-05-25 18:08:07');
INSERT INTO "public"."resource" VALUES ('1529403932877656113', '1529403932781187076', 'SHENYU.BUTTON.PLUGIN.RULE.ADD', '', '', '', 2, 0, '', 1, 0, 'plugin:contextPathRule:add', 1, '2022-05-25 18:08:07', '2022-05-25 18:08:07');
INSERT INTO "public"."resource" VALUES ('1529403932877656114', '1529403932781187076', 'SHENYU.BUTTON.PLUGIN.RULE.QUERY', '', '', '', 2, 0, '', 1, 0, 'plugin:contextPathRule:query', 1, '2022-05-25 18:08:07', '2022-05-25 18:08:07');
INSERT INTO "public"."resource" VALUES ('1529403932877656115', '1529403932781187076', 'SHENYU.BUTTON.PLUGIN.RULE.EDIT', '', '', '', 2, 0, '', 1, 0, 'plugin:contextPathRule:edit', 1, '2022-05-25 18:08:07', '2022-05-25 18:08:07');
INSERT INTO "public"."resource" VALUES ('1529403932877656116', '1529403932781187076', 'SHENYU.BUTTON.PLUGIN.RULE.DELETE', '', '', '', 2, 0, '', 1, 0, 'plugin:contextPathRule:delete', 1, '2022-05-25 18:08:07', '2022-05-25 18:08:07');
INSERT INTO "public"."resource" VALUES ('1529403932877656117', '1529403932781187076', 'SHENYU.BUTTON.PLUGIN.SYNCHRONIZE', '', '', '', 2, 0, '', 1, 0, 'plugin:contextPath:modify', 1, '2022-05-25 18:08:07', '2022-05-25 18:08:07');
INSERT INTO "public"."resource" VALUES ('1529403932877656118', '1529403932781187077', 'SHENYU.BUTTON.PLUGIN.SELECTOR.ADD', '', '', '', 2, 0, '', 1, 0, 'plugin:grpcSelector:add', 1, '2022-05-25 18:08:07', '2022-05-25 18:08:07');
INSERT INTO "public"."resource" VALUES ('1529403932877656119', '1529403932781187077', 'SHENYU.BUTTON.PLUGIN.SELECTOR.QUERY', '', '', '', 2, 0, '', 1, 0, 'plugin:grpcSelector:query', 1, '2022-05-25 18:08:07', '2022-05-25 18:08:07');
INSERT INTO "public"."resource" VALUES ('1529403932877656120', '1529403932781187077', 'SHENYU.BUTTON.PLUGIN.SELECTOR.EDIT', '', '', '', 2, 0, '', 1, 0, 'plugin:grpcSelector:edit', 1, '2022-05-25 18:08:07', '2022-05-25 18:08:07');
INSERT INTO "public"."resource" VALUES ('1529403932877656121', '1529403932781187077', 'SHENYU.BUTTON.PLUGIN.SELECTOR.DELETE', '', '', '', 2, 0, '', 1, 0, 'plugin:grpcSelector:delete', 1, '2022-05-25 18:08:07', '2022-05-25 18:08:07');
INSERT INTO "public"."resource" VALUES ('1529403932877656122', '1529403932781187077', 'SHENYU.BUTTON.PLUGIN.RULE.ADD', '', '', '', 2, 0, '', 1, 0, 'plugin:grpcRule:add', 1, '2022-05-25 18:08:07', '2022-05-25 18:08:07');
INSERT INTO "public"."resource" VALUES ('1529403932877656123', '1529403932781187077', 'SHENYU.BUTTON.PLUGIN.RULE.QUERY', '', '', '', 2, 0, '', 1, 0, 'plugin:grpcRule:query', 1, '2022-05-25 18:08:07', '2022-05-25 18:08:07');
INSERT INTO "public"."resource" VALUES ('1529403932877656124', '1529403932781187077', 'SHENYU.BUTTON.PLUGIN.RULE.EDIT', '', '', '', 2, 0, '', 1, 0, 'plugin:grpcRule:edit', 1, '2022-05-25 18:08:07', '2022-05-25 18:08:07');
INSERT INTO "public"."resource" VALUES ('1529403932877656125', '1529403932781187077', 'SHENYU.BUTTON.PLUGIN.RULE.DELETE', '', '', '', 2, 0, '', 1, 0, 'plugin:grpcRule:delete', 1, '2022-05-25 18:08:07', '2022-05-25 18:08:07');
INSERT INTO "public"."resource" VALUES ('1529403932877656126', '1529403932781187077', 'SHENYU.BUTTON.PLUGIN.SYNCHRONIZE', '', '', '', 2, 0, '', 1, 0, 'plugin:grpc:modify', 1, '2022-05-25 18:08:07', '2022-05-25 18:08:07');
INSERT INTO "public"."resource" VALUES ('1529403932877656127', '1529403932781187078', 'SHENYU.BUTTON.PLUGIN.SELECTOR.ADD', '', '', '', 2, 0, '', 1, 0, 'plugin:redirectSelector:add', 1, '2022-05-25 18:08:07', '2022-05-25 18:08:07');
INSERT INTO "public"."resource" VALUES ('1529403932877656128', '1529403932781187078', 'SHENYU.BUTTON.PLUGIN.SELECTOR.QUERY', '', '', '', 2, 0, '', 1, 0, 'plugin:redirectSelector:query', 1, '2022-05-25 18:08:07', '2022-05-25 18:08:07');
INSERT INTO "public"."resource" VALUES ('1529403932877656129', '1529403932781187078', 'SHENYU.BUTTON.PLUGIN.SELECTOR.EDIT', '', '', '', 2, 0, '', 1, 0, 'plugin:redirectSelector:edit', 1, '2022-05-25 18:08:07', '2022-05-25 18:08:07');
INSERT INTO "public"."resource" VALUES ('1529403932877656130', '1529403932781187078', 'SHENYU.BUTTON.PLUGIN.SELECTOR.DELETE', '', '', '', 2, 0, '', 1, 0, 'plugin:redirectSelector:delete', 1, '2022-05-25 18:08:07', '2022-05-25 18:08:07');
INSERT INTO "public"."resource" VALUES ('1529403932877656131', '1529403932781187078', 'SHENYU.BUTTON.PLUGIN.RULE.ADD', '', '', '', 2, 0, '', 1, 0, 'plugin:redirectRule:add', 1, '2022-05-25 18:08:07', '2022-05-25 18:08:07');
INSERT INTO "public"."resource" VALUES ('1529403932877656132', '1529403932781187078', 'SHENYU.BUTTON.PLUGIN.RULE.QUERY', '', '', '', 2, 0, '', 1, 0, 'plugin:redirectRule:query', 1, '2022-05-25 18:08:07', '2022-05-25 18:08:07');
INSERT INTO "public"."resource" VALUES ('1529403932877656133', '1529403932781187078', 'SHENYU.BUTTON.PLUGIN.RULE.EDIT', '', '', '', 2, 0, '', 1, 0, 'plugin:redirectRule:edit', 1, '2022-05-25 18:08:07', '2022-05-25 18:08:07');
INSERT INTO "public"."resource" VALUES ('1529403932877656134', '1529403932781187078', 'SHENYU.BUTTON.PLUGIN.RULE.DELETE', '', '', '', 2, 0, '', 1, 0, 'plugin:redirectRule:delete', 1, '2022-05-25 18:08:07', '2022-05-25 18:08:07');
INSERT INTO "public"."resource" VALUES ('1529403932877656135', '1529403932781187078', 'SHENYU.BUTTON.PLUGIN.SYNCHRONIZE', '', '', '', 2, 0, '', 1, 0, 'plugin:redirect:modify', 1, '2022-05-25 18:08:07', '2022-05-25 18:08:07');
INSERT INTO "public"."resource" VALUES ('1529403932877656136', '1529403932781187079', 'SHENYU.BUTTON.PLUGIN.SELECTOR.ADD', '', '', '', 2, 0, '', 1, 0, 'plugin:motanSelector:add', 1, '2022-05-25 18:08:07', '2022-05-25 18:08:07');
INSERT INTO "public"."resource" VALUES ('1529403932877656137', '1529403932781187079', 'SHENYU.BUTTON.PLUGIN.SELECTOR.QUERY', '', '', '', 2, 0, '', 1, 0, 'plugin:motanSelector:query', 1, '2022-05-25 18:08:07', '2022-05-25 18:08:07');
INSERT INTO "public"."resource" VALUES ('1529403932877656138', '1529403932781187079', 'SHENYU.BUTTON.PLUGIN.SELECTOR.EDIT', '', '', '', 2, 0, '', 1, 0, 'plugin:motanSelector:edit', 1, '2022-05-25 18:08:07', '2022-05-25 18:08:07');
INSERT INTO "public"."resource" VALUES ('1529403932877656139', '1529403932781187079', 'SHENYU.BUTTON.PLUGIN.SELECTOR.DELETE', '', '', '', 2, 0, '', 1, 0, 'plugin:motanSelector:delete', 1, '2022-05-25 18:08:07', '2022-05-25 18:08:07');
INSERT INTO "public"."resource" VALUES ('1529403932877656140', '1529403932781187079', 'SHENYU.BUTTON.PLUGIN.RULE.ADD', '', '', '', 2, 0, '', 1, 0, 'plugin:motanRule:add', 1, '2022-05-25 18:08:07', '2022-05-25 18:08:07');
INSERT INTO "public"."resource" VALUES ('1529403932877656141', '1529403932781187079', 'SHENYU.BUTTON.PLUGIN.RULE.QUERY', '', '', '', 2, 0, '', 1, 0, 'plugin:motanRule:query', 1, '2022-05-25 18:08:07', '2022-05-25 18:08:07');
INSERT INTO "public"."resource" VALUES ('1529403932877656142', '1529403932781187079', 'SHENYU.BUTTON.PLUGIN.RULE.EDIT', '', '', '', 2, 0, '', 1, 0, 'plugin:motanRule:edit', 1, '2022-05-25 18:08:07', '2022-05-25 18:08:07');
INSERT INTO "public"."resource" VALUES ('1529403932877656143', '1529403932781187079', 'SHENYU.BUTTON.PLUGIN.RULE.DELETE', '', '', '', 2, 0, '', 1, 0, 'plugin:motanRule:delete', 1, '2022-05-25 18:08:07', '2022-05-25 18:08:07');
INSERT INTO "public"."resource" VALUES ('1529403932877656144', '1529403932781187079', 'SHENYU.BUTTON.PLUGIN.SYNCHRONIZE', '', '', '', 2, 0, '', 1, 0, 'plugin:motan:modify', 1, '2022-05-25 18:08:07', '2022-05-25 18:08:07');
INSERT INTO "public"."resource" VALUES ('1529403932877656145', '1529403932781187080', 'SHENYU.BUTTON.PLUGIN.SELECTOR.ADD', '', '', '', 2, 0, '', 1, 0, 'plugin:loggingConsoleSelector:add', 1, '2022-05-25 18:08:07', '2022-05-25 18:08:07');
INSERT INTO "public"."resource" VALUES ('1529403932877656146', '1529403932781187080', 'SHENYU.BUTTON.PLUGIN.SELECTOR.QUERY', '', '', '', 2, 0, '', 1, 0, 'plugin:loggingConsoleSelector:query', 1, '2022-05-25 18:08:07', '2022-05-25 18:08:07');
INSERT INTO "public"."resource" VALUES ('1529403932877656147', '1529403932781187080', 'SHENYU.BUTTON.PLUGIN.SELECTOR.EDIT', '', '', '', 2, 0, '', 1, 0, 'plugin:loggingConsoleSelector:edit', 1, '2022-05-25 18:08:07', '2022-05-25 18:08:07');
INSERT INTO "public"."resource" VALUES ('1529403932877656148', '1529403932781187080', 'SHENYU.BUTTON.PLUGIN.SELECTOR.DELETE', '', '', '', 2, 0, '', 1, 0, 'plugin:loggingConsoleSelector:delete', 1, '2022-05-25 18:08:07', '2022-05-25 18:08:07');
INSERT INTO "public"."resource" VALUES ('1529403932877656149', '1529403932781187080', 'SHENYU.BUTTON.PLUGIN.RULE.ADD', '', '', '', 2, 0, '', 1, 0, 'plugin:loggingConsoleRule:add', 1, '2022-05-25 18:08:07', '2022-05-25 18:08:07');
INSERT INTO "public"."resource" VALUES ('1529403932877656150', '1529403932781187080', 'SHENYU.BUTTON.PLUGIN.RULE.QUERY', '', '', '', 2, 0, '', 1, 0, 'plugin:loggingConsoleRule:query', 1, '2022-05-25 18:08:07', '2022-05-25 18:08:07');
INSERT INTO "public"."resource" VALUES ('1529403932877656151', '1529403932781187080', 'SHENYU.BUTTON.PLUGIN.RULE.EDIT', '', '', '', 2, 0, '', 1, 0, 'plugin:loggingConsoleRule:edit', 1, '2022-05-25 18:08:07', '2022-05-25 18:08:07');
INSERT INTO "public"."resource" VALUES ('1529403932877656152', '1529403932781187080', 'SHENYU.BUTTON.PLUGIN.RULE.DELETE', '', '', '', 2, 0, '', 1, 0, 'plugin:loggingConsoleRule:delete', 1, '2022-05-25 18:08:07', '2022-05-25 18:08:07');
INSERT INTO "public"."resource" VALUES ('1529403932877656153', '1529403932781187080', 'SHENYU.BUTTON.PLUGIN.SYNCHRONIZE', '', '', '', 2, 0, '', 1, 0, 'plugin:loggingConsole:modify', 1, '2022-05-25 18:08:07', '2022-05-25 18:08:07');
INSERT INTO "public"."resource" VALUES ('1529403932877656154', '1529403932781187081', 'SHENYU.BUTTON.PLUGIN.SELECTOR.ADD', '', '', '', 2, 0, '', 1, 0, 'plugin:jwtSelector:add', 1, '2022-05-25 18:08:07', '2022-05-25 18:08:07');
INSERT INTO "public"."resource" VALUES ('1529403932877656155', '1529403932781187081', 'SHENYU.BUTTON.PLUGIN.SELECTOR.QUERY', '', '', '', 2, 0, '', 1, 0, 'plugin:jwtSelector:query', 1, '2022-05-25 18:08:07', '2022-05-25 18:08:07');
INSERT INTO "public"."resource" VALUES ('1529403932877656156', '1529403932781187081', 'SHENYU.BUTTON.PLUGIN.SELECTOR.EDIT', '', '', '', 2, 0, '', 1, 0, 'plugin:jwtSelector:edit', 1, '2022-05-25 18:08:07', '2022-05-25 18:08:07');
INSERT INTO "public"."resource" VALUES ('1529403932877656157', '1529403932781187081', 'SHENYU.BUTTON.PLUGIN.SELECTOR.DELETE', '', '', '', 2, 0, '', 1, 0, 'plugin:jwtSelector:delete', 1, '2022-05-25 18:08:07', '2022-05-25 18:08:07');
INSERT INTO "public"."resource" VALUES ('1529403932877656158', '1529403932781187081', 'SHENYU.BUTTON.PLUGIN.RULE.ADD', '', '', '', 2, 0, '', 1, 0, 'plugin:jwtRule:add', 1, '2022-05-25 18:08:07', '2022-05-25 18:08:07');
INSERT INTO "public"."resource" VALUES ('1529403932877656159', '1529403932781187081', 'SHENYU.BUTTON.PLUGIN.RULE.QUERY', '', '', '', 2, 0, '', 1, 0, 'plugin:jwtRule:query', 1, '2022-05-25 18:08:07', '2022-05-25 18:08:07');
INSERT INTO "public"."resource" VALUES ('1529403932877656160', '1529403932781187081', 'SHENYU.BUTTON.PLUGIN.RULE.EDIT', '', '', '', 2, 0, '', 1, 0, 'plugin:jwtRule:edit', 1, '2022-05-25 18:08:07', '2022-05-25 18:08:07');
INSERT INTO "public"."resource" VALUES ('1529403932877656161', '1529403932781187081', 'SHENYU.BUTTON.PLUGIN.RULE.DELETE', '', '', '', 2, 0, '', 1, 0, 'plugin:jwtRule:delete', 1, '2022-05-25 18:08:07', '2022-05-25 18:08:07');
INSERT INTO "public"."resource" VALUES ('1529403932877656162', '1529403932781187081', 'SHENYU.BUTTON.PLUGIN.SYNCHRONIZE', '', '', '', 2, 0, '', 1, 0, 'plugin:jwt:modify', 1, '2022-05-25 18:08:07', '2022-05-25 18:08:07');
INSERT INTO "public"."resource" VALUES ('1529403932877656163', '1529403932781187082', 'SHENYU.BUTTON.PLUGIN.SELECTOR.ADD', '', '', '', 2, 0, '', 1, 0, 'plugin:wafSelector:add', 1, '2022-05-25 18:08:07', '2022-05-25 18:08:07');
INSERT INTO "public"."resource" VALUES ('1529403932877656164', '1529403932781187082', 'SHENYU.BUTTON.PLUGIN.SELECTOR.QUERY', '', '', '', 2, 0, '', 1, 0, 'plugin:wafSelector:query', 1, '2022-05-25 18:08:07', '2022-05-25 18:08:07');
INSERT INTO "public"."resource" VALUES ('1529403932877656165', '1529403932781187082', 'SHENYU.BUTTON.PLUGIN.SELECTOR.EDIT', '', '', '', 2, 0, '', 1, 0, 'plugin:wafSelector:edit', 1, '2022-05-25 18:08:07', '2022-05-25 18:08:07');
INSERT INTO "public"."resource" VALUES ('1529403932877656166', '1529403932781187082', 'SHENYU.BUTTON.PLUGIN.SELECTOR.DELETE', '', '', '', 2, 0, '', 1, 0, 'plugin:wafSelector:delete', 1, '2022-05-25 18:08:07', '2022-05-25 18:08:07');
INSERT INTO "public"."resource" VALUES ('1529403932877656167', '1529403932781187082', 'SHENYU.BUTTON.PLUGIN.RULE.ADD', '', '', '', 2, 0, '', 1, 0, 'plugin:wafRule:add', 1, '2022-05-25 18:08:07', '2022-05-25 18:08:07');
INSERT INTO "public"."resource" VALUES ('1529403932877656168', '1529403932781187082', 'SHENYU.BUTTON.PLUGIN.RULE.QUERY', '', '', '', 2, 0, '', 1, 0, 'plugin:wafRule:query', 1, '2022-05-25 18:08:07', '2022-05-25 18:08:07');
INSERT INTO "public"."resource" VALUES ('1529403932877656169', '1529403932781187082', 'SHENYU.BUTTON.PLUGIN.RULE.EDIT', '', '', '', 2, 0, '', 1, 0, 'plugin:wafRule:edit', 1, '2022-05-25 18:08:07', '2022-05-25 18:08:07');
INSERT INTO "public"."resource" VALUES ('1529403932877656170', '1529403932781187082', 'SHENYU.BUTTON.PLUGIN.RULE.DELETE', '', '', '', 2, 0, '', 1, 0, 'plugin:wafRule:delete', 1, '2022-05-25 18:08:07', '2022-05-25 18:08:07');
INSERT INTO "public"."resource" VALUES ('1529403932877656171', '1529403932781187082', 'SHENYU.BUTTON.PLUGIN.SYNCHRONIZE', '', '', '', 2, 0, '', 1, 0, 'plugin:waf:modify', 1, '2022-05-25 18:08:07', '2022-05-25 18:08:07');
INSERT INTO "public"."resource" VALUES ('1529403932877656172', '1529403932781187083', 'SHENYU.BUTTON.PLUGIN.SELECTOR.ADD', '', '', '', 2, 0, '', 1, 0, 'plugin:requestSelector:add', 1, '2022-05-25 18:08:07', '2022-05-25 18:08:07');
INSERT INTO "public"."resource" VALUES ('1529403932877656173', '1529403932781187083', 'SHENYU.BUTTON.PLUGIN.SELECTOR.QUERY', '', '', '', 2, 0, '', 1, 0, 'plugin:requestSelector:query', 1, '2022-05-25 18:08:07', '2022-05-25 18:08:07');
INSERT INTO "public"."resource" VALUES ('1529403932877656174', '1529403932781187083', 'SHENYU.BUTTON.PLUGIN.SELECTOR.EDIT', '', '', '', 2, 0, '', 1, 0, 'plugin:requestSelector:edit', 1, '2022-05-25 18:08:07', '2022-05-25 18:08:07');
INSERT INTO "public"."resource" VALUES ('1529403932877656175', '1529403932781187083', 'SHENYU.BUTTON.PLUGIN.SELECTOR.DELETE', '', '', '', 2, 0, '', 1, 0, 'plugin:requestSelector:delete', 1, '2022-05-25 18:08:07', '2022-05-25 18:08:07');
INSERT INTO "public"."resource" VALUES ('1529403932877656176', '1529403932781187083', 'SHENYU.BUTTON.PLUGIN.RULE.ADD', '', '', '', 2, 0, '', 1, 0, 'plugin:requestRule:add', 1, '2022-05-25 18:08:07', '2022-05-25 18:08:07');
INSERT INTO "public"."resource" VALUES ('1529403932877656177', '1529403932781187083', 'SHENYU.BUTTON.PLUGIN.RULE.QUERY', '', '', '', 2, 0, '', 1, 0, 'plugin:requestRule:query', 1, '2022-05-25 18:08:07', '2022-05-25 18:08:07');
INSERT INTO "public"."resource" VALUES ('1529403932877656178', '1529403932781187083', 'SHENYU.BUTTON.PLUGIN.RULE.EDIT', '', '', '', 2, 0, '', 1, 0, 'plugin:requestRule:edit', 1, '2022-05-25 18:08:07', '2022-05-25 18:08:07');
INSERT INTO "public"."resource" VALUES ('1529403932877656179', '1529403932781187083', 'SHENYU.BUTTON.PLUGIN.RULE.DELETE', '', '', '', 2, 0, '', 1, 0, 'plugin:requestRule:delete', 1, '2022-05-25 18:08:07', '2022-05-25 18:08:07');
INSERT INTO "public"."resource" VALUES ('1529403932877656180', '1529403932781187083', 'SHENYU.BUTTON.PLUGIN.SYNCHRONIZE', '', '', '', 2, 0, '', 1, 0, 'plugin:request:modify', 1, '2022-05-25 18:08:07', '2022-05-25 18:08:07');
INSERT INTO "public"."resource" VALUES ('1529403932881850368', '1529403932781187084', 'SHENYU.BUTTON.PLUGIN.SELECTOR.ADD', '', '', '', 2, 0, '', 1, 0, 'plugin:oauth2Selector:add', 1, '2022-05-25 18:08:07', '2022-05-25 18:08:07');
INSERT INTO "public"."resource" VALUES ('1529403932881850369', '1529403932781187084', 'SHENYU.BUTTON.PLUGIN.SELECTOR.QUERY', '', '', '', 2, 0, '', 1, 0, 'plugin:oauth2Selector:query', 1, '2022-05-25 18:08:07', '2022-05-25 18:08:07');
INSERT INTO "public"."resource" VALUES ('1529403932881850370', '1529403932781187084', 'SHENYU.BUTTON.PLUGIN.SELECTOR.EDIT', '', '', '', 2, 0, '', 1, 0, 'plugin:oauth2Selector:edit', 1, '2022-05-25 18:08:07', '2022-05-25 18:08:07');
INSERT INTO "public"."resource" VALUES ('1529403932881850371', '1529403932781187084', 'SHENYU.BUTTON.PLUGIN.SELECTOR.DELETE', '', '', '', 2, 0, '', 1, 0, 'plugin:oauth2Selector:delete', 1, '2022-05-25 18:08:07', '2022-05-25 18:08:07');
INSERT INTO "public"."resource" VALUES ('1529403932881850372', '1529403932781187084', 'SHENYU.BUTTON.PLUGIN.RULE.ADD', '', '', '', 2, 0, '', 1, 0, 'plugin:oauth2Rule:add', 1, '2022-05-25 18:08:07', '2022-05-25 18:08:07');
INSERT INTO "public"."resource" VALUES ('1529403932881850373', '1529403932781187084', 'SHENYU.BUTTON.PLUGIN.RULE.QUERY', '', '', '', 2, 0, '', 1, 0, 'plugin:oauth2Rule:query', 1, '2022-05-25 18:08:07', '2022-05-25 18:08:07');
INSERT INTO "public"."resource" VALUES ('1529403932881850374', '1529403932781187084', 'SHENYU.BUTTON.PLUGIN.RULE.EDIT', '', '', '', 2, 0, '', 1, 0, 'plugin:oauth2Rule:edit', 1, '2022-05-25 18:08:07', '2022-05-25 18:08:07');
INSERT INTO "public"."resource" VALUES ('1529403932881850375', '1529403932781187084', 'SHENYU.BUTTON.PLUGIN.RULE.DELETE', '', '', '', 2, 0, '', 1, 0, 'plugin:oauth2Rule:delete', 1, '2022-05-25 18:08:07', '2022-05-25 18:08:07');
INSERT INTO "public"."resource" VALUES ('1529403932881850376', '1529403932781187084', 'SHENYU.BUTTON.PLUGIN.SYNCHRONIZE', '', '', '', 2, 0, '', 1, 0, 'plugin:oauth2:modify', 1, '2022-05-25 18:08:07', '2022-05-25 18:08:07');
INSERT INTO "public"."resource" VALUES ('1529403932881850377', '1529403932781187085', 'SHENYU.BUTTON.PLUGIN.SELECTOR.ADD', '', '', '', 2, 0, '', 1, 0, 'plugin:paramMappingSelector:add', 1, '2022-05-25 18:08:07', '2022-05-25 18:08:07');
INSERT INTO "public"."resource" VALUES ('1529403932881850378', '1529403932781187085', 'SHENYU.BUTTON.PLUGIN.SELECTOR.QUERY', '', '', '', 2, 0, '', 1, 0, 'plugin:paramMappingSelector:query', 1, '2022-05-25 18:08:07', '2022-05-25 18:08:07');
INSERT INTO "public"."resource" VALUES ('1529403932881850379', '1529403932781187085', 'SHENYU.BUTTON.PLUGIN.SELECTOR.EDIT', '', '', '', 2, 0, '', 1, 0, 'plugin:paramMappingSelector:edit', 1, '2022-05-25 18:08:07', '2022-05-25 18:08:07');
INSERT INTO "public"."resource" VALUES ('1529403932881850380', '1529403932781187085', 'SHENYU.BUTTON.PLUGIN.SELECTOR.DELETE', '', '', '', 2, 0, '', 1, 0, 'plugin:paramMappingSelector:delete', 1, '2022-05-25 18:08:07', '2022-05-25 18:08:07');
INSERT INTO "public"."resource" VALUES ('1529403932881850381', '1529403932781187085', 'SHENYU.BUTTON.PLUGIN.RULE.ADD', '', '', '', 2, 0, '', 1, 0, 'plugin:paramMappingRule:add', 1, '2022-05-25 18:08:07', '2022-05-25 18:08:07');
INSERT INTO "public"."resource" VALUES ('1529403932881850382', '1529403932781187085', 'SHENYU.BUTTON.PLUGIN.RULE.QUERY', '', '', '', 2, 0, '', 1, 0, 'plugin:paramMappingRule:query', 1, '2022-05-25 18:08:07', '2022-05-25 18:08:07');
INSERT INTO "public"."resource" VALUES ('1529403932881850383', '1529403932781187085', 'SHENYU.BUTTON.PLUGIN.RULE.EDIT', '', '', '', 2, 0, '', 1, 0, 'plugin:paramMappingRule:edit', 1, '2022-05-25 18:08:07', '2022-05-25 18:08:07');
INSERT INTO "public"."resource" VALUES ('1529403932881850384', '1529403932781187085', 'SHENYU.BUTTON.PLUGIN.RULE.DELETE', '', '', '', 2, 0, '', 1, 0, 'plugin:paramMappingRule:delete', 1, '2022-05-25 18:08:07', '2022-05-25 18:08:07');
INSERT INTO "public"."resource" VALUES ('1529403932881850385', '1529403932781187085', 'SHENYU.BUTTON.PLUGIN.SYNCHRONIZE', '', '', '', 2, 0, '', 1, 0, 'plugin:paramMapping:modify', 1, '2022-05-25 18:08:07', '2022-05-25 18:08:07');
INSERT INTO "public"."resource" VALUES ('1529403932881850386', '1529403932781187086', 'SHENYU.BUTTON.PLUGIN.SELECTOR.ADD', '', '', '', 2, 0, '', 1, 0, 'plugin:modifyResponseSelector:add', 1, '2022-05-25 18:08:07', '2022-05-25 18:08:07');
INSERT INTO "public"."resource" VALUES ('1529403932881850387', '1529403932781187086', 'SHENYU.BUTTON.PLUGIN.SELECTOR.QUERY', '', '', '', 2, 0, '', 1, 0, 'plugin:modifyResponseSelector:query', 1, '2022-05-25 18:08:07', '2022-05-25 18:08:07');
INSERT INTO "public"."resource" VALUES ('1529403932881850388', '1529403932781187086', 'SHENYU.BUTTON.PLUGIN.SELECTOR.EDIT', '', '', '', 2, 0, '', 1, 0, 'plugin:modifyResponseSelector:edit', 1, '2022-05-25 18:08:07', '2022-05-25 18:08:07');
INSERT INTO "public"."resource" VALUES ('1529403932881850389', '1529403932781187086', 'SHENYU.BUTTON.PLUGIN.SELECTOR.DELETE', '', '', '', 2, 0, '', 1, 0, 'plugin:modifyResponseSelector:delete', 1, '2022-05-25 18:08:07', '2022-05-25 18:08:07');
INSERT INTO "public"."resource" VALUES ('1529403932881850390', '1529403932781187086', 'SHENYU.BUTTON.PLUGIN.RULE.ADD', '', '', '', 2, 0, '', 1, 0, 'plugin:modifyResponseRule:add', 1, '2022-05-25 18:08:07', '2022-05-25 18:08:07');
INSERT INTO "public"."resource" VALUES ('1529403932881850391', '1529403932781187086', 'SHENYU.BUTTON.PLUGIN.RULE.QUERY', '', '', '', 2, 0, '', 1, 0, 'plugin:modifyResponseRule:query', 1, '2022-05-25 18:08:07', '2022-05-25 18:08:07');
INSERT INTO "public"."resource" VALUES ('1529403932881850392', '1529403932781187086', 'SHENYU.BUTTON.PLUGIN.RULE.EDIT', '', '', '', 2, 0, '', 1, 0, 'plugin:modifyResponseRule:edit', 1, '2022-05-25 18:08:07', '2022-05-25 18:08:07');
INSERT INTO "public"."resource" VALUES ('1529403932881850393', '1529403932781187086', 'SHENYU.BUTTON.PLUGIN.RULE.DELETE', '', '', '', 2, 0, '', 1, 0, 'plugin:modifyResponseRule:delete', 1, '2022-05-25 18:08:07', '2022-05-25 18:08:07');
INSERT INTO "public"."resource" VALUES ('1529403932881850394', '1529403932781187086', 'SHENYU.BUTTON.PLUGIN.SYNCHRONIZE', '', '', '', 2, 0, '', 1, 0, 'plugin:modifyResponse:modify', 1, '2022-05-25 18:08:07', '2022-05-25 18:08:07');
INSERT INTO "public"."resource" VALUES ('1529403932881850395', '1529403932781187087', 'SHENYU.BUTTON.PLUGIN.SELECTOR.ADD', '', '', '', 2, 0, '', 1, 0, 'plugin:cryptorRequestSelector:add', 1, '2022-05-25 18:08:07', '2022-05-25 18:08:07');
INSERT INTO "public"."resource" VALUES ('1529403932881850396', '1529403932781187087', 'SHENYU.BUTTON.PLUGIN.SELECTOR.QUERY', '', '', '', 2, 0, '', 1, 0, 'plugin:cryptorRequestSelector:query', 1, '2022-05-25 18:08:07', '2022-05-25 18:08:07');
INSERT INTO "public"."resource" VALUES ('1529403932881850397', '1529403932781187087', 'SHENYU.BUTTON.PLUGIN.SELECTOR.EDIT', '', '', '', 2, 0, '', 1, 0, 'plugin:cryptorRequestSelector:edit', 1, '2022-05-25 18:08:07', '2022-05-25 18:08:07');
INSERT INTO "public"."resource" VALUES ('1529403932881850398', '1529403932781187087', 'SHENYU.BUTTON.PLUGIN.SELECTOR.DELETE', '', '', '', 2, 0, '', 1, 0, 'plugin:cryptorRequestSelector:delete', 1, '2022-05-25 18:08:07', '2022-05-25 18:08:07');
INSERT INTO "public"."resource" VALUES ('1529403932881850399', '1529403932781187087', 'SHENYU.BUTTON.PLUGIN.RULE.ADD', '', '', '', 2, 0, '', 1, 0, 'plugin:cryptorRequestRule:add', 1, '2022-05-25 18:08:07', '2022-05-25 18:08:07');
INSERT INTO "public"."resource" VALUES ('1529403932881850400', '1529403932781187087', 'SHENYU.BUTTON.PLUGIN.RULE.QUERY', '', '', '', 2, 0, '', 1, 0, 'plugin:cryptorRequestRule:query', 1, '2022-05-25 18:08:07', '2022-05-25 18:08:07');
INSERT INTO "public"."resource" VALUES ('1529403932881850401', '1529403932781187087', 'SHENYU.BUTTON.PLUGIN.RULE.EDIT', '', '', '', 2, 0, '', 1, 0, 'plugin:cryptorRequestRule:edit', 1, '2022-05-25 18:08:07', '2022-05-25 18:08:07');
INSERT INTO "public"."resource" VALUES ('1529403932881850402', '1529403932781187087', 'SHENYU.BUTTON.PLUGIN.RULE.DELETE', '', '', '', 2, 0, '', 1, 0, 'plugin:cryptorRequestRule:delete', 1, '2022-05-25 18:08:07', '2022-05-25 18:08:07');
INSERT INTO "public"."resource" VALUES ('1529403932881850403', '1529403932781187087', 'SHENYU.BUTTON.PLUGIN.SYNCHRONIZE', '', '', '', 2, 0, '', 1, 0, 'plugin:cryptorRequest:modify', 1, '2022-05-25 18:08:07', '2022-05-25 18:08:07');
INSERT INTO "public"."resource" VALUES ('1529403932881850404', '1529403932781187088', 'SHENYU.BUTTON.PLUGIN.SELECTOR.ADD', '', '', '', 2, 0, '', 1, 0, 'plugin:cryptorResponseSelector:add', 1, '2022-05-25 18:08:07', '2022-05-25 18:08:07');
INSERT INTO "public"."resource" VALUES ('1529403932881850405', '1529403932781187088', 'SHENYU.BUTTON.PLUGIN.SELECTOR.QUERY', '', '', '', 2, 0, '', 1, 0, 'plugin:cryptorResponseSelector:query', 1, '2022-05-25 18:08:07', '2022-05-25 18:08:07');
INSERT INTO "public"."resource" VALUES ('1529403932881850406', '1529403932781187088', 'SHENYU.BUTTON.PLUGIN.SELECTOR.EDIT', '', '', '', 2, 0, '', 1, 0, 'plugin:cryptorResponseSelector:edit', 1, '2022-05-25 18:08:07', '2022-05-25 18:08:07');
INSERT INTO "public"."resource" VALUES ('1529403932881850407', '1529403932781187088', 'SHENYU.BUTTON.PLUGIN.SELECTOR.DELETE', '', '', '', 2, 0, '', 1, 0, 'plugin:cryptorResponseSelector:delete', 1, '2022-05-25 18:08:07', '2022-05-25 18:08:07');
INSERT INTO "public"."resource" VALUES ('1529403932881850408', '1529403932781187088', 'SHENYU.BUTTON.PLUGIN.RULE.ADD', '', '', '', 2, 0, '', 1, 0, 'plugin:cryptorResponseRule:add', 1, '2022-05-25 18:08:07', '2022-05-25 18:08:07');
INSERT INTO "public"."resource" VALUES ('1529403932881850409', '1529403932781187088', 'SHENYU.BUTTON.PLUGIN.RULE.QUERY', '', '', '', 2, 0, '', 1, 0, 'plugin:cryptorResponseRule:query', 1, '2022-05-25 18:08:07', '2022-05-25 18:08:07');
INSERT INTO "public"."resource" VALUES ('1529403932881850410', '1529403932781187088', 'SHENYU.BUTTON.PLUGIN.RULE.EDIT', '', '', '', 2, 0, '', 1, 0, 'plugin:cryptorResponseRule:edit', 1, '2022-05-25 18:08:07', '2022-05-25 18:08:07');
INSERT INTO "public"."resource" VALUES ('1529403932881850411', '1529403932781187088', 'SHENYU.BUTTON.PLUGIN.RULE.DELETE', '', '', '', 2, 0, '', 1, 0, 'plugin:cryptorResponseRule:delete', 1, '2022-05-25 18:08:07', '2022-05-25 18:08:07');
INSERT INTO "public"."resource" VALUES ('1529403932881850412', '1529403932781187088', 'SHENYU.BUTTON.PLUGIN.SYNCHRONIZE', '', '', '', 2, 0, '', 1, 0, 'plugin:cryptorResponse:modify', 1, '2022-05-25 18:08:07', '2022-05-25 18:08:07');
INSERT INTO "public"."resource" VALUES ('1529403932881850413', '1529403932781187089', 'SHENYU.BUTTON.PLUGIN.SELECTOR.ADD', '', '', '', 2, 0, '', 1, 0, 'plugin:websocketSelector:add', 1, '2022-05-25 18:08:07', '2022-05-25 18:08:07');
INSERT INTO "public"."resource" VALUES ('1529403932881850414', '1529403932781187089', 'SHENYU.BUTTON.PLUGIN.SELECTOR.QUERY', '', '', '', 2, 0, '', 1, 0, 'plugin:websocketSelector:query', 1, '2022-05-25 18:08:07', '2022-05-25 18:08:07');
INSERT INTO "public"."resource" VALUES ('1529403932881850415', '1529403932781187089', 'SHENYU.BUTTON.PLUGIN.SELECTOR.EDIT', '', '', '', 2, 0, '', 1, 0, 'plugin:websocketSelector:edit', 1, '2022-05-25 18:08:07', '2022-05-25 18:08:07');
INSERT INTO "public"."resource" VALUES ('1529403932881850416', '1529403932781187089', 'SHENYU.BUTTON.PLUGIN.SELECTOR.DELETE', '', '', '', 2, 0, '', 1, 0, 'plugin:websocketSelector:delete', 1, '2022-05-25 18:08:07', '2022-05-25 18:08:07');
INSERT INTO "public"."resource" VALUES ('1529403932881850417', '1529403932781187089', 'SHENYU.BUTTON.PLUGIN.RULE.ADD', '', '', '', 2, 0, '', 1, 0, 'plugin:websocketRule:add', 1, '2022-05-25 18:08:07', '2022-05-25 18:08:07');
INSERT INTO "public"."resource" VALUES ('1529403932881850418', '1529403932781187089', 'SHENYU.BUTTON.PLUGIN.RULE.QUERY', '', '', '', 2, 0, '', 1, 0, 'plugin:websocketRule:query', 1, '2022-05-25 18:08:07', '2022-05-25 18:08:07');
INSERT INTO "public"."resource" VALUES ('1529403932881850419', '1529403932781187089', 'SHENYU.BUTTON.PLUGIN.RULE.EDIT', '', '', '', 2, 0, '', 1, 0, 'plugin:websocketRule:edit', 1, '2022-05-25 18:08:07', '2022-05-25 18:08:07');
INSERT INTO "public"."resource" VALUES ('1529403932881850420', '1529403932781187089', 'SHENYU.BUTTON.PLUGIN.RULE.DELETE', '', '', '', 2, 0, '', 1, 0, 'plugin:websocketRule:delete', 1, '2022-05-25 18:08:07', '2022-05-25 18:08:07');
INSERT INTO "public"."resource" VALUES ('1529403932881850421', '1529403932781187089', 'SHENYU.BUTTON.PLUGIN.SYNCHRONIZE', '', '', '', 2, 0, '', 1, 0, 'plugin:websocket:modify', 1, '2022-05-25 18:08:07', '2022-05-25 18:08:07');
INSERT INTO "public"."resource" VALUES ('1529403932881850422', '1529403932781187090', 'SHENYU.BUTTON.PLUGIN.SELECTOR.ADD', '', '', '', 2, 0, '', 1, 0, 'plugin:rewriteSelector:add', 1, '2022-05-25 18:08:07', '2022-05-25 18:08:07');
INSERT INTO "public"."resource" VALUES ('1529403932881850423', '1529403932781187090', 'SHENYU.BUTTON.PLUGIN.SELECTOR.QUERY', '', '', '', 2, 0, '', 1, 0, 'plugin:rewriteSelector:query', 1, '2022-05-25 18:08:07', '2022-05-25 18:08:07');
INSERT INTO "public"."resource" VALUES ('1529403932881850424', '1529403932781187090', 'SHENYU.BUTTON.PLUGIN.SELECTOR.EDIT', '', '', '', 2, 0, '', 1, 0, 'plugin:rewriteSelector:edit', 1, '2022-05-25 18:08:07', '2022-05-25 18:08:07');
INSERT INTO "public"."resource" VALUES ('1529403932881850425', '1529403932781187090', 'SHENYU.BUTTON.PLUGIN.SELECTOR.DELETE', '', '', '', 2, 0, '', 1, 0, 'plugin:rewriteSelector:delete', 1, '2022-05-25 18:08:07', '2022-05-25 18:08:07');
INSERT INTO "public"."resource" VALUES ('1529403932881850426', '1529403932781187090', 'SHENYU.BUTTON.PLUGIN.RULE.ADD', '', '', '', 2, 0, '', 1, 0, 'plugin:rewriteRule:add', 1, '2022-05-25 18:08:07', '2022-05-25 18:08:07');
INSERT INTO "public"."resource" VALUES ('1529403932881850427', '1529403932781187090', 'SHENYU.BUTTON.PLUGIN.RULE.QUERY', '', '', '', 2, 0, '', 1, 0, 'plugin:rewriteRule:query', 1, '2022-05-25 18:08:07', '2022-05-25 18:08:07');
INSERT INTO "public"."resource" VALUES ('1529403932881850428', '1529403932781187090', 'SHENYU.BUTTON.PLUGIN.RULE.EDIT', '', '', '', 2, 0, '', 1, 0, 'plugin:rewriteRule:edit', 1, '2022-05-25 18:08:07', '2022-05-25 18:08:07');
INSERT INTO "public"."resource" VALUES ('1529403932881850429', '1529403932781187090', 'SHENYU.BUTTON.PLUGIN.RULE.DELETE', '', '', '', 2, 0, '', 1, 0, 'plugin:rewriteRule:delete', 1, '2022-05-25 18:08:07', '2022-05-25 18:08:07');
INSERT INTO "public"."resource" VALUES ('1529403932881850430', '1529403932781187090', 'SHENYU.BUTTON.PLUGIN.SYNCHRONIZE', '', '', '', 2, 0, '', 1, 0, 'plugin:rewrite:modify', 1, '2022-05-25 18:08:07', '2022-05-25 18:08:07');
INSERT INTO "public"."resource" VALUES ('1529403932881850431', '1529403932781187091', 'SHENYU.BUTTON.PLUGIN.SELECTOR.ADD', '', '', '', 2, 0, '', 1, 0, 'plugin:rateLimiterSelector:add', 1, '2022-05-25 18:08:07', '2022-05-25 18:08:07');
INSERT INTO "public"."resource" VALUES ('1529403932881850432', '1529403932781187091', 'SHENYU.BUTTON.PLUGIN.SELECTOR.QUERY', '', '', '', 2, 0, '', 1, 0, 'plugin:rateLimiterSelector:query', 1, '2022-05-25 18:08:07', '2022-05-25 18:08:07');
INSERT INTO "public"."resource" VALUES ('1529403932881850433', '1529403932781187091', 'SHENYU.BUTTON.PLUGIN.SELECTOR.EDIT', '', '', '', 2, 0, '', 1, 0, 'plugin:rateLimiterSelector:edit', 1, '2022-05-25 18:08:07', '2022-05-25 18:08:07');
INSERT INTO "public"."resource" VALUES ('1529403932881850434', '1529403932781187091', 'SHENYU.BUTTON.PLUGIN.SELECTOR.DELETE', '', '', '', 2, 0, '', 1, 0, 'plugin:rateLimiterSelector:delete', 1, '2022-05-25 18:08:07', '2022-05-25 18:08:07');
INSERT INTO "public"."resource" VALUES ('1529403932881850435', '1529403932781187091', 'SHENYU.BUTTON.PLUGIN.RULE.ADD', '', '', '', 2, 0, '', 1, 0, 'plugin:rateLimiterRule:add', 1, '2022-05-25 18:08:07', '2022-05-25 18:08:07');
INSERT INTO "public"."resource" VALUES ('1529403932881850436', '1529403932781187091', 'SHENYU.BUTTON.PLUGIN.RULE.QUERY', '', '', '', 2, 0, '', 1, 0, 'plugin:rateLimiterRule:query', 1, '2022-05-25 18:08:07', '2022-05-25 18:08:07');
INSERT INTO "public"."resource" VALUES ('1529403932881850437', '1529403932781187091', 'SHENYU.BUTTON.PLUGIN.RULE.EDIT', '', '', '', 2, 0, '', 1, 0, 'plugin:rateLimiterRule:edit', 1, '2022-05-25 18:08:07', '2022-05-25 18:08:07');
INSERT INTO "public"."resource" VALUES ('1529403932881850438', '1529403932781187091', 'SHENYU.BUTTON.PLUGIN.RULE.DELETE', '', '', '', 2, 0, '', 1, 0, 'plugin:rateLimiterRule:delete', 1, '2022-05-25 18:08:07', '2022-05-25 18:08:07');
INSERT INTO "public"."resource" VALUES ('1529403932881850439', '1529403932781187091', 'SHENYU.BUTTON.PLUGIN.SYNCHRONIZE', '', '', '', 2, 0, '', 1, 0, 'plugin:rateLimiter:modify', 1, '2022-05-25 18:08:07', '2022-05-25 18:08:07');
INSERT INTO "public"."resource" VALUES ('1529403932881850440', '1529403932781187092', 'SHENYU.BUTTON.PLUGIN.SELECTOR.ADD', '', '', '', 2, 0, '', 1, 0, 'plugin:divideSelector:add', 1, '2022-05-25 18:08:07', '2022-05-25 18:08:07');
INSERT INTO "public"."resource" VALUES ('1529403932881850441', '1529403932781187092', 'SHENYU.BUTTON.PLUGIN.SELECTOR.QUERY', '', '', '', 2, 0, '', 1, 0, 'plugin:divideSelector:query', 1, '2022-05-25 18:08:07', '2022-05-25 18:08:07');
INSERT INTO "public"."resource" VALUES ('1529403932881850442', '1529403932781187092', 'SHENYU.BUTTON.PLUGIN.SELECTOR.EDIT', '', '', '', 2, 0, '', 1, 0, 'plugin:divideSelector:edit', 1, '2022-05-25 18:08:07', '2022-05-25 18:08:07');
INSERT INTO "public"."resource" VALUES ('1529403932881850443', '1529403932781187092', 'SHENYU.BUTTON.PLUGIN.SELECTOR.DELETE', '', '', '', 2, 0, '', 1, 0, 'plugin:divideSelector:delete', 1, '2022-05-25 18:08:07', '2022-05-25 18:08:07');
INSERT INTO "public"."resource" VALUES ('1529403932881850444', '1529403932781187092', 'SHENYU.BUTTON.PLUGIN.RULE.ADD', '', '', '', 2, 0, '', 1, 0, 'plugin:divideRule:add', 1, '2022-05-25 18:08:07', '2022-05-25 18:08:07');
INSERT INTO "public"."resource" VALUES ('1529403932881850445', '1529403932781187092', 'SHENYU.BUTTON.PLUGIN.RULE.QUERY', '', '', '', 2, 0, '', 1, 0, 'plugin:divideRule:query', 1, '2022-05-25 18:08:07', '2022-05-25 18:08:07');
INSERT INTO "public"."resource" VALUES ('1529403932881850446', '1529403932781187092', 'SHENYU.BUTTON.PLUGIN.RULE.EDIT', '', '', '', 2, 0, '', 1, 0, 'plugin:divideRule:edit', 1, '2022-05-25 18:08:07', '2022-05-25 18:08:07');
INSERT INTO "public"."resource" VALUES ('1529403932881850447', '1529403932781187092', 'SHENYU.BUTTON.PLUGIN.RULE.DELETE', '', '', '', 2, 0, '', 1, 0, 'plugin:divideRule:delete', 1, '2022-05-25 18:08:07', '2022-05-25 18:08:07');
INSERT INTO "public"."resource" VALUES ('1529403932881850448', '1529403932781187092', 'SHENYU.BUTTON.PLUGIN.SYNCHRONIZE', '', '', '', 2, 0, '', 1, 0, 'plugin:divide:modify', 1, '2022-05-25 18:08:07', '2022-05-25 18:08:07');
INSERT INTO "public"."resource" VALUES ('1529403932881850449', '1529403932781187093', 'SHENYU.BUTTON.PLUGIN.SELECTOR.ADD', '', '', '', 2, 0, '', 1, 0, 'plugin:dubboSelector:add', 1, '2022-05-25 18:08:07', '2022-05-25 18:08:07');
INSERT INTO "public"."resource" VALUES ('1529403932881850450', '1529403932781187093', 'SHENYU.BUTTON.PLUGIN.SELECTOR.QUERY', '', '', '', 2, 0, '', 1, 0, 'plugin:dubboSelector:query', 1, '2022-05-25 18:08:07', '2022-05-25 18:08:07');
INSERT INTO "public"."resource" VALUES ('1529403932881850451', '1529403932781187093', 'SHENYU.BUTTON.PLUGIN.SELECTOR.EDIT', '', '', '', 2, 0, '', 1, 0, 'plugin:dubboSelector:edit', 1, '2022-05-25 18:08:07', '2022-05-25 18:08:07');
INSERT INTO "public"."resource" VALUES ('1529403932881850452', '1529403932781187093', 'SHENYU.BUTTON.PLUGIN.SELECTOR.DELETE', '', '', '', 2, 0, '', 1, 0, 'plugin:dubboSelector:delete', 1, '2022-05-25 18:08:07', '2022-05-25 18:08:07');
INSERT INTO "public"."resource" VALUES ('1529403932881850453', '1529403932781187093', 'SHENYU.BUTTON.PLUGIN.RULE.ADD', '', '', '', 2, 0, '', 1, 0, 'plugin:dubboRule:add', 1, '2022-05-25 18:08:07', '2022-05-25 18:08:07');
INSERT INTO "public"."resource" VALUES ('1529403932881850454', '1529403932781187093', 'SHENYU.BUTTON.PLUGIN.RULE.QUERY', '', '', '', 2, 0, '', 1, 0, 'plugin:dubboRule:query', 1, '2022-05-25 18:08:07', '2022-05-25 18:08:07');
INSERT INTO "public"."resource" VALUES ('1529403932881850455', '1529403932781187093', 'SHENYU.BUTTON.PLUGIN.RULE.EDIT', '', '', '', 2, 0, '', 1, 0, 'plugin:dubboRule:edit', 1, '2022-05-25 18:08:07', '2022-05-25 18:08:07');
INSERT INTO "public"."resource" VALUES ('1529403932881850456', '1529403932781187093', 'SHENYU.BUTTON.PLUGIN.RULE.DELETE', '', '', '', 2, 0, '', 1, 0, 'plugin:dubboRule:delete', 1, '2022-05-25 18:08:07', '2022-05-25 18:08:07');
INSERT INTO "public"."resource" VALUES ('1529403932881850457', '1529403932781187093', 'SHENYU.BUTTON.PLUGIN.SYNCHRONIZE', '', '', '', 2, 0, '', 1, 0, 'plugin:dubbo:modify', 1, '2022-05-25 18:08:07', '2022-05-25 18:08:07');
INSERT INTO "public"."resource" VALUES ('1529403932881850458', '1529403932781187094', 'SHENYU.BUTTON.PLUGIN.SELECTOR.ADD', '', '', '', 2, 0, '', 1, 0, 'plugin:springCloudSelector:add', 1, '2022-05-25 18:08:07', '2022-05-25 18:08:07');
INSERT INTO "public"."resource" VALUES ('1529403932881850459', '1529403932781187094', 'SHENYU.BUTTON.PLUGIN.SELECTOR.QUERY', '', '', '', 2, 0, '', 1, 0, 'plugin:springCloudSelector:query', 1, '2022-05-25 18:08:07', '2022-05-25 18:08:07');
INSERT INTO "public"."resource" VALUES ('1529403932881850460', '1529403932781187094', 'SHENYU.BUTTON.PLUGIN.SELECTOR.EDIT', '', '', '', 2, 0, '', 1, 0, 'plugin:springCloudSelector:edit', 1, '2022-05-25 18:08:07', '2022-05-25 18:08:07');
INSERT INTO "public"."resource" VALUES ('1529403932881850461', '1529403932781187094', 'SHENYU.BUTTON.PLUGIN.SELECTOR.DELETE', '', '', '', 2, 0, '', 1, 0, 'plugin:springCloudSelector:delete', 1, '2022-05-25 18:08:07', '2022-05-25 18:08:07');
INSERT INTO "public"."resource" VALUES ('1529403932881850462', '1529403932781187094', 'SHENYU.BUTTON.PLUGIN.RULE.ADD', '', '', '', 2, 0, '', 1, 0, 'plugin:springCloudRule:add', 1, '2022-05-25 18:08:07', '2022-05-25 18:08:07');
INSERT INTO "public"."resource" VALUES ('1529403932881850463', '1529403932781187094', 'SHENYU.BUTTON.PLUGIN.RULE.QUERY', '', '', '', 2, 0, '', 1, 0, 'plugin:springCloudRule:query', 1, '2022-05-25 18:08:07', '2022-05-25 18:08:07');
INSERT INTO "public"."resource" VALUES ('1529403932881850464', '1529403932781187094', 'SHENYU.BUTTON.PLUGIN.RULE.EDIT', '', '', '', 2, 0, '', 1, 0, 'plugin:springCloudRule:edit', 1, '2022-05-25 18:08:07', '2022-05-25 18:08:07');
INSERT INTO "public"."resource" VALUES ('1529403932881850465', '1529403932781187094', 'SHENYU.BUTTON.PLUGIN.RULE.DELETE', '', '', '', 2, 0, '', 1, 0, 'plugin:springCloudRule:delete', 1, '2022-05-25 18:08:07', '2022-05-25 18:08:07');
INSERT INTO "public"."resource" VALUES ('1529403932881850466', '1529403932781187094', 'SHENYU.BUTTON.PLUGIN.SYNCHRONIZE', '', '', '', 2, 0, '', 1, 0, 'plugin:springCloud:modify', 1, '2022-05-25 18:08:07', '2022-05-25 18:08:07');
INSERT INTO "public"."resource" VALUES ('1529403932881850467', '1529403932781187095', 'SHENYU.BUTTON.PLUGIN.SELECTOR.ADD', '', '', '', 2, 0, '', 1, 0, 'plugin:hystrixSelector:add', 1, '2022-05-25 18:08:07', '2022-05-25 18:08:07');
INSERT INTO "public"."resource" VALUES ('1529403932881850468', '1529403932781187095', 'SHENYU.BUTTON.PLUGIN.SELECTOR.QUERY', '', '', '', 2, 0, '', 1, 0, 'plugin:hystrixSelector:query', 1, '2022-05-25 18:08:07', '2022-05-25 18:08:07');
INSERT INTO "public"."resource" VALUES ('1529403932881850469', '1529403932781187095', 'SHENYU.BUTTON.PLUGIN.SELECTOR.EDIT', '', '', '', 2, 0, '', 1, 0, 'plugin:hystrixSelector:edit', 1, '2022-05-25 18:08:07', '2022-05-25 18:08:07');
INSERT INTO "public"."resource" VALUES ('1529403932881850470', '1529403932781187095', 'SHENYU.BUTTON.PLUGIN.SELECTOR.DELETE', '', '', '', 2, 0, '', 1, 0, 'plugin:hystrixSelector:delete', 1, '2022-05-25 18:08:07', '2022-05-25 18:08:07');
INSERT INTO "public"."resource" VALUES ('1529403932881850471', '1529403932781187095', 'SHENYU.BUTTON.PLUGIN.RULE.ADD', '', '', '', 2, 0, '', 1, 0, 'plugin:hystrixRule:add', 1, '2022-05-25 18:08:07', '2022-05-25 18:08:07');
INSERT INTO "public"."resource" VALUES ('1529403932881850472', '1529403932781187095', 'SHENYU.BUTTON.PLUGIN.RULE.QUERY', '', '', '', 2, 0, '', 1, 0, 'plugin:hystrixRule:query', 1, '2022-05-25 18:08:07', '2022-05-25 18:08:07');
INSERT INTO "public"."resource" VALUES ('1529403932881850473', '1529403932781187095', 'SHENYU.BUTTON.PLUGIN.RULE.EDIT', '', '', '', 2, 0, '', 1, 0, 'plugin:hystrixRule:edit', 1, '2022-05-25 18:08:07', '2022-05-25 18:08:07');
INSERT INTO "public"."resource" VALUES ('1529403932881850474', '1529403932781187095', 'SHENYU.BUTTON.PLUGIN.RULE.DELETE', '', '', '', 2, 0, '', 1, 0, 'plugin:hystrixRule:delete', 1, '2022-05-25 18:08:07', '2022-05-25 18:08:07');
INSERT INTO "public"."resource" VALUES ('1529403932881850475', '1529403932781187095', 'SHENYU.BUTTON.PLUGIN.SYNCHRONIZE', '', '', '', 2, 0, '', 1, 0, 'plugin:hystrix:modify', 1, '2022-05-25 18:08:07', '2022-05-25 18:08:07');
INSERT INTO "public"."resource" VALUES ('1529403932881850476', '1529403932781187096', 'SHENYU.BUTTON.PLUGIN.SELECTOR.ADD', '', '', '', 2, 0, '', 1, 0, 'plugin:generalContextSelector:add', 1, '2022-05-25 18:08:07', '2022-05-25 18:08:07');
INSERT INTO "public"."resource" VALUES ('1529403932881850477', '1529403932781187096', 'SHENYU.BUTTON.PLUGIN.SELECTOR.QUERY', '', '', '', 2, 0, '', 1, 0, 'plugin:generalContextSelector:query', 1, '2022-05-25 18:08:07', '2022-05-25 18:08:07');
INSERT INTO "public"."resource" VALUES ('1529403932881850478', '1529403932781187096', 'SHENYU.BUTTON.PLUGIN.SELECTOR.EDIT', '', '', '', 2, 0, '', 1, 0, 'plugin:generalContextSelector:edit', 1, '2022-05-25 18:08:07', '2022-05-25 18:08:07');
INSERT INTO "public"."resource" VALUES ('1529403932881850479', '1529403932781187096', 'SHENYU.BUTTON.PLUGIN.SELECTOR.DELETE', '', '', '', 2, 0, '', 1, 0, 'plugin:generalContextSelector:delete', 1, '2022-05-25 18:08:07', '2022-05-25 18:08:07');
INSERT INTO "public"."resource" VALUES ('1529403932881850480', '1529403932781187096', 'SHENYU.BUTTON.PLUGIN.RULE.ADD', '', '', '', 2, 0, '', 1, 0, 'plugin:generalContextRule:add', 1, '2022-05-25 18:08:07', '2022-05-25 18:08:07');
INSERT INTO "public"."resource" VALUES ('1529403932881850481', '1529403932781187096', 'SHENYU.BUTTON.PLUGIN.RULE.QUERY', '', '', '', 2, 0, '', 1, 0, 'plugin:generalContextRule:query', 1, '2022-05-25 18:08:07', '2022-05-25 18:08:07');
INSERT INTO "public"."resource" VALUES ('1529403932881850482', '1529403932781187096', 'SHENYU.BUTTON.PLUGIN.RULE.EDIT', '', '', '', 2, 0, '', 1, 0, 'plugin:generalContextRule:edit', 1, '2022-05-25 18:08:07', '2022-05-25 18:08:07');
INSERT INTO "public"."resource" VALUES ('1529403932881850483', '1529403932781187096', 'SHENYU.BUTTON.PLUGIN.RULE.DELETE', '', '', '', 2, 0, '', 1, 0, 'plugin:generalContextRule:delete', 1, '2022-05-25 18:08:07', '2022-05-25 18:08:07');
INSERT INTO "public"."resource" VALUES ('1529403932881850484', '1529403932781187096', 'SHENYU.BUTTON.PLUGIN.SYNCHRONIZE', '', '', '', 2, 0, '', 1, 0, 'plugin:generalContext:modify', 1, '2022-05-25 18:08:07', '2022-05-25 18:08:07');
INSERT INTO "public"."resource" VALUES ('1529403932881850485', '1529403932781187097', 'SHENYU.BUTTON.PLUGIN.SELECTOR.ADD', '', '', '', 2, 0, '', 1, 0, 'plugin:mqttSelector:add', 1, '2022-05-25 18:08:07', '2022-05-25 18:08:07');
INSERT INTO "public"."resource" VALUES ('1529403932881850486', '1529403932781187097', 'SHENYU.BUTTON.PLUGIN.SELECTOR.QUERY', '', '', '', 2, 0, '', 1, 0, 'plugin:mqttSelector:query', 1, '2022-05-25 18:08:07', '2022-05-25 18:08:07');
INSERT INTO "public"."resource" VALUES ('1529403932881850487', '1529403932781187097', 'SHENYU.BUTTON.PLUGIN.SELECTOR.EDIT', '', '', '', 2, 0, '', 1, 0, 'plugin:mqttSelector:edit', 1, '2022-05-25 18:08:07', '2022-05-25 18:08:07');
INSERT INTO "public"."resource" VALUES ('1529403932881850488', '1529403932781187097', 'SHENYU.BUTTON.PLUGIN.SELECTOR.DELETE', '', '', '', 2, 0, '', 1, 0, 'plugin:mqttSelector:delete', 1, '2022-05-25 18:08:07', '2022-05-25 18:08:07');
INSERT INTO "public"."resource" VALUES ('1529403932881850489', '1529403932781187097', 'SHENYU.BUTTON.PLUGIN.RULE.ADD', '', '', '', 2, 0, '', 1, 0, 'plugin:mqttRule:add', 1, '2022-05-25 18:08:07', '2022-05-25 18:08:07');
INSERT INTO "public"."resource" VALUES ('1529403932881850490', '1529403932781187097', 'SHENYU.BUTTON.PLUGIN.RULE.QUERY', '', '', '', 2, 0, '', 1, 0, 'plugin:mqttRule:query', 1, '2022-05-25 18:08:07', '2022-05-25 18:08:07');
INSERT INTO "public"."resource" VALUES ('1529403932881850491', '1529403932781187097', 'SHENYU.BUTTON.PLUGIN.RULE.EDIT', '', '', '', 2, 0, '', 1, 0, 'plugin:mqttRule:edit', 1, '2022-05-25 18:08:07', '2022-05-25 18:08:07');
INSERT INTO "public"."resource" VALUES ('1529403932881850492', '1529403932781187097', 'SHENYU.BUTTON.PLUGIN.RULE.DELETE', '', '', '', 2, 0, '', 1, 0, 'plugin:mqttRule:delete', 1, '2022-05-25 18:08:07', '2022-05-25 18:08:07');
INSERT INTO "public"."resource" VALUES ('1529403932881850493', '1529403932781187097', 'SHENYU.BUTTON.PLUGIN.SYNCHRONIZE', '', '', '', 2, 0, '', 1, 0, 'plugin:mqtt:modify', 1, '2022-05-25 18:08:07', '2022-05-25 18:08:07');
INSERT INTO "public"."resource" VALUES ('1529403932881850494', '1529403932781187098', 'SHENYU.BUTTON.PLUGIN.SELECTOR.ADD', '', '', '', 2, 0, '', 1, 0, 'plugin:loggingRocketMQSelector:add', 1, '2022-05-25 18:08:07', '2022-05-25 18:08:07');
INSERT INTO "public"."resource" VALUES ('1529403932881850495', '1529403932781187098', 'SHENYU.BUTTON.PLUGIN.SELECTOR.QUERY', '', '', '', 2, 0, '', 1, 0, 'plugin:loggingRocketMQSelector:query', 1, '2022-05-25 18:08:07', '2022-05-25 18:08:07');
INSERT INTO "public"."resource" VALUES ('1529403932881850496', '1529403932781187098', 'SHENYU.BUTTON.PLUGIN.SELECTOR.EDIT', '', '', '', 2, 0, '', 1, 0, 'plugin:loggingRocketMQSelector:edit', 1, '2022-05-25 18:08:07', '2022-05-25 18:08:07');
INSERT INTO "public"."resource" VALUES ('1529403932881850497', '1529403932781187098', 'SHENYU.BUTTON.PLUGIN.SELECTOR.DELETE', '', '', '', 2, 0, '', 1, 0, 'plugin:loggingRocketMQSelector:delete', 1, '2022-05-25 18:08:07', '2022-05-25 18:08:07');
INSERT INTO "public"."resource" VALUES ('1529403932881850498', '1529403932781187098', 'SHENYU.BUTTON.PLUGIN.RULE.ADD', '', '', '', 2, 0, '', 1, 0, 'plugin:loggingRocketMQRule:add', 1, '2022-05-25 18:08:07', '2022-05-25 18:08:07');
INSERT INTO "public"."resource" VALUES ('1529403932881850499', '1529403932781187098', 'SHENYU.BUTTON.PLUGIN.RULE.QUERY', '', '', '', 2, 0, '', 1, 0, 'plugin:loggingRocketMQRule:query', 1, '2022-05-25 18:08:07', '2022-05-25 18:08:07');
INSERT INTO "public"."resource" VALUES ('1529403932881850500', '1529403932781187098', 'SHENYU.BUTTON.PLUGIN.RULE.EDIT', '', '', '', 2, 0, '', 1, 0, 'plugin:loggingRocketMQRule:edit', 1, '2022-05-25 18:08:07', '2022-05-25 18:08:07');
INSERT INTO "public"."resource" VALUES ('1529403932881850501', '1529403932781187098', 'SHENYU.BUTTON.PLUGIN.RULE.DELETE', '', '', '', 2, 0, '', 1, 0, 'plugin:loggingRocketMQRule:delete', 1, '2022-05-25 18:08:07', '2022-05-25 18:08:07');
INSERT INTO "public"."resource" VALUES ('1529403932881850502', '1529403932781187098', 'SHENYU.BUTTON.PLUGIN.SYNCHRONIZE', '', '', '', 2, 0, '', 1, 0, 'plugin:loggingRocketMQ:modify', 1, '2022-05-25 18:08:07', '2022-05-25 18:08:07');
INSERT INTO "public"."resource" VALUES ('1529403932881850503', '1529403932781187099', 'SHENYU.BUTTON.PLUGIN.SELECTOR.ADD', '', '', '', 2, 0, '', 1, 0, 'plugin:cacheSelector:add', 1, '2022-05-25 18:08:07', '2022-05-25 18:08:07');
INSERT INTO "public"."resource" VALUES ('1529403932881850504', '1529403932781187099', 'SHENYU.BUTTON.PLUGIN.SELECTOR.QUERY', '', '', '', 2, 0, '', 1, 0, 'plugin:cacheSelector:query', 1, '2022-05-25 18:08:07', '2022-05-25 18:08:07');
INSERT INTO "public"."resource" VALUES ('1529403932881850505', '1529403932781187099', 'SHENYU.BUTTON.PLUGIN.SELECTOR.EDIT', '', '', '', 2, 0, '', 1, 0, 'plugin:cacheSelector:edit', 1, '2022-05-25 18:08:07', '2022-05-25 18:08:07');
INSERT INTO "public"."resource" VALUES ('1529403932881850506', '1529403932781187099', 'SHENYU.BUTTON.PLUGIN.SELECTOR.DELETE', '', '', '', 2, 0, '', 1, 0, 'plugin:cacheSelector:delete', 1, '2022-05-25 18:08:07', '2022-05-25 18:08:07');
INSERT INTO "public"."resource" VALUES ('1529403932881850507', '1529403932781187099', 'SHENYU.BUTTON.PLUGIN.RULE.ADD', '', '', '', 2, 0, '', 1, 0, 'plugin:cacheRule:add', 1, '2022-05-25 18:08:07', '2022-05-25 18:08:07');
INSERT INTO "public"."resource" VALUES ('1529403932881850508', '1529403932781187099', 'SHENYU.BUTTON.PLUGIN.RULE.QUERY', '', '', '', 2, 0, '', 1, 0, 'plugin:cacheRule:query', 1, '2022-05-25 18:08:07', '2022-05-25 18:08:07');
INSERT INTO "public"."resource" VALUES ('1529403932881850509', '1529403932781187099', 'SHENYU.BUTTON.PLUGIN.RULE.EDIT', '', '', '', 2, 0, '', 1, 0, 'plugin:cacheRule:edit', 1, '2022-05-25 18:08:07', '2022-05-25 18:08:07');
INSERT INTO "public"."resource" VALUES ('1529403932881850510', '1529403932781187099', 'SHENYU.BUTTON.PLUGIN.RULE.DELETE', '', '', '', 2, 0, '', 1, 0, 'plugin:cacheRule:delete', 1, '2022-05-25 18:08:07', '2022-05-25 18:08:07');
INSERT INTO "public"."resource" VALUES ('1529403932881850511', '1529403932781187099', 'SHENYU.BUTTON.PLUGIN.SYNCHRONIZE', '', '', '', 2, 0, '', 1, 0, 'plugin:cache:modify', 1, '2022-05-25 18:08:07', '2022-05-25 18:08:07');
INSERT INTO "public"."resource" VALUES ('1534577121923309568', '', 'SHENYU.MENU.DOCUMENT', '', '/document', '', 0, 3, 'file-text', 0, 0, '', 1, '2022-06-09 00:44:32', '2022-06-09 01:06:45');
INSERT INTO "public"."resource" VALUES ('1534585430311051264', '1534577121923309568', 'SHENYU.MENU.DOCUMENT.APIDOC', '', '/document/apidoc', '', 1, 0, 'api', 0, 0, '', 1, '2022-06-09 01:17:32', '2022-06-09 01:17:32');
INSERT INTO "public"."resource" VALUES ('1534585531108564992', '1534585430311051264', 'send', '', '', '', 2, 0, '', 1, 0, 'document:apirun:send', 1, '2022-06-09 01:17:56', '2022-06-09 01:17:56');

INSERT INTO "public"."resource" VALUES ('1534585531108564993', '1346775491550474240', 'loggingAliyunSls', 'loggingAliyunSls', '/plug/loggingAliyunSls', 'loggingAliyunSls', 1, 0, 'block', 0, 0, '', 1, '2022-05-25 18:08:07', '2022-05-25 18:08:07');
INSERT INTO "public"."resource" VALUES ('1534585531108564994', '1534585531108564993', 'SHENYU.BUTTON.PLUGIN.SELECTOR.ADD', '', '', '', 2, 0, '', 1, 0, 'plugin:loggingAliyunSlsSelector:add', 1, '2022-05-25 18:08:07', '2022-05-25 18:08:07');
INSERT INTO "public"."resource" VALUES ('1534585531108564995', '1534585531108564993', 'SHENYU.BUTTON.PLUGIN.SELECTOR.QUERY', '', '', '', 2, 0, '', 1, 0, 'plugin:loggingAliyunSlsSelector:query', 1, '2022-05-25 18:08:07', '2022-05-25 18:08:07');
INSERT INTO "public"."resource" VALUES ('1534585531108564996', '1534585531108564993', 'SHENYU.BUTTON.PLUGIN.SELECTOR.EDIT', '', '', '', 2, 0, '', 1, 0, 'plugin:loggingAliyunSlsSelector:edit', 1, '2022-05-25 18:08:07', '2022-05-25 18:08:07');
INSERT INTO "public"."resource" VALUES ('1534585531108564997', '1534585531108564993', 'SHENYU.BUTTON.PLUGIN.SELECTOR.DELETE', '', '', '', 2, 0, '', 1, 0, 'plugin:loggingAliyunSlsSelector:delete', 1, '2022-05-25 18:08:07', '2022-05-25 18:08:07');
INSERT INTO "public"."resource" VALUES ('1534585531108564998', '1534585531108564993', 'SHENYU.BUTTON.PLUGIN.RULE.ADD', '', '', '', 2, 0, '', 1, 0, 'plugin:loggingAliyunSlsRule:add', 1, '2022-05-25 18:08:07', '2022-05-25 18:08:07');
INSERT INTO "public"."resource" VALUES ('1534585531108564999', '1534585531108564993', 'SHENYU.BUTTON.PLUGIN.RULE.QUERY', '', '', '', 2, 0, '', 1, 0, 'plugin:loggingAliyunSlsRule:query', 1, '2022-05-25 18:08:07', '2022-05-25 18:08:07');
INSERT INTO "public"."resource" VALUES ('1534585531108565000', '1534585531108564993', 'SHENYU.BUTTON.PLUGIN.RULE.EDIT', '', '', '', 2, 0, '', 1, 0, 'plugin:loggingAliyunSlsRule:edit', 1, '2022-05-25 18:08:07', '2022-05-25 18:08:07');
INSERT INTO "public"."resource" VALUES ('1534585531108565001', '1534585531108564993', 'SHENYU.BUTTON.PLUGIN.RULE.DELETE', '', '', '', 2, 0, '', 1, 0, 'plugin:loggingAliyunSlsRule:delete', 1, '2022-05-25 18:08:07', '2022-05-25 18:08:07');
INSERT INTO "public"."resource" VALUES ('1534585531108565002', '1534585531108564993', 'SHENYU.BUTTON.PLUGIN.SYNCHRONIZE', '', '', '', 2, 0, '', 1, 0, 'plugin:loggingAliyunSls:modify', 1, '2022-05-25 18:08:07', '2022-05-25 18:08:07');

INSERT INTO "public"."resource" VALUES ('1534585531108565003', '1346775491550474240', 'loggingTencentCls', 'loggingTencentCls', '/plug/loggingTencentCls', 'loggingTencentCls', 1, 0, 'block', 0, 0, '', 1, '2022-05-25 18:08:07', '2022-05-25 18:08:07');
INSERT INTO "public"."resource" VALUES ('1534585531108565004', '1534585531108565003', 'SHENYU.BUTTON.PLUGIN.SELECTOR.ADD', '', '', '', 2, 0, '', 1, 0, 'plugin:loggingTencentClsSelector:add', 1, '2022-05-25 18:08:07', '2022-05-25 18:08:07');
INSERT INTO "public"."resource" VALUES ('1534585531108565005', '1534585531108565003', 'SHENYU.BUTTON.PLUGIN.SELECTOR.QUERY', '', '', '', 2, 0, '', 1, 0, 'plugin:loggingTencentClsSelector:query', 1, '2022-05-25 18:08:07', '2022-05-25 18:08:07');
INSERT INTO "public"."resource" VALUES ('1534585531108565006', '1534585531108565003', 'SHENYU.BUTTON.PLUGIN.SELECTOR.EDIT', '', '', '', 2, 0, '', 1, 0, 'plugin:loggingTencentClsSelector:edit', 1, '2022-05-25 18:08:07', '2022-05-25 18:08:07');
INSERT INTO "public"."resource" VALUES ('1534585531108565007', '1534585531108565003', 'SHENYU.BUTTON.PLUGIN.SELECTOR.DELETE', '', '', '', 2, 0, '', 1, 0, 'plugin:loggingTencentClsSelector:delete', 1, '2022-05-25 18:08:07', '2022-05-25 18:08:07');
INSERT INTO "public"."resource" VALUES ('1534585531108565008', '1534585531108565003', 'SHENYU.BUTTON.PLUGIN.RULE.ADD', '', '', '', 2, 0, '', 1, 0, 'plugin:loggingTencentClsRule:add', 1, '2022-05-25 18:08:07', '2022-05-25 18:08:07');
INSERT INTO "public"."resource" VALUES ('1534585531108565009', '1534585531108565003', 'SHENYU.BUTTON.PLUGIN.RULE.QUERY', '', '', '', 2, 0, '', 1, 0, 'plugin:loggingTencentClsRule:query', 1, '2022-05-25 18:08:07', '2022-05-25 18:08:07');
INSERT INTO "public"."resource" VALUES ('1534585531108565010', '1534585531108565003', 'SHENYU.BUTTON.PLUGIN.RULE.EDIT', '', '', '', 2, 0, '', 1, 0, 'plugin:loggingTencentClsRule:edit', 1, '2022-05-25 18:08:07', '2022-05-25 18:08:07');
INSERT INTO "public"."resource" VALUES ('1534585531108565011', '1534585531108565003', 'SHENYU.BUTTON.PLUGIN.RULE.DELETE', '', '', '', 2, 0, '', 1, 0, 'plugin:loggingTencentClsRule:delete', 1, '2022-05-25 18:08:07', '2022-05-25 18:08:07');
INSERT INTO "public"."resource" VALUES ('1534585531108565012', '1534585531108565003', 'SHENYU.BUTTON.PLUGIN.SYNCHRONIZE', '', '', '', 2, 0, '', 1, 0, 'plugin:loggingTencentCls:modify', 1, '2022-05-25 18:08:07', '2022-05-25 18:08:07');

INSERT INTO "public"."resource" VALUES ('1534585531108565013', '1346775491550474240', 'loggingKafka', 'loggingKafka', '/plug/loggingKafka', 'loggingKafka', 1, 0, 'block', 0, 0, '', 1, '2022-05-25 18:08:07', '2022-05-25 18:08:07');
INSERT INTO "public"."resource" VALUES ('1534585531108565014', '1534585531108565013', 'SHENYU.BUTTON.PLUGIN.SELECTOR.ADD', '', '', '', 2, 0, '', 1, 0, 'plugin:loggingKafkaSelector:add', 1, '2022-05-25 18:08:07', '2022-05-25 18:08:07');
INSERT INTO "public"."resource" VALUES ('1534585531108565015', '1534585531108565013', 'SHENYU.BUTTON.PLUGIN.SELECTOR.QUERY', '', '', '', 2, 0, '', 1, 0, 'plugin:loggingKafkaSelector:query', 1, '2022-05-25 18:08:07', '2022-05-25 18:08:07');
INSERT INTO "public"."resource" VALUES ('1534585531108565016', '1534585531108565013', 'SHENYU.BUTTON.PLUGIN.SELECTOR.EDIT', '', '', '', 2, 0, '', 1, 0, 'plugin:loggingKafkaSelector:edit', 1, '2022-05-25 18:08:07', '2022-05-25 18:08:07');
INSERT INTO "public"."resource" VALUES ('1534585531108565017', '1534585531108565013', 'SHENYU.BUTTON.PLUGIN.SELECTOR.DELETE', '', '', '', 2, 0, '', 1, 0, 'plugin:loggingKafkaSelector:delete', 1, '2022-05-25 18:08:07', '2022-05-25 18:08:07');
INSERT INTO "public"."resource" VALUES ('1534585531108565018', '1534585531108565013', 'SHENYU.BUTTON.PLUGIN.RULE.ADD', '', '', '', 2, 0, '', 1, 0, 'plugin:loggingKafkaRule:add', 1, '2022-05-25 18:08:07', '2022-05-25 18:08:07');
INSERT INTO "public"."resource" VALUES ('1534585531108565019', '1534585531108565013', 'SHENYU.BUTTON.PLUGIN.RULE.QUERY', '', '', '', 2, 0, '', 1, 0, 'plugin:loggingKafkaRule:query', 1, '2022-05-25 18:08:07', '2022-05-25 18:08:07');
INSERT INTO "public"."resource" VALUES ('1534585531108565020', '1534585531108565013', 'SHENYU.BUTTON.PLUGIN.RULE.EDIT', '', '', '', 2, 0, '', 1, 0, 'plugin:loggingKafkaRule:edit', 1, '2022-05-25 18:08:07', '2022-05-25 18:08:07');
INSERT INTO "public"."resource" VALUES ('1534585531108565021', '1534585531108565013', 'SHENYU.BUTTON.PLUGIN.RULE.DELETE', '', '', '', 2, 0, '', 1, 0, 'plugin:loggingKafkaRule:delete', 1, '2022-05-25 18:08:07', '2022-05-25 18:08:07');
INSERT INTO "public"."resource" VALUES ('1534585531108565022', '1534585531108565013', 'SHENYU.BUTTON.PLUGIN.SYNCHRONIZE', '', '', '', 2, 0, '', 1, 0, 'plugin:loggingKafka:modify', 1, '2022-05-25 18:08:07', '2022-05-25 18:08:07');

INSERT INTO "public"."resource" VALUES ('1534585531108565023', '1346775491550474240', 'loggingPulsar', 'loggingPulsar', '/plug/loggingPulsar', 'loggingPulsar', 1, 0, 'block', 0, 0, '', 1, '2022-05-25 18:08:07', '2022-05-25 18:08:07');
INSERT INTO "public"."resource" VALUES ('1534585531108565024', '1534585531108565023', 'SHENYU.BUTTON.PLUGIN.SELECTOR.ADD', '', '', '', 2, 0, '', 1, 0, 'plugin:loggingPulsarSelector:add', 1, '2022-05-25 18:08:07', '2022-05-25 18:08:07');
INSERT INTO "public"."resource" VALUES ('1534585531108565025', '1534585531108565023', 'SHENYU.BUTTON.PLUGIN.SELECTOR.QUERY', '', '', '', 2, 0, '', 1, 0, 'plugin:loggingPulsarSelector:query', 1, '2022-05-25 18:08:07', '2022-05-25 18:08:07');
INSERT INTO "public"."resource" VALUES ('1534585531108565026', '1534585531108565023', 'SHENYU.BUTTON.PLUGIN.SELECTOR.EDIT', '', '', '', 2, 0, '', 1, 0, 'plugin:loggingPulsarSelector:edit', 1, '2022-05-25 18:08:07', '2022-05-25 18:08:07');
INSERT INTO "public"."resource" VALUES ('1534585531108565027', '1534585531108565023', 'SHENYU.BUTTON.PLUGIN.SELECTOR.DELETE', '', '', '', 2, 0, '', 1, 0, 'plugin:loggingPulsarSelector:delete', 1, '2022-05-25 18:08:07', '2022-05-25 18:08:07');
INSERT INTO "public"."resource" VALUES ('1534585531108565028', '1534585531108565023', 'SHENYU.BUTTON.PLUGIN.RULE.ADD', '', '', '', 2, 0, '', 1, 0, 'plugin:loggingPulsarRule:add', 1, '2022-05-25 18:08:07', '2022-05-25 18:08:07');
INSERT INTO "public"."resource" VALUES ('1534585531108565029', '1534585531108565023', 'SHENYU.BUTTON.PLUGIN.RULE.QUERY', '', '', '', 2, 0, '', 1, 0, 'plugin:loggingPulsarRule:query', 1, '2022-05-25 18:08:07', '2022-05-25 18:08:07');
INSERT INTO "public"."resource" VALUES ('1534585531108565030', '1534585531108565023', 'SHENYU.BUTTON.PLUGIN.RULE.EDIT', '', '', '', 2, 0, '', 1, 0, 'plugin:loggingPulsarRule:edit', 1, '2022-05-25 18:08:07', '2022-05-25 18:08:07');
INSERT INTO "public"."resource" VALUES ('1534585531108565031', '1534585531108565023', 'SHENYU.BUTTON.PLUGIN.RULE.DELETE', '', '', '', 2, 0, '', 1, 0, 'plugin:loggingPulsarRule:delete', 1, '2022-05-25 18:08:07', '2022-05-25 18:08:07');
INSERT INTO "public"."resource" VALUES ('1534585531108565032', '1534585531108565023', 'SHENYU.BUTTON.PLUGIN.SYNCHRONIZE', '', '', '', 2, 0, '', 1, 0, 'plugin:loggingPulsar:modify', 1, '2022-05-25 18:08:07', '2022-05-25 18:08:07');

INSERT INTO "public"."resource" VALUES ('1534585531108565033', '1346775491550474240', 'loggingElasticSearch', 'loggingElasticSearch', '/plug/loggingElasticSearch', 'loggingElasticSearch', 1, 0, 'block', 0, 0, '', 1, '2022-05-25 18:08:07', '2022-05-25 18:08:07');
INSERT INTO "public"."resource" VALUES ('1534585531108565034', '1534585531108565033', 'SHENYU.BUTTON.PLUGIN.SELECTOR.ADD', '', '', '', 2, 0, '', 1, 0, 'plugin:loggingElasticSearchSelector:add', 1, '2022-05-25 18:08:07', '2022-05-25 18:08:07');
INSERT INTO "public"."resource" VALUES ('1534585531108565035', '1534585531108565033', 'SHENYU.BUTTON.PLUGIN.SELECTOR.QUERY', '', '', '', 2, 0, '', 1, 0, 'plugin:loggingElasticSearchSelector:query', 1, '2022-05-25 18:08:07', '2022-05-25 18:08:07');
INSERT INTO "public"."resource" VALUES ('1534585531108565036', '1534585531108565033', 'SHENYU.BUTTON.PLUGIN.SELECTOR.EDIT', '', '', '', 2, 0, '', 1, 0, 'plugin:loggingElasticSearchSelector:edit', 1, '2022-05-25 18:08:07', '2022-05-25 18:08:07');
INSERT INTO "public"."resource" VALUES ('1534585531108565037', '1534585531108565033', 'SHENYU.BUTTON.PLUGIN.SELECTOR.DELETE', '', '', '', 2, 0, '', 1, 0, 'plugin:loggingElasticSearchSelector:delete', 1, '2022-05-25 18:08:07', '2022-05-25 18:08:07');
INSERT INTO "public"."resource" VALUES ('1534585531108565038', '1534585531108565033', 'SHENYU.BUTTON.PLUGIN.RULE.ADD', '', '', '', 2, 0, '', 1, 0, 'plugin:loggingElasticSearchRule:add', 1, '2022-05-25 18:08:07', '2022-05-25 18:08:07');
INSERT INTO "public"."resource" VALUES ('1534585531108565039', '1534585531108565033', 'SHENYU.BUTTON.PLUGIN.RULE.QUERY', '', '', '', 2, 0, '', 1, 0, 'plugin:loggingElasticSearchRule:query', 1, '2022-05-25 18:08:07', '2022-05-25 18:08:07');
INSERT INTO "public"."resource" VALUES ('1534585531108565040', '1534585531108565033', 'SHENYU.BUTTON.PLUGIN.RULE.EDIT', '', '', '', 2, 0, '', 1, 0, 'plugin:loggingElasticSearchRule:edit', 1, '2022-05-25 18:08:07', '2022-05-25 18:08:07');
INSERT INTO "public"."resource" VALUES ('1534585531108565041', '1534585531108565033', 'SHENYU.BUTTON.PLUGIN.RULE.DELETE', '', '', '', 2, 0, '', 1, 0, 'plugin:loggingElasticSearchRule:delete', 1, '2022-05-25 18:08:07', '2022-05-25 18:08:07');
INSERT INTO "public"."resource" VALUES ('1534585531108565042', '1534585531108565033', 'SHENYU.BUTTON.PLUGIN.SYNCHRONIZE', '', '', '', 2, 0, '', 1, 0, 'plugin:loggingElasticSearch:modify', 1, '2022-05-25 18:08:07', '2022-05-25 18:08:07');

INSERT INTO "public"."resource" VALUES ('1534585531108565043', '1346775491550474240', 'loggingClickHouse', 'loggingClickHouse', '/plug/loggingClickHouse', 'loggingClickHouse', 1, 0, 'block', 0, 0, '', 1, '2022-05-25 18:08:07', '2022-05-25 18:08:07');
INSERT INTO "public"."resource" VALUES ('1534585531108565044', '1534585531108565043', 'SHENYU.BUTTON.PLUGIN.SELECTOR.ADD', '', '', '', 2, 0, '', 1, 0, 'plugin:loggingClickHouseSelector:add', 1, '2022-05-25 18:08:07', '2022-05-25 18:08:07');
INSERT INTO "public"."resource" VALUES ('1534585531108565045', '1534585531108565043', 'SHENYU.BUTTON.PLUGIN.SELECTOR.QUERY', '', '', '', 2, 0, '', 1, 0, 'plugin:loggingClickHouseSelector:query', 1, '2022-05-25 18:08:07', '2022-05-25 18:08:07');
INSERT INTO "public"."resource" VALUES ('1534585531108565046', '1534585531108565043', 'SHENYU.BUTTON.PLUGIN.SELECTOR.EDIT', '', '', '', 2, 0, '', 1, 0, 'plugin:loggingClickHouseSelector:edit', 1, '2022-05-25 18:08:07', '2022-05-25 18:08:07');
INSERT INTO "public"."resource" VALUES ('1534585531108565047', '1534585531108565043', 'SHENYU.BUTTON.PLUGIN.SELECTOR.DELETE', '', '', '', 2, 0, '', 1, 0, 'plugin:loggingClickHouseSelector:delete', 1, '2022-05-25 18:08:07', '2022-05-25 18:08:07');
INSERT INTO "public"."resource" VALUES ('1534585531108565048', '1534585531108565043', 'SHENYU.BUTTON.PLUGIN.RULE.ADD', '', '', '', 2, 0, '', 1, 0, 'plugin:loggingClickHouseRule:add', 1, '2022-05-25 18:08:07', '2022-05-25 18:08:07');
INSERT INTO "public"."resource" VALUES ('1534585531108565049', '1534585531108565043', 'SHENYU.BUTTON.PLUGIN.RULE.QUERY', '', '', '', 2, 0, '', 1, 0, 'plugin:loggingClickHouseRule:query', 1, '2022-05-25 18:08:07', '2022-05-25 18:08:07');
INSERT INTO "public"."resource" VALUES ('1534585531108565050', '1534585531108565043', 'SHENYU.BUTTON.PLUGIN.RULE.EDIT', '', '', '', 2, 0, '', 1, 0, 'plugin:loggingClickHouseRule:edit', 1, '2022-05-25 18:08:07', '2022-05-25 18:08:07');
INSERT INTO "public"."resource" VALUES ('1534585531108565051', '1534585531108565043', 'SHENYU.BUTTON.PLUGIN.RULE.DELETE', '', '', '', 2, 0, '', 1, 0, 'plugin:loggingClickHouseRule:delete', 1, '2022-05-25 18:08:07', '2022-05-25 18:08:07');
INSERT INTO "public"."resource" VALUES ('1534585531108565052', '1534585531108565043', 'SHENYU.BUTTON.PLUGIN.SYNCHRONIZE', '', '', '', 2, 0, '', 1, 0, 'plugin:loggingClickHouse:modify', 1, '2022-05-25 18:08:07', '2022-05-25 18:08:07');

INSERT INTO "public"."resource" VALUES ('1572525965625266177', '1346775491550474240', 'loggingHuaweiLts', 'loggingHuaweiLts', '/plug/loggingHuaweiLts', 'loggingHuaweiLts', 1, 0, 'block', 0, 0, '', 1, '2023-07-05 14:03:53.699', '2023-07-05 14:03:53.709');
INSERT INTO "public"."resource" VALUES ('1572525965625266178', '1572525965625266177', 'SHENYU.BUTTON.PLUGIN.SELECTOR.ADD', '', '', '', 2, 0, '', 1, 0, 'plugin:loggingHuaweiLtsSelector:add', 1, '2023-07-05 14:03:53.721', '2023-07-05 14:03:53.721');
INSERT INTO "public"."resource" VALUES ('1572525965625266179', '1572525965625266177', 'SHENYU.BUTTON.PLUGIN.SELECTOR.DELETE', '', '', '', 2, 0, '', 1, 0, 'plugin:loggingHuaweiLtsSelector:delete', 1, '2023-07-05 14:03:53.721', '2023-07-05 14:03:53.721');
INSERT INTO "public"."resource" VALUES ('1572525965625266180', '1572525965625266177', 'SHENYU.BUTTON.PLUGIN.SELECTOR.EDIT', '', '', '', 2, 0, '', 1, 0, 'plugin:loggingHuaweiLtsSelector:edit', 1, '2023-07-05 14:03:53.721', '2023-07-05 14:03:53.721');
INSERT INTO "public"."resource" VALUES ('1572525965625266181', '1572525965625266177', 'SHENYU.BUTTON.PLUGIN.SELECTOR.QUERY', '', '', '', 2, 0, '', 1, 0, 'plugin:loggingHuaweiLtsSelector:query', 1, '2023-07-05 14:03:53.721', '2023-07-05 14:03:53.721');
INSERT INTO "public"."resource" VALUES ('1572525965625266182', '1572525965625266177', 'SHENYU.BUTTON.PLUGIN.RULE.ADD', '', '', '', 2, 0, '', 1, 0, 'plugin:loggingHuaweiLtsRule:add', 1, '2023-07-05 14:03:53.721', '2023-07-05 14:03:53.721');
INSERT INTO "public"."resource" VALUES ('1572525965625266183', '1572525965625266177', 'SHENYU.BUTTON.PLUGIN.RULE.DELETE', '', '', '', 2, 0, '', 1, 0, 'plugin:loggingHuaweiLtsRule:delete', 1, '2023-07-05 14:03:53.721', '2023-07-05 14:03:53.721');
INSERT INTO "public"."resource" VALUES ('1572525965625266184', '1572525965625266177', 'SHENYU.BUTTON.PLUGIN.RULE.EDIT', '', '', '', 2, 0, '', 1, 0, 'plugin:loggingHuaweiLtsRule:edit', 1, '2023-07-05 14:03:53.721', '2023-07-05 14:03:53.721');
INSERT INTO "public"."resource" VALUES ('1572525965625266185', '1572525965625266177', 'SHENYU.BUTTON.PLUGIN.RULE.QUERY', '', '', '', 2, 0, '', 1, 0, 'plugin:loggingHuaweiLtsRule:query', 1, '2023-07-05 14:03:53.721', '2023-07-05 14:03:53.721');
INSERT INTO "public"."resource" VALUES ('1572525965625266186', '1572525965625266177', 'SHENYU.BUTTON.PLUGIN.SYNCHRONIZE', '', '', '', 2, 0, '', 1, 0, 'plugin:loggingHuaweiLts:modify', 1, '2023-07-05 14:03:53.721', '2023-07-05 14:03:53.721');

INSERT INTO "public"."resource" VALUES ('1572525965625266176', '1346777449787125760', 'SHENYU.BUTTON.SYSTEM.RESOURCE', '', '', '', 2, 6, '', 1, 0, 'system:plugin:resource', 1, '2022-09-28 11:50:58', '2022-09-28 11:50:58');
INSERT INTO "public"."resource" VALUES ('1697141926247763968','1346776175553376256','SHENYU.MENU.SYSTEM.MANAGMENT.ALERT','','/system/alert','',1,3,'alert',0,0,'',1,'2023-08-31 14:59:01.245','2023-08-31 06:59:01.249');
INSERT INTO "public"."resource" VALUES ('1697146375729025024', '1697141926247763968', 'SHENYU.BUTTON.SYSTEM.LIST', '', '', '', 2, 0, 'unordered-list', 1, 0, 'system:alert:list', 1, '2023-08-31 15:16:42.249', '2023-08-31 07:22:07.249');
INSERT INTO "public"."resource" VALUES ('1697145808210333696','1697141926247763968','SHENYU.BUTTON.SYSTEM.ADD','','','',2,0,'plus',1,0,'system:alert:add',1,'2023-08-31 15:14:26.778','2023-08-31 07:14:26.780');
INSERT INTO "public"."resource" VALUES ('1697146617513873408','1697141926247763968','SHENYU.BUTTON.SYSTEM.DELETE','','','',2,0,'delete',1,0,'system:alert:delete',1,'2023-08-31 15:17:39.731','2023-08-31 07:22:07.675');
INSERT INTO "public"."resource" VALUES ('1697146860540235776','1697141926247763968','SHENYU.BUTTON.SYSTEM.EDIT','','','',2,0,'edit',1,0,'system:alert:edit',1,'2023-08-31 15:18:37.673','2023-08-31 07:18:37.675');

-- ----------------------------
-- Table structure for role
-- ----------------------------
DROP TABLE IF EXISTS "public"."role";
CREATE TABLE "public"."role" (
  "id" varchar(128) COLLATE "pg_catalog"."default" NOT NULL,
  "role_name" varchar(32) COLLATE "pg_catalog"."default" NOT NULL,
  "description" varchar(255) COLLATE "pg_catalog"."default",
  "date_created" timestamp(6) NOT NULL DEFAULT timezone('UTC-8'::text, (now())::timestamp(0) without time zone),
  "date_updated" timestamp(6) NOT NULL DEFAULT timezone('UTC-8'::text, (now())::timestamp(0) without time zone)
)
;
COMMENT ON COLUMN "public"."role"."id" IS 'primary key id';
COMMENT ON COLUMN "public"."role"."role_name" IS 'role name';
COMMENT ON COLUMN "public"."role"."description" IS 'role describe';
COMMENT ON COLUMN "public"."role"."date_created" IS 'create time';
COMMENT ON COLUMN "public"."role"."date_updated" IS 'update time';
COMMENT ON TABLE "public"."role" IS 'role table';

-- ----------------------------
-- Records of role
-- ----------------------------
INSERT INTO "public"."role" VALUES ('1346358560427216896', 'super', 'Administrator', '2022-05-25 18:08:02', '2022-05-25 18:08:02');
INSERT INTO "public"."role" VALUES ('1385482862971723776', 'default', 'Standard', '2022-05-25 18:08:02', '2022-05-25 18:08:02');

-- ----------------------------
-- Table structure for rule
-- ----------------------------
DROP TABLE IF EXISTS "public"."rule";
CREATE TABLE "public"."rule" (
  "id" varchar(128) COLLATE "pg_catalog"."default" NOT NULL,
  "selector_id" varchar(128) COLLATE "pg_catalog"."default" NOT NULL,
  "match_mode" int4 NOT NULL,
  "name" varchar(128) COLLATE "pg_catalog"."default" NOT NULL,
  "enabled" int2 NOT NULL,
  "loged" int2 NOT NULL,
  "match_restful" int2 NOT NULL,
  "sort" int4 NOT NULL,
  "handle" varchar(1024) COLLATE "pg_catalog"."default",
  "date_created" timestamp(6) NOT NULL DEFAULT timezone('UTC-8'::text, (now())::timestamp(0) without time zone),
  "date_updated" timestamp(6) NOT NULL DEFAULT timezone('UTC-8'::text, (now())::timestamp(0) without time zone)
)
;
COMMENT ON COLUMN "public"."rule"."id" IS 'primary key id';
COMMENT ON COLUMN "public"."rule"."selector_id" IS 'selector id';
COMMENT ON COLUMN "public"."rule"."match_mode" IS 'matching mode (0 and 1 or)';
COMMENT ON COLUMN "public"."rule"."name" IS 'rule name';
COMMENT ON COLUMN "public"."rule"."enabled" IS 'whether to open (0 close, 1 open) ';
COMMENT ON COLUMN "public"."rule"."loged" IS 'whether to log or not (0 no print, 1 print) ';
COMMENT ON COLUMN "public"."rule"."match_restful" IS 'whether to match restful(0 cache, 1 not cache)';
COMMENT ON COLUMN "public"."rule"."sort" IS 'sort';
COMMENT ON COLUMN "public"."rule"."handle" IS 'processing logic (here for different plug-ins, there will be different fields to identify different processes, all data in JSON format is stored)';
COMMENT ON COLUMN "public"."rule"."date_created" IS 'create time';
COMMENT ON COLUMN "public"."rule"."date_updated" IS 'update time';

-- ----------------------------
-- Records of rule
-- ----------------------------

-- ----------------------------
-- Table structure for rule_condition
-- ----------------------------
DROP TABLE IF EXISTS "public"."rule_condition";
CREATE TABLE "public"."rule_condition" (
  "id" varchar(128) COLLATE "pg_catalog"."default" NOT NULL,
  "rule_id" varchar(128) COLLATE "pg_catalog"."default" NOT NULL,
  "param_type" varchar(64) COLLATE "pg_catalog"."default" NOT NULL,
  "operator" varchar(64) COLLATE "pg_catalog"."default" NOT NULL,
  "param_name" varchar(64) COLLATE "pg_catalog"."default" NOT NULL,
  "param_value" varchar(64) COLLATE "pg_catalog"."default" NOT NULL,
  "date_created" timestamp(6) NOT NULL DEFAULT timezone('UTC-8'::text, (now())::timestamp(0) without time zone),
  "date_updated" timestamp(6) NOT NULL DEFAULT timezone('UTC-8'::text, (now())::timestamp(0) without time zone)
)
;
COMMENT ON COLUMN "public"."rule_condition"."id" IS 'primary key id';
COMMENT ON COLUMN "public"."rule_condition"."rule_id" IS 'rule id';
COMMENT ON COLUMN "public"."rule_condition"."param_type" IS 'parameter type (post query uri, etc.)';
COMMENT ON COLUMN "public"."rule_condition"."operator" IS 'matching character (=> <like match)';
COMMENT ON COLUMN "public"."rule_condition"."param_name" IS 'parameter name';
COMMENT ON COLUMN "public"."rule_condition"."param_value" IS 'parameter value';
COMMENT ON COLUMN "public"."rule_condition"."date_created" IS 'create time';
COMMENT ON COLUMN "public"."rule_condition"."date_updated" IS 'update time';

-- ----------------------------
-- Records of rule_condition
-- ----------------------------

-- ----------------------------
-- Table structure for selector
-- ----------------------------
DROP TABLE IF EXISTS "public"."selector";
CREATE TABLE "public"."selector" (
  "id" varchar(128) COLLATE "pg_catalog"."default" NOT NULL,
  "plugin_id" varchar(128) COLLATE "pg_catalog"."default" NOT NULL,
  "name" varchar(64) COLLATE "pg_catalog"."default" NOT NULL,
  "match_mode" int4 NOT NULL,
  "type" int4 NOT NULL,
  "sort" int4 NOT NULL,
  "handle" varchar(1024) COLLATE "pg_catalog"."default",
  "enabled" int2 NOT NULL,
  "loged" int2 NOT NULL,
  "continued" int2 NOT NULL,
  "match_restful" int2 NOT NULL,
  "date_created" timestamp(6) NOT NULL DEFAULT timezone('UTC-8'::text, (now())::timestamp(0) without time zone),
  "date_updated" timestamp(6) NOT NULL DEFAULT timezone('UTC-8'::text, (now())::timestamp(0) without time zone)
)
;
COMMENT ON COLUMN "public"."selector"."id" IS 'primary key id varchar';
COMMENT ON COLUMN "public"."selector"."plugin_id" IS 'plugin id';
COMMENT ON COLUMN "public"."selector"."name" IS 'selector name';
COMMENT ON COLUMN "public"."selector"."match_mode" IS 'matching mode (0 and 1 or)';
COMMENT ON COLUMN "public"."selector"."type" IS 'type (0, full flow, 1 custom flow)';
COMMENT ON COLUMN "public"."selector"."sort" IS 'sort';
COMMENT ON COLUMN "public"."selector"."handle" IS 'processing logic (here for different plug-ins, there will be different fields to identify different processes, all data in JSON format is stored)';
COMMENT ON COLUMN "public"."selector"."enabled" IS 'whether to open (0 close, 1 open) ';
COMMENT ON COLUMN "public"."selector"."loged" IS 'whether to print the log (0 no print, 1 print) ';
COMMENT ON COLUMN "public"."selector"."continued" IS 'whether to continue execution';
COMMENT ON COLUMN "public"."selector"."match_restful" IS 'whether to match restful(0 cache, 1 not cache)';
COMMENT ON COLUMN "public"."selector"."date_created" IS 'create time';
COMMENT ON COLUMN "public"."selector"."date_updated" IS 'update time';

-- ----------------------------
-- Records of selector
-- ----------------------------

-- ----------------------------
-- Table structure for selector_condition
-- ----------------------------
DROP TABLE IF EXISTS "public"."selector_condition";
CREATE TABLE "public"."selector_condition" (
  "id" varchar(128) COLLATE "pg_catalog"."default" NOT NULL,
  "selector_id" varchar(128) COLLATE "pg_catalog"."default" NOT NULL,
  "param_type" varchar(64) COLLATE "pg_catalog"."default" NOT NULL,
  "operator" varchar(64) COLLATE "pg_catalog"."default" NOT NULL,
  "param_name" varchar(64) COLLATE "pg_catalog"."default" NOT NULL,
  "param_value" varchar(64) COLLATE "pg_catalog"."default" NOT NULL,
  "date_created" timestamp(6) NOT NULL DEFAULT timezone('UTC-8'::text, (now())::timestamp(0) without time zone),
  "date_updated" timestamp(6) NOT NULL DEFAULT timezone('UTC-8'::text, (now())::timestamp(0) without time zone)
)
;
COMMENT ON COLUMN "public"."selector_condition"."id" IS 'primary key id';
COMMENT ON COLUMN "public"."selector_condition"."selector_id" IS 'selector id';
COMMENT ON COLUMN "public"."selector_condition"."param_type" IS 'parameter type (to query uri, etc.)';
COMMENT ON COLUMN "public"."selector_condition"."operator" IS 'matching character (=> <like matching)';
COMMENT ON COLUMN "public"."selector_condition"."param_name" IS 'parameter name';
COMMENT ON COLUMN "public"."selector_condition"."param_value" IS 'parameter value';
COMMENT ON COLUMN "public"."selector_condition"."date_created" IS 'create time';
COMMENT ON COLUMN "public"."selector_condition"."date_updated" IS 'update time';

-- ----------------------------
-- Records of selector_condition
-- ----------------------------

-- ----------------------------
-- Table structure for shenyu_dict
-- ----------------------------
DROP TABLE IF EXISTS "public"."shenyu_dict";
CREATE TABLE "public"."shenyu_dict" (
  "id" varchar(128) NOT NULL DEFAULT nextval('shenyu_dict_id_seq'::regclass),
  "type" varchar(100) COLLATE "pg_catalog"."default" NOT NULL,
  "dict_code" varchar(100) COLLATE "pg_catalog"."default" NOT NULL,
  "dict_name" varchar(100) COLLATE "pg_catalog"."default" NOT NULL,
  "dict_value" varchar(2048) COLLATE "pg_catalog"."default",
  "desc" varchar(255) COLLATE "pg_catalog"."default",
  "sort" int4 NOT NULL,
  "enabled" int2,
  "date_created" timestamp(6) NOT NULL DEFAULT timezone('UTC-8'::text, (now())::timestamp(0) without time zone),
  "date_updated" timestamp(6) NOT NULL DEFAULT timezone('UTC-8'::text, (now())::timestamp(0) without time zone)
)
;
COMMENT ON COLUMN "public"."shenyu_dict"."id" IS 'primary key id';
COMMENT ON COLUMN "public"."shenyu_dict"."type" IS 'type';
COMMENT ON COLUMN "public"."shenyu_dict"."dict_code" IS 'dictionary encoding';
COMMENT ON COLUMN "public"."shenyu_dict"."dict_name" IS 'dictionary name';
COMMENT ON COLUMN "public"."shenyu_dict"."dict_value" IS 'dictionary value';
COMMENT ON COLUMN "public"."shenyu_dict"."desc" IS 'dictionary description or remarks';
COMMENT ON COLUMN "public"."shenyu_dict"."sort" IS 'sort';
COMMENT ON COLUMN "public"."shenyu_dict"."enabled" IS 'whether it is enabled (0 close, 1 open) ';
COMMENT ON COLUMN "public"."shenyu_dict"."date_created" IS 'create time';
COMMENT ON COLUMN "public"."shenyu_dict"."date_updated" IS 'update time';

-- ----------------------------
-- Records of shenyu_dict
-- ----------------------------
INSERT INTO "public"."shenyu_dict" VALUES ('1529403902796107776', 'degradeRuleGrade', 'DEGRADE_GRADE_RT', 'slow call ratio', '0', 'degrade type-slow call ratio', 1, 1, '2022-05-25 18:08:02', '2022-05-25 18:08:02');
INSERT INTO "public"."shenyu_dict" VALUES ('1529403902796107777', 'degradeRuleGrade', 'DEGRADE_GRADE_EXCEPTION_RATIO', 'exception ratio', '1', 'degrade type-abnormal ratio', 0, 1, '2022-05-25 18:08:02', '2022-05-25 18:08:02');
INSERT INTO "public"."shenyu_dict" VALUES ('1529403902796107778', 'degradeRuleGrade', 'DEGRADE_GRADE_EXCEPTION_COUNT', 'exception number strategy', '2', 'degrade type-abnormal number strategy', 2, 1, '2022-05-25 18:08:02', '2022-05-25 18:08:02');
INSERT INTO "public"."shenyu_dict" VALUES ('1529403902796107779', 'flowRuleGrade', 'FLOW_GRADE_QPS', 'QPS', '1', 'grade type-QPS', 0, 1, '2022-05-25 18:08:02', '2022-05-25 18:08:02');
INSERT INTO "public"."shenyu_dict" VALUES ('1529403902796107780', 'flowRuleGrade', 'FLOW_GRADE_THREAD', 'number of concurrent threads', '0', 'degrade type-number of concurrent threads', 1, 1, '2022-05-25 18:08:02', '2022-05-25 18:08:02');
INSERT INTO "public"."shenyu_dict" VALUES ('1529403902796107781', 'flowRuleControlBehavior', 'CONTROL_BEHAVIOR_DEFAULT', 'direct rejection by default', '0', 'control behavior-direct rejection by default', 0, 1, '2022-05-25 18:08:02', '2022-05-25 18:08:02');
INSERT INTO "public"."shenyu_dict" VALUES ('1529403902796107782', 'flowRuleControlBehavior', 'CONTROL_BEHAVIOR_WARM_UP', 'warm up', '1', 'control behavior-warm up', 1, 1, '2022-05-25 18:08:02', '2022-05-25 18:08:02');
INSERT INTO "public"."shenyu_dict" VALUES ('1529403902796107783', 'flowRuleControlBehavior', 'CONTROL_BEHAVIOR_RATE_LIMITER', 'constant speed queuing', '2', 'control behavior-uniform speed queuing', 2, 1, '2022-05-25 18:08:02', '2022-05-25 18:08:02');
INSERT INTO "public"."shenyu_dict" VALUES ('1529403902796107784', 'flowRuleControlBehavior', 'CONTROL_BEHAVIOR_WARM_UP_RATE_LIMITER', 'preheating uniformly queued', '3', 'control behavior-preheating uniformly queued', 3, 1, '2022-05-25 18:08:02', '2022-05-25 18:08:02');
INSERT INTO "public"."shenyu_dict" VALUES ('1529403902796107785', 'permission', 'REJECT', 'reject', 'reject', 'reject', 0, 1, '2022-05-25 18:08:02', '2022-05-25 18:08:02');
INSERT INTO "public"."shenyu_dict" VALUES ('1529403902796107786', 'permission', 'ALLOW', 'allow', 'allow', 'allow', 1, 1, '2022-05-25 18:08:02', '2022-05-25 18:08:02');
INSERT INTO "public"."shenyu_dict" VALUES ('1529403902796107787', 'algorithmName', 'ALGORITHM_SLIDINGWINDOW', 'slidingWindow', 'slidingWindow', 'Sliding window algorithm', 0, 1, '2022-05-25 18:08:02', '2022-05-25 18:08:02');
INSERT INTO "public"."shenyu_dict" VALUES ('1529403902796107788', 'algorithmName', 'ALGORITHM_LEAKYBUCKET', 'leakyBucket', 'leakyBucket', 'Leaky bucket algorithm', 1, 1, '2022-05-25 18:08:02', '2022-05-25 18:08:02');
INSERT INTO "public"."shenyu_dict" VALUES ('1529403902796107789', 'algorithmName', 'ALGORITHM_CONCURRENT', 'concurrent', 'concurrent', 'Concurrent algorithm', 2, 1, '2022-05-25 18:08:02', '2022-05-25 18:08:02');
INSERT INTO "public"."shenyu_dict" VALUES ('1529403902796107790', 'algorithmName', 'ALGORITHM_TOKENBUCKET', 'tokenBucket', 'tokenBucket', 'Token bucket algorithm', 3, 1, '2022-05-25 18:08:02', '2022-05-25 18:08:02');
INSERT INTO "public"."shenyu_dict" VALUES ('1529403902796107791', 'loadBalance', 'LOAD_BALANCE', 'roundRobin', 'roundRobin', 'roundRobin', 2, 1, '2022-05-25 18:08:02', '2022-05-25 18:08:02');
INSERT INTO "public"."shenyu_dict" VALUES ('1529403902796107792', 'loadBalance', 'LOAD_BALANCE', 'random', 'random', 'random', 1, 1, '2022-05-25 18:08:02', '2022-05-25 18:08:02');
INSERT INTO "public"."shenyu_dict" VALUES ('1529403902796107793', 'loadBalance', 'LOAD_BALANCE', 'hash', 'hash', 'hash', 0, 1, '2022-05-25 18:08:02', '2022-05-25 18:08:02');
INSERT INTO "public"."shenyu_dict" VALUES ('1529403902796107794', 'status', 'DIVIDE_STATUS', 'close', 'false', 'close', 1, 1, '2022-05-25 18:08:02', '2022-05-25 18:08:02');
INSERT INTO "public"."shenyu_dict" VALUES ('1529403902796107795', 'status', 'DIVIDE_STATUS', 'open', 'true', 'open', 0, 1, '2022-05-25 18:08:02', '2022-05-25 18:08:02');
INSERT INTO "public"."shenyu_dict" VALUES ('1529403902796107796', 'multiRuleHandle', 'MULTI_RULE_HANDLE', 'multiple rule', '1', 'multiple rule', 1, 1, '2022-05-25 18:08:02', '2022-05-25 18:08:02');
INSERT INTO "public"."shenyu_dict" VALUES ('1529403902796107797', 'multiRuleHandle', 'MULTI_RULE_HANDLE', 'single rule', '0', 'single rule', 0, 1, '2022-05-25 18:08:02', '2022-05-25 18:08:02');
INSERT INTO "public"."shenyu_dict" VALUES ('1529403902796107798', 'multiSelectorHandle', 'MULTI_SELECTOR_HANDLE', 'multiple handle', '1', 'multiple handle', 1, 1, '2022-05-25 18:08:02', '2022-05-25 18:08:02');
INSERT INTO "public"."shenyu_dict" VALUES ('1529403902796107799', 'multiSelectorHandle', 'MULTI_SELECTOR_HANDLE', 'single handle', '0', 'single handle', 0, 1, '2022-05-25 18:08:02', '2022-05-25 18:08:02');
INSERT INTO "public"."shenyu_dict" VALUES ('1529403902796107800', 'matchMode', 'MATCH_MODE', 'and', '0', 'and', 0, 1, '2022-05-25 18:08:02', '2022-05-25 18:08:02');
INSERT INTO "public"."shenyu_dict" VALUES ('1529403902796107801', 'matchMode', 'MATCH_MODE', 'or', '1', 'or', 1, 1, '2022-05-25 18:08:02', '2022-05-25 18:08:02');
INSERT INTO "public"."shenyu_dict" VALUES ('1529403902796107802', 'operator', 'OPERATOR', 'match', 'match', 'match', 0, 1, '2022-05-25 18:08:02', '2022-05-25 18:08:02');
INSERT INTO "public"."shenyu_dict" VALUES ('1529403902796107803', 'operator', 'OPERATOR', '=', '=', '=', 1, 1, '2022-05-25 18:08:02', '2022-05-25 18:08:02');
INSERT INTO "public"."shenyu_dict" VALUES ('1529403902796107804', 'operator', 'OPERATOR', 'regex', 'regex', 'regex', 2, 1, '2022-05-25 18:08:02', '2022-05-25 18:08:02');
INSERT INTO "public"."shenyu_dict" VALUES ('1529403902796107805', 'operator', 'OPERATOR', 'contains', 'contains', 'contains', 3, 1, '2022-05-25 18:08:02', '2022-05-25 18:08:02');
INSERT INTO "public"."shenyu_dict" VALUES ('1529403902796107806', 'operator', 'OPERATOR', 'TimeBefore', 'TimeBefore', 'TimeBefore', 4, 1, '2022-05-25 18:08:02', '2022-05-25 18:08:02');
INSERT INTO "public"."shenyu_dict" VALUES ('1529403902796107807', 'operator', 'OPERATOR', 'TimeAfter', 'TimeAfter', 'TimeAfter', 5, 1, '2022-05-25 18:08:02', '2022-05-25 18:08:02');
INSERT INTO "public"."shenyu_dict" VALUES ('1529403902796107808', 'operator', 'OPERATOR', 'exclude', 'exclude', 'exclude', 6, 1, '2022-05-25 18:08:02', '2022-05-25 18:08:02');
INSERT INTO "public"."shenyu_dict" VALUES ('1529403902796107809', 'operator', 'OPERATOR', 'startsWith', 'startsWith', 'startsWith', 7, 1, '2022-05-25 18:08:02', '2022-05-25 18:08:02');
INSERT INTO "public"."shenyu_dict" VALUES ('1529403902796107810', 'operator', 'OPERATOR', 'endsWith', 'endsWith', 'endWiths', 8, 1, '2022-05-25 18:08:02', '2022-05-25 18:08:02');
INSERT INTO "public"."shenyu_dict" VALUES ('1629403902796107810', 'operator', 'OPERATOR', 'pathPattern', 'pathPattern', 'pathPattern', 9, 1, '2022-07-19 18:08:02', '2022-07-19 18:08:02');
INSERT INTO "public"."shenyu_dict" VALUES ('1629403902796107811', 'operator', 'OPERATOR', 'isBlank', 'isBlank', 'isBlank', 10, 1, '2023-08-10 11:11:18', '2023-08-10 11:11:18');
INSERT INTO "public"."shenyu_dict" VALUES ('1529403902796107811', 'paramType', 'PARAM_TYPE', 'post', 'post', 'post', 0, 1, '2022-05-25 18:08:02', '2022-05-25 18:08:02');
INSERT INTO "public"."shenyu_dict" VALUES ('1529403902796107812', 'paramType', 'PARAM_TYPE', 'uri', 'uri', 'uri', 1, 1, '2022-05-25 18:08:02', '2022-05-25 18:08:02');
INSERT INTO "public"."shenyu_dict" VALUES ('1529403902796107813', 'paramType', 'PARAM_TYPE', 'query', 'query', 'query', 2, 1, '2022-05-25 18:08:02', '2022-05-25 18:08:02');
INSERT INTO "public"."shenyu_dict" VALUES ('1529403902796107814', 'paramType', 'PARAM_TYPE', 'host', 'host', 'host', 3, 1, '2022-05-25 18:08:02', '2022-05-25 18:08:02');
INSERT INTO "public"."shenyu_dict" VALUES ('1529403902796107815', 'paramType', 'PARAM_TYPE', 'ip', 'ip', 'ip', 4, 1, '2022-05-25 18:08:02', '2022-05-25 18:08:02');
INSERT INTO "public"."shenyu_dict" VALUES ('1529403902796107816', 'paramType', 'PARAM_TYPE', 'header', 'header', 'header', 5, 1, '2022-05-25 18:08:02', '2022-05-25 18:08:02');
INSERT INTO "public"."shenyu_dict" VALUES ('1529403902796107817', 'paramType', 'PARAM_TYPE', 'cookie', 'cookie', 'cookie', 6, 1, '2022-05-25 18:08:02', '2022-05-25 18:08:02');
INSERT INTO "public"."shenyu_dict" VALUES ('1529403902796107818', 'paramType', 'PARAM_TYPE', 'req_method', 'req_method', 'req_method', 7, 1, '2022-05-25 18:08:02', '2022-05-25 18:08:02');
INSERT INTO "public"."shenyu_dict" VALUES ('1529403902796107819', 'keyResolverName', 'WHOLE_KEY_RESOLVER', 'whole', 'WHOLE_KEY_RESOLVER', 'Rate limit by all request', 0, 1, '2022-05-25 18:08:02', '2022-05-25 18:08:02');
INSERT INTO "public"."shenyu_dict" VALUES ('1529403902796107820', 'keyResolverName', 'REMOTE_ADDRESS_KEY_RESOLVER', 'remoteAddress', 'REMOTE_ADDRESS_KEY_RESOLVER', 'Rate limit by remote address', 1, 1, '2022-05-25 18:08:02', '2022-05-25 18:08:02');
INSERT INTO "public"."shenyu_dict" VALUES ('1529403902796107821', 'automaticTransitionFromOpenToHalfOpenEnabled', 'AUTOMATIC_HALF_OPEN', 'open', 'true', '', 1, 1, '2022-05-25 18:08:02', '2022-05-25 18:08:02');
INSERT INTO "public"."shenyu_dict" VALUES ('1529403902796107822', 'automaticTransitionFromOpenToHalfOpenEnabled', 'AUTOMATIC_HALF_OPEN', 'close', 'false', '', 2, 1, '2022-05-25 18:08:02', '2022-05-25 18:08:02');
INSERT INTO "public"."shenyu_dict" VALUES ('1529403902796107823', 'paramType', 'PARAM_TYPE', 'domain', 'domain', 'domain', 8, 1, '2022-05-25 18:08:02', '2022-05-25 18:08:02');
INSERT INTO "public"."shenyu_dict" VALUES ('1529403902796107824', 'strategyName', 'STRATEGY_NAME', 'rsa', 'rsa', 'rsa strategy', 1, 1, '2022-05-25 18:08:02', '2022-05-25 18:08:02');
INSERT INTO "public"."shenyu_dict" VALUES ('1529403902796107825', 'way', 'WAY', 'encrypt', 'encrypt', 'encrypt', 1, 1, '2022-05-25 18:08:02', '2022-05-25 18:08:02');
INSERT INTO "public"."shenyu_dict" VALUES ('1529403902800302080', 'way', 'WAY', 'decrypt', 'decrypt', 'decrypt', 1, 1, '2022-05-25 18:08:02', '2022-05-25 18:08:02');
INSERT INTO "public"."shenyu_dict" VALUES ('1529403902800302081', 'mode', 'MODE', 'cluster', 'cluster', 'cluster', 0, 1, '2022-05-25 18:08:02', '2022-05-25 18:08:02');
INSERT INTO "public"."shenyu_dict" VALUES ('1529403902800302082', 'mode', 'MODE', 'sentinel', 'sentinel', 'sentinel', 1, 1, '2022-05-25 18:08:02', '2022-05-25 18:08:02');
INSERT INTO "public"."shenyu_dict" VALUES ('1529403902800302083', 'mode', 'MODE', 'standalone', 'standalone', 'standalone', 2, 1, '2022-05-25 18:08:02', '2022-05-25 18:08:02');
INSERT INTO "public"."shenyu_dict" VALUES ('1529403902800302084', 'gray', 'GRAY_STATUS', 'close', 'false', 'close', 1, 1, '2022-05-25 18:08:02', '2022-05-25 18:08:02');
INSERT INTO "public"."shenyu_dict" VALUES ('1529403902800302085', 'gray', 'GRAY_STATUS', 'open', 'true', 'open', 0, 1, '2022-05-25 18:08:02', '2022-05-25 18:08:02');
INSERT INTO "public"."shenyu_dict" VALUES ('1529403902800302086', 'threadpool', 'THREADPOOL', 'shared', 'shared', '', 4, 1, '2022-05-25 18:08:02', '2022-05-25 18:08:02');
INSERT INTO "public"."shenyu_dict" VALUES ('1529403902800302087', 'threadpool', 'THREADPOOL', 'fixed', 'fixed', '', 3, 1, '2022-05-25 18:08:02', '2022-05-25 18:08:02');
INSERT INTO "public"."shenyu_dict" VALUES ('1529403902800302088', 'threadpool', 'THREADPOOL', 'eager', 'eager', '', 2, 1, '2022-05-25 18:08:02', '2022-05-25 18:08:02');
INSERT INTO "public"."shenyu_dict" VALUES ('1529403902800302089', 'threadpool', 'THREADPOOL', 'cached', 'cached', '', 0, 1, '2022-05-25 18:08:02', '2022-05-25 18:08:02');
INSERT INTO "public"."shenyu_dict" VALUES ('1529403902800302090', 'threadpool', 'THREADPOOL', 'limited', 'limited', '', 1, 1, '2022-05-25 18:08:02', '2022-05-25 18:08:02');
INSERT INTO "public"."shenyu_dict" VALUES ('1529403902800302091', 'retryStrategy', 'RETRY_STRATEGY', 'current', 'current', 'current', 0, 1, '2022-05-25 18:08:02', '2022-05-25 18:08:02');
INSERT INTO "public"."shenyu_dict" VALUES ('1529403902800302092', 'retryStrategy', 'RETRY_STRATEGY', 'failover', 'failover', 'failover', 1, 1, '2022-05-25 18:08:02', '2022-05-25 18:08:02');
INSERT INTO "public"."shenyu_dict" VALUES ('1529403902800302094', 'compressAlg', 'COMPRESS_ALG', 'none', 'none', '', 0, 1, '2022-05-25 18:08:02', '2022-05-25 18:08:02');
INSERT INTO "public"."shenyu_dict" VALUES ('1529403902800302095', 'compressAlg', 'COMPRESS_ALG', 'LZ4', 'LZ4', '', 1, 1, '2022-05-25 18:08:02', '2022-05-25 18:08:02');
INSERT INTO "public"."shenyu_dict" VALUES ('1529403902800302096', 'cacheType', 'CACHE_TYPE_MEMORY', 'memory', 'memory', 'use memory to cache data', 0, 1, '2022-05-25 18:08:02', '2022-05-25 18:08:02');
INSERT INTO "public"."shenyu_dict" VALUES ('1529403902800302097', 'cacheType', 'CACHE_TYPE_REDIS', 'redis', 'redis', 'use redis to cache data', 1, 1, '2022-05-25 18:08:02', '2022-05-25 18:08:02');
INSERT INTO "public"."shenyu_dict" VALUES ('1529403902800302093', 'table', 'INIT_FLAG', 'status', 'true', 'table(resource,permission) init status', 0, 0, '2022-05-25 18:08:02', '2022-05-25 18:08:07.275');
INSERT INTO "public"."shenyu_dict" VALUES ('1529403902800302098', 'threadpool', 'THREADPOOL', 'default', 'default', '', 5, 1, '2022-05-25 18:08:02', '2022-05-25 18:08:02');
INSERT INTO "public"."shenyu_dict" VALUES ('1529403902800302099', 'signRequestBody', 'SIGN_REQUEST_BODY', 'close', 'false', 'close', 1, 1, '2022-06-29 10:08:02', '2022-06-29 10:08:02');
INSERT INTO "public"."shenyu_dict" VALUES ('1529403902800302100', 'signRequestBody', 'SIGN_REQUEST_BODY', 'open', 'true', 'open', 0, 1, '2022-06-29 10:08:02', '2022-06-29 10:08:02');
INSERT INTO "public"."shenyu_dict" VALUES ('1545811989312315392', 'apidoc', 'API_DOC_GLOBAL_FLAG', 'status', 'true', 'Global switching (on or off) of API documents.', 0, 1, '2022-07-10 00:47:52', '2022-07-10 00:47:52');
INSERT INTO "public"."shenyu_dict" VALUES ('1545812101056962560', 'apidocEnv', 'ENV_LABEL_OFFLINE', 'Offline', 'http://127.0.0.1:9195', 'Offline environment', 0, 1, '2022-07-10 00:48:19', '2022-07-10 00:48:19');
INSERT INTO "public"."shenyu_dict" VALUES ('1545812228228259840', 'apidocEnv', 'ENV_LABEL_ONLINE', 'Online', 'http://127.0.0.1:9196', 'Online environment', 1, 1, '2022-07-10 00:48:49', '2022-07-10 00:48:49');
INSERT INTO "public"."shenyu_dict" VALUES ('1529402613195784271', 'securityProtocol', 'SECURITY_PROTOCOL', 'default', '', '', 0, 1, '2022-09-02 00:00:00', '2022-09-02 00:00:00');
INSERT INTO "public"."shenyu_dict" VALUES ('1529402613195784272', 'securityProtocol', 'SECURITY_PROTOCOL', 'SSL', 'SSL', '', 1, 1, '2022-09-02 00:00:00', '2022-09-02 00:00:00');
INSERT INTO "public"."shenyu_dict" VALUES ('1529402613195784273', 'securityProtocol', 'SECURITY_PROTOCOL', 'PLAINTEXT', 'PLAINTEXT', '', 2, 1, '2022-09-02 00:00:00', '2022-09-02 00:00:00');
INSERT INTO "public"."shenyu_dict" VALUES ('1529402613195784274', 'securityProtocol', 'SECURITY_PROTOCOL', 'SASL_PLAINTEXT', 'SASL_PLAINTEXT', '', 3, 1, '2022-09-02 00:00:00', '2022-09-02 00:00:00');
INSERT INTO "public"."shenyu_dict" VALUES ('1529402613195784275', 'securityProtocol', 'SECURITY_PROTOCOL', 'SASL_SSL', 'SASL_SSL', '', 4, 1, '2022-09-02 00:00:00', '2022-09-02 00:00:00');
INSERT INTO "public"."shenyu_dict" VALUES ('1529402613195784276', 'saslMechanism', 'SASL_MECHANISM', 'default', '', '', 0, 1, '2022-09-02 00:00:00', '2022-09-02 00:00:00');
INSERT INTO "public"."shenyu_dict" VALUES ('1529402613195784277', 'saslMechanism', 'SASL_MECHANISM', 'GSSAPI', 'GSSAPI', '', 1, 1, '2022-09-02 00:00:00', '2022-09-02 00:00:00');
INSERT INTO "public"."shenyu_dict" VALUES ('1529402613195784278', 'saslMechanism', 'SASL_MECHANISM', 'PLAIN', 'PLAIN', '', 2, 1, '2022-09-02 00:00:00', '2022-09-02 00:00:00');
INSERT INTO "public"."shenyu_dict" VALUES ('1529402613195784279', 'saslMechanism', 'SASL_MECHANISM', 'OAUTHBEARER', 'OAUTHBEARER', '', 3, 1, '2022-09-02 00:00:00', '2022-09-02 00:00:00');
INSERT INTO "public"."shenyu_dict" VALUES ('1529402613195784280', 'saslMechanism', 'SASL_MECHANISM', 'SCRAM-SHA-256', 'SCRAM-SHA-256', '', 4, 1,'2022-09-02 00:00:00', '2022-09-02 00:00:00');
INSERT INTO "public"."shenyu_dict" VALUES ('1529402613195784281', 'saslMechanism', 'SASL_MECHANISM', 'SCRAM-SHA-512', 'SCRAM-SHA-512', '', 5, 1, '2022-09-02 00:00:00', '2022-09-02 00:00:00');
INSERT INTO "public"."shenyu_dict" VALUES ('1529402613195784282', 'addPrefixed', 'ADD_PREFIXED', 'open', 'true', '', 0, 1, '2022-09-27 12:00:00', '2022-09-27 12:00:00');
INSERT INTO "public"."shenyu_dict" VALUES ('1529402613195784283', 'addPrefixed', 'ADD_PREFIXED', 'close', 'false', '', 1, 1, '2022-09-27 12:00:00', '2022-09-27 12:00:00');
INSERT INTO "public"."shenyu_dict" VALUES ('1572621145865248768', 'keyword', 'MASK_KEYWORD', 'keyword', 'keyword', '', 0, 1, '2022-09-22 00:17:55.137', '2022-09-22 00:17:55.137');
INSERT INTO "public"."shenyu_dict" VALUES ('1572621497251454976', 'maskType', 'MASKTYPE_ENCRYPT', 'encrypt', 'dataMaskByMD5', '', 0, 1, '2022-09-22 00:19:17.595', '2022-09-22 00:19:17.595');
INSERT INTO "public"."shenyu_dict" VALUES ('1572621587282190336', 'maskType', 'MASKTYPE_REPLACE', 'replace', 'dataMaskByCharReplace', '', 0, 1, '2022-09-22 00:19:39.060', '2022-09-22 00:19:39.060');
INSERT INTO "public"."shenyu_dict" VALUES ('1572621912915369984', 'maskStatus', 'MASK_STATUS_FALSE', 'notmask', 'false', '', 0, 1, '2022-09-22 00:20:56.693', '2022-09-22 00:20:56.693');
INSERT INTO "public"."shenyu_dict" VALUES ('1572621976689762304', 'maskStatus', 'MASK_STATUS_TRUE', 'mask', 'true', '', 0, 1, '2022-09-22 00:21:11.924', '2022-09-22 00:21:11.924');
INSERT INTO "public"."shenyu_dict" VALUES ('1572621976689762305', 'engine', 'engine', 'ReplacingMergeTree', 'ReplacingMergeTree', '', 0, 1, '2022-09-22 00:21:11.924', '2022-09-22 00:21:11.924');
INSERT INTO "public"."shenyu_dict" VALUES ('1572621976689762306', 'engine', 'engine', 'MergeTree', 'MergeTree', '', 1, 1, '2022-09-22 00:21:11.924', '2022-09-22 00:21:11.924');
INSERT INTO "public"."shenyu_dict" VALUES ('1572621976689762310', 'engine', 'engine', 'ReplicatedReplicatedMergeTree', 'ReplicatedReplicatedMergeTree', '', 2, 1, '2023-03-01 11:14:15', '2023-08-16 11:15:14');
INSERT INTO "public"."shenyu_dict" VALUES ('1572621976689762311', 'engine', 'engine', 'ReplicatedMergeTree', 'ReplicatedMergeTree', '', 3, 1, '2023-03-01 11:14:15', '2023-08-16 11:15:14');
INSERT INTO "public"."shenyu_dict" VALUES ('1572621976689762307', 'loadBalance', 'LOAD_BALANCE', 'leastActive', 'leastActive', 'leastActive', 3, 1, '2023-01-17 18:02:52.924', '2023-01-17 18:02:52.924');
INSERT INTO "public"."shenyu_dict" VALUES ('1630761573833920512', 'mapType', 'mapType', 'all', 'all', '', 1, 1, '2023-03-01 10:47:11', '2023-03-01 10:47:11');
INSERT INTO "public"."shenyu_dict" VALUES ('1630761984393367552', 'mapType', 'mapType', 'field', 'field', '', 1, 1, '2023-03-01 10:48:49', '2023-03-01 10:48:49');
INSERT INTO "public"."shenyu_dict" VALUES ('1572621976689762308', 'loadBalance', 'LOAD_BALANCE', 'p2c', 'p2c', 'p2c', 4, 1, '2023-03-07 22:15:16.846', '2023-03-07 22:15:16.846');
INSERT INTO "public"."shenyu_dict" VALUES ('1572621976689762309', 'loadBalance', 'LOAD_BALANCE', 'shortestResponse', 'shortestResponse', 'shortestResponse', 5, 1, '2023-03-17 10:15:16.846', '2023-03-07 10:15:16.846');
INSERT INTO "public"."shenyu_dict" VALUES ('1679002911061737472', 'discoveryMode', 'DISCOVERY_MODE', 'zookeeper', '{"baseSleepTimeMilliseconds":"1000","maxRetries":"3","maxSleepTimeMilliseconds":"1000","connectionTimeoutMilliseconds":"1000","sessionTimeoutMilliseconds":"1000","namespace":"","digest":null}', 'discoery mode to link zookeeper', 0, 1,'2023-03-17 10:15:16.846', '2023-03-07 10:15:16.846');
INSERT INTO "public"."shenyu_dict" VALUES ('1679002911061737473', 'discoveryMode', 'DISCOVERY_MODE', 'etcd', '{"etcdTimeout": "3000", "etcdTTL": "5"}', 'discoery mode to link etcd', 0, 1 ,'2023-03-01 10:48:49', '2023-03-01 10:48:49');
INSERT INTO "public"."shenyu_dict" VALUES ('1679002911061737474', 'discoveryMode', 'DISCOVERY_MODE', 'nacos', '{"groupName": "SHENYU_GROUP", "nacosNameSpace": "", "username": "", "password": "", "accessKey": "", "secretKey": ""}', 'discoery mode to link nacos', 0, 1,'2023-03-01 10:48:49', '2023-03-01 10:48:49');
INSERT INTO "public"."shenyu_dict" VALUES ('1679002911061737475', 'discoveryMode', 'DISCOVERY_MODE', 'eureka', '{"eurekaClientRefreshInterval": "10", "eurekaClientRegistryFetchIntervalSeconds": "10"}', 'discoery mode to link eureka', 0, 1,'2023-03-01 10:48:49', '2023-03-01 10:48:49');
INSERT INTO "public"."shenyu_dict" VALUES ('1679002911061737478', 'rewriteMetaData', 'REWRITE_META_DATA', 'true', 'true', '', 4, 1, '2024-02-07 14:31:49', '2024-02-07 14:31:49');
INSERT INTO "public"."shenyu_dict" VALUES ('1679002911061737479', 'rewriteMetaData', 'REWRITE_META_DATA', 'false', 'false', '', 4, 1, '2024-02-07 14:31:49', '2024-02-07 14:31:49');

-- ----------------------------
-- Table structure for user_role
-- ----------------------------
DROP TABLE IF EXISTS "public"."user_role";
CREATE TABLE "public"."user_role" (
  "id" varchar(128) COLLATE "pg_catalog"."default" NOT NULL,
  "user_id" varchar(128) COLLATE "pg_catalog"."default" NOT NULL,
  "role_id" varchar(128) COLLATE "pg_catalog"."default" NOT NULL,
  "date_created" timestamp(6) NOT NULL DEFAULT timezone('UTC-8'::text, (now())::timestamp(0) without time zone),
  "date_updated" timestamp(6) NOT NULL DEFAULT timezone('UTC-8'::text, (now())::timestamp(0) without time zone)
)
;
COMMENT ON COLUMN "public"."user_role"."id" IS 'primary key id';
COMMENT ON COLUMN "public"."user_role"."user_id" IS 'user primary key';
COMMENT ON COLUMN "public"."user_role"."role_id" IS 'role primary key';
COMMENT ON COLUMN "public"."user_role"."date_created" IS 'create time';
COMMENT ON COLUMN "public"."user_role"."date_updated" IS 'update time';
COMMENT ON TABLE "public"."user_role" IS 'user and role bind table';

-- ----------------------------
-- Records of user_role
-- ----------------------------
INSERT INTO "public"."user_role" VALUES ('1351007709096976384', '1', '1346358560427216896', '2022-05-25 18:08:02', '2022-05-25 18:08:02');

-- ----------------------------
-- Alter sequences owned by
-- ----------------------------
SELECT setval('"public"."operation_record_log_id_seq"', 2, false);

-- ----------------------------
-- Alter sequences owned by
-- ----------------------------
ALTER SEQUENCE "public"."plugin_handle_id_seq"
OWNED BY "public"."plugin_handle"."id";
SELECT setval('"public"."plugin_handle_id_seq"', 2, false);

-- ----------------------------
-- Alter sequences owned by
-- ----------------------------
ALTER SEQUENCE "public"."shenyu_dict_id_seq"
OWNED BY "public"."shenyu_dict"."id";
SELECT setval('"public"."shenyu_dict_id_seq"', 2, false);

-- ----------------------------
-- Primary Key structure for table app_auth
-- ----------------------------
ALTER TABLE "public"."app_auth" ADD CONSTRAINT "app_auth_pkey" PRIMARY KEY ("id");

-- ----------------------------
-- Primary Key structure for table auth_param
-- ----------------------------
ALTER TABLE "public"."auth_param" ADD CONSTRAINT "auth_param_pkey" PRIMARY KEY ("id");

-- ----------------------------
-- Primary Key structure for table auth_path
-- ----------------------------
ALTER TABLE "public"."auth_path" ADD CONSTRAINT "auth_path_pkey" PRIMARY KEY ("id");

-- ----------------------------
-- Indexes structure for table dashboard_user
-- ----------------------------
CREATE INDEX "unique_user_name" ON "public"."dashboard_user" USING btree (
  "user_name" COLLATE "pg_catalog"."default" "pg_catalog"."text_ops" ASC NULLS LAST
);

-- ----------------------------
-- Primary Key structure for table dashboard_user
-- ----------------------------
ALTER TABLE "public"."dashboard_user" ADD CONSTRAINT "dashboard_user_pkey" PRIMARY KEY ("id");

-- ----------------------------
-- Primary Key structure for table data_permission
-- ----------------------------
ALTER TABLE "public"."data_permission" ADD CONSTRAINT "data_permission_pkey" PRIMARY KEY ("id");

-- ----------------------------
-- Primary Key structure for table meta_data
-- ----------------------------
ALTER TABLE "public"."meta_data" ADD CONSTRAINT "meta_data_pkey" PRIMARY KEY ("id");

-- ----------------------------
-- Primary Key structure for table operation_record_log
-- ----------------------------
ALTER TABLE "public"."operation_record_log" ADD CONSTRAINT "operation_record_log_pkey" PRIMARY KEY ("id");

-- ----------------------------
-- Primary Key structure for table permission
-- ----------------------------
ALTER TABLE "public"."permission" ADD CONSTRAINT "permission_pkey" PRIMARY KEY ("id");

-- ----------------------------
-- Primary Key structure for table plugin
-- ----------------------------
ALTER TABLE "public"."plugin" ADD CONSTRAINT "plugin_pkey" PRIMARY KEY ("id");

-- ----------------------------
-- Indexes structure for table plugin_handle
-- ----------------------------
CREATE INDEX "plugin_id_field_type" ON "public"."plugin_handle" USING btree (
  "plugin_id" COLLATE "pg_catalog"."default" "pg_catalog"."text_ops" ASC NULLS LAST,
  "field" COLLATE "pg_catalog"."default" "pg_catalog"."text_ops" ASC NULLS LAST,
  "type" "pg_catalog"."int2_ops" ASC NULLS LAST
);

-- ----------------------------
-- Rules structure for table plugin_handle
-- ----------------------------
CREATE RULE "plugin_handle_insert_ignore" AS ON INSERT TO "public"."plugin_handle" WHERE (EXISTS ( SELECT 1
           FROM plugin_handle
          WHERE ((plugin_handle.id)::text = (new.id)::text))) DO INSTEAD NOTHING;;

-- ----------------------------
-- Primary Key structure for table plugin_handle
-- ----------------------------
ALTER TABLE "public"."plugin_handle" ADD CONSTRAINT "plugin_handle_pkey" PRIMARY KEY ("id");

-- ----------------------------
-- Primary Key structure for table resource
-- ----------------------------
ALTER TABLE "public"."resource" ADD CONSTRAINT "resource_pkey" PRIMARY KEY ("id");

-- ----------------------------
-- Primary Key structure for table role
-- ----------------------------
ALTER TABLE "public"."role" ADD CONSTRAINT "role_pkey" PRIMARY KEY ("id", "role_name");

-- ----------------------------
-- Primary Key structure for table rule
-- ----------------------------
ALTER TABLE "public"."rule" ADD CONSTRAINT "rule_pkey" PRIMARY KEY ("id");

-- ----------------------------
-- Primary Key structure for table rule_condition
-- ----------------------------
ALTER TABLE "public"."rule_condition" ADD CONSTRAINT "rule_condition_pkey" PRIMARY KEY ("id");

-- ----------------------------
-- Primary Key structure for table selector
-- ----------------------------
ALTER TABLE "public"."selector" ADD CONSTRAINT "selector_pkey" PRIMARY KEY ("id");

-- ----------------------------
-- Rules structure for table shenyu_dict
-- ----------------------------
CREATE RULE "shenyu_dict_insert_ignore" AS ON INSERT TO "public"."shenyu_dict" WHERE (EXISTS ( SELECT 1
           FROM shenyu_dict
          WHERE ((shenyu_dict.id)::text = (new.id)::text))) DO INSTEAD NOTHING;;

-- ----------------------------
-- Primary Key structure for table shenyu_dict
-- ----------------------------
ALTER TABLE "public"."shenyu_dict" ADD CONSTRAINT "shenyu_dict_pkey" PRIMARY KEY ("id");


-- ----------------------------
-- Table structure for tag
-- ----------------------------
DROP TABLE IF EXISTS "public"."tag";
CREATE TABLE "public"."tag" (
    "id" varchar(128) COLLATE "pg_catalog"."default" NOT NULL,
    "name" varchar(255) COLLATE "pg_catalog"."default" NOT NULL,
    "tag_desc" varchar(255) COLLATE "pg_catalog"."default" NOT NULL,
    "parent_tag_id" varchar(255) COLLATE "pg_catalog"."default" NOT NULL,
    "ext" varchar(1024) COLLATE "pg_catalog"."default",
    "date_created" timestamp(6) NOT NULL DEFAULT timezone('UTC-8'::text, (now())::timestamp(0) without time zone),
    "date_updated" timestamp(6) NOT NULL DEFAULT timezone('UTC-8'::text, (now())::timestamp(0) without time zone)
)
;
COMMENT ON COLUMN "public"."tag"."id" IS 'primary key id';
COMMENT ON COLUMN "public"."tag"."name" IS 'tag name';
COMMENT ON COLUMN "public"."tag"."tag_desc" IS 'tag desc';
COMMENT ON COLUMN "public"."tag"."parent_tag_id" IS 'parent tag id';
COMMENT ON COLUMN "public"."tag"."ext" IS 'extension';
COMMENT ON COLUMN "public"."tag"."date_created" IS 'create time';
COMMENT ON COLUMN "public"."tag"."date_updated" IS 'update time';

-- ----------------------------
-- Table structure for tag_relation
-- ----------------------------
DROP TABLE IF EXISTS "public"."tag_relation";
CREATE TABLE "public"."tag_relation" (
    "id"           varchar(128) COLLATE "pg_catalog"."default" NOT NULL,
    "api_id"       varchar(128) COLLATE "pg_catalog"."default" NOT NULL,
    "tag_id"      varchar(128) COLLATE "pg_catalog"."default" NOT NULL,
    "date_created" timestamp(6) NOT NULL DEFAULT timezone('UTC-8'::text, (now())::timestamp(0) without time zone),
    "date_updated" timestamp(6) NOT NULL DEFAULT timezone('UTC-8'::text, (now())::timestamp(0) without time zone)
)
;
COMMENT ON COLUMN "public"."tag_relation"."id" IS 'primary key id';
COMMENT ON COLUMN "public"."tag_relation"."api_id" IS 'the table api primary key id';
COMMENT ON COLUMN "public"."tag_relation"."tag_id" IS 'tag id';
COMMENT ON COLUMN "public"."tag_relation"."date_created" IS 'create time';
COMMENT ON COLUMN "public"."tag_relation"."date_updated" IS 'update time';

-- ----------------------------
-- Table structure for discovery
-- ----------------------------
DROP TABLE IF EXISTS "public"."discovery";
CREATE TABLE "public"."discovery" (
    "id" varchar(128) COLLATE "pg_catalog"."default" NOT NULL,
    "name" varchar(255) COLLATE "pg_catalog"."default" NOT NULL,
    "level" varchar(64) COLLATE "pg_catalog"."default" NOT NULL,
    "plugin_name" varchar(255) COLLATE "pg_catalog"."default",
    "type" varchar(64) COLLATE "pg_catalog"."default" NOT NULL,
    "server_list" varchar(255) COLLATE "pg_catalog"."default",
    "props" text COLLATE "pg_catalog"."default",
    "date_created" timestamp(6) NOT NULL DEFAULT timezone('UTC-8'::text, (now())::timestamp(0) without time zone),
    "date_updated" timestamp(6) NOT NULL DEFAULT timezone('UTC-8'::text, (now())::timestamp(0) without time zone)
)
;
COMMENT ON COLUMN "public"."discovery"."id" IS 'primary key id';
COMMENT ON COLUMN "public"."discovery"."name" IS 'the discovery name';
COMMENT ON COLUMN "public"."discovery"."level" IS '0 selector,1 plugin  2 global';
COMMENT ON COLUMN "public"."discovery"."plugin_name" IS 'the plugin name';
COMMENT ON COLUMN "public"."discovery"."type" IS 'local,zookeeper,etcd,consul,nacos';
COMMENT ON COLUMN "public"."discovery"."server_list" IS 'register server url (,)';
COMMENT ON COLUMN "public"."discovery"."props" IS 'the discovery pops (json) ';
COMMENT ON COLUMN "public"."discovery"."date_created" IS 'create time';
COMMENT ON COLUMN "public"."discovery"."date_updated" IS 'update time';

-- ----------------------------
-- Table structure for discovery_handler
-- ----------------------------
DROP TABLE IF EXISTS "public"."discovery_handler";
CREATE TABLE "public"."discovery_handler" (
    "id" varchar(128) COLLATE "pg_catalog"."default" NOT NULL,
    "discovery_id" varchar(128) COLLATE "pg_catalog"."default" NOT NULL,
    "handler" varchar(255) COLLATE "pg_catalog"."default" NOT NULL,
    "listener_node" varchar(255) COLLATE "pg_catalog"."default",
    "props" text COLLATE "pg_catalog"."default",
    "date_created" timestamp(6) NOT NULL DEFAULT timezone('UTC-8'::text, (now())::timestamp(0) without time zone),
    "date_updated" timestamp(6) NOT NULL DEFAULT timezone('UTC-8'::text, (now())::timestamp(0) without time zone)
)
;
COMMENT ON COLUMN "public"."discovery_handler"."id" IS 'primary key id';
COMMENT ON COLUMN "public"."discovery_handler"."discovery_id" IS 'the discovery id';
COMMENT ON COLUMN "public"."discovery_handler"."handler" IS 'the handler';
COMMENT ON COLUMN "public"."discovery_handler"."listener_node" IS 'register server listener to node';
COMMENT ON COLUMN "public"."discovery_handler"."props" IS 'the discovery pops (json) ';
COMMENT ON COLUMN "public"."discovery_handler"."date_created" IS 'create time';
COMMENT ON COLUMN "public"."discovery_handler"."date_updated" IS 'update time';

-- ----------------------------
-- Table structure for discovery_rel
-- ----------------------------
DROP TABLE IF EXISTS "public"."discovery_rel";
CREATE TABLE "public"."discovery_rel" (
    "id" varchar(128) COLLATE "pg_catalog"."default" NOT NULL,
    "plugin_name" varchar(255) COLLATE "pg_catalog"."default" NOT NULL,
    "discovery_handler_id" varchar(128) COLLATE "pg_catalog"."default" NOT NULL,
    "selector_id" varchar(128) COLLATE "pg_catalog"."default",
    "proxy_selector_id" varchar(128) COLLATE "pg_catalog"."default",
    "date_created" timestamp(6) NOT NULL DEFAULT timezone('UTC-8'::text, (now())::timestamp(0) without time zone),
    "date_updated" timestamp(6) NOT NULL DEFAULT timezone('UTC-8'::text, (now())::timestamp(0) without time zone)
)
;
COMMENT ON COLUMN "public"."discovery_rel"."id" IS 'primary key id';
COMMENT ON COLUMN "public"."discovery_rel"."plugin_name" IS 'the plugin name';
COMMENT ON COLUMN "public"."discovery_rel"."discovery_handler_id" IS 'the discovery handler id';
COMMENT ON COLUMN "public"."discovery_rel"."selector_id" IS 'the selector id';
COMMENT ON COLUMN "public"."discovery_rel"."proxy_selector_id" IS 'the proxy selector id';
COMMENT ON COLUMN "public"."discovery_rel"."date_created" IS 'create time';
COMMENT ON COLUMN "public"."discovery_rel"."date_updated" IS 'update time';

-- ----------------------------
-- Table structure for proxy_selector
-- ----------------------------
DROP TABLE IF EXISTS "public"."proxy_selector";
CREATE TABLE "public"."proxy_selector"
(
    "id"           varchar(128) COLLATE "pg_catalog"."default" NOT NULL,
    "name"         varchar(128) COLLATE "pg_catalog"."default",
    "plugin_name"  varchar(128) COLLATE "pg_catalog"."default",
    "type"         varchar(128) COLLATE "pg_catalog"."default",
    "forward_port" int4 NOT NULL,
    "props"        text COLLATE "pg_catalog"."default",
    "date_created" timestamp(3) NOT NULL DEFAULT CURRENT_TIMESTAMP,
    "date_updated" timestamp(3) NOT NULL DEFAULT CURRENT_TIMESTAMP
)
;
COMMENT ON COLUMN "public"."proxy_selector"."id" IS 'primary key id';
COMMENT ON COLUMN "public"."proxy_selector"."name" IS 'the proxy_selector name';
COMMENT ON COLUMN "public"."proxy_selector"."plugin_name" IS 'the plugin name';
COMMENT ON COLUMN "public"."proxy_selector"."type" IS 'the type ';
COMMENT ON COLUMN "public"."proxy_selector"."forward_port" IS 'the forward port';
COMMENT ON COLUMN "public"."proxy_selector"."date_created" IS 'create time';
COMMENT ON COLUMN "public"."proxy_selector"."date_updated" IS 'update time';



-- ----------------------------
-- Table structure for discovery_upstream
-- ----------------------------
DROP TABLE IF EXISTS "public"."discovery_upstream";
CREATE TABLE "public"."discovery_upstream"
(
    "id"           varchar(128) COLLATE "pg_catalog"."default" NOT NULL,
    "discovery_handler_id" varchar(128) COLLATE "pg_catalog"."default" NOT NULL,
    "protocol"    varchar(128) COLLATE "pg_catalog"."default" NOT NULL,
    "url"         varchar(128) COLLATE "pg_catalog"."default",
    "status"      int4  NOT NULL,
    "weight"      int4  NOT NULL,
    "props"        text COLLATE "pg_catalog"."default",
    "date_created" timestamp(3) NOT NULL DEFAULT CURRENT_TIMESTAMP,
    "date_updated" timestamp(3) NOT NULL DEFAULT CURRENT_TIMESTAMP
)
;
COMMENT ON COLUMN "public"."discovery_upstream"."id" IS 'primary key id';
COMMENT ON COLUMN "public"."discovery_upstream"."discovery_handler_id" IS 'the discovery handler id';
COMMENT ON COLUMN "public"."discovery_upstream"."protocol" IS 'for http, https, tcp, ws';
COMMENT ON COLUMN "public"."discovery_upstream"."url" IS 'ip:port';
COMMENT ON COLUMN "public"."discovery_upstream"."status" IS 'type (0, healthy, 1 unhealthy)';
COMMENT ON COLUMN "public"."discovery_upstream"."weight" IS 'the weight for lists';
COMMENT ON COLUMN "public"."discovery_upstream"."props" IS 'the other field (json)';
COMMENT ON COLUMN "public"."discovery_upstream"."date_created" IS 'create time';
COMMENT ON COLUMN "public"."discovery_upstream"."date_updated" IS 'update time';
CREATE INDEX "unique_discovery_upstream_discovery_handler_id" ON "public"."discovery_upstream" USING btree (
  "discovery_handler_id" , "url"
);



-- ----------------------------
-- Table structure for alert_template
-- ----------------------------
DROP TABLE IF EXISTS "public"."alert_template";
CREATE TABLE "public"."alert_template" (
    "id"            varchar(128) COLLATE "pg_catalog"."default" NOT NULL,
    "name"          varchar(255) COLLATE "pg_catalog"."default" NOT NULL,
    "strategy_name" varchar(255) COLLATE "pg_catalog"."default" NOT NULL,
    "content"       varchar(1000) COLLATE "pg_catalog"."default" NOT NULL,
    "date_created"  timestamp(6) NOT NULL DEFAULT timezone('UTC-8'::text, (now())::timestamp(0) without time zone),
    "date_updated"  timestamp(6) NOT NULL DEFAULT timezone('UTC-8'::text, (now())::timestamp(0) without time zone)
)
;
COMMENT ON COLUMN "public"."alert_template"."id" IS 'primary key id';
COMMENT ON COLUMN "public"."alert_template"."name" IS  'alert template name';
COMMENT ON COLUMN "public"."alert_template"."strategy_name" IS 'alert template strategy name';
COMMENT ON COLUMN "public"."alert_template"."content" IS 'alert template content';
COMMENT ON COLUMN "public"."alert_template"."date_created" IS 'create time';
COMMENT ON COLUMN "public"."alert_template"."date_updated" IS 'update time';

-- ----------------------------
-- Table structure for alert_receiver
-- ----------------------------
DROP TABLE IF EXISTS "public"."alert_receiver";
CREATE TABLE "public"."alert_receiver"
(
    "id"                   varchar(128) COLLATE "pg_catalog"."default" NOT NULL,
    "name"                 varchar(255) COLLATE "pg_catalog"."default" NOT NULL,
    "enable"               int4     NOT NULL,
    "type"                 int4     NOT NULL,
    "phone"                varchar(255) COLLATE "pg_catalog"."default",
    "email"                varchar(255) COLLATE "pg_catalog"."default",
    "hook_url"             varchar(255) COLLATE "pg_catalog"."default",
    "wechat_id"            varchar(255) COLLATE "pg_catalog"."default",
    "access_token"         varchar(255) COLLATE "pg_catalog"."default",
    "tg_bot_token"         varchar(255) COLLATE "pg_catalog"."default",
    "tg_user_id"           varchar(255) COLLATE "pg_catalog"."default",
    "slack_web_hook_url"   varchar(255) COLLATE "pg_catalog"."default",
    "corp_id"              varchar(255) COLLATE "pg_catalog"."default",
    "agent_id"             varchar(255) COLLATE "pg_catalog"."default",
    "app_secret"           varchar(255) COLLATE "pg_catalog"."default",
    "discord_channel_id"   varchar(255) COLLATE "pg_catalog"."default",
    "discord_bot_token"    varchar(255) COLLATE "pg_catalog"."default",
    "smn_ak"               varchar(255) COLLATE "pg_catalog"."default",
    "smn_sk"               varchar(255) COLLATE "pg_catalog"."default",
    "smn_project_id"       varchar(255) COLLATE "pg_catalog"."default",
    "smn_region"           varchar(255) COLLATE "pg_catalog"."default",
    "smn_topic_urn"        varchar(255) COLLATE "pg_catalog"."default",
    "match_all"            int4      NOT NULL,
    "labels"               varchar(255) COLLATE "pg_catalog"."default",
    "levels"               varchar(255) COLLATE "pg_catalog"."default",
    "date_created"  timestamp(6) NOT NULL DEFAULT timezone('UTC-8'::text, (now())::timestamp(0) without time zone),
    "date_updated"  timestamp(6) NOT NULL DEFAULT timezone('UTC-8'::text, (now())::timestamp(0) without time zone)
)
;
COMMENT ON COLUMN "public"."alert_receiver"."id" IS 'primary key id';
COMMENT ON COLUMN "public"."alert_receiver"."name" IS 'alarm receiver name';
COMMENT ON COLUMN "public"."alert_receiver"."enable" IS 'enable or not';
COMMENT ON COLUMN "public"."alert_receiver"."type" IS 'notice type 0-SMS 1-Email 2-webhook 3-WeChat Official Account 4-Enterprise WeChat Robot 5-DingTalk Robot 6-FeiShu Robot 7-Telegram Bot 8-SlackWebHook 9-Discord Bot 10-Enterprise WeChat';
COMMENT ON COLUMN "public"."alert_receiver"."match_all" IS 'match all or not';
COMMENT ON COLUMN "public"."alert_receiver"."date_created" IS 'create time';
COMMENT ON COLUMN "public"."alert_receiver"."date_updated" IS 'update time';

-- ----------------------------
-- Table structure for shenyu_lock
-- ----------------------------
DROP TABLE IF EXISTS "public"."shenyu_lock";
CREATE TABLE "public"."shenyu_lock" (
    "lock_key" CHAR(36) NOT NULL,
    "region" VARCHAR(100) NOT NULL,
    "client_id" CHAR(36),
    "created_date" TIMESTAMP WITH TIME ZONE NOT NULL,
    CONSTRAINT shenyu_lock_pk PRIMARY KEY ("lock_key", "region")
);
COMMENT ON COLUMN "public"."shenyu_lock"."lock_key" IS 'lock_key';
COMMENT ON COLUMN "public"."shenyu_lock"."region" IS 'region';
COMMENT ON COLUMN "public"."shenyu_lock"."client_id" IS 'client_id';
COMMENT ON COLUMN "public"."shenyu_lock"."created_date" IS 'created_date';


-- ----------------------------
-- Table structure for cluster_master
-- ----------------------------
DROP TABLE IF EXISTS "public"."cluster_master";
CREATE TABLE "public"."cluster_master"
(
    "id"            varchar(128) COLLATE "pg_catalog"."default" NOT NULL PRIMARY KEY,
    "master_host"   varchar(255) COLLATE "pg_catalog"."default" NOT NULL,
    "master_port"   varchar(255) COLLATE "pg_catalog"."default" NOT NULL,
    "context_path"  varchar(255) COLLATE "pg_catalog"."default" NOT NULL,
    "date_created"  timestamp(6) NOT NULL DEFAULT timezone('UTC-8'::text, (now())::timestamp(0) without time zone),
    "date_updated"  timestamp(6) NOT NULL DEFAULT timezone('UTC-8'::text, (now())::timestamp(0) without time zone)
)
;
COMMENT ON COLUMN "public"."cluster_master"."id" IS 'primary key id';
COMMENT ON COLUMN "public"."cluster_master"."master_host" IS 'master host';
COMMENT ON COLUMN "public"."cluster_master"."master_port" IS 'master port';
COMMENT ON COLUMN "public"."cluster_master"."context_path" IS 'master context_path';
COMMENT ON COLUMN "public"."cluster_master"."date_created" IS 'create time';
COMMENT ON COLUMN "public"."cluster_master"."date_updated" IS 'update time';

INSERT INTO "public"."resource" VALUES ('1792749362445840474', '1357956838021890048', 'SHENYU.MENU.SYSTEM.MANAGMENT.NAMESPACE', 'namespace', '/config/namespace', 'namespace', 1, 0, 'appstore', 0, 0, '', 1, '2024-06-22 17:00:00.000', '2024-06-22 17:00:00.000');
INSERT INTO "public"."resource" VALUES ('1792749362445840475', '1792749362445840474', 'SHENYU.BUTTON.SYSTEM.ADD', '', '', '', 2, 0, '', 1, 0, 'system:namespace:add', 1, '2024-06-22 17:00:00.000', '2024-06-22 17:00:00.000');
INSERT INTO "public"."resource" VALUES ('1792749362445840476', '1792749362445840474', 'SHENYU.BUTTON.SYSTEM.LIST', '', '', '', 2, 1, '', 1, 0, 'system:namespace:list', 1, '2024-06-22 17:00:00.000', '2024-06-22 17:00:00.000');
INSERT INTO "public"."resource" VALUES ('1792749362445840477', '1792749362445840474', 'SHENYU.BUTTON.SYSTEM.DELETE', '', '', '', 2, 2, '', 1, 0, 'system:namespace:delete', 1,'2024-06-22 17:00:00.000', '2024-06-22 17:00:00.000');
INSERT INTO "public"."resource" VALUES ('1792749362445840478', '1792749362445840474', 'SHENYU.BUTTON.SYSTEM.EDIT', '', '', '', 2, 3, '', 1, 0, 'system:namespace:edit', 1, '2024-06-22 17:00:00.000', '2024-06-22 17:00:00.000');

INSERT INTO "public"."permission" VALUES ('1792779493541343252', '1346358560427216896', '1792749362445840474', '2024-06-22 17:00:00.000', '2024-06-22 17:00:00.000');
INSERT INTO "public"."permission" VALUES ('1792779493541343253', '1346358560427216896', '1792749362445840475', '2024-06-22 17:00:00.000', '2024-06-22 17:00:00.000');
INSERT INTO "public"."permission" VALUES ('1792779493541343254', '1346358560427216896', '1792749362445840476', '2024-06-22 17:00:00.000', '2024-06-22 17:00:00.000');
INSERT INTO "public"."permission" VALUES ('1792779493541343255', '1346358560427216896', '1792749362445840477', '2024-06-22 17:00:00.000', '2024-06-22 17:00:00.000');
INSERT INTO "public"."permission" VALUES ('1792779493541343256', '1346358560427216896', '1792749362445840478', '2024-06-22 17:00:00.000', '2024-06-22 17:00:00.000');



DROP TABLE IF EXISTS "public"."namespace";
CREATE TABLE "public"."namespace" (
                                      "id" varchar(128) COLLATE "pg_catalog"."default" NOT NULL,
                                      "namespace_id" varchar(50) COLLATE "pg_catalog"."default" NOT NULL,
                                      "name" varchar(255) COLLATE "pg_catalog"."default" NOT NULL,
                                      "description" varchar(255) COLLATE "pg_catalog"."default" NOT NULL,
                                      "date_created" timestamp(3) NOT NULL DEFAULT now(),
                                      "date_updated" timestamp(3) NOT NULL DEFAULT now(),
                                      PRIMARY KEY ("id")
);
COMMENT ON COLUMN "public"."namespace"."id" IS 'Namespace primary key';
COMMENT ON COLUMN "public"."namespace"."namespace_id" IS 'Namespace ID';
COMMENT ON COLUMN "public"."namespace"."name" IS 'Namespace name';
COMMENT ON COLUMN "public"."namespace"."description" IS 'Namespace description';
COMMENT ON COLUMN "public"."namespace"."date_created" IS 'Creation time';
COMMENT ON COLUMN "public"."namespace"."date_updated" IS 'Update time';


INSERT INTO "public"."namespace" VALUES ('1', '649330b6-c2d7-4edc-be8e-8a54df9eb385', 'default', 'default-namespace', '2024-06-22 20:25:14.359', '2024-06-22 23:27:40.778');

DROP TABLE IF EXISTS "public"."plugin_ns_rel";
CREATE TABLE "public"."plugin_ns_rel" (
                                          "id" varchar(128) COLLATE "pg_catalog"."default" NOT NULL,
                                          "namespace_id" varchar(50) COLLATE "pg_catalog"."default" NOT NULL,
                                          "plugin_id" varchar(128) COLLATE "pg_catalog"."default" NOT NULL,
                                          "config" text ,
                                          "sort" int,
                                          "enabled" smallint NOT NULL DEFAULT 0 CHECK (enabled IN (0, 1)),
                                          "date_created" timestamp(3) NOT NULL DEFAULT CURRENT_TIMESTAMP,
                                          "date_updated" timestamp(3) NOT NULL DEFAULT CURRENT_TIMESTAMP,
                                          PRIMARY KEY (id)
);

COMMENT ON COLUMN "public"."plugin_ns_rel"."id" IS 'Primary key ID';
COMMENT ON COLUMN "public"."plugin_ns_rel"."namespace_id" IS 'Namespace ID';
COMMENT ON COLUMN "public"."plugin_ns_rel"."plugin_id" IS 'Plugin ID';
COMMENT ON COLUMN "public"."plugin_ns_rel"."config" IS 'Plugin configuration';
COMMENT ON COLUMN "public"."plugin_ns_rel"."sort" IS 'Sort order';
COMMENT ON COLUMN "public"."plugin_ns_rel"."enabled" IS 'Whether the plugin is enabled (0 = not open, 1 = open)';
COMMENT ON COLUMN "public"."plugin_ns_rel"."date_created" IS 'Creation time';
COMMENT ON COLUMN "public"."plugin_ns_rel"."date_updated" IS 'Update time';


INSERT INTO "public"."plugin_ns_rel" VALUES ('1801816010882822145','649330b6-c2d7-4edc-be8e-8a54df9eb385','1', NULL, 20, 0, '2022-05-25 18:02:53.000', '2022-05-25 18:02:53.000');
INSERT INTO "public"."plugin_ns_rel" VALUES ('1801816010882822146','649330b6-c2d7-4edc-be8e-8a54df9eb385','10', NULL, 140, 0, '2022-05-25 18:02:53.000', '2022-05-25 18:02:53.000');
INSERT INTO "public"."plugin_ns_rel" VALUES ('1801816010882822147','649330b6-c2d7-4edc-be8e-8a54df9eb385','11', '{"protocol":"zookeeper","register":"127.0.0.1:2181","threadpool":"shared"}', 310, 0, '2022-05-25 18:02:53.000', '2022-05-25 18:02:53.000');
INSERT INTO "public"."plugin_ns_rel" VALUES ('1801816010882822148','649330b6-c2d7-4edc-be8e-8a54df9eb385','12', NULL, 310, 0, '2022-05-25 18:02:53.000', '2022-05-25 18:02:53.000');
INSERT INTO "public"."plugin_ns_rel" VALUES ('1801816010882822149','649330b6-c2d7-4edc-be8e-8a54df9eb385','13', '{"multiSelectorHandle":"1","multiRuleHandle":"0","threadpool":"shared"}', 310, 0, '2022-05-25 18:02:53.000', '2022-05-25 18:02:53.000');
INSERT INTO "public"."plugin_ns_rel" VALUES ('1801816010882822150','649330b6-c2d7-4edc-be8e-8a54df9eb385','14', NULL, 80, 1, '2022-05-25 18:02:53.000', '2022-05-25 18:02:53.000');
INSERT INTO "public"."plugin_ns_rel" VALUES ('1801816010882822151','649330b6-c2d7-4edc-be8e-8a54df9eb385','15', '{"multiSelectorHandle":"1","multiRuleHandle":"0","threadpool":"shared"}', 310, 0, '2022-05-25 18:02:53.000', '2022-05-25 18:02:53.000');
INSERT INTO "public"."plugin_ns_rel" VALUES ('1801816010882822152','649330b6-c2d7-4edc-be8e-8a54df9eb385','16', NULL, 110, 0, '2022-05-25 18:02:53.000', '2022-05-25 18:02:53.000');
INSERT INTO "public"."plugin_ns_rel" VALUES ('1801816010882822153','649330b6-c2d7-4edc-be8e-8a54df9eb385','17', '{"registerProtocol":"direct","registerAddress":"127.0.0.1:2181","corethreads":0,"threads":2147483647,"queues":0,"threadpool":"shared"}', 310, 0, '2022-05-25 18:02:53.000', '2022-05-25 18:02:53.000');
INSERT INTO "public"."plugin_ns_rel" VALUES ('1801816010882822154','649330b6-c2d7-4edc-be8e-8a54df9eb385','18', NULL, 160, 0, '2022-05-25 18:02:53.000', '2022-05-25 18:02:53.000');
INSERT INTO "public"."plugin_ns_rel" VALUES ('1801816010882822155','649330b6-c2d7-4edc-be8e-8a54df9eb385','19', '{"secretKey":"key"}', 30, 0, '2022-05-25 18:02:53.000', '2022-05-25 18:02:53.000');
INSERT INTO "public"."plugin_ns_rel" VALUES ('1801816010882822156','649330b6-c2d7-4edc-be8e-8a54df9eb385','2', '{"model":"black"}', 50, 0, '2022-05-25 18:02:53.000', '2022-05-25 18:02:53.000');
INSERT INTO "public"."plugin_ns_rel" VALUES ('1801816010882822157','649330b6-c2d7-4edc-be8e-8a54df9eb385','20', NULL, 120, 0, '2022-05-25 18:02:53.000', '2022-05-25 18:02:53.000');
INSERT INTO "public"."plugin_ns_rel" VALUES ('1801816010882822158','649330b6-c2d7-4edc-be8e-8a54df9eb385','21', NULL, 40, 0, '2022-05-25 18:02:53.000', '2022-05-25 18:02:53.000');
INSERT INTO "public"."plugin_ns_rel" VALUES ('1801816010882822159','649330b6-c2d7-4edc-be8e-8a54df9eb385','22', NULL, 70, 0, '2022-05-25 18:02:53.000', '2022-05-25 18:02:53.000');
INSERT INTO "public"."plugin_ns_rel" VALUES ('1801816010882822160','649330b6-c2d7-4edc-be8e-8a54df9eb385','23', NULL, 220, 0, '2022-05-25 18:02:53.000', '2022-05-25 18:02:53.000');
INSERT INTO "public"."plugin_ns_rel" VALUES ('1801816010882822161','649330b6-c2d7-4edc-be8e-8a54df9eb385','24', NULL, 100, 1, '2022-05-25 18:02:53.000', '2022-05-25 18:02:53.000');
INSERT INTO "public"."plugin_ns_rel" VALUES ('1801816010882822162','649330b6-c2d7-4edc-be8e-8a54df9eb385','25', NULL, 410, 1, '2022-05-25 18:02:53.000', '2022-05-25 18:02:53.000');
INSERT INTO "public"."plugin_ns_rel" VALUES ('1801816010882822163','649330b6-c2d7-4edc-be8e-8a54df9eb385','26', '{"multiSelectorHandle":"1"}', 200, 1, '2022-05-25 18:02:53.000', '2022-05-25 18:02:53.000');
INSERT INTO "public"."plugin_ns_rel" VALUES ('1801816010882822164','649330b6-c2d7-4edc-be8e-8a54df9eb385','27', NULL, 125, 1, '2022-05-25 18:02:53.000', '2022-05-25 18:02:53.000');
INSERT INTO "public"."plugin_ns_rel" VALUES ('1801816010882822165','649330b6-c2d7-4edc-be8e-8a54df9eb385','28', '{"port": 9500,"bossGroupThreadCount": 1,"maxPayloadSize": 65536,"workerGroupThreadCount": 12,"userName": "shenyu","password": "shenyu","isEncryptPassword": false,"encryptMode": "","leakDetectorLevel": "DISABLED"}', 125, 0, '2022-05-25 18:02:53.000', '2022-05-25 18:02:53.000');
INSERT INTO "public"."plugin_ns_rel" VALUES ('1801816010882822166','649330b6-c2d7-4edc-be8e-8a54df9eb385','29', '{"topic":"shenyu-access-logging", "namesrvAddr": "localhost:9876","producerGroup":"shenyu-plugin-logging-rocketmq"}', 170, 0, '2022-05-25 18:02:53.000', '2022-05-25 18:02:53.000');
INSERT INTO "public"."plugin_ns_rel" VALUES ('1801816010882822167','649330b6-c2d7-4edc-be8e-8a54df9eb385','3', NULL, 90, 0, '2022-05-25 18:02:53.000', '2022-05-25 18:02:53.000');
INSERT INTO "public"."plugin_ns_rel" VALUES ('1801816010882822168','649330b6-c2d7-4edc-be8e-8a54df9eb385','30', '{"cacheType":"memory"}', 10, 0, '2022-05-25 18:02:53.000', '2022-05-25 18:02:53.000');
INSERT INTO "public"."plugin_ns_rel" VALUES ('1801816010882822169','649330b6-c2d7-4edc-be8e-8a54df9eb385','31', NULL, 1, 0, '2022-06-16 14:40:35.000', '2022-06-16 14:40:55.000');
INSERT INTO "public"."plugin_ns_rel" VALUES ('1801816010882822170','649330b6-c2d7-4edc-be8e-8a54df9eb385','32', '{"host":"localhost", "port": "9200"}', 190, 0, '2022-06-19 22:00:00.000', '2022-06-19 22:00:00.000');
INSERT INTO "public"."plugin_ns_rel" VALUES ('1801816010882822171','649330b6-c2d7-4edc-be8e-8a54df9eb385','33', '{"host":"localhost", "port": "9092"}', 180, 0, '2022-07-04 22:00:00.000', '2022-07-02 22:00:00.000');
INSERT INTO "public"."plugin_ns_rel" VALUES ('1801816010882822172','649330b6-c2d7-4edc-be8e-8a54df9eb385','34', '{"projectName": "shenyu", "logStoreName": "shenyu-logstore", "topic": "shenyu-topic"}', 175, 0, '2022-06-30 21:00:00.000', '2022-06-30 21:00:00.000');
INSERT INTO "public"."plugin_ns_rel" VALUES ('1801816010882822173','649330b6-c2d7-4edc-be8e-8a54df9eb385','35', '{"topic":"shenyu-access-logging", "serviceUrl": "pulsar://localhost:6650"}', 185, 0, '2022-06-30 21:00:00.000', '2022-06-30 21:00:00.000');
INSERT INTO "public"."plugin_ns_rel" VALUES ('1801816010882822174','649330b6-c2d7-4edc-be8e-8a54df9eb385','36', '{"endpoint": "ap-guangzhou.cls.tencentcs.com", "topic": "shenyu-topic"}', 176, 0, '2022-06-30 21:00:00.000', '2022-06-30 21:00:00.000');
INSERT INTO "public"."plugin_ns_rel" VALUES ('1801816010882822175','649330b6-c2d7-4edc-be8e-8a54df9eb385','38', '{"host":"127.0.0.1","port":"8123","databse":"shenyu-gateway","username":"foo","password":"bar"}', 195, 0, '2022-06-30 21:00:00.000', '2022-06-30 21:00:00.000');
INSERT INTO "public"."plugin_ns_rel" VALUES ('1801816010882822176','649330b6-c2d7-4edc-be8e-8a54df9eb385','39', '{"endpoint":"http://localhost:8000"}', 40, 0, '2022-09-11 12:00:00.000', '2022-09-11 12:00:00.000');
INSERT INTO "public"."plugin_ns_rel" VALUES ('1801816010882822177','649330b6-c2d7-4edc-be8e-8a54df9eb385','4', '{"master":"mymaster","mode":"standalone","url":"192.168.1.1:6379","password":"abc"}', 60, 0, '2022-05-25 18:02:53.000', '2022-05-25 18:02:53.000');
INSERT INTO "public"."plugin_ns_rel" VALUES ('1801816010882822178','649330b6-c2d7-4edc-be8e-8a54df9eb385','40', NULL, 150, 0, '2022-07-24 19:00:00.000', '2022-07-24 19:00:00.000');
INSERT INTO "public"."plugin_ns_rel" VALUES ('1801816010882822179','649330b6-c2d7-4edc-be8e-8a54df9eb385','42', NULL, 320, 1, '2023-05-30 18:02:53.000', '2022-05-30 18:02:53.000');
INSERT INTO "public"."plugin_ns_rel" VALUES ('1801816010882822180','649330b6-c2d7-4edc-be8e-8a54df9eb385','43', '{"totalSizeInBytes":"104857600","maxBlockMs":"0","ioThreadCount":"1","batchSizeThresholdInBytes":"524288","batchCountThreshold":"4096","lingerMs":"2000","retries":"100","baseRetryBackoffMs":"100","maxRetryBackoffMs":"100","enableLocalTest":"true","setGiveUpExtraLongSingleLog":"false"}', 177, 0, '2023-07-05 14:03:53.686', '2023-07-06 12:42:07.234');
INSERT INTO "public"."plugin_ns_rel" VALUES ('1801816010882822181','649330b6-c2d7-4edc-be8e-8a54df9eb385','44', '{"defaultHandleJson":"{\"authorization\":\"test:test123\"}"}', 150, 0, '2022-07-24 19:00:00.000', '2022-07-24 19:00:00.000');
INSERT INTO "public"."plugin_ns_rel" VALUES ('1801816010882822182','649330b6-c2d7-4edc-be8e-8a54df9eb385','45', '{"host":"127.0.0.1","port":5672,"password":"admin","username":"admin","exchangeName":"exchange.logging.plugin","queueName":"queue.logging.plugin","routingKey":"topic.logging","virtualHost":"/","exchangeType":"direct","durable":"true","exclusive":"false","autoDelete":"false"}', 171, 0, '2023-11-06 15:49:56.454', '2023-11-10 10:40:58.447');
INSERT INTO "public"."plugin_ns_rel" VALUES ('1801816010882822183','649330b6-c2d7-4edc-be8e-8a54df9eb385','5', '{"multiSelectorHandle":"1","multiRuleHandle":"0"}', 200, 1, '2022-05-25 18:02:53.000', '2022-05-25 18:02:53.000');
INSERT INTO "public"."plugin_ns_rel" VALUES ('1801816010882822184','649330b6-c2d7-4edc-be8e-8a54df9eb385','6', '{"register":"zookeeper://localhost:2181","multiSelectorHandle":"1","threadpool":"shared","corethreads":0,"threads":2147483647,"queues":0}', 310, 0, '2022-05-25 18:02:53.000', '2022-05-25 18:02:53.000');
INSERT INTO "public"."plugin_ns_rel" VALUES ('1801816010882822185','649330b6-c2d7-4edc-be8e-8a54df9eb385','8', NULL, 200, 0, '2022-05-25 18:02:53.000', '2022-05-25 18:02:53.000');
INSERT INTO "public"."plugin_ns_rel" VALUES ('1801816010882822186','649330b6-c2d7-4edc-be8e-8a54df9eb385','9', NULL, 130, 0, '2022-05-25 18:02:53.000', '2022-05-25 18:02:53.000');



INSERT INTO "public"."resource" VALUES ('1792749362445840479', '1357956838021890048', 'SHENYU.MENU.SYSTEM.MANAGMENT.NAMESPACEPLUGIN', 'namespacePlugin', '/config/namespacePlugin', 'namespacePlugin', 1, 2, 'build', 0, 0, '', 1, '2024-06-25 18:02:53.000', '2024-06-25 18:02:53.000');
INSERT INTO "public"."resource" VALUES ('1792749362445840480', '1792749362445840479', 'SHENYU.BUTTON.SYSTEM.LIST', '', '', '', 2, 0, '', 1, 0, 'system:namespacePlugin:list', 1, '2024-06-25 18:02:53.000', '2024-06-25 18:02:53.000');
INSERT INTO "public"."resource" VALUES ('1792749362445840481', '1792749362445840479', 'SHENYU.BUTTON.SYSTEM.DELETE', '', '', '', 2, 1, '', 1, 0, 'system:namespacePlugin:delete', 1, '2024-06-25 18:02:53.000', '2024-06-25 18:02:53.000');
INSERT INTO "public"."resource" VALUES ('1792749362445840482', '1792749362445840479', 'SHENYU.BUTTON.SYSTEM.ADD', '', '', '', 2, 2, '', 1, 0, 'system:namespacePlugin:add', 1, '2024-06-25 18:02:53.000', '2024-06-25 18:02:53.000');
INSERT INTO "public"."resource" VALUES ('1792749362445840483', '1792749362445840479', 'SHENYU.BUTTON.SYSTEM.SYNCHRONIZE', '', '', '', 2, 3, '', 1, 0, 'system:namespacePlugin:modify', 1, '2024-06-25 18:02:53.000', '2024-06-25 18:02:53.000');
INSERT INTO "public"."resource" VALUES ('1792749362445840484', '1792749362445840479', 'SHENYU.BUTTON.SYSTEM.ENABLE', '', '', '', 2, 4, '', 1, 0, 'system:namespacePlugin:disable', 1, '2024-06-25 18:02:53.000', '2024-06-25 18:02:53.000');
INSERT INTO "public"."resource" VALUES ('1792749362445840485', '1792749362445840479', 'SHENYU.BUTTON.SYSTEM.EDIT', '', '', '', 2, 5, '', 1, 0, 'system:namespacePlugin:edit', 1,'2024-06-25 18:02:53.000', '2024-06-25 18:02:53.000');
INSERT INTO "public"."resource" VALUES ('1792749362445840486', '1792749362445840479', 'SHENYU.BUTTON.SYSTEM.RESOURCE', '', '', '', 2, 6, '', 1, 0, 'system:namespacePlugin:resource', 1,'2024-06-25 18:02:53.000', '2024-06-25 18:02:53.000');


INSERT INTO "public"."permission" VALUES ('1792779493541343260', '1346358560427216896', '1792749362445840479', '2024-06-25 20:00:00.000', '2024-06-25 20:00:00.000');
INSERT INTO "public"."permission" VALUES ('1792779493541343261', '1346358560427216896', '1792749362445840480', '2024-06-25 20:00:00.000', '2024-06-25 20:00:00.000');
INSERT INTO "public"."permission" VALUES ('1792779493541343262', '1346358560427216896', '1792749362445840481', '2024-06-25 20:00:00.000', '2024-06-25 20:00:00.000');
INSERT INTO "public"."permission" VALUES ('1792779493541343263', '1346358560427216896', '1792749362445840482', '2024-06-25 20:00:00.000', '2024-06-25 20:00:00.000');
INSERT INTO "public"."permission" VALUES ('1792779493541343264', '1346358560427216896', '1792749362445840483', '2024-06-25 20:00:00.000', '2024-06-25 20:00:00.000');
INSERT INTO "public"."permission" VALUES ('1792779493541343265', '1346358560427216896', '1792749362445840484', '2024-06-25 20:00:00.000', '2024-06-25 20:00:00.000');
INSERT INTO "public"."permission" VALUES ('1792779493541343266', '1346358560427216896', '1792749362445840485', '2024-06-25 20:00:00.000', '2024-06-25 20:00:00.000');
INSERT INTO "public"."permission" VALUES ('1792779493541343267', '1346358560427216896', '1792749362445840486', '2024-06-25 20:00:00.000', '2024-06-25 20:00:00.000');


-- ----------------------------
-- Table structure for scale
-- ----------------------------
DROP TABLE IF EXISTS "public"."scale_policy";
CREATE TABLE IF NOT EXISTS "public"."scale_policy"
(
    "id"             varchar(128)   COLLATE "pg_catalog"."default" NOT NULL,
    "sort"           int4           NOT NULL,
    "status"         int2           NOT NULL,
    "num"            int4           ,
    "begin_time"     timestamp(6)   ,
    "end_time"       timestamp(6)   ,
    "date_created"   timestamp(3)   NOT NULL DEFAULT timezone('UTC-8'::text, (now())::timestamp(0) without time zone),
    "date_updated"   timestamp(3)   NOT NULL DEFAULT timezone('UTC-8'::text, (now())::timestamp(0) without time zone)
);
COMMENT ON COLUMN "public"."scale_policy"."id" IS 'primary key id';
COMMENT ON COLUMN "public"."scale_policy"."sort" IS 'sort';
COMMENT ON COLUMN "public"."scale_policy"."status" IS 'status 1:enable 0:disable';
COMMENT ON COLUMN "public"."scale_policy"."num" IS 'number of bootstrap';
COMMENT ON COLUMN "public"."scale_policy"."begin_time" IS 'begin time';
COMMENT ON COLUMN "public"."scale_policy"."end_time" IS 'end time';
COMMENT ON COLUMN "public"."scale_policy"."date_created" IS 'create time';
COMMENT ON COLUMN "public"."scale_policy"."date_updated" IS 'update time';

INSERT INTO "public"."scale_policy" VALUES ('1', 1, 0, 10, NULL, NULL, '2024-07-31 20:00:00.000', '2024-07-31 20:00:00.000');
INSERT INTO "public"."scale_policy" VALUES ('2', 2, 0, 10, '2024-07-31 20:00:00.000', '2024-08-01 20:00:00.000', '2024-07-31 20:00:00.000', '2024-07-31 20:00:00.000');
INSERT INTO "public"."scale_policy" VALUES ('3', 3, 0, NULL, NULL, NULL, '2024-07-31 20:00:00.000', '2024-07-31 20:00:00.000');

DROP TABLE IF EXISTS "public"."scale_rule";
CREATE TABLE "public"."scale_rule"
(
    "id"             varchar(128)   COLLATE "pg_catalog"."default" NOT NULL,
    "metric_name"    varchar(128)   COLLATE "pg_catalog"."default" NOT NULL,
    "type"           int4           NOT NULL,
    "sort"           int4           NOT NULL,
    "status"         int2           NOT NULL,
    "minimum"        varchar(128)   COLLATE "pg_catalog"."default",
    "maximum"        varchar(128)   COLLATE "pg_catalog"."default",
    "date_created"   timestamp(3)   NOT NULL DEFAULT timezone('UTC-8'::text, (now())::timestamp(0) without time zone),
    "date_updated"   timestamp(3)   NOT NULL DEFAULT timezone('UTC-8'::text, (now())::timestamp(0) without time zone)
);
COMMENT ON COLUMN "public"."scale_rule"."id" IS 'primary key id';
COMMENT ON COLUMN "public"."scale_rule"."metric_name" IS 'metric name';
COMMENT ON COLUMN "public"."scale_rule"."type" IS 'type 0:shenyu 1:k8s 2:others';
COMMENT ON COLUMN "public"."scale_rule"."sort" IS 'sort';
COMMENT ON COLUMN "public"."scale_rule"."status" IS 'status 1:enable 0:disable';
COMMENT ON COLUMN "public"."scale_rule"."minimum" IS 'minimum of metric';
COMMENT ON COLUMN "public"."scale_rule"."maximum" IS 'maximum of metric';
COMMENT ON COLUMN "public"."scale_rule"."date_created" IS 'create time';
COMMENT ON COLUMN "public"."scale_rule"."date_updated" IS 'update time';

DROP TABLE IF EXISTS "public"."scale_history";
CREATE TABLE "public"."scale_history"
(
    "id"             varchar(128)   COLLATE "pg_catalog"."default" NOT NULL,
    "config_id"      int4           NOT NULL,
    "num"            int4           NOT NULL,
    "action"         int4           NOT NULL,
    "msg"            text           COLLATE "pg_catalog"."default",
    "date_created"   timestamp(3)   NOT NULL DEFAULT timezone('UTC-8'::text, (now())::timestamp(0) without time zone),
    "date_updated"   timestamp(3)   NOT NULL DEFAULT timezone('UTC-8'::text, (now())::timestamp(0) without time zone)
);
COMMENT ON COLUMN "public"."scale_history"."id" IS 'primary key id';
COMMENT ON COLUMN "public"."scale_history"."config_id" IS '0:manual 1:period 2:dynamic';
COMMENT ON COLUMN "public"."scale_history"."num" IS 'number of bootstrap';
COMMENT ON COLUMN "public"."scale_history"."action" IS 'status 1:enable 0:disable';
COMMENT ON COLUMN "public"."scale_history"."msg" IS 'message';
COMMENT ON COLUMN "public"."scale_history"."date_created" IS 'create time';
COMMENT ON COLUMN "public"."scale_history"."date_updated" IS 'update time';


ALTER TABLE "public"."selector" ADD COLUMN namespace_id VARCHAR(50) NULL;
<<<<<<< HEAD
COMMENT ON COLUMN "public"."selector"."namespace_id" IS 'namespaceId';
=======
COMMENT ON COLUMN "public"."selector"."namespace_id" IS 'namespaceId';

ALTER TABLE "public"."rule" ADD COLUMN namespace_id VARCHAR(50) NULL;
COMMENT ON COLUMN "public"."rule"."namespace_id" IS 'namespaceId';

ALTER TABLE "public"."meta_data" ADD COLUMN namespace_id VARCHAR(50) NULL;
COMMENT ON COLUMN "public"."meta_data"."namespace_id" IS 'namespaceId';
>>>>>>> 2bde8d45
<|MERGE_RESOLUTION|>--- conflicted
+++ resolved
@@ -2746,14 +2746,11 @@
 
 
 ALTER TABLE "public"."selector" ADD COLUMN namespace_id VARCHAR(50) NULL;
-<<<<<<< HEAD
 COMMENT ON COLUMN "public"."selector"."namespace_id" IS 'namespaceId';
-=======
-COMMENT ON COLUMN "public"."selector"."namespace_id" IS 'namespaceId';
+
 
 ALTER TABLE "public"."rule" ADD COLUMN namespace_id VARCHAR(50) NULL;
 COMMENT ON COLUMN "public"."rule"."namespace_id" IS 'namespaceId';
 
 ALTER TABLE "public"."meta_data" ADD COLUMN namespace_id VARCHAR(50) NULL;
-COMMENT ON COLUMN "public"."meta_data"."namespace_id" IS 'namespaceId';
->>>>>>> 2bde8d45
+COMMENT ON COLUMN "public"."meta_data"."namespace_id" IS 'namespaceId';