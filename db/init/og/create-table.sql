-- Licensed to the Apache Software Foundation (ASF) under one
-- or more contributor license agreements.  See the NOTICE file
-- distributed with this work for additional information
-- regarding copyright ownership.  The ASF licenses this file
-- to you under the Apache License, Version 2.0 (the
-- "License"); you may not use this file except in compliance
-- with the License.  You may obtain a copy of the License at
--
--     http://www.apache.org/licenses/LICENSE-2.0
--
-- Unless required by applicable law or agreed to in writing, software
-- distributed under the License is distributed on an "AS IS" BASIS,
-- WITHOUT WARRANTIES OR CONDITIONS OF ANY KIND, either express or implied.
-- See the License for the specific language governing permissions and
-- limitations under the License.





-- ----------------------------
-- Table structure for api
-- ----------------------------
DROP TABLE IF EXISTS "public"."api";
CREATE TABLE "public"."api" (
  "id"           varchar(128) COLLATE "pg_catalog"."default" NOT NULL,
  "context_path" varchar(255) COLLATE "pg_catalog"."default" NOT NULL,
  "api_path"     varchar(255) COLLATE "pg_catalog"."default" NOT NULL,
  "http_method" int4 NOT NULL,
  "consume"      varchar(255) COLLATE "pg_catalog"."default" NOT NULL,
  "produce"      varchar(255) COLLATE "pg_catalog"."default" NOT NULL,
  "version"      varchar(255) COLLATE "pg_catalog"."default" NOT NULL,
  "rpc_type"     varchar(64) COLLATE "pg_catalog"."default"  NOT NULL,
  "state" int2 NOT NULL,
  "ext"          varchar(255) COLLATE "pg_catalog"."default" NOT NULL,
  "api_owner"    varchar(255) COLLATE "pg_catalog"."default" NOT NULL,
  "api_desc"     varchar(255) COLLATE "pg_catalog"."default" NOT NULL,
  "api_source" int4 NOT NULL,
  "document"     text COLLATE "pg_catalog"."default"         NOT NULL,
  "document_md5" varchar(255) COLLATE "pg_catalog"."default" NOT NULL,
  "date_created" timestamp(6) NOT NULL DEFAULT timezone('UTC-8'::text, (now()):: timestamp (0) without time zone),
  "date_updated" timestamp(6) NOT NULL DEFAULT timezone('UTC-8'::text, (now()):: timestamp (0) without time zone)
)
;
COMMENT ON COLUMN "public"."api"."id" IS 'primary key id';
COMMENT ON COLUMN "public"."api"."context_path" IS 'the context_path';
COMMENT ON COLUMN "public"."api"."api_path" IS 'the api_path';
COMMENT ON COLUMN "public"."api"."http_method" IS '0-get,1-head,2-post,3-put,4-patch,5-delete,6-options,7-trace';
COMMENT ON COLUMN "public"."api"."consume" IS 'consume content-type';
COMMENT ON COLUMN "public"."api"."produce" IS 'produce content-type';
COMMENT ON COLUMN "public"."api"."version" IS 'api version,for example V0.01';
COMMENT ON COLUMN "public"."api"."rpc_type" IS 'http,dubbo,sofa,tars,websocket,motan,grpc';
COMMENT ON COLUMN "public"."api"."state" IS '0-unpublished,1-published,2-offline';
COMMENT ON COLUMN "public"."api"."ext" IS 'extended fields';
COMMENT ON COLUMN "public"."api"."api_owner" IS 'api_owner';
COMMENT ON COLUMN "public"."api"."api_desc" IS 'the api description';
COMMENT ON COLUMN "public"."api"."api_source" IS '0-swagger,1-annotation generation,2-create manually,3-import swagger,4-import yapi';
COMMENT ON COLUMN "public"."api"."document" IS 'complete documentation of the api, including request parameters and response parameters';
COMMENT ON COLUMN "public"."api"."document_md5" IS 'document_md5';
COMMENT ON COLUMN "public"."api"."date_created" IS 'create time';
COMMENT ON COLUMN "public"."api"."date_updated" IS 'update time';



-- ----------------------------
-- Table structure for api_rule_relation
-- ----------------------------
DROP TABLE IF EXISTS "public"."api_rule_relation";
CREATE TABLE "public"."api_rule_relation" (
  "id"           varchar(128) COLLATE "pg_catalog"."default" NOT NULL,
  "api_id"       varchar(128) COLLATE "pg_catalog"."default" NOT NULL,
  "rule_id"      varchar(128) COLLATE "pg_catalog"."default" NOT NULL,
  "date_created" timestamp(6) NOT NULL DEFAULT timezone('UTC-8'::text, (now()):: timestamp (0) without time zone),
  "date_updated" timestamp(6) NOT NULL DEFAULT timezone('UTC-8'::text, (now()):: timestamp (0) without time zone)
)
;
COMMENT ON COLUMN "public"."api_rule_relation"."id" IS 'primary key id';
COMMENT ON COLUMN "public"."api_rule_relation"."api_id" IS 'the table api primary key id';
COMMENT ON COLUMN "public"."api_rule_relation"."rule_id" IS 'the table rule primary key id';
COMMENT ON COLUMN "public"."api_rule_relation"."date_created" IS 'create time';
COMMENT ON COLUMN "public"."api_rule_relation"."date_updated" IS 'update time';

-- ----------------------------
-- Table structure for app_auth
-- ----------------------------
DROP TABLE IF EXISTS "public"."app_auth";
CREATE TABLE "public"."app_auth" (
  "id" varchar(128) COLLATE "pg_catalog"."default" NOT NULL,
  "app_key" varchar(32) COLLATE "pg_catalog"."default" NOT NULL,
  "app_secret" varchar(128) COLLATE "pg_catalog"."default" NOT NULL,
  "user_id" varchar(128) COLLATE "pg_catalog"."default",
  "phone" varchar(255) COLLATE "pg_catalog"."default",
  "ext_info" varchar(1024) COLLATE "pg_catalog"."default",
  "open" int2 NOT NULL,
  "enabled" int2 NOT NULL,
  "namespace_id" varchar(50) COLLATE "pg_catalog"."default" NOT NULL,
  "date_created" timestamp(6) NOT NULL DEFAULT timezone('UTC-8'::text, (now())::timestamp(0) without time zone),
  "date_updated" timestamp(6) NOT NULL DEFAULT timezone('UTC-8'::text, (now())::timestamp(0) without time zone)
)
;
COMMENT ON COLUMN "public"."app_auth"."id" IS 'primary key id';
COMMENT ON COLUMN "public"."app_auth"."app_key" IS 'application identification key';
COMMENT ON COLUMN "public"."app_auth"."app_secret" IS 'encryption algorithm secret';
COMMENT ON COLUMN "public"."app_auth"."user_id" IS 'user id';
COMMENT ON COLUMN "public"."app_auth"."phone" IS 'phone number when the user applies';
COMMENT ON COLUMN "public"."app_auth"."ext_info" IS 'extended parameter json';
COMMENT ON COLUMN "public"."app_auth"."open" IS 'open auth path or not (0 close, 1 open) ';
COMMENT ON COLUMN "public"."app_auth"."enabled" IS 'delete or not (0 close, 1 open) ';
COMMENT ON COLUMN "public"."app_auth"."namespace_id" IS 'namespace id';
COMMENT ON COLUMN "public"."app_auth"."date_created" IS 'create time';
COMMENT ON COLUMN "public"."app_auth"."date_updated" IS 'update time';

-- ----------------------------
-- Records of app_auth
-- ----------------------------

-- ----------------------------
-- Table structure for auth_param
-- ----------------------------
DROP TABLE IF EXISTS "public"."auth_param";
CREATE TABLE "public"."auth_param" (
  "id" varchar(129) COLLATE "pg_catalog"."default" NOT NULL,
  "auth_id" varchar(129) COLLATE "pg_catalog"."default",
  "app_name" varchar(256) COLLATE "pg_catalog"."default" NOT NULL,
  "app_param" varchar(256) COLLATE "pg_catalog"."default",
  "date_created" timestamp(6) NOT NULL DEFAULT timezone('UTC-8'::text, (now())::timestamp(0) without time zone),
  "date_updated" timestamp(6) NOT NULL DEFAULT timezone('UTC-8'::text, (now())::timestamp(0) without time zone)
)
;
COMMENT ON COLUMN "public"."auth_param"."id" IS 'primary key id';
COMMENT ON COLUMN "public"."auth_param"."auth_id" IS 'Authentication table id';
COMMENT ON COLUMN "public"."auth_param"."app_name" IS 'business Module';
COMMENT ON COLUMN "public"."auth_param"."app_param" IS 'service module parameters (parameters that need to be passed by the gateway) json type';
COMMENT ON COLUMN "public"."auth_param"."date_created" IS 'create time';
COMMENT ON COLUMN "public"."auth_param"."date_updated" IS 'update time';

-- ----------------------------
-- Records of auth_param
-- ----------------------------

-- ----------------------------
-- Table structure for auth_path
-- ----------------------------
DROP TABLE IF EXISTS "public"."auth_path";
CREATE TABLE "public"."auth_path" (
  "id" varchar(128) COLLATE "pg_catalog"."default" NOT NULL,
  "auth_id" varchar(128) COLLATE "pg_catalog"."default" NOT NULL,
  "app_name" varchar(255) COLLATE "pg_catalog"."default" NOT NULL,
  "path" varchar(255) COLLATE "pg_catalog"."default" NOT NULL,
  "enabled" int2 NOT NULL,
  "date_created" timestamp(6) NOT NULL DEFAULT timezone('UTC-8'::text, (now())::timestamp(0) without time zone),
  "date_updated" timestamp(6) NOT NULL DEFAULT timezone('UTC-8'::text, (now())::timestamp(0) without time zone)
)
;
COMMENT ON COLUMN "public"."auth_path"."id" IS 'primary key id';
COMMENT ON COLUMN "public"."auth_path"."auth_id" IS 'auth table id';
COMMENT ON COLUMN "public"."auth_path"."app_name" IS 'module';
COMMENT ON COLUMN "public"."auth_path"."path" IS 'path';
COMMENT ON COLUMN "public"."auth_path"."enabled" IS 'whether pass 1 is (0 close, 1 open) ';
COMMENT ON COLUMN "public"."auth_path"."date_created" IS 'create time';
COMMENT ON COLUMN "public"."auth_path"."date_updated" IS 'update time';

-- ----------------------------
-- Records of auth_path
-- ----------------------------

-- ----------------------------
-- Table structure for dashboard_user
-- ----------------------------
DROP TABLE IF EXISTS "public"."dashboard_user";
CREATE TABLE "public"."dashboard_user" (
  "id" varchar(128) COLLATE "pg_catalog"."default" NOT NULL,
  "user_name" varchar(64) COLLATE "pg_catalog"."default" NOT NULL,
  "password" varchar(128) COLLATE "pg_catalog"."default",
  "role" int4 NOT NULL,
  "enabled" int2 NOT NULL,
  "client_id" varchar(32) COLLATE "pg_catalog"."default",
  "date_created" timestamp(6) NOT NULL DEFAULT timezone('UTC-8'::text, (now())::timestamp(0) without time zone),
  "date_updated" timestamp(6) NOT NULL DEFAULT timezone('UTC-8'::text, (now())::timestamp(0) without time zone)
)
;
COMMENT ON COLUMN "public"."dashboard_user"."id" IS 'primary key id';
COMMENT ON COLUMN "public"."dashboard_user"."user_name" IS 'user name';
COMMENT ON COLUMN "public"."dashboard_user"."password" IS 'user password';
COMMENT ON COLUMN "public"."dashboard_user"."role" IS 'role';
COMMENT ON COLUMN "public"."dashboard_user"."enabled" IS 'delete or not (0 close, 1 open) ';
COMMENT ON COLUMN "public"."dashboard_user"."date_created" IS 'create time';
COMMENT ON COLUMN "public"."dashboard_user"."date_updated" IS 'update time';

-- ----------------------------
-- Records of dashboard_user
-- ----------------------------
INSERT INTO "public"."dashboard_user" VALUES ('1', 'admin', 'ba3253876aed6bc22d4a6ff53d8406c6ad864195ed144ab5c87621b6c233b548baeae6956df346ec8c17f5ea10f35ee3cbc514797ed7ddd3145464e2a0bab413', 1, 1, null, '2022-05-25 18:08:01', '2022-05-25 18:08:01');

-- ----------------------------
-- Table structure for data_permission
-- ----------------------------
DROP TABLE IF EXISTS "public"."data_permission";
CREATE TABLE "public"."data_permission" (
  "id" varchar(128) COLLATE "pg_catalog"."default" NOT NULL,
  "user_id" varchar(128) COLLATE "pg_catalog"."default" NOT NULL,
  "data_id" varchar(128) COLLATE "pg_catalog"."default" NOT NULL,
  "data_type" int4 NOT NULL,
  "date_created" timestamp(6) NOT NULL DEFAULT timezone('UTC-8'::text, (now())::timestamp(0) without time zone),
  "date_updated" timestamp(6) NOT NULL DEFAULT timezone('UTC-8'::text, (now())::timestamp(0) without time zone)
)
;
COMMENT ON COLUMN "public"."data_permission"."id" IS 'primary key id';
COMMENT ON COLUMN "public"."data_permission"."user_id" IS 'user primary key id';
COMMENT ON COLUMN "public"."data_permission"."data_id" IS 'data(selector,rule) primary key id';
COMMENT ON COLUMN "public"."data_permission"."data_type" IS '0 selector type , 1 rule type';
COMMENT ON COLUMN "public"."data_permission"."date_created" IS 'create time';
COMMENT ON COLUMN "public"."data_permission"."date_updated" IS 'update time';
COMMENT ON TABLE "public"."data_permission" IS 'data permission table';

-- ----------------------------
-- Records of data_permission
-- ----------------------------

-- ----------------------------
-- Table structure for detail
-- ----------------------------
DROP TABLE IF EXISTS "public"."detail";
CREATE TABLE "public"."detail" (
  "id" varchar(128) COLLATE "pg_catalog"."default" NOT NULL,
  "field_id" varchar(128) COLLATE "pg_catalog"."default" NOT NULL,
  "is_example" int2 NOT NULL,
  "field_value" text COLLATE "pg_catalog"."default" NOT NULL,
  "value_desc" varchar(1024) COLLATE "pg_catalog"."default" NOT NULL,
  "date_created" timestamp(6) NOT NULL DEFAULT timezone('UTC-8'::text, (now())::timestamp(0) without time zone),
  "date_updated" timestamp(6) NOT NULL DEFAULT timezone('UTC-8'::text, (now())::timestamp(0) without time zone)
)
;
COMMENT ON COLUMN "public"."detail"."id" IS 'primary key id';
COMMENT ON COLUMN "public"."detail"."field_id" IS 'the field id';
COMMENT ON COLUMN "public"."detail"."is_example" IS 'is example or not (0 not, 1 is)';
COMMENT ON COLUMN "public"."detail"."field_value" IS 'the field value';
COMMENT ON COLUMN "public"."detail"."value_desc" IS 'field value description';
COMMENT ON COLUMN "public"."detail"."date_created" IS 'create time';
COMMENT ON COLUMN "public"."detail"."date_updated" IS 'update time';

-- ----------------------------
-- Records of detail
-- ----------------------------

-- ----------------------------
-- Table structure for field
-- ----------------------------
DROP TABLE IF EXISTS "public"."field";
CREATE TABLE "public"."field" (
  "id" varchar(128) COLLATE "pg_catalog"."default" NOT NULL,
  "model_id" varchar(128) COLLATE "pg_catalog"."default" NOT NULL,
  "self_model_id" varchar(128) COLLATE "pg_catalog"."default" NOT NULL,
  "name" varchar(128) COLLATE "pg_catalog"."default" NOT NULL,
  "field_desc" varchar(1024) COLLATE "pg_catalog"."default" NOT NULL,
  "required" int2 NOT NULL,
  "ext" varchar(1024) COLLATE "pg_catalog"."default" NOT NULL,
  "date_created" timestamp(6) NOT NULL DEFAULT timezone('UTC-8'::text, (now())::timestamp(0) without time zone),
  "date_updated" timestamp(6) NOT NULL DEFAULT timezone('UTC-8'::text, (now())::timestamp(0) without time zone)
)
;
COMMENT ON COLUMN "public"."field"."id" IS 'primary key id';
COMMENT ON COLUMN "public"."field"."model_id" IS 'this field belongs to which model';
COMMENT ON COLUMN "public"."field"."self_model_id" IS 'which model of this field is';
COMMENT ON COLUMN "public"."field"."name" IS 'field name';
COMMENT ON COLUMN "public"."field"."field_desc" IS 'field description';
COMMENT ON COLUMN "public"."field"."required" IS 'whether to require (0 not required, 1 required)';
COMMENT ON COLUMN "public"."field"."ext" IS 'extended fields,can store genericTypes,eg..{"genericTypes":[model_id1,model_id2]}';
COMMENT ON COLUMN "public"."field"."date_created" IS 'create time';
COMMENT ON COLUMN "public"."field"."date_updated" IS 'update time';

-- ----------------------------
-- Records of field
-- ----------------------------

-- ----------------------------
-- Table structure for meta_data
-- ----------------------------
DROP TABLE IF EXISTS "public"."meta_data";
CREATE TABLE "public"."meta_data" (
  "id" varchar(128) COLLATE "pg_catalog"."default" NOT NULL,
  "app_name" varchar(255) COLLATE "pg_catalog"."default" NOT NULL,
  "path" varchar(255) COLLATE "pg_catalog"."default" NOT NULL,
  "path_desc" varchar(255) COLLATE "pg_catalog"."default",
  "rpc_type" varchar(64) COLLATE "pg_catalog"."default" NOT NULL,
  "service_name" varchar(255) COLLATE "pg_catalog"."default",
  "method_name" varchar(255) COLLATE "pg_catalog"."default",
  "parameter_types" varchar(255) COLLATE "pg_catalog"."default",
  "rpc_ext" varchar(512) COLLATE "pg_catalog"."default",
  "namespace_id" varchar(50) COLLATE "pg_catalog"."default" NOT NULL,
  "date_created" timestamp(6) NOT NULL DEFAULT timezone('UTC-8'::text, (now())::timestamp(0) without time zone),
  "date_updated" timestamp(6) NOT NULL DEFAULT timezone('UTC-8'::text, (now())::timestamp(0) without time zone),
  "enabled" int2 NOT NULL
)
;
COMMENT ON COLUMN "public"."meta_data"."id" IS 'id';
COMMENT ON COLUMN "public"."meta_data"."app_name" IS 'application name';
COMMENT ON COLUMN "public"."meta_data"."path" IS 'path, cannot be repeated';
COMMENT ON COLUMN "public"."meta_data"."path_desc" IS 'path description';
COMMENT ON COLUMN "public"."meta_data"."rpc_type" IS 'rpc type';
COMMENT ON COLUMN "public"."meta_data"."service_name" IS 'service name';
COMMENT ON COLUMN "public"."meta_data"."method_name" IS 'method name';
COMMENT ON COLUMN "public"."meta_data"."parameter_types" IS 'parameter types are provided with multiple parameter types separated by commas';
COMMENT ON COLUMN "public"."meta_data"."rpc_ext" IS 'rpc extended information, json format';
COMMENT ON COLUMN "public"."meta_data"."namespace_id" IS 'namespace id';
COMMENT ON COLUMN "public"."meta_data"."date_created" IS 'create time';
COMMENT ON COLUMN "public"."meta_data"."date_updated" IS 'update time';
COMMENT ON COLUMN "public"."meta_data"."enabled" IS 'enabled state (0 close, 1 open) ';

-- ----------------------------
-- Records of meta_data
-- ----------------------------

-- ----------------------------
-- Table structure for mock_request_record
-- ----------------------------
DROP TABLE IF EXISTS "public"."mock_request_record";
CREATE TABLE "public"."mock_request_record"  (
  "id" varchar(128) COLLATE "pg_catalog"."default" NOT NULL,
  "api_id" varchar(128) COLLATE "pg_catalog"."default" NOT NULL,
  "host" varchar(32) COLLATE "pg_catalog"."default" NOT NULL,
  "port" int4 NOT NULL,
  "url" varchar(1024) COLLATE "pg_catalog"."default" NOT NULL,
  "path_variable" varchar(255) COLLATE "pg_catalog"."default" NOT NULL DEFAULT '',
  "query" varchar(1024) COLLATE "pg_catalog"."default" NOT NULL DEFAULT '',
  "header" varchar(1024) COLLATE "pg_catalog"."default" NOT NULL DEFAULT '',
  "body" text COLLATE "pg_catalog"."default",
  "date_created" timestamp(6) NOT NULL DEFAULT timezone('UTC-8'::text, (now())::timestamp(0) without time zone),
  "date_updated" timestamp(6) NOT NULL DEFAULT timezone('UTC-8'::text, (now())::timestamp(0) without time zone)
)
;
COMMENT ON COLUMN "public"."mock_request_record"."id" IS 'id';
COMMENT ON COLUMN "public"."mock_request_record"."api_id" IS 'the api id';
COMMENT ON COLUMN "public"."mock_request_record"."host" IS 'the request host';
COMMENT ON COLUMN "public"."mock_request_record"."port" IS 'the request port';
COMMENT ON COLUMN "public"."mock_request_record"."url" IS 'the request url';
COMMENT ON COLUMN "public"."mock_request_record"."path_variable" IS 'the request param in url';
COMMENT ON COLUMN "public"."mock_request_record"."query" IS 'the request param after url';
COMMENT ON COLUMN "public"."mock_request_record"."header" IS 'the request param in header';
COMMENT ON COLUMN "public"."mock_request_record"."body" IS 'the request body';
COMMENT ON COLUMN "public"."mock_request_record"."date_created" IS 'create time';
COMMENT ON COLUMN "public"."mock_request_record"."date_updated" IS 'update time';

-- ----------------------------
-- Records of mock_request_record
-- ----------------------------

-- ----------------------------
-- Table structure for proxy_api_key_mapping
-- ----------------------------
DROP TABLE IF EXISTS "public"."proxy_api_key_mapping";
CREATE TABLE "public"."proxy_api_key_mapping" (
  "id" varchar(128) COLLATE "pg_catalog"."default" NOT NULL,
  "proxy_api_key" varchar(255) COLLATE "pg_catalog"."default" NOT NULL,
  "description" varchar(500) COLLATE "pg_catalog"."default",
  "enabled" int2 NOT NULL DEFAULT 1,
  "namespace_id" varchar(50) COLLATE "pg_catalog"."default" NOT NULL,
  "selector_id" varchar(255) COLLATE "pg_catalog"."default" NOT NULL,
  "date_created" timestamp(6) NOT NULL DEFAULT timezone('UTC-8'::text, (now())::timestamp(0) without time zone),
  "date_updated" timestamp(6) NOT NULL DEFAULT timezone('UTC-8'::text, (now())::timestamp(0) without time zone),
  PRIMARY KEY ("id")
)
;
CREATE UNIQUE INDEX uk_selector_proxy_key ON "public"."proxy_api_key_mapping" USING btree ("selector_id","proxy_api_key");
CREATE INDEX idx_namespace_enabled ON "public"."proxy_api_key_mapping" USING btree ("namespace_id","enabled");

-- ----------------------------
-- Table structure for model
-- ----------------------------
DROP TABLE IF EXISTS "public"."model";
CREATE TABLE "public"."model"  (
  "id" varchar(128) COLLATE "pg_catalog"."default" NOT NULL,
  "name" varchar(128) COLLATE "pg_catalog"."default" NOT NULL,
  "model_desc" varchar(1024) COLLATE "pg_catalog"."default" NOT NULL,
  "date_created" timestamp(6) NOT NULL DEFAULT timezone('UTC-8'::text, (now())::timestamp(0) without time zone),
  "date_updated" timestamp(6) NOT NULL DEFAULT timezone('UTC-8'::text, (now())::timestamp(0) without time zone)
)
;
COMMENT ON COLUMN "public"."model"."id" IS 'id';
COMMENT ON COLUMN "public"."model"."name" IS 'the model name';
COMMENT ON COLUMN "public"."model"."model_desc" IS 'the model description';
COMMENT ON COLUMN "public"."model"."date_created" IS 'create time';
COMMENT ON COLUMN "public"."model"."date_updated" IS 'update time';

-- ----------------------------
-- Records of model
-- ----------------------------
-- todo add some simple model, like java.lang.String long java.lang.Long

-- ----------------------------
-- Table structure for operation_record_log
-- ----------------------------
DROP TABLE IF EXISTS "public"."operation_record_log";
-- ----------------------------
-- Sequence structure for operation_record_log_id_seq
-- ----------------------------
DROP SEQUENCE IF EXISTS "public"."operation_record_log_id_seq";
CREATE SEQUENCE "public"."operation_record_log_id_seq"
    INCREMENT 1
    MINVALUE  1
    MAXVALUE 9223372036854775807
    START 1
    CACHE 1;
CREATE TABLE "public"."operation_record_log" (
  "id" int8 NOT NULL DEFAULT nextval('operation_record_log_id_seq'::regclass),
  "color" varchar(20) COLLATE "pg_catalog"."default" NOT NULL,
  "context" text COLLATE "pg_catalog"."default" NOT NULL,
  "operator" varchar(200) COLLATE "pg_catalog"."default" NOT NULL,
  "operation_time" timestamp(6) NOT NULL,
  "operation_type" varchar(60) COLLATE "pg_catalog"."default" NOT NULL
)
;
COMMENT ON COLUMN "public"."operation_record_log"."id" IS 'id';
COMMENT ON COLUMN "public"."operation_record_log"."color" IS 'log color';
COMMENT ON COLUMN "public"."operation_record_log"."context" IS 'log context';
COMMENT ON COLUMN "public"."operation_record_log"."operator" IS 'operator [user or app]]';
COMMENT ON COLUMN "public"."operation_record_log"."operation_time" IS 'operation time';
COMMENT ON COLUMN "public"."operation_record_log"."operation_type" IS 'operation type：create/update/delete/register...';
COMMENT ON TABLE "public"."operation_record_log" IS 'operation record log';

-- ----------------------------
-- Records of operation_record_log
-- ----------------------------

-- ----------------------------
-- Table structure for param
-- ----------------------------
DROP TABLE IF EXISTS "public"."param";
CREATE TABLE "public"."param" (
  "id"           varchar(128) COLLATE "pg_catalog"."default" NOT NULL,
  "api_id"       varchar(128) COLLATE "pg_catalog"."default" NOT NULL,
  "model_id"     varchar(128) COLLATE "pg_catalog"."default" NOT NULL,
  "type"         int4 NOT NULL,
  "name"         varchar(255) COLLATE "pg_catalog"."default" NOT NULL,
  "param_desc"   varchar(1024) COLLATE "pg_catalog"."default" NOT NULL,
  "required"     int2 NOT NULL,
  "ext"          varchar(1024) COLLATE "pg_catalog"."default" NOT NULL,
  "date_created" timestamp(6) NOT NULL DEFAULT timezone('UTC-8'::text, (now())::timestamp(0) without time zone),
  "date_updated" timestamp(6) NOT NULL DEFAULT timezone('UTC-8'::text, (now())::timestamp(0) without time zone)
);
COMMENT ON COLUMN "public"."param"."id" IS 'primary key id';
COMMENT ON COLUMN "public"."param"."api_id" IS 'the api id';
COMMENT ON COLUMN "public"."param"."model_id" IS 'the model id, empty if not a model';
COMMENT ON COLUMN "public"."param"."type" IS '0-requestPathVariable,1-requestUrlParam,2-requestHeader,3-requestBody,4-responseHeader,5-responseBody';
COMMENT ON COLUMN "public"."param"."name" IS 'the param name';
COMMENT ON COLUMN "public"."param"."param_desc" IS 'the param description';
COMMENT ON COLUMN "public"."param"."required" IS 'whether to require (0 not required, 1 required)';
COMMENT ON COLUMN "public"."param"."ext" IS 'extended fields';
COMMENT ON COLUMN "public"."param"."date_created" IS 'create time';
COMMENT ON COLUMN "public"."param"."date_updated" IS 'update time';

-- ----------------------------
-- Records of param
-- ----------------------------

-- ----------------------------
-- Table structure for permission
-- ----------------------------
DROP TABLE IF EXISTS "public"."permission";
CREATE TABLE "public"."permission" (
  "id" varchar(128) COLLATE "pg_catalog"."default" NOT NULL,
  "object_id" varchar(128) COLLATE "pg_catalog"."default" NOT NULL,
  "resource_id" varchar(128) COLLATE "pg_catalog"."default" NOT NULL,
  "date_created" timestamp(6) NOT NULL DEFAULT timezone('UTC-8'::text, (now())::timestamp(0) without time zone),
  "date_updated" timestamp(6) NOT NULL DEFAULT timezone('UTC-8'::text, (now())::timestamp(0) without time zone)
)
;
COMMENT ON COLUMN "public"."permission"."id" IS 'primary key id';
COMMENT ON COLUMN "public"."permission"."object_id" IS 'user primary key id or role primary key id';
COMMENT ON COLUMN "public"."permission"."resource_id" IS 'resource primary key id';
COMMENT ON COLUMN "public"."permission"."date_created" IS 'create time';
COMMENT ON COLUMN "public"."permission"."date_updated" IS 'update time';
COMMENT ON TABLE "public"."permission" IS 'permission table';

-- ----------------------------
-- Records of permission
-- ----------------------------
INSERT INTO "public"."permission" VALUES ('1351007708572688384', '1346358560427216896', '1346775491550474240', '2022-05-25 18:08:01', '2022-05-25 18:08:01');
INSERT INTO "public"."permission" VALUES ('1357956838021890049', '1346358560427216896', '1357956838021890048', '2022-05-25 18:08:01', '2022-05-25 18:08:01');
INSERT INTO "public"."permission" VALUES ('1351007708597854208', '1346358560427216896', '1346777449787125760', '2022-05-25 18:08:01', '2022-05-25 18:08:01');
INSERT INTO "public"."permission" VALUES ('1351007708702711808', '1346358560427216896', '1347034027070337024', '2022-05-25 18:08:01', '2022-05-25 18:08:01');
INSERT INTO "public"."permission" VALUES ('1351007708706906112', '1346358560427216896', '1347039054925148160', '2022-05-25 18:08:01', '2022-05-25 18:08:01');
INSERT INTO "public"."permission" VALUES ('1351007708711100416', '1346358560427216896', '1347041326749691904', '2022-05-25 18:08:01', '2022-05-25 18:08:01');
INSERT INTO "public"."permission" VALUES ('1351007708715294720', '1346358560427216896', '1347046566244003840', '2022-05-25 18:08:01', '2022-05-25 18:08:01');
INSERT INTO "public"."permission" VALUES ('1351007708719489024', '1346358560427216896', '1347047143350874112', '2022-05-25 18:08:01', '2022-05-25 18:08:01');
INSERT INTO "public"."permission" VALUES ('1351007708723683328', '1346358560427216896', '1347047203220369408', '2022-05-25 18:08:01', '2022-05-25 18:08:01');
INSERT INTO "public"."permission" VALUES ('1351007708606242816', '1346358560427216896', '1346777623011880960', '2022-05-25 18:08:01', '2022-05-25 18:08:01');
INSERT INTO "public"."permission" VALUES ('1351007708727877632', '1346358560427216896', '1347047555588042752', '2022-05-25 18:08:01', '2022-05-25 18:08:01');
INSERT INTO "public"."permission" VALUES ('1351007708732071936', '1346358560427216896', '1347047640145211392', '2022-05-25 18:08:01', '2022-05-25 18:08:01');
INSERT INTO "public"."permission" VALUES ('1351007708732071937', '1346358560427216896', '1347047695002513408', '2022-05-25 18:08:01', '2022-05-25 18:08:01');
INSERT INTO "public"."permission" VALUES ('1351007708736266240', '1346358560427216896', '1347047747305484288', '2022-05-25 18:08:01', '2022-05-25 18:08:01');
INSERT INTO "public"."permission" VALUES ('1351007708610437120', '1346358560427216896', '1346777766301888512', '2022-05-25 18:08:01', '2022-05-25 18:08:01');
INSERT INTO "public"."permission" VALUES ('1351007708740460544', '1346358560427216896', '1347048004105940992', '2022-05-25 18:08:01', '2022-05-25 18:08:01');
INSERT INTO "public"."permission" VALUES ('1351007708614631424', '1346358560427216896', '1346777907096285184', '2022-05-25 18:08:01', '2022-05-25 18:08:01');
INSERT INTO "public"."permission" VALUES ('1351007708744654848', '1346358560427216896', '1347048101875167232', '2022-05-25 18:08:01', '2022-05-25 18:08:01');
INSERT INTO "public"."permission" VALUES ('1351007708744654849', '1346358560427216896', '1347048145877610496', '2022-05-25 18:08:01', '2022-05-25 18:08:01');
INSERT INTO "public"."permission" VALUES ('1351007708748849151', '1346358560427216896', '1347048240677269503', '2022-05-25 18:08:01', '2022-05-25 18:08:01');
INSERT INTO "public"."permission" VALUES ('1351007708748849152', '1346358560427216896', '1347048240677269504', '2022-05-25 18:08:01', '2022-05-25 18:08:01');
INSERT INTO "public"."permission" VALUES ('1351007708753043456', '1346358560427216896', '1347048316216684544', '2022-05-25 18:08:01', '2022-05-25 18:08:01');
INSERT INTO "public"."permission" VALUES ('1351007708757237760', '1346358560427216896', '1347048776029843456', '2022-05-25 18:08:01', '2022-05-25 18:08:01');
INSERT INTO "public"."permission" VALUES ('1351007708757237761', '1346358560427216896', '1347048968414179328', '2022-05-25 18:08:01', '2022-05-25 18:08:01');
INSERT INTO "public"."permission" VALUES ('1351007709088587777', '1346358560427216896', '1350804501819195392', '2022-05-25 18:08:01', '2022-05-25 18:08:01');
INSERT INTO "public"."permission" VALUES ('1351007708623020032', '1346358560427216896', '1346778036402483200', '2022-05-25 18:08:01', '2022-05-25 18:08:01');
INSERT INTO "public"."permission" VALUES ('1351007708761432064', '1346358560427216896', '1347049029323862016', '2022-05-25 18:08:01', '2022-05-25 18:08:01');
INSERT INTO "public"."permission" VALUES ('1351007708765626368', '1346358560427216896', '1347049092552994816', '2022-05-25 18:08:01', '2022-05-25 18:08:01');
INSERT INTO "public"."permission" VALUES ('1351007708769820672', '1346358560427216896', '1347049251395481600', '2022-05-25 18:08:01', '2022-05-25 18:08:01');
INSERT INTO "public"."permission" VALUES ('1351007708774014976', '1346358560427216896', '1347049317178945536', '2022-05-25 18:08:01', '2022-05-25 18:08:01');
INSERT INTO "public"."permission" VALUES ('1351007708774014977', '1346358560427216896', '1347049370014593024', '2022-05-25 18:08:01', '2022-05-25 18:08:01');
INSERT INTO "public"."permission" VALUES ('1351007708778209280', '1346358560427216896', '1347049542417264640', '2022-05-25 18:08:01', '2022-05-25 18:08:01');
INSERT INTO "public"."permission" VALUES ('1351007708782403584', '1346358560427216896', '1347049598155370496', '2022-05-25 18:08:01', '2022-05-25 18:08:01');
INSERT INTO "public"."permission" VALUES ('1351007708786597888', '1346358560427216896', '1347049659023110144', '2022-05-25 18:08:01', '2022-05-25 18:08:01');
INSERT INTO "public"."permission" VALUES ('1351007708790792192', '1346358560427216896', '1347049731047698432', '2022-05-25 18:08:01', '2022-05-25 18:08:01');
INSERT INTO "public"."permission" VALUES ('1351007708585271296', '1346358560427216896', '1346776175553376256', '2022-05-25 18:08:01', '2022-05-25 18:08:01');
INSERT INTO "public"."permission" VALUES ('1351007708593659904', '1346358560427216896', '1346777157943259136', '2022-05-25 18:08:01', '2022-05-25 18:08:01');
INSERT INTO "public"."permission" VALUES ('1351007708685934593', '1346358560427216896', '1347032308726902784', '2022-05-25 18:08:01', '2022-05-25 18:08:01');
INSERT INTO "public"."permission" VALUES ('1351007708690128896', '1346358560427216896', '1347032395901317120', '2022-05-25 18:08:01', '2022-05-25 18:08:01');
INSERT INTO "public"."permission" VALUES ('1351007708694323200', '1346358560427216896', '1347032453707214848', '2022-05-25 18:08:01', '2022-05-25 18:08:01');
INSERT INTO "public"."permission" VALUES ('1351007708698517504', '1346358560427216896', '1347032509051056128', '2022-05-25 18:08:01', '2022-05-25 18:08:01');
INSERT INTO "public"."permission" VALUES ('1351007708794986496', '1346358560427216896', '1347049794008395776', '2022-05-25 18:08:01', '2022-05-25 18:08:01');
INSERT INTO "public"."permission" VALUES ('1351007709080199168', '1346358560427216896', '1350106119681622016', '2022-05-25 18:08:01', '2022-05-25 18:08:01');
INSERT INTO "public"."permission" VALUES ('1351007709080199169', '1346358560427216896', '1350107709494804480', '2022-05-25 18:08:01', '2022-05-25 18:08:01');
INSERT INTO "public"."permission" VALUES ('1351007709084393472', '1346358560427216896', '1350107842236137472', '2022-05-25 18:08:01', '2022-05-25 18:08:01');
INSERT INTO "public"."permission" VALUES ('1351007709084393473', '1346358560427216896', '1350112406754766848', '2022-05-25 18:08:01', '2022-05-25 18:08:01');
INSERT INTO "public"."permission" VALUES ('1351007709088587776', '1346358560427216896', '1350112481253994496', '2022-05-25 18:08:01', '2022-05-25 18:08:01');
INSERT INTO "public"."permission" VALUES ('1355167519859040256', '1346358560427216896', '1355163372527050752', '2022-05-25 18:08:01', '2022-05-25 18:08:01');
INSERT INTO "public"."permission" VALUES ('1355167519859040257', '1346358560427216896', '1355165158419750912', '2022-05-25 18:08:01', '2022-05-25 18:08:01');
INSERT INTO "public"."permission" VALUES ('1355167519859040258', '1346358560427216896', '1355165353534578688', '2022-05-25 18:08:01', '2022-05-25 18:08:01');
INSERT INTO "public"."permission" VALUES ('1355167519859040259', '1346358560427216896', '1355165475785957376', '2022-05-25 18:08:01', '2022-05-25 18:08:01');
INSERT INTO "public"."permission" VALUES ('1355167519859040260', '1346358560427216896', '1355165608565039104', '2022-05-25 18:08:01', '2022-05-25 18:08:01');
INSERT INTO "public"."permission" VALUES ('1357977745893326848', '1346358560427216896', '1357977745889132544', '2022-05-25 18:08:01', '2022-05-25 18:08:01');
INSERT INTO "public"."permission" VALUES ('1357977912126177281', '1346358560427216896', '1357977912126177280', '2022-05-25 18:08:01', '2022-05-25 18:08:01');
INSERT INTO "public"."permission" VALUES ('1357977971827900417', '1346358560427216896', '1357977971827900416', '2022-05-25 18:08:01', '2022-05-25 18:08:01');
INSERT INTO "public"."permission" VALUES ('1386680049203195905', '1346358560427216896', '1386680049203195904', '2022-05-25 18:08:01', '2022-05-25 18:08:01');
INSERT INTO "public"."permission" VALUES ('1386680049203195906', '1346358560427216896', '1386680049203195915', '2022-05-25 18:08:01', '2022-05-25 18:08:01');
INSERT INTO "public"."permission" VALUES ('1386680049203195907', '1346358560427216896', '1386680049203195916', '2022-05-25 18:08:01', '2022-05-25 18:08:01');
INSERT INTO "public"."permission" VALUES ('1529403932797964288', '1346358560427216896', '1529403932772798464', '2022-05-25 18:08:07', '2022-05-25 18:08:07');
INSERT INTO "public"."permission" VALUES ('1529403932797964289', '1346358560427216896', '1529403932781187072', '2022-05-25 18:08:07', '2022-05-25 18:08:07');
INSERT INTO "public"."permission" VALUES ('1529403932797964290', '1346358560427216896', '1529403932781187073', '2022-05-25 18:08:07', '2022-05-25 18:08:07');
INSERT INTO "public"."permission" VALUES ('1529403932797964291', '1346358560427216896', '1529403932781187074', '2022-05-25 18:08:07', '2022-05-25 18:08:07');
INSERT INTO "public"."permission" VALUES ('1529403932797964292', '1346358560427216896', '1529403932781187075', '2022-05-25 18:08:07', '2022-05-25 18:08:07');
INSERT INTO "public"."permission" VALUES ('1529403932797964293', '1346358560427216896', '1529403932781187076', '2022-05-25 18:08:07', '2022-05-25 18:08:07');
INSERT INTO "public"."permission" VALUES ('1529403932797964294', '1346358560427216896', '1529403932781187077', '2022-05-25 18:08:07', '2022-05-25 18:08:07');
INSERT INTO "public"."permission" VALUES ('1529403932797964295', '1346358560427216896', '1529403932781187078', '2022-05-25 18:08:07', '2022-05-25 18:08:07');
INSERT INTO "public"."permission" VALUES ('1529403932797964296', '1346358560427216896', '1529403932781187079', '2022-05-25 18:08:07', '2022-05-25 18:08:07');
INSERT INTO "public"."permission" VALUES ('1529403932797964297', '1346358560427216896', '1529403932781187080', '2022-05-25 18:08:07', '2022-05-25 18:08:07');
INSERT INTO "public"."permission" VALUES ('1529403932797964298', '1346358560427216896', '1529403932781187081', '2022-05-25 18:08:07', '2022-05-25 18:08:07');
INSERT INTO "public"."permission" VALUES ('1529403932797964299', '1346358560427216896', '1529403932781187082', '2022-05-25 18:08:07', '2022-05-25 18:08:07');
INSERT INTO "public"."permission" VALUES ('1529403932797964300', '1346358560427216896', '1529403932781187083', '2022-05-25 18:08:07', '2022-05-25 18:08:07');
INSERT INTO "public"."permission" VALUES ('1529403932797964301', '1346358560427216896', '1529403932781187084', '2022-05-25 18:08:07', '2022-05-25 18:08:07');
INSERT INTO "public"."permission" VALUES ('1529403932797964302', '1346358560427216896', '1529403932781187085', '2022-05-25 18:08:07', '2022-05-25 18:08:07');
INSERT INTO "public"."permission" VALUES ('1529403932797964303', '1346358560427216896', '1529403932781187086', '2022-05-25 18:08:07', '2022-05-25 18:08:07');
INSERT INTO "public"."permission" VALUES ('1529403932797964304', '1346358560427216896', '1529403932781187087', '2022-05-25 18:08:07', '2022-05-25 18:08:07');
INSERT INTO "public"."permission" VALUES ('1529403932797964305', '1346358560427216896', '1529403932781187088', '2022-05-25 18:08:07', '2022-05-25 18:08:07');
INSERT INTO "public"."permission" VALUES ('1529403932797964306', '1346358560427216896', '1529403932781187089', '2022-05-25 18:08:07', '2022-05-25 18:08:07');
INSERT INTO "public"."permission" VALUES ('1529403932797964307', '1346358560427216896', '1529403932781187090', '2022-05-25 18:08:07', '2022-05-25 18:08:07');
INSERT INTO "public"."permission" VALUES ('1529403932797964308', '1346358560427216896', '1529403932781187091', '2022-05-25 18:08:07', '2022-05-25 18:08:07');
INSERT INTO "public"."permission" VALUES ('1529403932797964309', '1346358560427216896', '1529403932781187092', '2022-05-25 18:08:07', '2022-05-25 18:08:07');
INSERT INTO "public"."permission" VALUES ('1529403932797964310', '1346358560427216896', '1529403932781187093', '2022-05-25 18:08:07', '2022-05-25 18:08:07');
INSERT INTO "public"."permission" VALUES ('1529403932797964311', '1346358560427216896', '1529403932781187094', '2022-05-25 18:08:07', '2022-05-25 18:08:07');
INSERT INTO "public"."permission" VALUES ('1529403932797964312', '1346358560427216896', '1529403932781187095', '2022-05-25 18:08:07', '2022-05-25 18:08:07');
INSERT INTO "public"."permission" VALUES ('1529403932797964313', '1346358560427216896', '1529403932781187096', '2022-05-25 18:08:07', '2022-05-25 18:08:07');
INSERT INTO "public"."permission" VALUES ('1529403932797964314', '1346358560427216896', '1529403932781187097', '2022-05-25 18:08:07', '2022-05-25 18:08:07');
INSERT INTO "public"."permission" VALUES ('1529403932797964315', '1346358560427216896', '1529403932781187098', '2022-05-25 18:08:07', '2022-05-25 18:08:07');
INSERT INTO "public"."permission" VALUES ('1529403932797964316', '1346358560427216896', '1529403932781187099', '2022-05-25 18:08:07', '2022-05-25 18:08:07');
INSERT INTO "public"."permission" VALUES ('1529403932881850512', '1346358560427216896', '1529403932877656064', '2022-05-25 18:08:07', '2022-05-25 18:08:07');
INSERT INTO "public"."permission" VALUES ('1529403932881850513', '1346358560427216896', '1529403932877656065', '2022-05-25 18:08:07', '2022-05-25 18:08:07');
INSERT INTO "public"."permission" VALUES ('1529403932881850514', '1346358560427216896', '1529403932877656066', '2022-05-25 18:08:07', '2022-05-25 18:08:07');
INSERT INTO "public"."permission" VALUES ('1529403932881850515', '1346358560427216896', '1529403932877656067', '2022-05-25 18:08:07', '2022-05-25 18:08:07');
INSERT INTO "public"."permission" VALUES ('1529403932881850516', '1346358560427216896', '1529403932877656068', '2022-05-25 18:08:07', '2022-05-25 18:08:07');
INSERT INTO "public"."permission" VALUES ('1529403932881850517', '1346358560427216896', '1529403932877656069', '2022-05-25 18:08:07', '2022-05-25 18:08:07');
INSERT INTO "public"."permission" VALUES ('1529403932881850518', '1346358560427216896', '1529403932877656070', '2022-05-25 18:08:07', '2022-05-25 18:08:07');
INSERT INTO "public"."permission" VALUES ('1529403932881850519', '1346358560427216896', '1529403932877656071', '2022-05-25 18:08:07', '2022-05-25 18:08:07');
INSERT INTO "public"."permission" VALUES ('1529403932881850520', '1346358560427216896', '1529403932877656072', '2022-05-25 18:08:07', '2022-05-25 18:08:07');
INSERT INTO "public"."permission" VALUES ('1529403932881850521', '1346358560427216896', '1529403932877656073', '2022-05-25 18:08:07', '2022-05-25 18:08:07');
INSERT INTO "public"."permission" VALUES ('1529403932881850522', '1346358560427216896', '1529403932877656074', '2022-05-25 18:08:07', '2022-05-25 18:08:07');
INSERT INTO "public"."permission" VALUES ('1529403932881850523', '1346358560427216896', '1529403932877656075', '2022-05-25 18:08:07', '2022-05-25 18:08:07');
INSERT INTO "public"."permission" VALUES ('1529403932881850524', '1346358560427216896', '1529403932877656076', '2022-05-25 18:08:07', '2022-05-25 18:08:07');
INSERT INTO "public"."permission" VALUES ('1529403932881850525', '1346358560427216896', '1529403932877656077', '2022-05-25 18:08:07', '2022-05-25 18:08:07');
INSERT INTO "public"."permission" VALUES ('1529403932881850526', '1346358560427216896', '1529403932877656078', '2022-05-25 18:08:07', '2022-05-25 18:08:07');
INSERT INTO "public"."permission" VALUES ('1529403932881850527', '1346358560427216896', '1529403932877656079', '2022-05-25 18:08:07', '2022-05-25 18:08:07');
INSERT INTO "public"."permission" VALUES ('1529403932881850528', '1346358560427216896', '1529403932877656080', '2022-05-25 18:08:07', '2022-05-25 18:08:07');
INSERT INTO "public"."permission" VALUES ('1529403932881850529', '1346358560427216896', '1529403932877656081', '2022-05-25 18:08:07', '2022-05-25 18:08:07');
INSERT INTO "public"."permission" VALUES ('1529403932881850530', '1346358560427216896', '1529403932877656082', '2022-05-25 18:08:07', '2022-05-25 18:08:07');
INSERT INTO "public"."permission" VALUES ('1529403932881850531', '1346358560427216896', '1529403932877656083', '2022-05-25 18:08:07', '2022-05-25 18:08:07');
INSERT INTO "public"."permission" VALUES ('1529403932881850532', '1346358560427216896', '1529403932877656084', '2022-05-25 18:08:07', '2022-05-25 18:08:07');
INSERT INTO "public"."permission" VALUES ('1529403932881850533', '1346358560427216896', '1529403932877656085', '2022-05-25 18:08:07', '2022-05-25 18:08:07');
INSERT INTO "public"."permission" VALUES ('1529403932881850534', '1346358560427216896', '1529403932877656086', '2022-05-25 18:08:07', '2022-05-25 18:08:07');
INSERT INTO "public"."permission" VALUES ('1529403932881850535', '1346358560427216896', '1529403932877656087', '2022-05-25 18:08:07', '2022-05-25 18:08:07');
INSERT INTO "public"."permission" VALUES ('1529403932881850536', '1346358560427216896', '1529403932877656088', '2022-05-25 18:08:07', '2022-05-25 18:08:07');
INSERT INTO "public"."permission" VALUES ('1529403932881850537', '1346358560427216896', '1529403932877656089', '2022-05-25 18:08:07', '2022-05-25 18:08:07');
INSERT INTO "public"."permission" VALUES ('1529403932881850538', '1346358560427216896', '1529403932877656090', '2022-05-25 18:08:07', '2022-05-25 18:08:07');
INSERT INTO "public"."permission" VALUES ('1529403932881850539', '1346358560427216896', '1529403932877656091', '2022-05-25 18:08:07', '2022-05-25 18:08:07');
INSERT INTO "public"."permission" VALUES ('1529403932881850540', '1346358560427216896', '1529403932877656092', '2022-05-25 18:08:07', '2022-05-25 18:08:07');
INSERT INTO "public"."permission" VALUES ('1529403932881850541', '1346358560427216896', '1529403932877656093', '2022-05-25 18:08:07', '2022-05-25 18:08:07');
INSERT INTO "public"."permission" VALUES ('1529403932881850542', '1346358560427216896', '1529403932877656094', '2022-05-25 18:08:07', '2022-05-25 18:08:07');
INSERT INTO "public"."permission" VALUES ('1529403932881850543', '1346358560427216896', '1529403932877656095', '2022-05-25 18:08:07', '2022-05-25 18:08:07');
INSERT INTO "public"."permission" VALUES ('1529403932881850544', '1346358560427216896', '1529403932877656096', '2022-05-25 18:08:07', '2022-05-25 18:08:07');
INSERT INTO "public"."permission" VALUES ('1529403932881850545', '1346358560427216896', '1529403932877656097', '2022-05-25 18:08:07', '2022-05-25 18:08:07');
INSERT INTO "public"."permission" VALUES ('1529403932881850546', '1346358560427216896', '1529403932877656098', '2022-05-25 18:08:07', '2022-05-25 18:08:07');
INSERT INTO "public"."permission" VALUES ('1529403932881850547', '1346358560427216896', '1529403932877656099', '2022-05-25 18:08:07', '2022-05-25 18:08:07');
INSERT INTO "public"."permission" VALUES ('1529403932881850548', '1346358560427216896', '1529403932877656100', '2022-05-25 18:08:07', '2022-05-25 18:08:07');
INSERT INTO "public"."permission" VALUES ('1529403932881850549', '1346358560427216896', '1529403932877656101', '2022-05-25 18:08:07', '2022-05-25 18:08:07');
INSERT INTO "public"."permission" VALUES ('1529403932881850550', '1346358560427216896', '1529403932877656102', '2022-05-25 18:08:07', '2022-05-25 18:08:07');
INSERT INTO "public"."permission" VALUES ('1529403932881850551', '1346358560427216896', '1529403932877656103', '2022-05-25 18:08:07', '2022-05-25 18:08:07');
INSERT INTO "public"."permission" VALUES ('1529403932881850552', '1346358560427216896', '1529403932877656104', '2022-05-25 18:08:07', '2022-05-25 18:08:07');
INSERT INTO "public"."permission" VALUES ('1529403932881850553', '1346358560427216896', '1529403932877656105', '2022-05-25 18:08:07', '2022-05-25 18:08:07');
INSERT INTO "public"."permission" VALUES ('1529403932881850554', '1346358560427216896', '1529403932877656106', '2022-05-25 18:08:07', '2022-05-25 18:08:07');
INSERT INTO "public"."permission" VALUES ('1529403932881850555', '1346358560427216896', '1529403932877656107', '2022-05-25 18:08:07', '2022-05-25 18:08:07');
INSERT INTO "public"."permission" VALUES ('1529403932881850556', '1346358560427216896', '1529403932877656108', '2022-05-25 18:08:07', '2022-05-25 18:08:07');
INSERT INTO "public"."permission" VALUES ('1529403932881850557', '1346358560427216896', '1529403932877656109', '2022-05-25 18:08:07', '2022-05-25 18:08:07');
INSERT INTO "public"."permission" VALUES ('1529403932881850558', '1346358560427216896', '1529403932877656110', '2022-05-25 18:08:07', '2022-05-25 18:08:07');
INSERT INTO "public"."permission" VALUES ('1529403932881850559', '1346358560427216896', '1529403932877656111', '2022-05-25 18:08:07', '2022-05-25 18:08:07');
INSERT INTO "public"."permission" VALUES ('1529403932881850560', '1346358560427216896', '1529403932877656112', '2022-05-25 18:08:07', '2022-05-25 18:08:07');
INSERT INTO "public"."permission" VALUES ('1529403932881850561', '1346358560427216896', '1529403932877656113', '2022-05-25 18:08:07', '2022-05-25 18:08:07');
INSERT INTO "public"."permission" VALUES ('1529403932881850562', '1346358560427216896', '1529403932877656114', '2022-05-25 18:08:07', '2022-05-25 18:08:07');
INSERT INTO "public"."permission" VALUES ('1529403932881850563', '1346358560427216896', '1529403932877656115', '2022-05-25 18:08:07', '2022-05-25 18:08:07');
INSERT INTO "public"."permission" VALUES ('1529403932881850564', '1346358560427216896', '1529403932877656116', '2022-05-25 18:08:07', '2022-05-25 18:08:07');
INSERT INTO "public"."permission" VALUES ('1529403932881850565', '1346358560427216896', '1529403932877656117', '2022-05-25 18:08:07', '2022-05-25 18:08:07');
INSERT INTO "public"."permission" VALUES ('1529403932881850566', '1346358560427216896', '1529403932877656118', '2022-05-25 18:08:07', '2022-05-25 18:08:07');
INSERT INTO "public"."permission" VALUES ('1529403932881850567', '1346358560427216896', '1529403932877656119', '2022-05-25 18:08:07', '2022-05-25 18:08:07');
INSERT INTO "public"."permission" VALUES ('1529403932881850568', '1346358560427216896', '1529403932877656120', '2022-05-25 18:08:07', '2022-05-25 18:08:07');
INSERT INTO "public"."permission" VALUES ('1529403932881850569', '1346358560427216896', '1529403932877656121', '2022-05-25 18:08:07', '2022-05-25 18:08:07');
INSERT INTO "public"."permission" VALUES ('1529403932881850570', '1346358560427216896', '1529403932877656122', '2022-05-25 18:08:07', '2022-05-25 18:08:07');
INSERT INTO "public"."permission" VALUES ('1529403932881850571', '1346358560427216896', '1529403932877656123', '2022-05-25 18:08:07', '2022-05-25 18:08:07');
INSERT INTO "public"."permission" VALUES ('1529403932881850572', '1346358560427216896', '1529403932877656124', '2022-05-25 18:08:07', '2022-05-25 18:08:07');
INSERT INTO "public"."permission" VALUES ('1529403932881850573', '1346358560427216896', '1529403932877656125', '2022-05-25 18:08:07', '2022-05-25 18:08:07');
INSERT INTO "public"."permission" VALUES ('1529403932881850574', '1346358560427216896', '1529403932877656126', '2022-05-25 18:08:07', '2022-05-25 18:08:07');
INSERT INTO "public"."permission" VALUES ('1529403932881850575', '1346358560427216896', '1529403932877656127', '2022-05-25 18:08:07', '2022-05-25 18:08:07');
INSERT INTO "public"."permission" VALUES ('1529403932881850576', '1346358560427216896', '1529403932877656128', '2022-05-25 18:08:07', '2022-05-25 18:08:07');
INSERT INTO "public"."permission" VALUES ('1529403932881850577', '1346358560427216896', '1529403932877656129', '2022-05-25 18:08:07', '2022-05-25 18:08:07');
INSERT INTO "public"."permission" VALUES ('1529403932881850578', '1346358560427216896', '1529403932877656130', '2022-05-25 18:08:07', '2022-05-25 18:08:07');
INSERT INTO "public"."permission" VALUES ('1529403932881850579', '1346358560427216896', '1529403932877656131', '2022-05-25 18:08:07', '2022-05-25 18:08:07');
INSERT INTO "public"."permission" VALUES ('1529403932881850580', '1346358560427216896', '1529403932877656132', '2022-05-25 18:08:07', '2022-05-25 18:08:07');
INSERT INTO "public"."permission" VALUES ('1529403932881850581', '1346358560427216896', '1529403932877656133', '2022-05-25 18:08:07', '2022-05-25 18:08:07');
INSERT INTO "public"."permission" VALUES ('1529403932881850582', '1346358560427216896', '1529403932877656134', '2022-05-25 18:08:07', '2022-05-25 18:08:07');
INSERT INTO "public"."permission" VALUES ('1529403932881850583', '1346358560427216896', '1529403932877656135', '2022-05-25 18:08:07', '2022-05-25 18:08:07');
INSERT INTO "public"."permission" VALUES ('1529403932881850584', '1346358560427216896', '1529403932877656136', '2022-05-25 18:08:07', '2022-05-25 18:08:07');
INSERT INTO "public"."permission" VALUES ('1529403932881850585', '1346358560427216896', '1529403932877656137', '2022-05-25 18:08:07', '2022-05-25 18:08:07');
INSERT INTO "public"."permission" VALUES ('1529403932881850586', '1346358560427216896', '1529403932877656138', '2022-05-25 18:08:07', '2022-05-25 18:08:07');
INSERT INTO "public"."permission" VALUES ('1529403932881850587', '1346358560427216896', '1529403932877656139', '2022-05-25 18:08:07', '2022-05-25 18:08:07');
INSERT INTO "public"."permission" VALUES ('1529403932881850588', '1346358560427216896', '1529403932877656140', '2022-05-25 18:08:07', '2022-05-25 18:08:07');
INSERT INTO "public"."permission" VALUES ('1529403932881850589', '1346358560427216896', '1529403932877656141', '2022-05-25 18:08:07', '2022-05-25 18:08:07');
INSERT INTO "public"."permission" VALUES ('1529403932881850590', '1346358560427216896', '1529403932877656142', '2022-05-25 18:08:07', '2022-05-25 18:08:07');
INSERT INTO "public"."permission" VALUES ('1529403932881850591', '1346358560427216896', '1529403932877656143', '2022-05-25 18:08:07', '2022-05-25 18:08:07');
INSERT INTO "public"."permission" VALUES ('1529403932881850592', '1346358560427216896', '1529403932877656144', '2022-05-25 18:08:07', '2022-05-25 18:08:07');
INSERT INTO "public"."permission" VALUES ('1529403932881850593', '1346358560427216896', '1529403932877656145', '2022-05-25 18:08:07', '2022-05-25 18:08:07');
INSERT INTO "public"."permission" VALUES ('1529403932881850594', '1346358560427216896', '1529403932877656146', '2022-05-25 18:08:07', '2022-05-25 18:08:07');
INSERT INTO "public"."permission" VALUES ('1529403932881850595', '1346358560427216896', '1529403932877656147', '2022-05-25 18:08:07', '2022-05-25 18:08:07');
INSERT INTO "public"."permission" VALUES ('1529403932881850596', '1346358560427216896', '1529403932877656148', '2022-05-25 18:08:07', '2022-05-25 18:08:07');
INSERT INTO "public"."permission" VALUES ('1529403932881850597', '1346358560427216896', '1529403932877656149', '2022-05-25 18:08:07', '2022-05-25 18:08:07');
INSERT INTO "public"."permission" VALUES ('1529403932881850598', '1346358560427216896', '1529403932877656150', '2022-05-25 18:08:07', '2022-05-25 18:08:07');
INSERT INTO "public"."permission" VALUES ('1529403932881850599', '1346358560427216896', '1529403932877656151', '2022-05-25 18:08:07', '2022-05-25 18:08:07');
INSERT INTO "public"."permission" VALUES ('1529403932881850600', '1346358560427216896', '1529403932877656152', '2022-05-25 18:08:07', '2022-05-25 18:08:07');
INSERT INTO "public"."permission" VALUES ('1529403932881850601', '1346358560427216896', '1529403932877656153', '2022-05-25 18:08:07', '2022-05-25 18:08:07');
INSERT INTO "public"."permission" VALUES ('1529403932881850602', '1346358560427216896', '1529403932877656154', '2022-05-25 18:08:07', '2022-05-25 18:08:07');
INSERT INTO "public"."permission" VALUES ('1529403932881850603', '1346358560427216896', '1529403932877656155', '2022-05-25 18:08:07', '2022-05-25 18:08:07');
INSERT INTO "public"."permission" VALUES ('1529403932881850604', '1346358560427216896', '1529403932877656156', '2022-05-25 18:08:07', '2022-05-25 18:08:07');
INSERT INTO "public"."permission" VALUES ('1529403932881850605', '1346358560427216896', '1529403932877656157', '2022-05-25 18:08:07', '2022-05-25 18:08:07');
INSERT INTO "public"."permission" VALUES ('1529403932881850606', '1346358560427216896', '1529403932877656158', '2022-05-25 18:08:07', '2022-05-25 18:08:07');
INSERT INTO "public"."permission" VALUES ('1529403932881850607', '1346358560427216896', '1529403932877656159', '2022-05-25 18:08:07', '2022-05-25 18:08:07');
INSERT INTO "public"."permission" VALUES ('1529403932881850608', '1346358560427216896', '1529403932877656160', '2022-05-25 18:08:07', '2022-05-25 18:08:07');
INSERT INTO "public"."permission" VALUES ('1529403932881850609', '1346358560427216896', '1529403932877656161', '2022-05-25 18:08:07', '2022-05-25 18:08:07');
INSERT INTO "public"."permission" VALUES ('1529403932881850610', '1346358560427216896', '1529403932877656162', '2022-05-25 18:08:07', '2022-05-25 18:08:07');
INSERT INTO "public"."permission" VALUES ('1529403932881850611', '1346358560427216896', '1529403932877656163', '2022-05-25 18:08:07', '2022-05-25 18:08:07');
INSERT INTO "public"."permission" VALUES ('1529403932881850612', '1346358560427216896', '1529403932877656164', '2022-05-25 18:08:07', '2022-05-25 18:08:07');
INSERT INTO "public"."permission" VALUES ('1529403932881850613', '1346358560427216896', '1529403932877656165', '2022-05-25 18:08:07', '2022-05-25 18:08:07');
INSERT INTO "public"."permission" VALUES ('1529403932881850614', '1346358560427216896', '1529403932877656166', '2022-05-25 18:08:07', '2022-05-25 18:08:07');
INSERT INTO "public"."permission" VALUES ('1529403932881850615', '1346358560427216896', '1529403932877656167', '2022-05-25 18:08:07', '2022-05-25 18:08:07');
INSERT INTO "public"."permission" VALUES ('1529403932881850616', '1346358560427216896', '1529403932877656168', '2022-05-25 18:08:07', '2022-05-25 18:08:07');
INSERT INTO "public"."permission" VALUES ('1529403932881850617', '1346358560427216896', '1529403932877656169', '2022-05-25 18:08:07', '2022-05-25 18:08:07');
INSERT INTO "public"."permission" VALUES ('1529403932881850618', '1346358560427216896', '1529403932877656170', '2022-05-25 18:08:07', '2022-05-25 18:08:07');
INSERT INTO "public"."permission" VALUES ('1529403932881850619', '1346358560427216896', '1529403932877656171', '2022-05-25 18:08:07', '2022-05-25 18:08:07');
INSERT INTO "public"."permission" VALUES ('1529403932881850620', '1346358560427216896', '1529403932877656172', '2022-05-25 18:08:07', '2022-05-25 18:08:07');
INSERT INTO "public"."permission" VALUES ('1529403932881850621', '1346358560427216896', '1529403932877656173', '2022-05-25 18:08:07', '2022-05-25 18:08:07');
INSERT INTO "public"."permission" VALUES ('1529403932881850622', '1346358560427216896', '1529403932877656174', '2022-05-25 18:08:07', '2022-05-25 18:08:07');
INSERT INTO "public"."permission" VALUES ('1529403932881850623', '1346358560427216896', '1529403932877656175', '2022-05-25 18:08:07', '2022-05-25 18:08:07');
INSERT INTO "public"."permission" VALUES ('1529403932881850624', '1346358560427216896', '1529403932877656176', '2022-05-25 18:08:07', '2022-05-25 18:08:07');
INSERT INTO "public"."permission" VALUES ('1529403932881850625', '1346358560427216896', '1529403932877656177', '2022-05-25 18:08:07', '2022-05-25 18:08:07');
INSERT INTO "public"."permission" VALUES ('1529403932881850626', '1346358560427216896', '1529403932877656178', '2022-05-25 18:08:07', '2022-05-25 18:08:07');
INSERT INTO "public"."permission" VALUES ('1529403932881850627', '1346358560427216896', '1529403932877656179', '2022-05-25 18:08:07', '2022-05-25 18:08:07');
INSERT INTO "public"."permission" VALUES ('1529403932881850628', '1346358560427216896', '1529403932877656180', '2022-05-25 18:08:07', '2022-05-25 18:08:07');
INSERT INTO "public"."permission" VALUES ('1529403932881850629', '1346358560427216896', '1529403932881850368', '2022-05-25 18:08:07', '2022-05-25 18:08:07');
INSERT INTO "public"."permission" VALUES ('1529403932881850630', '1346358560427216896', '1529403932881850369', '2022-05-25 18:08:07', '2022-05-25 18:08:07');
INSERT INTO "public"."permission" VALUES ('1529403932881850631', '1346358560427216896', '1529403932881850370', '2022-05-25 18:08:07', '2022-05-25 18:08:07');
INSERT INTO "public"."permission" VALUES ('1529403932881850632', '1346358560427216896', '1529403932881850371', '2022-05-25 18:08:07', '2022-05-25 18:08:07');
INSERT INTO "public"."permission" VALUES ('1529403932881850633', '1346358560427216896', '1529403932881850372', '2022-05-25 18:08:07', '2022-05-25 18:08:07');
INSERT INTO "public"."permission" VALUES ('1529403932881850634', '1346358560427216896', '1529403932881850373', '2022-05-25 18:08:07', '2022-05-25 18:08:07');
INSERT INTO "public"."permission" VALUES ('1529403932881850635', '1346358560427216896', '1529403932881850374', '2022-05-25 18:08:07', '2022-05-25 18:08:07');
INSERT INTO "public"."permission" VALUES ('1529403932881850636', '1346358560427216896', '1529403932881850375', '2022-05-25 18:08:07', '2022-05-25 18:08:07');
INSERT INTO "public"."permission" VALUES ('1529403932881850637', '1346358560427216896', '1529403932881850376', '2022-05-25 18:08:07', '2022-05-25 18:08:07');
INSERT INTO "public"."permission" VALUES ('1529403932881850638', '1346358560427216896', '1529403932881850377', '2022-05-25 18:08:07', '2022-05-25 18:08:07');
INSERT INTO "public"."permission" VALUES ('1529403932881850639', '1346358560427216896', '1529403932881850378', '2022-05-25 18:08:07', '2022-05-25 18:08:07');
INSERT INTO "public"."permission" VALUES ('1529403932881850640', '1346358560427216896', '1529403932881850379', '2022-05-25 18:08:07', '2022-05-25 18:08:07');
INSERT INTO "public"."permission" VALUES ('1529403932881850641', '1346358560427216896', '1529403932881850380', '2022-05-25 18:08:07', '2022-05-25 18:08:07');
INSERT INTO "public"."permission" VALUES ('1529403932881850642', '1346358560427216896', '1529403932881850381', '2022-05-25 18:08:07', '2022-05-25 18:08:07');
INSERT INTO "public"."permission" VALUES ('1529403932881850643', '1346358560427216896', '1529403932881850382', '2022-05-25 18:08:07', '2022-05-25 18:08:07');
INSERT INTO "public"."permission" VALUES ('1529403932881850644', '1346358560427216896', '1529403932881850383', '2022-05-25 18:08:07', '2022-05-25 18:08:07');
INSERT INTO "public"."permission" VALUES ('1529403932881850645', '1346358560427216896', '1529403932881850384', '2022-05-25 18:08:07', '2022-05-25 18:08:07');
INSERT INTO "public"."permission" VALUES ('1529403932881850646', '1346358560427216896', '1529403932881850385', '2022-05-25 18:08:07', '2022-05-25 18:08:07');
INSERT INTO "public"."permission" VALUES ('1529403932881850647', '1346358560427216896', '1529403932881850386', '2022-05-25 18:08:07', '2022-05-25 18:08:07');
INSERT INTO "public"."permission" VALUES ('1529403932881850648', '1346358560427216896', '1529403932881850387', '2022-05-25 18:08:07', '2022-05-25 18:08:07');
INSERT INTO "public"."permission" VALUES ('1529403932881850649', '1346358560427216896', '1529403932881850388', '2022-05-25 18:08:07', '2022-05-25 18:08:07');
INSERT INTO "public"."permission" VALUES ('1529403932881850650', '1346358560427216896', '1529403932881850389', '2022-05-25 18:08:07', '2022-05-25 18:08:07');
INSERT INTO "public"."permission" VALUES ('1529403932881850651', '1346358560427216896', '1529403932881850390', '2022-05-25 18:08:07', '2022-05-25 18:08:07');
INSERT INTO "public"."permission" VALUES ('1529403932881850652', '1346358560427216896', '1529403932881850391', '2022-05-25 18:08:07', '2022-05-25 18:08:07');
INSERT INTO "public"."permission" VALUES ('1529403932881850653', '1346358560427216896', '1529403932881850392', '2022-05-25 18:08:07', '2022-05-25 18:08:07');
INSERT INTO "public"."permission" VALUES ('1529403932881850654', '1346358560427216896', '1529403932881850393', '2022-05-25 18:08:07', '2022-05-25 18:08:07');
INSERT INTO "public"."permission" VALUES ('1529403932881850655', '1346358560427216896', '1529403932881850394', '2022-05-25 18:08:07', '2022-05-25 18:08:07');
INSERT INTO "public"."permission" VALUES ('1529403932881850656', '1346358560427216896', '1529403932881850395', '2022-05-25 18:08:07', '2022-05-25 18:08:07');
INSERT INTO "public"."permission" VALUES ('1529403932881850657', '1346358560427216896', '1529403932881850396', '2022-05-25 18:08:07', '2022-05-25 18:08:07');
INSERT INTO "public"."permission" VALUES ('1529403932881850658', '1346358560427216896', '1529403932881850397', '2022-05-25 18:08:07', '2022-05-25 18:08:07');
INSERT INTO "public"."permission" VALUES ('1529403932881850659', '1346358560427216896', '1529403932881850398', '2022-05-25 18:08:07', '2022-05-25 18:08:07');
INSERT INTO "public"."permission" VALUES ('1529403932881850660', '1346358560427216896', '1529403932881850399', '2022-05-25 18:08:07', '2022-05-25 18:08:07');
INSERT INTO "public"."permission" VALUES ('1529403932881850661', '1346358560427216896', '1529403932881850400', '2022-05-25 18:08:07', '2022-05-25 18:08:07');
INSERT INTO "public"."permission" VALUES ('1529403932881850662', '1346358560427216896', '1529403932881850401', '2022-05-25 18:08:07', '2022-05-25 18:08:07');
INSERT INTO "public"."permission" VALUES ('1529403932881850663', '1346358560427216896', '1529403932881850402', '2022-05-25 18:08:07', '2022-05-25 18:08:07');
INSERT INTO "public"."permission" VALUES ('1529403932881850664', '1346358560427216896', '1529403932881850403', '2022-05-25 18:08:07', '2022-05-25 18:08:07');
INSERT INTO "public"."permission" VALUES ('1529403932881850665', '1346358560427216896', '1529403932881850404', '2022-05-25 18:08:07', '2022-05-25 18:08:07');
INSERT INTO "public"."permission" VALUES ('1529403932881850666', '1346358560427216896', '1529403932881850405', '2022-05-25 18:08:07', '2022-05-25 18:08:07');
INSERT INTO "public"."permission" VALUES ('1529403932881850667', '1346358560427216896', '1529403932881850406', '2022-05-25 18:08:07', '2022-05-25 18:08:07');
INSERT INTO "public"."permission" VALUES ('1529403932881850668', '1346358560427216896', '1529403932881850407', '2022-05-25 18:08:07', '2022-05-25 18:08:07');
INSERT INTO "public"."permission" VALUES ('1529403932881850669', '1346358560427216896', '1529403932881850408', '2022-05-25 18:08:07', '2022-05-25 18:08:07');
INSERT INTO "public"."permission" VALUES ('1529403932881850670', '1346358560427216896', '1529403932881850409', '2022-05-25 18:08:07', '2022-05-25 18:08:07');
INSERT INTO "public"."permission" VALUES ('1529403932881850671', '1346358560427216896', '1529403932881850410', '2022-05-25 18:08:07', '2022-05-25 18:08:07');
INSERT INTO "public"."permission" VALUES ('1529403932881850672', '1346358560427216896', '1529403932881850411', '2022-05-25 18:08:07', '2022-05-25 18:08:07');
INSERT INTO "public"."permission" VALUES ('1529403932881850673', '1346358560427216896', '1529403932881850412', '2022-05-25 18:08:07', '2022-05-25 18:08:07');
INSERT INTO "public"."permission" VALUES ('1529403932881850674', '1346358560427216896', '1529403932881850413', '2022-05-25 18:08:07', '2022-05-25 18:08:07');
INSERT INTO "public"."permission" VALUES ('1529403932881850675', '1346358560427216896', '1529403932881850414', '2022-05-25 18:08:07', '2022-05-25 18:08:07');
INSERT INTO "public"."permission" VALUES ('1529403932881850676', '1346358560427216896', '1529403932881850415', '2022-05-25 18:08:07', '2022-05-25 18:08:07');
INSERT INTO "public"."permission" VALUES ('1529403932881850677', '1346358560427216896', '1529403932881850416', '2022-05-25 18:08:07', '2022-05-25 18:08:07');
INSERT INTO "public"."permission" VALUES ('1529403932886044672', '1346358560427216896', '1529403932881850417', '2022-05-25 18:08:07', '2022-05-25 18:08:07');
INSERT INTO "public"."permission" VALUES ('1529403932886044673', '1346358560427216896', '1529403932881850418', '2022-05-25 18:08:07', '2022-05-25 18:08:07');
INSERT INTO "public"."permission" VALUES ('1529403932886044674', '1346358560427216896', '1529403932881850419', '2022-05-25 18:08:07', '2022-05-25 18:08:07');
INSERT INTO "public"."permission" VALUES ('1529403932886044675', '1346358560427216896', '1529403932881850420', '2022-05-25 18:08:07', '2022-05-25 18:08:07');
INSERT INTO "public"."permission" VALUES ('1529403932886044676', '1346358560427216896', '1529403932881850421', '2022-05-25 18:08:07', '2022-05-25 18:08:07');
INSERT INTO "public"."permission" VALUES ('1529403932886044677', '1346358560427216896', '1529403932881850422', '2022-05-25 18:08:07', '2022-05-25 18:08:07');
INSERT INTO "public"."permission" VALUES ('1529403932886044678', '1346358560427216896', '1529403932881850423', '2022-05-25 18:08:07', '2022-05-25 18:08:07');
INSERT INTO "public"."permission" VALUES ('1529403932886044679', '1346358560427216896', '1529403932881850424', '2022-05-25 18:08:07', '2022-05-25 18:08:07');
INSERT INTO "public"."permission" VALUES ('1529403932886044680', '1346358560427216896', '1529403932881850425', '2022-05-25 18:08:07', '2022-05-25 18:08:07');
INSERT INTO "public"."permission" VALUES ('1529403932886044681', '1346358560427216896', '1529403932881850426', '2022-05-25 18:08:07', '2022-05-25 18:08:07');
INSERT INTO "public"."permission" VALUES ('1529403932886044682', '1346358560427216896', '1529403932881850427', '2022-05-25 18:08:07', '2022-05-25 18:08:07');
INSERT INTO "public"."permission" VALUES ('1529403932886044683', '1346358560427216896', '1529403932881850428', '2022-05-25 18:08:07', '2022-05-25 18:08:07');
INSERT INTO "public"."permission" VALUES ('1529403932886044684', '1346358560427216896', '1529403932881850429', '2022-05-25 18:08:07', '2022-05-25 18:08:07');
INSERT INTO "public"."permission" VALUES ('1529403932886044685', '1346358560427216896', '1529403932881850430', '2022-05-25 18:08:07', '2022-05-25 18:08:07');
INSERT INTO "public"."permission" VALUES ('1529403932886044686', '1346358560427216896', '1529403932881850431', '2022-05-25 18:08:07', '2022-05-25 18:08:07');
INSERT INTO "public"."permission" VALUES ('1529403932886044687', '1346358560427216896', '1529403932881850432', '2022-05-25 18:08:07', '2022-05-25 18:08:07');
INSERT INTO "public"."permission" VALUES ('1529403932886044688', '1346358560427216896', '1529403932881850433', '2022-05-25 18:08:07', '2022-05-25 18:08:07');
INSERT INTO "public"."permission" VALUES ('1529403932886044689', '1346358560427216896', '1529403932881850434', '2022-05-25 18:08:07', '2022-05-25 18:08:07');
INSERT INTO "public"."permission" VALUES ('1529403932886044690', '1346358560427216896', '1529403932881850435', '2022-05-25 18:08:07', '2022-05-25 18:08:07');
INSERT INTO "public"."permission" VALUES ('1529403932886044691', '1346358560427216896', '1529403932881850436', '2022-05-25 18:08:07', '2022-05-25 18:08:07');
INSERT INTO "public"."permission" VALUES ('1529403932886044692', '1346358560427216896', '1529403932881850437', '2022-05-25 18:08:07', '2022-05-25 18:08:07');
INSERT INTO "public"."permission" VALUES ('1529403932886044693', '1346358560427216896', '1529403932881850438', '2022-05-25 18:08:07', '2022-05-25 18:08:07');
INSERT INTO "public"."permission" VALUES ('1529403932886044694', '1346358560427216896', '1529403932881850439', '2022-05-25 18:08:07', '2022-05-25 18:08:07');
INSERT INTO "public"."permission" VALUES ('1529403932886044695', '1346358560427216896', '1529403932881850440', '2022-05-25 18:08:07', '2022-05-25 18:08:07');
INSERT INTO "public"."permission" VALUES ('1529403932886044696', '1346358560427216896', '1529403932881850441', '2022-05-25 18:08:07', '2022-05-25 18:08:07');
INSERT INTO "public"."permission" VALUES ('1529403932886044697', '1346358560427216896', '1529403932881850442', '2022-05-25 18:08:07', '2022-05-25 18:08:07');
INSERT INTO "public"."permission" VALUES ('1529403932886044698', '1346358560427216896', '1529403932881850443', '2022-05-25 18:08:07', '2022-05-25 18:08:07');
INSERT INTO "public"."permission" VALUES ('1529403932886044699', '1346358560427216896', '1529403932881850444', '2022-05-25 18:08:07', '2022-05-25 18:08:07');
INSERT INTO "public"."permission" VALUES ('1529403932886044700', '1346358560427216896', '1529403932881850445', '2022-05-25 18:08:07', '2022-05-25 18:08:07');
INSERT INTO "public"."permission" VALUES ('1529403932886044701', '1346358560427216896', '1529403932881850446', '2022-05-25 18:08:07', '2022-05-25 18:08:07');
INSERT INTO "public"."permission" VALUES ('1529403932886044702', '1346358560427216896', '1529403932881850447', '2022-05-25 18:08:07', '2022-05-25 18:08:07');
INSERT INTO "public"."permission" VALUES ('1529403932886044703', '1346358560427216896', '1529403932881850448', '2022-05-25 18:08:07', '2022-05-25 18:08:07');
INSERT INTO "public"."permission" VALUES ('1529403932886044704', '1346358560427216896', '1529403932881850449', '2022-05-25 18:08:07', '2022-05-25 18:08:07');
INSERT INTO "public"."permission" VALUES ('1529403932886044705', '1346358560427216896', '1529403932881850450', '2022-05-25 18:08:07', '2022-05-25 18:08:07');
INSERT INTO "public"."permission" VALUES ('1529403932886044706', '1346358560427216896', '1529403932881850451', '2022-05-25 18:08:07', '2022-05-25 18:08:07');
INSERT INTO "public"."permission" VALUES ('1529403932886044707', '1346358560427216896', '1529403932881850452', '2022-05-25 18:08:07', '2022-05-25 18:08:07');
INSERT INTO "public"."permission" VALUES ('1529403932886044708', '1346358560427216896', '1529403932881850453', '2022-05-25 18:08:07', '2022-05-25 18:08:07');
INSERT INTO "public"."permission" VALUES ('1529403932886044709', '1346358560427216896', '1529403932881850454', '2022-05-25 18:08:07', '2022-05-25 18:08:07');
INSERT INTO "public"."permission" VALUES ('1529403932886044710', '1346358560427216896', '1529403932881850455', '2022-05-25 18:08:07', '2022-05-25 18:08:07');
INSERT INTO "public"."permission" VALUES ('1529403932886044711', '1346358560427216896', '1529403932881850456', '2022-05-25 18:08:07', '2022-05-25 18:08:07');
INSERT INTO "public"."permission" VALUES ('1529403932886044712', '1346358560427216896', '1529403932881850457', '2022-05-25 18:08:07', '2022-05-25 18:08:07');
INSERT INTO "public"."permission" VALUES ('1529403932886044713', '1346358560427216896', '1529403932881850458', '2022-05-25 18:08:07', '2022-05-25 18:08:07');
INSERT INTO "public"."permission" VALUES ('1529403932886044714', '1346358560427216896', '1529403932881850459', '2022-05-25 18:08:07', '2022-05-25 18:08:07');
INSERT INTO "public"."permission" VALUES ('1529403932886044715', '1346358560427216896', '1529403932881850460', '2022-05-25 18:08:07', '2022-05-25 18:08:07');
INSERT INTO "public"."permission" VALUES ('1529403932886044716', '1346358560427216896', '1529403932881850461', '2022-05-25 18:08:07', '2022-05-25 18:08:07');
INSERT INTO "public"."permission" VALUES ('1529403932886044717', '1346358560427216896', '1529403932881850462', '2022-05-25 18:08:07', '2022-05-25 18:08:07');
INSERT INTO "public"."permission" VALUES ('1529403932886044718', '1346358560427216896', '1529403932881850463', '2022-05-25 18:08:07', '2022-05-25 18:08:07');
INSERT INTO "public"."permission" VALUES ('1529403932886044719', '1346358560427216896', '1529403932881850464', '2022-05-25 18:08:07', '2022-05-25 18:08:07');
INSERT INTO "public"."permission" VALUES ('1529403932886044720', '1346358560427216896', '1529403932881850465', '2022-05-25 18:08:07', '2022-05-25 18:08:07');
INSERT INTO "public"."permission" VALUES ('1529403932886044721', '1346358560427216896', '1529403932881850466', '2022-05-25 18:08:07', '2022-05-25 18:08:07');
INSERT INTO "public"."permission" VALUES ('1529403932886044722', '1346358560427216896', '1529403932881850467', '2022-05-25 18:08:07', '2022-05-25 18:08:07');
INSERT INTO "public"."permission" VALUES ('1529403932886044723', '1346358560427216896', '1529403932881850468', '2022-05-25 18:08:07', '2022-05-25 18:08:07');
INSERT INTO "public"."permission" VALUES ('1529403932886044724', '1346358560427216896', '1529403932881850469', '2022-05-25 18:08:07', '2022-05-25 18:08:07');
INSERT INTO "public"."permission" VALUES ('1529403932886044725', '1346358560427216896', '1529403932881850470', '2022-05-25 18:08:07', '2022-05-25 18:08:07');
INSERT INTO "public"."permission" VALUES ('1529403932886044726', '1346358560427216896', '1529403932881850471', '2022-05-25 18:08:07', '2022-05-25 18:08:07');
INSERT INTO "public"."permission" VALUES ('1529403932886044727', '1346358560427216896', '1529403932881850472', '2022-05-25 18:08:07', '2022-05-25 18:08:07');
INSERT INTO "public"."permission" VALUES ('1529403932886044728', '1346358560427216896', '1529403932881850473', '2022-05-25 18:08:07', '2022-05-25 18:08:07');
INSERT INTO "public"."permission" VALUES ('1529403932886044729', '1346358560427216896', '1529403932881850474', '2022-05-25 18:08:07', '2022-05-25 18:08:07');
INSERT INTO "public"."permission" VALUES ('1529403932886044730', '1346358560427216896', '1529403932881850475', '2022-05-25 18:08:07', '2022-05-25 18:08:07');
INSERT INTO "public"."permission" VALUES ('1529403932886044731', '1346358560427216896', '1529403932881850476', '2022-05-25 18:08:07', '2022-05-25 18:08:07');
INSERT INTO "public"."permission" VALUES ('1529403932886044732', '1346358560427216896', '1529403932881850477', '2022-05-25 18:08:07', '2022-05-25 18:08:07');
INSERT INTO "public"."permission" VALUES ('1529403932886044733', '1346358560427216896', '1529403932881850478', '2022-05-25 18:08:07', '2022-05-25 18:08:07');
INSERT INTO "public"."permission" VALUES ('1529403932886044734', '1346358560427216896', '1529403932881850479', '2022-05-25 18:08:07', '2022-05-25 18:08:07');
INSERT INTO "public"."permission" VALUES ('1529403932886044735', '1346358560427216896', '1529403932881850480', '2022-05-25 18:08:07', '2022-05-25 18:08:07');
INSERT INTO "public"."permission" VALUES ('1529403932886044736', '1346358560427216896', '1529403932881850481', '2022-05-25 18:08:07', '2022-05-25 18:08:07');
INSERT INTO "public"."permission" VALUES ('1529403932886044737', '1346358560427216896', '1529403932881850482', '2022-05-25 18:08:07', '2022-05-25 18:08:07');
INSERT INTO "public"."permission" VALUES ('1529403932886044738', '1346358560427216896', '1529403932881850483', '2022-05-25 18:08:07', '2022-05-25 18:08:07');
INSERT INTO "public"."permission" VALUES ('1529403932886044739', '1346358560427216896', '1529403932881850484', '2022-05-25 18:08:07', '2022-05-25 18:08:07');
INSERT INTO "public"."permission" VALUES ('1529403932886044740', '1346358560427216896', '1529403932881850485', '2022-05-25 18:08:07', '2022-05-25 18:08:07');
INSERT INTO "public"."permission" VALUES ('1529403932886044741', '1346358560427216896', '1529403932881850486', '2022-05-25 18:08:07', '2022-05-25 18:08:07');
INSERT INTO "public"."permission" VALUES ('1529403932886044742', '1346358560427216896', '1529403932881850487', '2022-05-25 18:08:07', '2022-05-25 18:08:07');
INSERT INTO "public"."permission" VALUES ('1529403932886044743', '1346358560427216896', '1529403932881850488', '2022-05-25 18:08:07', '2022-05-25 18:08:07');
INSERT INTO "public"."permission" VALUES ('1529403932886044744', '1346358560427216896', '1529403932881850489', '2022-05-25 18:08:07', '2022-05-25 18:08:07');
INSERT INTO "public"."permission" VALUES ('1529403932886044745', '1346358560427216896', '1529403932881850490', '2022-05-25 18:08:07', '2022-05-25 18:08:07');
INSERT INTO "public"."permission" VALUES ('1529403932886044746', '1346358560427216896', '1529403932881850491', '2022-05-25 18:08:07', '2022-05-25 18:08:07');
INSERT INTO "public"."permission" VALUES ('1529403932886044747', '1346358560427216896', '1529403932881850492', '2022-05-25 18:08:07', '2022-05-25 18:08:07');
INSERT INTO "public"."permission" VALUES ('1529403932886044748', '1346358560427216896', '1529403932881850493', '2022-05-25 18:08:07', '2022-05-25 18:08:07');
INSERT INTO "public"."permission" VALUES ('1529403932886044749', '1346358560427216896', '1529403932881850494', '2022-05-25 18:08:07', '2022-05-25 18:08:07');
INSERT INTO "public"."permission" VALUES ('1529403932886044750', '1346358560427216896', '1529403932881850495', '2022-05-25 18:08:07', '2022-05-25 18:08:07');
INSERT INTO "public"."permission" VALUES ('1529403932886044751', '1346358560427216896', '1529403932881850496', '2022-05-25 18:08:07', '2022-05-25 18:08:07');
INSERT INTO "public"."permission" VALUES ('1529403932886044752', '1346358560427216896', '1529403932881850497', '2022-05-25 18:08:07', '2022-05-25 18:08:07');
INSERT INTO "public"."permission" VALUES ('1529403932886044753', '1346358560427216896', '1529403932881850498', '2022-05-25 18:08:07', '2022-05-25 18:08:07');
INSERT INTO "public"."permission" VALUES ('1529403932886044754', '1346358560427216896', '1529403932881850499', '2022-05-25 18:08:07', '2022-05-25 18:08:07');
INSERT INTO "public"."permission" VALUES ('1529403932886044755', '1346358560427216896', '1529403932881850500', '2022-05-25 18:08:07', '2022-05-25 18:08:07');
INSERT INTO "public"."permission" VALUES ('1529403932886044756', '1346358560427216896', '1529403932881850501', '2022-05-25 18:08:07', '2022-05-25 18:08:07');
INSERT INTO "public"."permission" VALUES ('1529403932886044757', '1346358560427216896', '1529403932881850502', '2022-05-25 18:08:07', '2022-05-25 18:08:07');
INSERT INTO "public"."permission" VALUES ('1529403932886044758', '1346358560427216896', '1529403932881850503', '2022-05-25 18:08:07', '2022-05-25 18:08:07');
INSERT INTO "public"."permission" VALUES ('1529403932886044759', '1346358560427216896', '1529403932881850504', '2022-05-25 18:08:07', '2022-05-25 18:08:07');
INSERT INTO "public"."permission" VALUES ('1529403932886044760', '1346358560427216896', '1529403932881850505', '2022-05-25 18:08:07', '2022-05-25 18:08:07');
INSERT INTO "public"."permission" VALUES ('1529403932886044761', '1346358560427216896', '1529403932881850506', '2022-05-25 18:08:07', '2022-05-25 18:08:07');
INSERT INTO "public"."permission" VALUES ('1529403932886044762', '1346358560427216896', '1529403932881850507', '2022-05-25 18:08:07', '2022-05-25 18:08:07');
INSERT INTO "public"."permission" VALUES ('1529403932886044763', '1346358560427216896', '1529403932881850508', '2022-05-25 18:08:07', '2022-05-25 18:08:07');
INSERT INTO "public"."permission" VALUES ('1529403932886044764', '1346358560427216896', '1529403932881850509', '2022-05-25 18:08:07', '2022-05-25 18:08:07');
INSERT INTO "public"."permission" VALUES ('1529403932886044765', '1346358560427216896', '1529403932881850510', '2022-05-25 18:08:07', '2022-05-25 18:08:07');
INSERT INTO "public"."permission" VALUES ('1529403932886044766', '1346358560427216896', '1529403932881850511', '2022-05-25 18:08:07', '2022-05-25 18:08:07');
INSERT INTO "public"."permission" VALUES ('1529403932886044767', '1346358560427216896', '1534577121923309568', '2022-06-09 00:44:32', '2022-06-09 00:44:31');
INSERT INTO "public"."permission" VALUES ('1529403932886044768', '1346358560427216896', '1534585430311051264', '2022-06-09 01:17:33', '2022-06-09 01:17:32');
INSERT INTO "public"."permission" VALUES ('1529403932886044769', '1346358560427216896', '1534585531108564992', '2022-06-09 01:17:57', '2022-06-09 01:17:56');

INSERT INTO "public"."permission" VALUES ('1529403932886044770', '1346358560427216896', '1534585531108564993', '2022-06-09 01:17:57', '2022-06-09 01:17:56');
INSERT INTO "public"."permission" VALUES ('1529403932886044771', '1346358560427216896', '1534585531108564994', '2022-06-09 01:17:57', '2022-06-09 01:17:56');
INSERT INTO "public"."permission" VALUES ('1529403932886044772', '1346358560427216896', '1534585531108564995', '2022-06-09 01:17:57', '2022-06-09 01:17:56');
INSERT INTO "public"."permission" VALUES ('1529403932886044773', '1346358560427216896', '1534585531108564996', '2022-06-09 01:17:57', '2022-06-09 01:17:56');
INSERT INTO "public"."permission" VALUES ('1529403932886044774', '1346358560427216896', '1534585531108564997', '2022-06-09 01:17:57', '2022-06-09 01:17:56');
INSERT INTO "public"."permission" VALUES ('1529403932886044775', '1346358560427216896', '1534585531108564998', '2022-06-09 01:17:57', '2022-06-09 01:17:56');
INSERT INTO "public"."permission" VALUES ('1529403932886044776', '1346358560427216896', '1534585531108564999', '2022-06-09 01:17:57', '2022-06-09 01:17:56');
INSERT INTO "public"."permission" VALUES ('1529403932886044777', '1346358560427216896', '1534585531108565000', '2022-06-09 01:17:57', '2022-06-09 01:17:56');
INSERT INTO "public"."permission" VALUES ('1529403932886044778', '1346358560427216896', '1534585531108565001', '2022-06-09 01:17:57', '2022-06-09 01:17:56');
INSERT INTO "public"."permission" VALUES ('1529403932886044779', '1346358560427216896', '1534585531108565002', '2022-06-09 01:17:57', '2022-06-09 01:17:56');

INSERT INTO "public"."permission" VALUES ('1529403932886044780', '1346358560427216896', '1534585531108565003', '2022-06-09 01:17:57', '2022-06-09 01:17:56');
INSERT INTO "public"."permission" VALUES ('1529403932886044781', '1346358560427216896', '1534585531108565004', '2022-06-09 01:17:57', '2022-06-09 01:17:56');
INSERT INTO "public"."permission" VALUES ('1529403932886044782', '1346358560427216896', '1534585531108565005', '2022-06-09 01:17:57', '2022-06-09 01:17:56');
INSERT INTO "public"."permission" VALUES ('1529403932886044783', '1346358560427216896', '1534585531108565006', '2022-06-09 01:17:57', '2022-06-09 01:17:56');
INSERT INTO "public"."permission" VALUES ('1529403932886044784', '1346358560427216896', '1534585531108565007', '2022-06-09 01:17:57', '2022-06-09 01:17:56');
INSERT INTO "public"."permission" VALUES ('1529403932886044785', '1346358560427216896', '1534585531108565008', '2022-06-09 01:17:57', '2022-06-09 01:17:56');
INSERT INTO "public"."permission" VALUES ('1529403932886044786', '1346358560427216896', '1534585531108565009', '2022-06-09 01:17:57', '2022-06-09 01:17:56');
INSERT INTO "public"."permission" VALUES ('1529403932886044787', '1346358560427216896', '1534585531108565010', '2022-06-09 01:17:57', '2022-06-09 01:17:56');
INSERT INTO "public"."permission" VALUES ('1529403932886044788', '1346358560427216896', '1534585531108565011', '2022-06-09 01:17:57', '2022-06-09 01:17:56');
INSERT INTO "public"."permission" VALUES ('1529403932886044789', '1346358560427216896', '1534585531108565012', '2022-06-09 01:17:57', '2022-06-09 01:17:56');

INSERT INTO "public"."permission" VALUES ('1529403932886044790', '1346358560427216896', '1534585531108565013', '2022-06-09 01:17:57', '2022-06-09 01:17:56');
INSERT INTO "public"."permission" VALUES ('1529403932886044791', '1346358560427216896', '1534585531108565014', '2022-06-09 01:17:57', '2022-06-09 01:17:56');
INSERT INTO "public"."permission" VALUES ('1529403932886044792', '1346358560427216896', '1534585531108565015', '2022-06-09 01:17:57', '2022-06-09 01:17:56');
INSERT INTO "public"."permission" VALUES ('1529403932886044793', '1346358560427216896', '1534585531108565016', '2022-06-09 01:17:57', '2022-06-09 01:17:56');
INSERT INTO "public"."permission" VALUES ('1529403932886044794', '1346358560427216896', '1534585531108565017', '2022-06-09 01:17:57', '2022-06-09 01:17:56');
INSERT INTO "public"."permission" VALUES ('1529403932886044795', '1346358560427216896', '1534585531108565018', '2022-06-09 01:17:57', '2022-06-09 01:17:56');
INSERT INTO "public"."permission" VALUES ('1529403932886044796', '1346358560427216896', '1534585531108565019', '2022-06-09 01:17:57', '2022-06-09 01:17:56');
INSERT INTO "public"."permission" VALUES ('1529403932886044797', '1346358560427216896', '1534585531108565020', '2022-06-09 01:17:57', '2022-06-09 01:17:56');
INSERT INTO "public"."permission" VALUES ('1529403932886044798', '1346358560427216896', '1534585531108565021', '2022-06-09 01:17:57', '2022-06-09 01:17:56');
INSERT INTO "public"."permission" VALUES ('1529403932886044799', '1346358560427216896', '1534585531108565022', '2022-06-09 01:17:57', '2022-06-09 01:17:56');

INSERT INTO "public"."permission" VALUES ('1529403932886044800', '1346358560427216896', '1534585531108565023', '2022-06-09 01:17:57', '2022-06-09 01:17:56');
INSERT INTO "public"."permission" VALUES ('1529403932886044801', '1346358560427216896', '1534585531108565024', '2022-06-09 01:17:57', '2022-06-09 01:17:56');
INSERT INTO "public"."permission" VALUES ('1529403932886044802', '1346358560427216896', '1534585531108565025', '2022-06-09 01:17:57', '2022-06-09 01:17:56');
INSERT INTO "public"."permission" VALUES ('1529403932886044803', '1346358560427216896', '1534585531108565026', '2022-06-09 01:17:57', '2022-06-09 01:17:56');
INSERT INTO "public"."permission" VALUES ('1529403932886044804', '1346358560427216896', '1534585531108565027', '2022-06-09 01:17:57', '2022-06-09 01:17:56');
INSERT INTO "public"."permission" VALUES ('1529403932886044805', '1346358560427216896', '1534585531108565028', '2022-06-09 01:17:57', '2022-06-09 01:17:56');
INSERT INTO "public"."permission" VALUES ('1529403932886044806', '1346358560427216896', '1534585531108565029', '2022-06-09 01:17:57', '2022-06-09 01:17:56');
INSERT INTO "public"."permission" VALUES ('1529403932886044807', '1346358560427216896', '1534585531108565030', '2022-06-09 01:17:57', '2022-06-09 01:17:56');
INSERT INTO "public"."permission" VALUES ('1529403932886044808', '1346358560427216896', '1534585531108565031', '2022-06-09 01:17:57', '2022-06-09 01:17:56');
INSERT INTO "public"."permission" VALUES ('1529403932886044809', '1346358560427216896', '1534585531108565032', '2022-06-09 01:17:57', '2022-06-09 01:17:56');

INSERT INTO "public"."permission" VALUES ('1529403932886044810', '1346358560427216896', '1534585531108565033', '2022-06-09 01:17:57', '2022-06-09 01:17:56');
INSERT INTO "public"."permission" VALUES ('1529403932886044811', '1346358560427216896', '1534585531108565034', '2022-06-09 01:17:57', '2022-06-09 01:17:56');
INSERT INTO "public"."permission" VALUES ('1529403932886044812', '1346358560427216896', '1534585531108565035', '2022-06-09 01:17:57', '2022-06-09 01:17:56');
INSERT INTO "public"."permission" VALUES ('1529403932886044813', '1346358560427216896', '1534585531108565036', '2022-06-09 01:17:57', '2022-06-09 01:17:56');
INSERT INTO "public"."permission" VALUES ('1529403932886044814', '1346358560427216896', '1534585531108565037', '2022-06-09 01:17:57', '2022-06-09 01:17:56');
INSERT INTO "public"."permission" VALUES ('1529403932886044815', '1346358560427216896', '1534585531108565038', '2022-06-09 01:17:57', '2022-06-09 01:17:56');
INSERT INTO "public"."permission" VALUES ('1529403932886044816', '1346358560427216896', '1534585531108565039', '2022-06-09 01:17:57', '2022-06-09 01:17:56');
INSERT INTO "public"."permission" VALUES ('1529403932886044817', '1346358560427216896', '1534585531108565040', '2022-06-09 01:17:57', '2022-06-09 01:17:56');
INSERT INTO "public"."permission" VALUES ('1529403932886044818', '1346358560427216896', '1534585531108565041', '2022-06-09 01:17:57', '2022-06-09 01:17:56');
INSERT INTO "public"."permission" VALUES ('1529403932886044819', '1346358560427216896', '1534585531108565042', '2022-06-09 01:17:57', '2022-06-09 01:17:56');

INSERT INTO "public"."permission" VALUES ('1529403932886044820', '1346358560427216896', '1534585531108565043', '2022-06-09 01:17:57', '2022-06-09 01:17:56');
INSERT INTO "public"."permission" VALUES ('1529403932886044821', '1346358560427216896', '1534585531108565044', '2022-06-09 01:17:57', '2022-06-09 01:17:56');
INSERT INTO "public"."permission" VALUES ('1529403932886044822', '1346358560427216896', '1534585531108565045', '2022-06-09 01:17:57', '2022-06-09 01:17:56');
INSERT INTO "public"."permission" VALUES ('1529403932886044823', '1346358560427216896', '1534585531108565046', '2022-06-09 01:17:57', '2022-06-09 01:17:56');
INSERT INTO "public"."permission" VALUES ('1529403932886044824', '1346358560427216896', '1534585531108565047', '2022-06-09 01:17:57', '2022-06-09 01:17:56');
INSERT INTO "public"."permission" VALUES ('1529403932886044825', '1346358560427216896', '1534585531108565048', '2022-06-09 01:17:57', '2022-06-09 01:17:56');
INSERT INTO "public"."permission" VALUES ('1529403932886044826', '1346358560427216896', '1534585531108565049', '2022-06-09 01:17:57', '2022-06-09 01:17:56');
INSERT INTO "public"."permission" VALUES ('1529403932886044827', '1346358560427216896', '1534585531108565050', '2022-06-09 01:17:57', '2022-06-09 01:17:56');
INSERT INTO "public"."permission" VALUES ('1529403932886044828', '1346358560427216896', '1534585531108565051', '2022-06-09 01:17:57', '2022-06-09 01:17:56');
INSERT INTO "public"."permission" VALUES ('1529403932886044829', '1346358560427216896', '1534585531108565052', '2022-06-09 01:17:57', '2022-06-09 01:17:56');

INSERT INTO "public"."permission" VALUES ('1572525965658820609', '1346358560427216896', '1572525965625266177', '2023-07-07 23:20:04.962', '2023-07-07 23:20:14.170');
INSERT INTO "public"."permission" VALUES ('1572525965658820610', '1346358560427216896', '1572525965625266178', '2023-07-07 23:21:23.648', '2023-07-07 23:21:23.648');
INSERT INTO "public"."permission" VALUES ('1572525965658820611', '1346358560427216896', '1572525965625266179', '2023-07-07 23:23:40.409', '2023-07-07 23:23:40.409');
INSERT INTO "public"."permission" VALUES ('1572525965658820612', '1346358560427216896', '1572525965625266180', '2023-07-07 23:24:03.398', '2023-07-07 23:24:03.398');
INSERT INTO "public"."permission" VALUES ('1572525965658820613', '1346358560427216896', '1572525965625266181', '2023-07-07 23:24:19.165', '2023-07-07 23:24:19.165');
INSERT INTO "public"."permission" VALUES ('1572525965658820614', '1346358560427216896', '1572525965625266182', '2023-07-07 23:24:52.339', '2023-07-07 23:24:52.339');
INSERT INTO "public"."permission" VALUES ('1572525965658820615', '1346358560427216896', '1572525965625266183', '2023-07-07 23:25:30.528', '2023-07-07 23:25:30.528');
INSERT INTO "public"."permission" VALUES ('1572525965658820616', '1346358560427216896', '1572525965625266184', '2023-07-07 23:25:50.772', '2023-07-07 23:25:50.772');
INSERT INTO "public"."permission" VALUES ('1572525965658820617', '1346358560427216896', '1572525965625266185', '2023-07-07 23:26:11.518', '2023-07-07 23:26:11.518');
INSERT INTO "public"."permission" VALUES ('1572525965658820618', '1346358560427216896', '1572525965625266186', '2023-07-07 23:26:37.388', '2023-07-07 23:26:37.388');

INSERT INTO "public"."permission" VALUES ('1572525965658820608', '1346358560427216896', '1572525965625266176', '2022-09-28 11:50:58', '2022-09-28 11:50:58');
INSERT INTO "public"."permission" VALUES ('1697141926281318400','1346358560427216896','1697141926247763968', '2023-08-31 14:59:01', '2023-08-31 06:59:01');
INSERT INTO "public"."permission" VALUES ('1697145808239693824','1346358560427216896','1697145808210333696', '2023-08-31 15:14:26', '2023-08-31 07:14:26');
INSERT INTO "public"."permission" VALUES ('1697146375754190848','1346358560427216896','1697146375729025024', '2023-08-31 15:16:42', '2023-08-31 07:16:42');
INSERT INTO "public"."permission" VALUES ('1697146617543233536','1346358560427216896','1697146617513873408', '2023-08-31 15:17:39', '2023-08-31 07:17:39');
INSERT INTO "public"."permission" VALUES ('1697146860569595904','1346358560427216896','1697146860540235776', '2023-08-31 15:18:37', '2023-08-31 07:18:37');

INSERT INTO "public"."permission" VALUES ('1697141926281381720','1346358560427216896','1844015648095666176', '2023-08-31 06:59:01', '2023-08-31 06:59:01');
INSERT INTO "public"."permission" VALUES ('1697145808239621836','1346358560427216896','1844025735425183744', '2023-08-31 07:22:07', '2023-08-31 07:22:07');
INSERT INTO "public"."permission" VALUES ('1697146375754129471','1346358560427216896','1844025850382667776', '2023-08-31 07:14:26', '2023-08-31 07:14:26');
INSERT INTO "public"."permission" VALUES ('1697146617543248162','1346358560427216896','1844025989214130176', '2023-08-31 07:22:07', '2023-08-31 07:22:07');
INSERT INTO "public"."permission" VALUES ('1697146860569542740','1346358560427216896','1844026099075534848', '2023-08-31 07:18:37', '2023-08-31 07:18:37');

-- ----------------------------
-- Table structure for plugin
-- ----------------------------
DROP TABLE IF EXISTS "public"."plugin";
CREATE TABLE "public"."plugin" (
  "id" varchar(128) COLLATE "pg_catalog"."default" NOT NULL,
  "name" varchar(62) COLLATE "pg_catalog"."default" NOT NULL,
  "config" text COLLATE "pg_catalog"."default",
  "role" varchar(64) COLLATE "pg_catalog"."default" NOT NULL,
  "sort" int4,
  "enabled" int2 NOT NULL,
  "date_created" timestamp(6) NOT NULL DEFAULT timezone('UTC-8'::text, (now())::timestamp(0) without time zone),
  "date_updated" timestamp(6) NOT NULL DEFAULT timezone('UTC-8'::text, (now())::timestamp(0) without time zone),
  "plugin_jar" bytea
);
COMMENT ON COLUMN "public"."plugin"."id" IS 'primary key id';
COMMENT ON COLUMN "public"."plugin"."name" IS 'plugin name';
COMMENT ON COLUMN "public"."plugin"."config" IS 'plugin configuration';
COMMENT ON COLUMN "public"."plugin"."role" IS 'plug-in role';
COMMENT ON COLUMN "public"."plugin"."sort" IS 'sort';
COMMENT ON COLUMN "public"."plugin"."enabled" IS 'whether to open (0, not open, 1 open)';
COMMENT ON COLUMN "public"."plugin"."date_created" IS 'create time';
COMMENT ON COLUMN "public"."plugin"."date_updated" IS 'update time';
COMMENT ON COLUMN "public"."plugin"."plugin_jar" IS 'plugin jar';

-- ----------------------------
-- Records of plugin
-- ----------------------------
INSERT INTO "public"."plugin" VALUES ('1', 'sign', NULL, 'Authentication', 20, 0, '2022-05-25 18:08:01', '2022-05-25 18:08:01', null);
INSERT INTO "public"."plugin" VALUES ('10', 'sentinel', NULL, 'FaultTolerance', 140, 0, '2022-05-25 18:08:01', '2022-05-25 18:08:01', null);
INSERT INTO "public"."plugin" VALUES ('11', 'sofa', '{"protocol":"zookeeper","register":"127.0.0.1:2181","threadpool":"shared"}', 'Proxy', 310, 0, '2022-05-25 18:08:01', '2022-05-25 18:08:01', null);
INSERT INTO "public"."plugin" VALUES ('12', 'resilience4j', NULL, 'FaultTolerance', 310, 0, '2022-05-25 18:08:01', '2022-05-25 18:08:01', null);
INSERT INTO "public"."plugin" VALUES ('13', 'tars', '{"multiSelectorHandle":"1","multiRuleHandle":"0","threadpool":"shared"}', 'Proxy', 310, 0, '2022-05-25 18:08:01', '2022-05-25 18:08:01', null);
INSERT INTO "public"."plugin" VALUES ('14', 'contextPath', NULL, 'HttpProcess', 80, 1, '2022-05-25 18:08:01', '2022-05-25 18:08:01', null);
INSERT INTO "public"."plugin" VALUES ('15', 'grpc', '{"multiSelectorHandle":"1","multiRuleHandle":"0","threadpool":"shared"}', 'Proxy', 310, 0, '2022-05-25 18:08:01', '2022-05-25 18:08:01', null);
INSERT INTO "public"."plugin" VALUES ('16', 'redirect', NULL, 'HttpProcess', 110, 0, '2022-05-25 18:08:01', '2022-05-25 18:08:01', null);
INSERT INTO "public"."plugin" VALUES ('17', 'motan', '{"registerProtocol":"direct",registerAddress":"127.0.0.1:2181","corethreads":0,"threads":2147483647,"queues":0,"threadpool":"shared"}', 'Proxy', 310, 0, '2022-05-25 18:08:01', '2022-05-25 18:08:01', null);
INSERT INTO "public"."plugin" VALUES ('18', 'loggingConsole', NULL, 'Logging', 160, 0, '2022-05-25 18:08:01', '2022-05-25 18:08:01', null);
INSERT INTO "public"."plugin" VALUES ('19', 'jwt', '{"secretKey":"key"}', 'Authentication', 30, 0, '2022-05-25 18:08:01', '2022-05-25 18:08:01', null);
INSERT INTO "public"."plugin" VALUES ('2', 'waf', '{"model":"black"}', 'Authentication', 50, 0, '2022-05-25 18:08:01', '2022-05-25 18:08:01', null);
INSERT INTO "public"."plugin" VALUES ('20', 'request', NULL, 'HttpProcess', 120, 0, '2022-05-25 18:08:01', '2022-05-25 18:08:01', null);
INSERT INTO "public"."plugin" VALUES ('21', 'oauth2', NULL, 'Authentication', 40, 0, '2022-05-25 18:08:01', '2022-05-25 18:08:01', null);
INSERT INTO "public"."plugin" VALUES ('22', 'paramMapping', '{"ruleHandlePageType":"custom"}', 'HttpProcess', 70, 0, '2022-05-25 18:08:01', '2022-05-25 18:08:01', null);
INSERT INTO "public"."plugin" VALUES ('23', 'modifyResponse', '{"ruleHandlePageType":"custom"}', 'HttpProcess', 220, 0, '2022-05-25 18:08:01', '2022-05-25 18:08:01', null);
INSERT INTO "public"."plugin" VALUES ('24', 'cryptorRequest', NULL, 'Cryptor', 100, 1, '2022-05-25 18:08:01', '2022-05-25 18:08:01', null);
INSERT INTO "public"."plugin" VALUES ('25', 'cryptorResponse', NULL, 'Cryptor', 410, 1, '2022-05-25 18:08:01', '2022-05-25 18:08:01', null);
INSERT INTO "public"."plugin" VALUES ('26', 'websocket', '{"multiSelectorHandle":"1"}', 'Proxy', 200, 1, '2022-05-25 18:08:01', '2022-05-25 18:08:01', null);
INSERT INTO "public"."plugin" VALUES ('3', 'rewrite', NULL, 'HttpProcess', 90, 0, '2022-05-25 18:08:01', '2022-05-25 18:08:01', null);
INSERT INTO "public"."plugin" VALUES ('4', 'rateLimiter', '{"master":"mymaster","mode":"standalone","url":"192.168.1.1:6379","password":"abc"}', 'FaultTolerance', 60, 0, '2022-05-25 18:08:01', '2022-05-25 18:08:01', null);
INSERT INTO "public"."plugin" VALUES ('5', 'divide', '{"multiSelectorHandle":"1","multiRuleHandle":"0"}', 'Proxy', 200, 1, '2022-05-25 18:08:01', '2022-05-25 18:08:01', null);
INSERT INTO "public"."plugin" VALUES ('6', 'dubbo', '{"register":"zookeeper://localhost:2181","multiSelectorHandle":"1","threadpool":"shared","corethreads":0,"threads":2147483647,"queues":0}', 'Proxy', 310, 0, '2022-05-25 18:08:01', '2022-05-25 18:08:01', null);
INSERT INTO "public"."plugin" VALUES ('9', 'hystrix', NULL, 'FaultTolerance', 130, 0, '2022-05-25 18:08:01', '2022-05-25 18:08:01', null);
INSERT INTO "public"."plugin" VALUES ('27', 'generalContext', NULL, 'Common', 125, 0, '2022-05-25 18:08:01', '2022-05-25 18:08:01', null);
INSERT INTO "public"."plugin" VALUES ('28', 'mqtt', '{"port": 9500,"bossGroupThreadCount": 1,"maxPayloadSize": 65536,"workerGroupThreadCount": 12,"userName": "shenyu","password": "shenyu","isEncryptPassword": false,"encryptMode": "","leakDetectorLevel": "DISABLED"}', 'Proxy', 125, 0, '2022-05-25 18:08:01', '2022-05-25 18:08:01', null);
INSERT INTO "public"."plugin" VALUES ('29', 'loggingRocketMQ', '{"topic":"shenyu-access-logging", "namesrvAddr": "localhost:9876","producerGroup":"shenyu-plugin-logging-rocketmq"}', 'Logging', 170, 0, '2022-05-25 18:08:01', '2022-05-25 18:08:01', null);
INSERT INTO "public"."plugin" VALUES ('30', 'cache', '{"cacheType":"memory"}', 'Cache', 10, 0, '2022-05-25 18:08:01', '2022-05-25 18:08:01', null);
INSERT INTO "public"."plugin" VALUES ('31', 'mock', null, 'Mock', 1, 0, '2022-06-16 14:40:35', '2022-06-16 14:40:55', null);
INSERT INTO "public"."plugin" VALUES ('32', 'loggingElasticSearch', '{"host":"localhost", "port": "9200"}', 'Logging', 190, 0, '2022-06-19 22:00:00', '2022-06-19 22:00:00', null);
INSERT INTO "public"."plugin" VALUES ('33', 'loggingKafka', '{"topic":"shenyu-access-logging", "namesrvAddr": "localhost:9092"}', 'Logging', 180, 0, '2022-07-04 22:00:00', '2022-07-04 22:00:00', null);
INSERT INTO "public"."plugin" VALUES ('34', 'loggingAliyunSls', '{"projectName": "shenyu", "logStoreName": "shenyu-logstore", "topic": "shenyu-topic"}', 'Logging', 175, 0, '2022-06-30 21:00:00', '2022-06-30 21:00:00', null);
INSERT INTO "public"."plugin" VALUES ('35', 'loggingPulsar', '{"topic":"shenyu-access-logging", "serviceUrl": "pulsar://localhost:6650"}', 'Logging', 185, 0, '2022-05-25 18:08:01', '2022-05-25 18:08:01', null);
INSERT INTO "public"."plugin" VALUES ('36', 'loggingTencentCls', '{"endpoint": "ap-guangzhou.cls.tencentcs.com", "topic": "shenyu-topic"}', 'Logging', 176, 0, '2022-06-30 21:00:00', '2022-06-30 21:00:00', null);
INSERT INTO "public"."plugin" VALUES ('38', 'loggingClickHouse', '{"host":"127.0.0.1","port":"8123","databse":"shenyu-gateway","username":"foo","password":"bar"}', 'Logging', 195, 0, '2022-06-30 21:00:00', '2022-06-30 21:00:00', null);
INSERT INTO "public"."plugin" VALUES ('39', 'casdoor', '{"endpoint":"http://localhost:8000"}', 'Authentication', 40, 0, '2022-09-11 12:00:00', '2022-09-11 12:00:00', null);
INSERT INTO "public"."plugin" VALUES ('40', 'keyAuth', NULL, 'Authentication', 150, 0, '2022-07-24 19:00:00', '2022-07-24 19:00:00', null);
INSERT INTO "public"."plugin" VALUES ('42', 'tcp', null, 'Proxy', 320, 1, '2022-05-25 18:08:01', '2022-05-25 18:08:01', null);
INSERT INTO "public"."plugin" VALUES ('43', 'loggingHuaweiLts', '{ "totalSizeInBytes": "104857600","maxBlockMs":"0","ioThreadCount":"1","batchSizeThresholdInBytes":"524288","batchCountThreshold":"4096","lingerMs":"2000","retries":"100","baseRetryBackoffMs":"100","maxRetryBackoffMs":"100","enableLocalTest":"true","setGiveUpExtraLongSingleLog":"false"}', 'Logging', 177, 0, '2023-07-05 14:03:53', '2023-07-06 12:42:07', null);
INSERT INTO "public"."plugin" VALUES ('44', 'basicAuth', '{"defaultHandleJson":"{"authorization":"test:test123"}"}', 'Authentication', 150, 0, '2022-07-24 19:00:00', '2022-07-24 19:00:00', null);
INSERT INTO "public"."plugin" VALUES ('45', 'loggingRabbitMQ', '{"host":"127.0.0.1","port":5672,"password":"admin","username":"admin","exchangeName":"exchange.logging.plugin","queueName":"queue.logging.plugin","routingKey":"topic.logging","virtualHost":"/","exchangeType":"direct","durable":"true","exclusive":"false","autoDelete":"false"}', 'Logging', 171, 0, '2023-11-06 15:49:56.454', '2023-11-10 10:40:58.447', NULL);
INSERT INTO "public"."plugin" VALUES ('50', 'aiProxy', '{"provider":"OpenAI","baseUrl":"https://api.openai.com/v1/chat/completions","model":"gpt-4o-mini","apiKey":"your_api_key","temperature":"0.5","maxTokens":"1000","stream":"false","proxyEnabled":"false","fallbackEnabled":"false","fallbackProvider":"OpenAI","fallbackModel":"gpt-4.1","prompt":""}', 'Ai', 199, 0, '2023-12-20 18:02:53', '2023-12-20 18:02:53', null);
INSERT INTO "public"."plugin" VALUES ('51', 'aiTokenLimiter', NULL, 'Ai', 171, 0, '2023-12-20 18:02:53', '2023-12-20 18:02:53', null);
INSERT INTO "public"."plugin" VALUES ('53', 'aiRequestTransformer', NULL, 'Ai', 65, 0, '2023-12-20 18:02:53', '2023-12-20 18:02:53', null);
INSERT INTO "public"."plugin" VALUES ('66', 'aiResponseTransformer', NULL, 'Ai', 66, 0, '2023-12-20 18:02:53', '2023-12-20 18:02:53', null);

-- ----------------------------
-- Table structure for plugin_handle
-- ----------------------------
DROP TABLE IF EXISTS "public"."plugin_handle";
-- ----------------------------
-- Sequence structure for plugin_handle_id_seq
-- ----------------------------
DROP SEQUENCE IF EXISTS "public"."plugin_handle_id_seq";
CREATE SEQUENCE "public"."plugin_handle_id_seq"
    INCREMENT 1
    MINVALUE  1
    MAXVALUE 9223372036854775807
    START 1
    CACHE 1;
CREATE TABLE "public"."plugin_handle" (
  "id" varchar(128) NOT NULL DEFAULT nextval('plugin_handle_id_seq'::regclass),
  "plugin_id" varchar(128) COLLATE "pg_catalog"."default" NOT NULL,
  "field" varchar(100) COLLATE "pg_catalog"."default" NOT NULL,
  "label" varchar(100) COLLATE "pg_catalog"."default",
  "data_type" int2 NOT NULL,
  "type" int2,
  "sort" int4,
  "ext_obj" varchar(1024) COLLATE "pg_catalog"."default",
  "date_created" timestamp(6) NOT NULL DEFAULT timezone('UTC-8'::text, (now())::timestamp(0) without time zone),
  "date_updated" timestamp(6) NOT NULL DEFAULT timezone('UTC-8'::text, (now())::timestamp(0) without time zone)
)
;
COMMENT ON COLUMN "public"."plugin_handle"."plugin_id" IS 'plugin id';
COMMENT ON COLUMN "public"."plugin_handle"."field" IS 'field';
COMMENT ON COLUMN "public"."plugin_handle"."label" IS 'label';
COMMENT ON COLUMN "public"."plugin_handle"."data_type" IS 'data type 1 number 2 string';
COMMENT ON COLUMN "public"."plugin_handle"."type" IS 'type, 1 means selector, 2 means rule, 3 means plugin';
COMMENT ON COLUMN "public"."plugin_handle"."sort" IS 'sort';
COMMENT ON COLUMN "public"."plugin_handle"."ext_obj" IS 'extra configuration (json format data)';
COMMENT ON COLUMN "public"."plugin_handle"."date_created" IS 'create time';
COMMENT ON COLUMN "public"."plugin_handle"."date_updated" IS 'update time';

-- ----------------------------
-- Records of plugin_handle
-- ----------------------------
INSERT INTO "public"."plugin_handle" VALUES ('1529403902770941952', '10', 'flowRuleGrade', 'flowRuleGrade', 3, 2, 8, '{"required":"1","defaultValue":"1","rule":""}', '2022-05-25 18:08:01', '2022-05-25 18:08:01');
INSERT INTO "public"."plugin_handle" VALUES ('1529403902770941953', '10', 'flowRuleControlBehavior', 'flowRuleControlBehavior', 3, 2, 5, '{"required":"1","defaultValue":"0","rule":""}', '2022-05-25 18:08:01', '2022-05-25 18:08:01');
INSERT INTO "public"."plugin_handle" VALUES ('1529403902770941954', '10', 'flowRuleEnable', 'flowRuleEnable 1 or 0', 1, 2, 7, '{"required":"1","defaultValue":"1","rule":"/^[01]$/"}', '2022-05-25 18:08:01', '2022-05-25 18:08:01');
INSERT INTO "public"."plugin_handle" VALUES ('1529403902770941955', '10', 'flowRuleCount', 'flowRuleCount', 1, 2, 6, '{"required":"1","defaultValue":"0","rule":""}', '2022-05-25 18:08:01', '2022-05-25 18:08:01');
INSERT INTO "public"."plugin_handle" VALUES ('1529403902770941956', '10', 'degradeRuleEnable', 'degradeRuleEnable 1 or 0', 1, 2, 2, '{"required":"1","defaultValue":"1","rule":"/^[01]$/"}', '2022-05-25 18:08:01', '2022-05-25 18:08:01');
INSERT INTO "public"."plugin_handle" VALUES ('1529403902770941957', '10', 'degradeRuleGrade', 'degradeRuleGrade', 3, 2, 3, '{"required":"1","defaultValue":"0","rule":""}', '2022-05-25 18:08:01', '2022-05-25 18:08:01');
INSERT INTO "public"."plugin_handle" VALUES ('1529403902775136256', '10', 'degradeRuleCount', 'degradeRuleCount', 1, 2, 1, '{"required":"1","defaultValue":"0","rule":""}', '2022-05-25 18:08:01', '2022-05-25 18:08:01');
INSERT INTO "public"."plugin_handle" VALUES ('1529403902775136257', '10', 'degradeRuleTimeWindow', 'degradeRuleTimeWindow', 1, 2, 4, '{"required":"1","defaultValue":"0","rule":""}', '2022-05-25 18:08:01', '2022-05-25 18:08:01');
INSERT INTO "public"."plugin_handle" VALUES ('1529403902775136258', '10', 'degradeRuleMinRequestAmount', 'degradeRuleMinRequestAmount', 1, 2, 3, '{"required":"1","defaultValue":"5","rule":""}', '2022-05-25 18:08:01', '2022-05-25 18:08:01');
INSERT INTO "public"."plugin_handle" VALUES ('1529403902775136259', '10', 'degradeRuleStatIntervals', 'degradeRuleStatIntervals', 1, 2, 3, '{"required":"1","defaultValue":"1","rule":""}', '2022-05-25 18:08:01', '2022-05-25 18:08:01');
INSERT INTO "public"."plugin_handle" VALUES ('1529403902775136260', '10', 'degradeRuleSlowRatioThreshold', 'degradeRuleSlowRatioThreshold', 1, 2, 3, '{"required":"1","defaultValue":"0.5","rule":""}', '2022-05-25 18:08:01', '2022-05-25 18:08:01');
INSERT INTO "public"."plugin_handle" VALUES ('1529403902775136261', '10', 'fallbackUri', 'fallbackUri', 2, 2, 9, '{"required":"0","rule":""}', '2022-05-25 18:08:01', '2022-05-25 18:08:01');
INSERT INTO "public"."plugin_handle" VALUES ('1529403902775136262', '2', 'permission', 'permission', 3, 2, 1, NULL, '2022-05-25 18:08:01', '2022-05-25 18:08:01');
INSERT INTO "public"."plugin_handle" VALUES ('1529403902775136263', '2', 'statusCode', 'statusCode', 2, 2, 2, NULL, '2022-05-25 18:08:01', '2022-05-25 18:08:01');
INSERT INTO "public"."plugin_handle" VALUES ('1529403902775136264', '4', 'replenishRate', 'replenishRate', 2, 2, 2, '{"required":"1","defaultValue":"10","rule":""}', '2022-05-25 18:08:01', '2022-05-25 18:08:01');
INSERT INTO "public"."plugin_handle" VALUES ('1529403902775136265', '4', 'burstCapacity', 'burstCapacity', 2, 2, 3, '{"required":"1","defaultValue":"100","rule":""}', '2022-05-25 18:08:01', '2022-05-25 18:08:01');
INSERT INTO "public"."plugin_handle" VALUES ('1529403902775136266', '3', 'regex', 'regex', 2, 2, 1, NULL, '2022-05-25 18:08:01', '2022-05-25 18:08:01');
INSERT INTO "public"."plugin_handle" VALUES ('1529403902775136267', '3', 'replace', 'replace', 2, 2, 2, NULL, '2022-05-25 18:08:01', '2022-05-25 18:08:01');
INSERT INTO "public"."plugin_handle" VALUES ('1697146860569596304', '3', 'percentage', 'percentage', 1, 2, 3, NULL, '2023-09-15 20:25:53', '2023-09-15 20:25:53');
INSERT INTO "public"."plugin_handle" VALUES ('1529403902775136268', '16', 'redirectURI', 'redirectURI', 2, 2, 1, NULL, '2022-05-25 18:08:01', '2022-05-25 18:08:01');
INSERT INTO "public"."plugin_handle" VALUES ('1529403902775136272', '12', 'timeoutDurationRate', 'timeoutDurationRate ms)', 1, 2, 1, '{"required":"1","defaultValue":"5000","rule":""}', '2022-05-25 18:08:01', '2022-05-25 18:08:01');
INSERT INTO "public"."plugin_handle" VALUES ('1529403902775136273', '12', 'limitRefreshPeriod', 'limitRefreshPeriod ms)', 1, 2, 0, '{"required":"1","defaultValue":"500","rule":""}', '2022-05-25 18:08:01', '2022-05-25 18:08:01');
INSERT INTO "public"."plugin_handle" VALUES ('1529403902775136274', '12', 'limitForPeriod', 'limitForPeriod', 1, 2, 0, '{"required":"1","defaultValue":"50","rule":""}', '2022-05-25 18:08:01', '2022-05-25 18:08:01');
INSERT INTO "public"."plugin_handle" VALUES ('1529403902775136275', '12', 'circuitEnable', 'circuitEnable', 1, 2, 2, '{"required":"1","defaultValue":"0","rule":"/^[01]$/"}', '2022-05-25 18:08:01', '2022-05-25 18:08:01');
INSERT INTO "public"."plugin_handle" VALUES ('1529403902775136276', '12', 'timeoutDuration', 'timeoutDuration ms)', 1, 2, 2, '{"required":"1","defaultValue":"30000","rule":""}', '2022-05-25 18:08:01', '2022-05-25 18:08:01');
INSERT INTO "public"."plugin_handle" VALUES ('1529403902775136277', '12', 'fallbackUri', 'fallbackUri', 2, 2, 2, NULL, '2022-05-25 18:08:01', '2022-05-25 18:08:01');
INSERT INTO "public"."plugin_handle" VALUES ('1529403902775136278', '12', 'slidingWindowSize', 'slidingWindowSize', 1, 2, 2, '{"required":"1","defaultValue":"100","rule":""}', '2022-05-25 18:08:01', '2022-05-25 18:08:01');
INSERT INTO "public"."plugin_handle" VALUES ('1529403902775136279', '12', 'slidingWindowType', 'slidingWindowType', 1, 2, 2, '{"required":"1","defaultValue":"0","rule":"/^[01]$/"}', '2022-05-25 18:08:01', '2022-05-25 18:08:01');
INSERT INTO "public"."plugin_handle" VALUES ('1529403902775136280', '12', 'minimumNumberOfCalls', 'minimumNumberOfCalls', 1, 2, 2, '{"required":"1","defaultValue":"100","rule":""}', '2022-05-25 18:08:01', '2022-05-25 18:08:01');
INSERT INTO "public"."plugin_handle" VALUES ('1529403902775136281', '12', 'waitIntervalFunctionInOpenState', 'waitIntervalInOpen', 1, 2, 2, '{"required":"1","defaultValue":"60000","rule":""}', '2022-05-25 18:08:01', '2022-05-25 18:08:01');
INSERT INTO "public"."plugin_handle" VALUES ('1529403902775136282', '12', 'permittedNumberOfCallsInHalfOpenState', 'bufferSizeInHalfOpen', 1, 2, 2, '{"required":"1","defaultValue":"10","rule":""}', '2022-05-25 18:08:01', '2022-05-25 18:08:01');
INSERT INTO "public"."plugin_handle" VALUES ('1529403902775136283', '12', 'failureRateThreshold', 'failureRateThreshold', 1, 2, 2, '{"required":"1","defaultValue":"50","rule":""}', '2022-05-25 18:08:01', '2022-05-25 18:08:01');
INSERT INTO "public"."plugin_handle" VALUES ('1529403902775136284', '12', 'automaticTransitionFromOpenToHalfOpenEnabled', 'automaticHalfOpen', 3, 2, 1, '{"required":"1","defaultValue":"true","rule":""}', '2022-05-25 18:08:01', '2022-05-25 18:08:01');
INSERT INTO "public"."plugin_handle" VALUES ('1529403902775136285', '4', 'mode', 'mode', 3, 3, 1, NULL, '2022-05-25 18:08:01', '2022-05-25 18:08:01');
INSERT INTO "public"."plugin_handle" VALUES ('1529403902775136286', '4', 'master', 'master', 2, 3, 2, NULL, '2022-05-25 18:08:01', '2022-05-25 18:08:01');
INSERT INTO "public"."plugin_handle" VALUES ('1529403902775136287', '4', 'url', 'url', 2, 3, 3, NULL, '2022-05-25 18:08:01', '2022-05-25 18:08:01');
INSERT INTO "public"."plugin_handle" VALUES ('1529403902775136288', '4', 'password', 'password', 2, 3, 4, NULL, '2022-05-25 18:08:01', '2022-05-25 18:08:01');
INSERT INTO "public"."plugin_handle" VALUES ('1529403902775136289', '11', 'protocol', 'protocol', 2, 3, 1, NULL, '2022-05-25 18:08:01', '2022-05-25 18:08:01');
INSERT INTO "public"."plugin_handle" VALUES ('1529403902775136290', '11', 'register', 'register', 2, 3, 2, NULL, '2022-05-25 18:08:01', '2022-05-25 18:08:01');
INSERT INTO "public"."plugin_handle" VALUES ('1529403902775136291', '2', 'model', 'model', 2, 3, 1, NULL, '2022-05-25 18:08:01', '2022-05-25 18:08:01');
INSERT INTO "public"."plugin_handle" VALUES ('1529403902775136292', '6', 'register', 'register', 2, 3, 1, NULL, '2022-05-25 18:08:01', '2022-05-25 18:08:01');
INSERT INTO "public"."plugin_handle" VALUES ('1529403902775136293', '4', 'algorithmName', 'algorithmName', 3, 2, 1, '{"required":"1","defaultValue":"slidingWindow","rule":""}', '2022-05-25 18:08:01', '2022-05-25 18:08:01');
INSERT INTO "public"."plugin_handle" VALUES ('1529403902775136294', '4', 'keyResolverName', 'keyResolverName', 3, 2, 4, '{"required":"1","defaultValue":"WHOLE_KEY_RESOLVER","rule":""}', '2022-05-25 18:08:01', '2022-05-25 18:08:01');
INSERT INTO "public"."plugin_handle" VALUES ('1529403902775136295', '5', 'upstreamHost', 'host', 2, 1, 0, NULL, '2022-05-25 18:08:01', '2022-05-25 18:08:01');
INSERT INTO "public"."plugin_handle" VALUES ('1529403902775136296', '5', 'protocol', 'protocol', 2, 1, 2, '{"required":"0","defaultValue":"","placeholder":"http://","rule":""}', '2022-05-25 18:08:01', '2022-05-25 18:08:01');
INSERT INTO "public"."plugin_handle" VALUES ('1529403902775136297', '5', 'upstreamUrl', 'ip:port', 2, 1, 1, '{"required":"1","placeholder":"","rule":""}', '2022-05-25 18:08:01', '2022-05-25 18:08:01');
INSERT INTO "public"."plugin_handle" VALUES ('1529403902775136298', '5', 'weight', 'weight', 1, 1, 3, '{"defaultValue":"50","rule":""}', '2022-05-25 18:08:01', '2022-05-25 18:08:01');
INSERT INTO "public"."plugin_handle" VALUES ('1529403902775136299', '5', 'timestamp', 'startupTime', 1, 1, 3, '{"defaultValue":"0","placeholder":"startup timestamp","rule":""}', '2022-05-25 18:08:01', '2022-05-25 18:08:01');
INSERT INTO "public"."plugin_handle" VALUES ('1529403902775136300', '5', 'warmup', 'warmupTime', 1, 1, 5, '{"defaultValue":"0","placeholder":"warmup time ms)","rule":""}', '2022-05-25 18:08:01', '2022-05-25 18:08:01');
INSERT INTO "public"."plugin_handle" VALUES ('1529403902775136301', '5', 'status', 'status', 3, 1, 6, '{"defaultValue":"true","rule":""}', '2022-05-25 18:08:01', '2022-05-25 18:08:01');
INSERT INTO "public"."plugin_handle" VALUES ('1529403902779330560', '5', 'loadBalance', 'loadStrategy', 3, 2, 0, NULL, '2022-05-25 18:08:01', '2022-05-25 18:08:01');
INSERT INTO "public"."plugin_handle" VALUES ('1529403902779330561', '5', 'retry', 'retryCount', 1, 2, 1, NULL, '2022-05-25 18:08:01', '2022-05-25 18:08:01');
INSERT INTO "public"."plugin_handle" VALUES ('1529403902779330562', '5', 'timeout', 'timeout', 1, 2, 2, '{"defaultValue":"3000","rule":""}', '2022-05-25 18:08:01', '2022-05-25 18:08:01');
INSERT INTO "public"."plugin_handle" VALUES ('1529403902779330563', '5', 'multiSelectorHandle', 'multiSelectorHandle', 3, 3, 0, NULL, '2022-05-25 18:08:01', '2022-05-25 18:08:01');
INSERT INTO "public"."plugin_handle" VALUES ('1529403902779330564', '5', 'multiRuleHandle', 'multiRuleHandle', 3, 3, 1, NULL, '2022-05-25 18:08:01', '2022-05-25 18:08:01');
INSERT INTO "public"."plugin_handle" VALUES ('1529403902779330565', '5', 'headerMaxSize', 'headerMaxSize', 1, 2, 3, '{"defaultValue":"10240","rule":""}', '2022-05-25 18:08:01', '2022-05-25 18:08:01');
INSERT INTO "public"."plugin_handle" VALUES ('1529403902779330566', '5', 'requestMaxSize', 'requestMaxSize', 1, 2, 4, '{"defaultValue":"102400","rule":""}', '2022-05-25 18:08:01', '2022-05-25 18:08:01');
INSERT INTO "public"."plugin_handle" VALUES ('1529403902779330567', '5', 'retryStrategy', 'retryStrategy', 3, 2, 0, '{"required":"0","defaultValue":"current","placeholder":"retryStrategy","rule":""}', '2022-05-25 18:08:01', '2022-05-25 18:08:01');
INSERT INTO "public"."plugin_handle" VALUES ('1529403902779330568', '13', 'upstreamHost', 'host', 2, 1, 0, NULL, '2022-05-25 18:08:01', '2022-05-25 18:08:01');
INSERT INTO "public"."plugin_handle" VALUES ('1529403902779330569', '13', 'protocol', 'protocol', 2, 1, 2, '{"defaultValue":"","rule":""}', '2022-05-25 18:08:01', '2022-05-25 18:08:01');
INSERT INTO "public"."plugin_handle" VALUES ('1529403902779330570', '13', 'upstreamUrl', 'ip:port', 2, 1, 1, '{"required":"1","placeholder":"","rule":""}', '2022-05-25 18:08:01', '2022-05-25 18:08:01');
INSERT INTO "public"."plugin_handle" VALUES ('1529403902779330571', '13', 'weight', 'weight', 1, 1, 3, '{"defaultValue":"50","rule":""}', '2022-05-25 18:08:01', '2022-05-25 18:08:01');
INSERT INTO "public"."plugin_handle" VALUES ('1529403902779330572', '13', 'timestamp', 'startupTime', 1, 1, 3, '{"defaultValue":"0","placeholder":"startup timestamp","rule":""}', '2022-05-25 18:08:01', '2022-05-25 18:08:01');
INSERT INTO "public"."plugin_handle" VALUES ('1529403902779330573', '13', 'warmup', 'warmupTime', 1, 1, 5, '{"defaultValue":"0","placeholder":"warmup time ms)","rule":""}', '2022-05-25 18:08:01', '2022-05-25 18:08:01');
INSERT INTO "public"."plugin_handle" VALUES ('1529403902779330574', '13', 'status', 'status', 3, 1, 6, '{"defaultValue":"true","rule":""}', '2022-05-25 18:08:01', '2022-05-25 18:08:01');
INSERT INTO "public"."plugin_handle" VALUES ('1529403902779330575', '13', 'loadBalance', 'loadStrategy', 3, 2, 0, NULL, '2022-05-25 18:08:01', '2022-05-25 18:08:01');
INSERT INTO "public"."plugin_handle" VALUES ('1529403902779330576', '13', 'retry', 'retryCount', 1, 2, 1, NULL, '2022-05-25 18:08:01', '2022-05-25 18:08:01');
INSERT INTO "public"."plugin_handle" VALUES ('1529403902779330577', '13', 'timeout', 'timeout', 1, 2, 2, '{"defaultValue":"3000","rule":""}', '2022-05-25 18:08:01', '2022-05-25 18:08:01');
INSERT INTO "public"."plugin_handle" VALUES ('1529403902779330578', '13', 'multiSelectorHandle', 'multiSelectorHandle', 3, 3, 0, NULL, '2022-05-25 18:08:01', '2022-05-25 18:08:01');
INSERT INTO "public"."plugin_handle" VALUES ('1529403902779330579', '13', 'multiRuleHandle', 'multiRuleHandle', 3, 3, 1, NULL, '2022-05-25 18:08:01', '2022-05-25 18:08:01');
INSERT INTO "public"."plugin_handle" VALUES ('1529403902779330580', '15', 'upstreamUrl', 'ip:port', 2, 1, 1, '{"required":"1","placeholder":"","rule":""}', '2022-05-25 18:08:01', '2022-05-25 18:08:01');
INSERT INTO "public"."plugin_handle" VALUES ('1529403902779330581', '15', 'weight', 'weight', 1, 1, 3, '{"defaultValue":"50","rule":""}', '2022-05-25 18:08:01', '2022-05-25 18:08:01');
INSERT INTO "public"."plugin_handle" VALUES ('1529403902779330582', '15', 'status', 'status', 3, 1, 6, '{"defaultValue":"true","rule":""}', '2022-05-25 18:08:01', '2022-05-25 18:08:01');
INSERT INTO "public"."plugin_handle" VALUES ('1529403902779330583', '15', 'multiSelectorHandle', 'multiSelectorHandle', 3, 3, 0, NULL, '2022-05-25 18:08:01', '2022-05-25 18:08:01');
INSERT INTO "public"."plugin_handle" VALUES ('1529403902779330584', '15', 'multiRuleHandle', 'multiRuleHandle', 3, 3, 1, NULL, '2022-05-25 18:08:01', '2022-05-25 18:08:01');
INSERT INTO "public"."plugin_handle" VALUES ('1529403902779330585', '15', 'threadpool', 'threadpool', 3, 3, 0, '{"required":"0","defaultValue":"cached","placeholder":"threadpool","rule":""}', '2022-05-25 18:08:01', '2022-05-25 18:08:01');
INSERT INTO "public"."plugin_handle" VALUES ('1529403902779330586', '14', 'contextPath', 'contextPath', 2, 2, 0, NULL, '2022-05-25 18:08:01', '2022-05-25 18:08:01');
INSERT INTO "public"."plugin_handle" VALUES ('1529403902779330587', '14', 'addPrefix', 'addPrefix', 2, 2, 0, NULL, '2022-05-25 18:08:01', '2022-05-25 18:08:01');
INSERT INTO "public"."plugin_handle" VALUES ('1529403902779330588', '20', 'ruleHandlePageType', 'ruleHandlePageType', 3, 3, 0, '{"required":"0","rule":""}', '2022-05-25 18:08:01', '2022-05-25 18:08:01');
INSERT INTO "public"."plugin_handle" VALUES ('1529403902779330589', '19', 'secretKey', 'secretKey', 2, 3, 0, NULL, '2022-05-25 18:08:01', '2022-05-25 18:08:01');
INSERT INTO "public"."plugin_handle" VALUES ('1529403902779330590', '24', 'strategyName', 'strategyName', 3, 2, 1, NULL, '2022-05-25 18:08:01', '2022-05-25 18:08:01');
INSERT INTO "public"."plugin_handle" VALUES ('1529403902779330591', '24', 'fieldNames', 'fieldNames', 2, 2, 3, NULL, '2022-05-25 18:08:01', '2022-05-25 18:08:01');
INSERT INTO "public"."plugin_handle" VALUES ('1529403902779330592', '24', 'decryptKey', 'decryptKey', 2, 2, 3, NULL, '2022-05-25 18:08:01', '2022-05-25 18:08:01');
INSERT INTO "public"."plugin_handle" VALUES ('1529403902779330593', '24', 'encryptKey', 'encryptKey', 2, 2, 3, NULL, '2022-05-25 18:08:01', '2022-05-25 18:08:01');
INSERT INTO "public"."plugin_handle" VALUES ('1529403902779330594', '24', 'way', 'way', 3, 2, 3, NULL, '2022-05-25 18:08:01', '2022-05-25 18:08:01');
INSERT INTO "public"."plugin_handle" VALUES ('1630760188111376384', '24', 'mapType', 'mapType', 3, 2, 3, '{"required":"0","defaultValue":"all","rule":""}', '2023-03-01 10:41:41', '2023-03-01 10:42:21');
INSERT INTO "public"."plugin_handle" VALUES ('1529403902779330595', '25', 'strategyName', 'strategyName', 3, 2, 2, NULL, '2022-05-25 18:08:01', '2022-05-25 18:08:01');
INSERT INTO "public"."plugin_handle" VALUES ('1529403902779330596', '25', 'decryptKey', 'decryptKey', 2, 2, 3, NULL, '2022-05-25 18:08:01', '2022-05-25 18:08:01');
INSERT INTO "public"."plugin_handle" VALUES ('1529403902779330597', '25', 'encryptKey', 'encryptKey', 2, 2, 3, NULL, '2022-05-25 18:08:01', '2022-05-25 18:08:01');
INSERT INTO "public"."plugin_handle" VALUES ('1529403902779330598', '25', 'fieldNames', 'fieldNames', 2, 2, 4, NULL, '2022-05-25 18:08:01', '2022-05-25 18:08:01');
INSERT INTO "public"."plugin_handle" VALUES ('1529403902779330599', '25', 'way', 'way', 3, 2, 3, NULL, '2022-05-25 18:08:01', '2022-05-25 18:08:01');
INSERT INTO "public"."plugin_handle" VALUES ('1630768384280514560', '25', 'mapType', 'mapType', 3, 2, 4, '{"required":"0","defaultValue":"all","rule":""}', '2023-03-01 11:14:15', '2023-03-01 11:15:14');
INSERT INTO "public"."plugin_handle" VALUES ('1529403902779330600', '6', 'gray', 'gray', 3, 1, 9, '{"required":"0","defaultValue":"false","placeholder":"gray","rule":""}', '2022-05-25 18:08:01', '2022-05-25 18:08:01');
INSERT INTO "public"."plugin_handle" VALUES ('1529403902779330601', '6', 'group', 'group', 2, 1, 3, '{"required":"0","placeholder":"group","rule":""}', '2022-05-25 18:08:01', '2022-05-25 18:08:01');
INSERT INTO "public"."plugin_handle" VALUES ('1529403902779330602', '6', 'loadBalance', 'loadStrategy', 3, 2, 0, NULL, '2022-05-25 18:08:01', '2022-05-25 18:08:01');
INSERT INTO "public"."plugin_handle" VALUES ('1529403902779330603', '6', 'multiSelectorHandle', 'multiSelectorHandle', 3, 3, 0, NULL, '2022-05-25 18:08:01', '2022-05-25 18:08:01');
INSERT INTO "public"."plugin_handle" VALUES ('1529403902779330604', '6', 'protocol', 'protocol', 2, 1, 2, '{"required":"0","defaultValue":"","placeholder":"http://","rule":""}', '2022-05-25 18:08:01', '2022-05-25 18:08:01');
INSERT INTO "public"."plugin_handle" VALUES ('1529403902779330605', '6', 'status', 'status', 3, 1, 8, '{"defaultValue":"true","rule":""}', '2022-05-25 18:08:01', '2022-05-25 18:08:01');
INSERT INTO "public"."plugin_handle" VALUES ('1529403902779330606', '6', 'timestamp', 'startupTime', 1, 1, 7, '{"defaultValue":"0","placeholder":"startup timestamp","rule":""}', '2022-05-25 18:08:01', '2022-05-25 18:08:01');
INSERT INTO "public"."plugin_handle" VALUES ('1529403902779330607', '6', 'upstreamHost', 'host', 2, 1, 0, NULL, '2022-05-25 18:08:01', '2022-05-25 18:08:01');
INSERT INTO "public"."plugin_handle" VALUES ('1529403902779330608', '6', 'upstreamUrl', 'ip:port', 2, 1, 1, '{"required":"0","placeholder":"","rule":""}', '2022-05-25 18:08:01', '2022-05-25 18:08:01');
INSERT INTO "public"."plugin_handle" VALUES ('1529403902779330609', '6', 'version', 'version', 2, 1, 4, '{"required":"0","placeholder":"version","rule":""}', '2022-05-25 18:08:01', '2022-05-25 18:08:01');
INSERT INTO "public"."plugin_handle" VALUES ('1529403902779330610', '6', 'warmup', 'warmupTime', 1, 1, 6, '{"defaultValue":"0","placeholder":"warmup time ms)","rule":""}', '2022-05-25 18:08:01', '2022-05-25 18:08:01');
INSERT INTO "public"."plugin_handle" VALUES ('1529403902779330611', '6', 'weight', 'weight', 1, 1, 5, '{"defaultValue":"50","rule":""}', '2022-05-25 18:08:01', '2022-05-25 18:08:01');
INSERT INTO "public"."plugin_handle" VALUES ('1529403902783524864', '6', 'threadpool', 'threadpool', 3, 3, 0, '{"required":"0","defaultValue":"cached","placeholder":"threadpool","rule":""}', '2022-05-25 18:08:01', '2022-05-25 18:08:01');
INSERT INTO "public"."plugin_handle" VALUES ('1529403902783524865', '6', 'corethreads', 'corethreads', 1, 3, 0, '{"required":"0","defaultValue":"0","placeholder":"corethreads","rule":""}', '2022-05-25 18:08:01', '2022-05-25 18:08:01');
INSERT INTO "public"."plugin_handle" VALUES ('1529403902783524866', '6', 'threads', 'threads', 1, 3, 0, '{"required":"0","defaultValue":"2147483647","placeholder":"threads","rule":""}', '2022-05-25 18:08:01', '2022-05-25 18:08:01');
INSERT INTO "public"."plugin_handle" VALUES ('1529403902783524867', '6', 'queues', 'queues', 1, 3, 0, '{"required":"0","defaultValue":"0","placeholder":"queues","rule":""}', '2022-05-25 18:08:01', '2022-05-25 18:08:01');
INSERT INTO "public"."plugin_handle" VALUES ('1529402613204173923', '6', 'timeout', 'timeout', 3, 2, 0, NULL, '2022-05-25 18:08:01', '2022-05-25 18:08:01');
INSERT INTO "public"."plugin_handle" VALUES ('1529402613204173924', '6', 'retries', 'retries', 3, 2, 0, NULL, '2022-05-25 18:08:01', '2022-05-25 18:08:01');
INSERT INTO "public"."plugin_handle" VALUES ('1529402613204173925', '6', 'registry', 'registry', 2, 1, 0, '{"required":"0","rule":""}', '2025-02-27 17:20:50.233', '2025-02-27 17:20:50.233');
INSERT INTO "public"."plugin_handle" VALUES ('1529403902783524868', '26', 'host', 'host', 2, 1, 0, NULL, '2022-05-25 18:08:01', '2022-05-25 18:08:01');
INSERT INTO "public"."plugin_handle" VALUES ('1529403902783524869', '26', 'protocol', 'protocol', 2, 1, 2, '{"required":"0","defaultValue":"","placeholder":"ws://","rule":""}', '2022-05-25 18:08:01', '2022-05-25 18:08:01');
INSERT INTO "public"."plugin_handle" VALUES ('1529403902783524870', '26', 'url', 'ip:port', 2, 1, 1, '{"required":"1","placeholder":"","rule":""}', '2022-05-25 18:08:01', '2022-05-25 18:08:01');
INSERT INTO "public"."plugin_handle" VALUES ('1529403902783524871', '26', 'weight', 'weight', 1, 1, 3, '{"defaultValue":"50","rule":""}', '2022-05-25 18:08:01', '2022-05-25 18:08:01');
INSERT INTO "public"."plugin_handle" VALUES ('1529403902783524872', '26', 'timestamp', 'startupTime', 1, 1, 3, '{"defaultValue":"0","placeholder":"startup timestamp","rule":""}', '2022-05-25 18:08:01', '2022-05-25 18:08:01');
INSERT INTO "public"."plugin_handle" VALUES ('1529403902783524873', '26', 'warmup', 'warmupTime', 1, 1, 5, '{"defaultValue":"0","placeholder":"warmup time ms)","rule":""}', '2022-05-25 18:08:01', '2022-05-25 18:08:01');
INSERT INTO "public"."plugin_handle" VALUES ('1529403902783524874', '26', 'status', 'status', 3, 1, 6, '{"defaultValue":"true","rule":""}', '2022-05-25 18:08:01', '2022-05-25 18:08:01');
INSERT INTO "public"."plugin_handle" VALUES ('1529403902783524875', '26', 'loadBalance', 'loadStrategy', 3, 2, 0, NULL, '2022-05-25 18:08:01', '2022-05-25 18:08:01');
INSERT INTO "public"."plugin_handle" VALUES ('1529403902783524876', '26', 'retry', 'retryCount', 1, 2, 1, NULL, '2022-05-25 18:08:01', '2022-05-25 18:08:01');
INSERT INTO "public"."plugin_handle" VALUES ('1529403902783524877', '26', 'timeout', 'timeout', 1, 2, 2, '{"defaultValue":"3000","rule":""}', '2022-05-25 18:08:01', '2022-05-25 18:08:01');
INSERT INTO "public"."plugin_handle" VALUES ('1529403902783524878', '26', 'multiSelectorHandle', 'multiSelectorHandle', 3, 3, 0, NULL, '2022-05-25 18:08:01', '2022-05-25 18:08:01');
INSERT INTO "public"."plugin_handle" VALUES ('1529403902783524879', '17', 'registerProtocol', 'registerProtocol', 2, 3, 0, '{"required":"0","defaultValue":"zk","placeholder":"registerProtocol","rule":""}', '2022-05-25 18:08:01', '2022-05-25 18:08:01');
INSERT INTO "public"."plugin_handle" VALUES ('1678997557628272641', '17', 'registerAddress', 'registerAddress', 2, 3, 1, '{"required":"0","defaultValue":"127.0.0.1:2181","placeholder":"registerAddress","rule":""}', '2022-05-25 18:08:01', '2022-05-25 18:08:01');
INSERT INTO "public"."plugin_handle" VALUES ('1529403902783524880', '17', 'corethreads', 'corethreads', 1, 3, 2, '{"required":"0","defaultValue":"0","placeholder":"corethreads","rule":""}', '2022-05-25 18:08:01', '2022-05-25 18:08:01');
INSERT INTO "public"."plugin_handle" VALUES ('1529403902783524881', '17', 'threads', 'threads', 1, 3, 3, '{"required":"0","defaultValue":"2147483647","placeholder":"threads","rule":""}', '2022-05-25 18:08:01', '2022-05-25 18:08:01');
INSERT INTO "public"."plugin_handle" VALUES ('1529403902783524882', '17', 'queues', 'queues', 1, 3, 4, '{"required":"0","defaultValue":"0","placeholder":"queues","rule":""}', '2022-05-25 18:08:01', '2022-05-25 18:08:01');
INSERT INTO "public"."plugin_handle" VALUES ('1529403902783524883', '17', 'threadpool', 'threadpool', 3, 3, 5, '{"required":"0","defaultValue":"cached","placeholder":"threadpool","rule":""}', '2022-05-25 18:08:01', '2022-05-25 18:08:01');
INSERT INTO "public"."plugin_handle" VALUES ('1829402613204172834', '17', 'registerProtocol', 'registerProtocol', 2, 1, 0, '{"required":"0","defaultValue":"","placeholder":"registerProtocol","rule":""}', '2022-05-25 18:02:53', '2022-05-25 18:02:53');
INSERT INTO "public"."plugin_handle" VALUES ('1878997557628272641', '17', 'registerAddress', 'registerAddress', 2, 1, 1, '{"required":"0","defaultValue":"","placeholder":"registerAddress","rule":""}', '2023-01-10 10:08:01.158', '2023-01-10 10:08:01.158');
INSERT INTO "public"."plugin_handle" VALUES ('1529403902783524884', '28', 'port', 'port', 1, 3, 1, NULL, '2022-05-25 18:08:01', '2022-05-25 18:08:01');
INSERT INTO "public"."plugin_handle" VALUES ('1529403902783524885', '28', 'bossGroupThreadCount', 'bossGroupThreadCount', 1, 3, 1, NULL, '2022-05-25 18:08:01', '2022-05-25 18:08:01');
INSERT INTO "public"."plugin_handle" VALUES ('1529403902783524886', '28', 'maxPayloadSize', 'maxPayloadSize', 1, 3, 1, NULL, '2022-05-25 18:08:01', '2022-05-25 18:08:01');
INSERT INTO "public"."plugin_handle" VALUES ('1529403902783524887', '28', 'workerGroupThreadCount', 'workerGroupThreadCount', 1, 3, 1, NULL, '2022-05-25 18:08:01', '2022-05-25 18:08:01');
INSERT INTO "public"."plugin_handle" VALUES ('1529403902783524888', '28', 'userName', 'userName', 2, 3, 1, NULL, '2022-05-25 18:08:01', '2022-05-25 18:08:01');
INSERT INTO "public"."plugin_handle" VALUES ('1529403902783524889', '28', 'password', 'password', 2, 3, 1, NULL, '2022-05-25 18:08:01', '2022-05-25 18:08:01');
INSERT INTO "public"."plugin_handle" VALUES ('1529403902783524890', '28', 'isEncryptPassword', 'isEncryptPassword', 2, 3, 1, NULL, '2022-05-25 18:08:01', '2022-05-25 18:08:01');
INSERT INTO "public"."plugin_handle" VALUES ('1529403902783524891', '28', 'encryptMode', 'encryptMode', 2, 3, 1, NULL, '2022-05-25 18:08:01', '2022-05-25 18:08:01');
INSERT INTO "public"."plugin_handle" VALUES ('1529403902783524892', '28', 'leakDetectorLevel', 'leakDetectorLevel', 2, 3, 1, NULL, '2022-05-25 18:08:01', '2022-05-25 18:08:01');
INSERT INTO "public"."plugin_handle" VALUES ('1529403902783524893', '29', 'topic', 'topic', 2, 3, 1, '{"required":"1","defaultValue":"shenyu-access-logging"}', '2022-05-25 18:08:01', '2022-05-25 18:08:01');
INSERT INTO "public"."plugin_handle" VALUES ('1529403902783524894', '29', 'namesrvAddr', 'namesrvAddr', 2, 3, 2, '{"required":"1","defaultValue":"localhost:9876"}', '2022-05-25 18:08:01', '2022-05-25 18:08:01');
INSERT INTO "public"."plugin_handle" VALUES ('1529403902783524895', '29', 'producerGroup', 'producerGroup', 2, 3, 3, '{"required":"1","defaultValue":"shenyu-plugin-logging-rocketmq"}', '2022-05-25 18:08:01', '2022-05-25 18:08:01');
INSERT INTO "public"."plugin_handle" VALUES ('1529403902770941947', '29', 'accessKey', 'accessKey', 2, 3, 4, '{"required":"0","defaultValue":"","placeholder":"accessKey"}', '2022-08-20 21:00:00', '2022-08-20 21:00:00');
INSERT INTO "public"."plugin_handle" VALUES ('1529403902770941948', '29', 'secretKey', 'secretKey', 2, 3, 5, '{"required":"0","defaultValue":"","placeholder":"secretKey"}', '2022-08-20 21:00:00', '2022-08-20 21:00:00');
INSERT INTO "public"."plugin_handle" VALUES ('1529403902783524896', '29', 'sampleRate', 'sampleRate', 2, 3, 6, '{"required":"0","defaultValue":"1","placeholder":"optional,0,0.01~1"}', '2022-05-25 18:08:01', '2022-05-25 18:08:01');
INSERT INTO "public"."plugin_handle" VALUES ('1529403902783524897', '29', 'maxResponseBody', 'maxResponseBody', 1, 3, 7, '{"required":"0","defaultValue":524288}', '2022-05-25 18:08:01', '2022-05-25 18:08:01');
INSERT INTO "public"."plugin_handle" VALUES ('1529403902783524898', '29', 'maxRequestBody', 'maxRequestBody', 1, 3, 8, '{"required":"0","defaultValue":524288}', '2022-05-25 18:08:01', '2022-05-25 18:08:01');
INSERT INTO "public"."plugin_handle" VALUES ('1529403902783524899', '29', 'compressAlg', 'compressAlg', 3, 3, 9, '{"required":"0","defaultValue":"none"}', '2022-05-25 18:08:01', '2022-05-25 18:08:01');
INSERT INTO "public"."plugin_handle" VALUES ('1529403902783524900', '29', 'topic', 'topic', 2, 1, 1, '{"required":"0","defaultValue":"","placeholder":"optional"}', '2022-05-25 18:08:01', '2022-05-25 18:08:01');
INSERT INTO "public"."plugin_handle" VALUES ('1529403902783524901', '29', 'sampleRate', 'sampleRate', 2, 1, 2, '{"required":"0","defaultValue":"","placeholder":"optional,0,0.01~1"}', '2022-05-25 18:08:01', '2022-05-25 18:08:01');
INSERT INTO "public"."plugin_handle" VALUES ('1529403902783524902', '30', 'cacheType', 'cacheType', 3, 3, 1, '{"required":"1","defaultValue":"memory","rule":""}', '2022-05-25 18:08:01', '2022-05-25 18:08:01');
INSERT INTO "public"."plugin_handle" VALUES ('1529403902783524903', '30', 'database', 'database', 1, 3, 2, '{"required":"0","defaultValue":"0","rule":""}', '2022-05-25 18:08:01', '2022-05-25 18:08:01');
INSERT INTO "public"."plugin_handle" VALUES ('1529403902783524904', '30', 'master', 'master', 2, 3, 3, '{"required":"0","rule":""}', '2022-05-25 18:08:01', '2022-05-25 18:08:01');
INSERT INTO "public"."plugin_handle" VALUES ('1529403902783524905', '30', 'mode', 'mode', 2, 3, 4, '{"required":"0","defaultValue":"standalone","rule":""}', '2022-05-25 18:08:01', '2022-05-25 18:08:01');
INSERT INTO "public"."plugin_handle" VALUES ('1529403902783524906', '30', 'url', 'url', 2, 3, 5, '{"required":"0","rule":""}', '2022-05-25 18:08:01', '2022-05-25 18:08:01');
INSERT INTO "public"."plugin_handle" VALUES ('1529403902783524907', '30', 'password', 'password', 2, 3, 6, '{"required":"0","rule":""}', '2022-05-25 18:08:01', '2022-05-25 18:08:01');
INSERT INTO "public"."plugin_handle" VALUES ('1529403902783524908', '30', 'maxIdle', 'maxIdle', 1, 3, 7, '{"required":"0","defaultValue":"8","rule":""}', '2022-05-25 18:08:01', '2022-05-25 18:08:01');
INSERT INTO "public"."plugin_handle" VALUES ('1529403902783524909', '30', 'minIdle', 'minIdle', 1, 3, 8, '{"required":"0","defaultValue":"0","rule":""}', '2022-05-25 18:08:01', '2022-05-25 18:08:01');
INSERT INTO "public"."plugin_handle" VALUES ('1529403902783524910', '30', 'maxActive', 'maxActive', 1, 3, 9, '{"required":"0","defaultValue":"8","rule":""}', '2022-05-25 18:08:01', '2022-05-25 18:08:01');
INSERT INTO "public"."plugin_handle" VALUES ('1529403902783524911', '30', 'maxWait', 'maxWait', 3, 3, 10, '{"required":"0","defaultValue":"-1","rule":""}', '2022-05-25 18:08:01', '2022-05-25 18:08:01');
INSERT INTO "public"."plugin_handle" VALUES ('1529403902783524912', '30', 'timeoutSeconds', 'timeoutSeconds', 1, 2, 0, '{"required":"0","defaultValue":"60","rule":""}', '2022-05-25 18:08:01', '2022-05-25 18:08:01');
INSERT INTO "public"."plugin_handle" VALUES ('1729403902783524903', '30', 'database', 'database', 1, 1, 2, '{"required":"0","defaultValue":"0","rule":""}', '2022-05-25 18:08:01', '2022-05-25 18:08:01');
INSERT INTO "public"."plugin_handle" VALUES ('1729403902783524904', '30', 'master', 'master', 2, 1, 3, '{"required":"0","rule":""}', '2022-05-25 18:08:01', '2022-05-25 18:08:01');
INSERT INTO "public"."plugin_handle" VALUES ('1729403902783524905', '30', 'mode', 'mode', 2, 1, 4, '{"required":"0","defaultValue":"standalone","rule":""}', '2022-05-25 18:08:01', '2022-05-25 18:08:01');
INSERT INTO "public"."plugin_handle" VALUES ('1729403902783524906', '30', 'url', 'url', 2, 1, 5, '{"required":"0","rule":""}', '2022-05-25 18:08:01', '2022-05-25 18:08:01');
INSERT INTO "public"."plugin_handle" VALUES ('1729403902783524907', '30', 'password', 'password', 2, 1, 6, '{"required":"0","rule":""}', '2022-05-25 18:08:01', '2022-05-25 18:08:01');
INSERT INTO "public"."plugin_handle" VALUES ('1729403902783524908', '30', 'maxIdle', 'maxIdle', 1, 1, 7, '{"required":"0","defaultValue":"8","rule":""}', '2022-05-25 18:08:01', '2022-05-25 18:08:01');
INSERT INTO "public"."plugin_handle" VALUES ('1729403902783524909', '30', 'minIdle', 'minIdle', 1, 1, 8, '{"required":"0","defaultValue":"0","rule":""}', '2022-05-25 18:08:01', '2022-05-25 18:08:01');
INSERT INTO "public"."plugin_handle" VALUES ('1729403902783524910', '30', 'maxActive', 'maxActive', 1, 1, 9, '{"required":"0","defaultValue":"8","rule":""}', '2022-05-25 18:08:01', '2022-05-25 18:08:01');
INSERT INTO "public"."plugin_handle" VALUES ('1729403902783524911', '30', 'maxWait', 'maxWait', 3, 1, 10, '{"required":"0","defaultValue":"-1","rule":""}', '2022-05-25 18:08:01', '2022-05-25 18:08:01');
INSERT INTO "public"."plugin_handle" VALUES ('1729403902783524912', '30', 'timeoutSeconds', 'timeoutSeconds', 1, 2, 0, '{"required":"0","defaultValue":"60","rule":""}', '2022-05-25 18:08:01', '2022-05-25 18:08:01');
INSERT INTO "public"."plugin_handle" VALUES ('1529403902783524913', '13', 'corethreads', 'corethreads', 1, 3, 3, '{"required":"0","defaultValue":"0","placeholder":"corethreads","rule":""}', '2022-05-25 18:08:01', '2022-05-25 18:08:01');
INSERT INTO "public"."plugin_handle" VALUES ('1529403902783524914', '13', 'threads', 'threads', 1, 3, 4, '{"required":"0","defaultValue":"2147483647","placeholder":"threads","rule":""}', '2022-05-25 18:08:01', '2022-05-25 18:08:01');
INSERT INTO "public"."plugin_handle" VALUES ('1529403902783524915', '13', 'queues', 'queues', 1, 3, 5, '{"required":"0","defaultValue":"0","placeholder":"queues","rule":""}', '2022-05-25 18:08:01', '2022-05-25 18:08:01');
INSERT INTO "public"."plugin_handle" VALUES ('1529403902783524916', '13', 'threadpool', 'threadpool', 3, 3, 2, '{"required":"0","defaultValue":"default","placeholder":"threadpool","rule":""}', '2022-05-25 18:08:01', '2022-05-25 18:08:01');
INSERT INTO "public"."plugin_handle" VALUES ('1529403902783524917', '11', 'corethreads', 'corethreads', 1, 3, 4, '{"required":"0","defaultValue":"0","placeholder":"corethreads","rule":""}', '2022-05-25 18:08:01', '2022-05-25 18:08:01');
INSERT INTO "public"."plugin_handle" VALUES ('1529403902783524918', '11', 'threads', 'threads', 1, 3, 5, '{"required":"0","defaultValue":"2147483647","placeholder":"threads","rule":""}', '2022-05-25 18:08:01', '2022-05-25 18:08:01');
INSERT INTO "public"."plugin_handle" VALUES ('1529403902783524919', '11', 'queues', 'queues', 1, 3, 6, '{"required":"0","defaultValue":"0","placeholder":"queues","rule":""}', '2022-05-25 18:08:01', '2022-05-25 18:08:01');
INSERT INTO "public"."plugin_handle" VALUES ('1529403902783524920', '11', 'threadpool', 'threadpool', 3, 3, 3, '{"required":"0","defaultValue":"default","placeholder":"threadpool","rule":""}', '2022-05-25 18:08:01', '2022-05-25 18:08:01');
INSERT INTO "public"."plugin_handle" VALUES ('1537326008606343168', '31', 'responseContent', 'responseContent', 2, 2, 0, '{"required":"0","rule":""}', '2022-06-16 14:47:37', '2022-06-16 14:50:39');
INSERT INTO "public"."plugin_handle" VALUES ('1537325892176658432', '31', 'httpStatusCode', 'httpStatusCode', 1, 2, 0, '{"required":"0","defaultValue":"200","rule":""}', '2022-06-16 14:47:09', '2022-06-16 14:50:39');
INSERT INTO "public"."plugin_handle" VALUES ('1529403902783524921', '32', 'host', 'host', 2, 3, 2, '{"required":"1","defaultValue":"localhost"}', '2022-06-19 22:00:00', '2022-06-19 22:00:00');
INSERT INTO "public"."plugin_handle" VALUES ('1529403902783524922', '32', 'port', 'port', 2, 3, 3, '{"required":"1","defaultValue":"9200"}', '2022-06-19 22:00:00', '2022-06-19 22:00:00');
INSERT INTO "public"."plugin_handle" VALUES ('1529403902770941949', '32', 'username', 'username', 2, 3, 4, '{"required":"0","defaultValue":"","placeholder":"username"}', '2022-08-20 21:00:00', '2022-08-20 21:00:00');
INSERT INTO "public"."plugin_handle" VALUES ('1529403902770941950', '32', 'password', 'password', 2, 3, 5, '{"required":"0","defaultValue":"","placeholder":"username"}', '2022-08-20 21:00:00', '2022-08-20 21:00:00');
INSERT INTO "public"."plugin_handle" VALUES ('1529403902770941951', '32', 'authCache', 'authCache', 2, 3, 6, '{"required":"0","defaultValue":"","placeholder":"true|false"}', '2022-08-20 21:00:00', '2022-08-20 21:00:00');
INSERT INTO "public"."plugin_handle" VALUES ('1529403902783524923', '32', 'sampleRate', 'sampleRate', 2, 3, 7, '{"required":"0","defaultValue":"1","placeholder":"optional,0,0.01~1"}', '2022-06-19 22:00:00', '2022-06-19 22:00:00');
INSERT INTO "public"."plugin_handle" VALUES ('1529403902783524924', '32', 'maxResponseBody', 'maxResponseBody', 1, 3, 8, '{"required":"0","defaultValue":524288}', '2022-06-19 22:00:00', '2022-06-19 22:00:00');
INSERT INTO "public"."plugin_handle" VALUES ('1529403902783524925', '32', 'maxRequestBody', 'maxRequestBody', 1, 3, 9, '{"required":"0","defaultValue":524288}', '2022-06-19 22:00:00', '2022-06-19 22:00:00');
INSERT INTO "public"."plugin_handle" VALUES ('1529403902783524926', '32', 'compressAlg', 'compressAlg', 3, 3, 10, '{"required":"0","defaultValue":"none"}', '2022-06-19 22:00:00', '2022-06-19 22:00:00');
INSERT INTO "public"."plugin_handle" VALUES ('1529403902783524927', '32', 'indexName', 'indexName', 2, 3, 10, '{"required":"0","defaultValue":"shenyu-access-logging"}', '2022-06-19 22:00:00', '2022-06-19 22:00:00');
INSERT INTO "public"."plugin_handle" VALUES ('1529403902783524928', '32', 'sampleRate', 'sampleRate', 2, 1, 2, '{"required":"0","defaultValue":"","placeholder":"optional,0,0.01~1"}', '2022-06-19 22:00:00', '2022-06-19 22:00:00');
INSERT INTO "public"."plugin_handle" VALUES ('1529403902783524929', '1', 'signRequestBody', 'signRequestBody', 3, 2, 9, '{"required":"0","defaultValue":"false","placeholder":"signRequestBody","rule":""}', '2022-06-29 10:08:02', '2022-06-29 10:08:02');
INSERT INTO "public"."plugin_handle" VALUES ('1529403902783524950', '33', 'topic', 'topic', 2, 3, 1, '{"required":"1","defaultValue":"shenyu-access-logging"}', '2022-07-04 22:00:00', '2022-07-04 22:00:00');
INSERT INTO "public"."plugin_handle" VALUES ('1529403902783524951', '33', 'namesrvAddr', 'namesrvAddr', 2, 3, 2, '{"required":"1","defaultValue":"localhost:9092"}', '2022-07-04 22:00:00', '2022-07-04 22:00:00');
INSERT INTO "public"."plugin_handle" VALUES ('1529403902783524952', '33', 'sampleRate', 'sampleRate', 2, 3, 4, '{"required":"0","defaultValue":"1","placeholder":"optional,0,0.01~1"}', '2022-07-04 22:00:00', '2022-07-04 22:00:00');
INSERT INTO "public"."plugin_handle" VALUES ('1529403902783524953', '33', 'maxResponseBody', 'maxResponseBody', 1, 3, 5, '{"required":"0","defaultValue":524288}', '2022-07-04 22:00:00', '2022-07-04 22:00:00');
INSERT INTO "public"."plugin_handle" VALUES ('1529403902783524954', '33', 'maxRequestBody', 'maxRequestBody', 1, 3, 6, '{"required":"0","defaultValue":524288}', '2022-07-04 22:00:00', '2022-07-04 22:00:00');
INSERT INTO "public"."plugin_handle" VALUES ('1529403902783524955', '33', 'compressAlg', 'compressAlg', 3, 3, 7, '{"required":"0","defaultValue":"none"}', '2022-07-04 22:00:00', '2022-07-04 22:00:00');
INSERT INTO "public"."plugin_handle" VALUES ('1529403902783524956', '33', 'topic', 'topic', 2, 1, 1, '{"required":"0","defaultValue":"","placeholder":"optional"}', '2022-07-04 22:00:00', '2022-07-04 22:00:00');
INSERT INTO "public"."plugin_handle" VALUES ('1529403902783524957', '33', 'sampleRate', 'sampleRate', 2, 1, 2, '{"required":"0","defaultValue":"","placeholder":"optional,0,0.01~1"}', '2022-07-04 22:00:00', '2022-07-04 22:00:00');
INSERT INTO "public"."plugin_handle" VALUES ('1529402613204172858', '33', 'securityProtocol', 'securityProtocol', 3, 3, 8, '{"required":"0","defaultValue":""}', '2022-09-01 22:00:00', '2022-09-01 22:00:00');
INSERT INTO "public"."plugin_handle" VALUES ('1529402613204172859', '33', 'saslMechanism', 'saslMechanism', 3, 3, 9, '{"required":"0","defaultValue":""}', '2022-09-01 22:00:00', '2022-09-01 22:00:00');
INSERT INTO "public"."plugin_handle" VALUES ('1529402613204172860', '33', 'userName', 'userName', 2, 3, 10, '{"required":"0","defaultValue":""}', '2022-09-01 22:00:00', '2022-09-01 22:00:00');
INSERT INTO "public"."plugin_handle" VALUES ('1529402613204172861', '33', 'passWord', 'passWord', 2, 3, 11, '{"required":"0","defaultValue":""}', '2022-09-01 22:00:00', '2022-09-01 22:00:00');


INSERT INTO "public"."plugin_handle" VALUES ('1529403902783524962', '34', 'accessId', 'accessId', 2, 3, 0, '{"required":"1","defaultValue":"","placeholder":""}', '2022-06-30 21:00:00', '2022-06-30 21:00:00');
INSERT INTO "public"."plugin_handle" VALUES ('1529403902783524963', '34', 'accessKey', 'accessKey', 2, 3, 1, '{"required":"1","defaultValue":"","placeholder":""}', '2022-06-30 21:00:00', '2022-06-30 21:00:00');
INSERT INTO "public"."plugin_handle" VALUES ('1529403902783524964', '34', 'host', 'host', 2, 3, 2, '{"required":"1","defaultValue":"","placeholder":""}', '2022-06-30 21:00:00', '2022-06-30 21:00:00');
INSERT INTO "public"."plugin_handle" VALUES ('1529403902783524965', '34', 'projectName', 'projectName', 2, 3, 3, '{"required":"0","defaultValue":"shenyu","placeholder":""}', '2022-06-30 21:00:00', '2022-06-30 21:00:00');
INSERT INTO "public"."plugin_handle" VALUES ('1529403902783524966', '34', 'logStoreName', 'logStoreName', 2, 3, 4, '{"required":"0","defaultValue":"shenyu-logstore","placeholder":""}', '2022-06-30 21:00:00', '2022-06-30 21:00:00');
INSERT INTO "public"."plugin_handle" VALUES ('1529403902783524967', '34', 'topic', 'topic', 2, 3, 5, '{"required":"0","defaultValue":"shenyu-topic","placeholder":""}', '2022-06-30 21:00:00', '2022-06-30 21:00:00');
INSERT INTO "public"."plugin_handle" VALUES ('1529403902783524968', '34', 'ttlInDay', 'ttlInDay', 1, 3, 6, '{"required":"0","defaultValue":3,"placeholder":""}', '2022-06-30 21:00:00', '2022-06-30 21:00:00');
INSERT INTO "public"."plugin_handle" VALUES ('1529403902783524969', '34', 'shardCount', 'shardCount', 1, 3, 7, '{"required":"0","defaultValue":10,"placeholder":""}', '2022-06-30 21:00:00', '2022-06-30 21:00:00');
INSERT INTO "public"."plugin_handle" VALUES ('1529403902783524970', '34', 'sendThreadCount', 'sendThreadCount', 1, 3, 8, '{"required":"0","defaultValue":1,"placeholder":"1-500"}', '2022-06-30 21:00:00', '2022-06-30 21:00:00');
INSERT INTO "public"."plugin_handle" VALUES ('1529403902783524971', '34', 'ioThreadCount', 'ioThreadCount', 1, 3, 9, '{"required":"0","defaultValue":1,"placeholder":"1-500"}', '2022-06-30 21:00:00', '2022-06-30 21:00:00');
INSERT INTO "public"."plugin_handle" VALUES ('1529403902783524972', '34', 'sampleRate', 'sampleRate', 2, 3, 10, '{"required":"0","defaultValue":"1","placeholder":"optional,0,0.01~1"}', '2022-06-30 21:00:00', '2022-06-30 21:00:00');
INSERT INTO "public"."plugin_handle" VALUES ('1529403902783524973', '34', 'maxRequestBody', 'maxRequestBody', 1, 3, 11, '{"required":"0","defaultValue":524288,"placeholder":""}', '2022-06-30 21:00:00', '2022-06-30 21:00:00');
INSERT INTO "public"."plugin_handle" VALUES ('1529403902783524974', '34', 'maxResponseBody', 'maxResponseBody', 1, 3, 12, '{"required":"0","defaultValue":524288,"placeholder":""}', '2022-06-30 21:00:00', '2022-06-30 21:00:00');
INSERT INTO "public"."plugin_handle" VALUES ('1529403902783524975', '34', 'bufferQueueSize', 'bufferQueueSize', 1, 3, 13, '{"required":"0","defaultValue":50000,"placeholder":""}', '2022-06-30 21:00:00', '2022-06-30 21:00:00');
INSERT INTO "public"."plugin_handle" VALUES ('1529403902783524976', '35', 'topic', 'topic', 2, 3, 1, '{"required":"1","defaultValue":"shenyu-access-logging"}', '2022-06-30 21:00:00', '2022-06-30 21:00:00');
INSERT INTO "public"."plugin_handle" VALUES ('1529403902783524977', '35', 'serviceUrl', 'serviceUrl', 2, 3, 2, '{"required":"1","defaultValue":"pulsar://localhost:6650"}', '2022-06-30 21:00:00', '2022-06-30 21:00:00');
INSERT INTO "public"."plugin_handle" VALUES ('1529403902783524978', '35', 'sampleRate', 'sampleRate', 2, 3, 4, '{"required":"0","defaultValue":"1","placeholder":"optional,0,0.01~1"}', '2022-06-30 21:00:00', '2022-06-30 21:00:00');
INSERT INTO "public"."plugin_handle" VALUES ('1529403902783524979', '35', 'maxResponseBody', 'maxResponseBody', 1, 3, 5, '{"required":"0","defaultValue":524288}', '2022-06-30 21:00:00', '2022-06-30 21:00:00');
INSERT INTO "public"."plugin_handle" VALUES ('1529403902783524980', '35', 'maxRequestBody', 'maxRequestBody', 1, 3, 6, '{"required":"0","defaultValue":524288}', '2022-06-30 21:00:00', '2022-06-30 21:00:00');
INSERT INTO "public"."plugin_handle" VALUES ('1529403902783524981', '35', 'compressAlg', 'compressAlg', 3, 3, 7, '{"required":"0","defaultValue":"none"}', '2022-06-30 21:00:00', '2022-06-30 21:00:00');
INSERT INTO "public"."plugin_handle" VALUES ('1529403902783524982', '36', 'secretId', 'secretId', 2, 3, 1, '{"required":"1","defaultValue":"","placeholder":""}', '2022-06-30 21:00:00', '2022-06-30 21:00:00');
INSERT INTO "public"."plugin_handle" VALUES ('1529403902783524983', '36', 'secretKey', 'secretKey', 2, 3, 2, '{"required":"1","defaultValue":"","placeholder":""}', '2022-06-30 21:00:00', '2022-06-30 21:00:00');
INSERT INTO "public"."plugin_handle" VALUES ('1529403902783524984', '36', 'endpoint', 'endpoint', 2, 3, 3, '{"required":"1","defaultValue":"","placeholder":""}', '2022-06-30 21:00:00', '2022-06-30 21:00:00');
INSERT INTO "public"."plugin_handle" VALUES ('1529403902783524985', '36', 'topic', 'topic', 2, 3, 4, '{"required":"1","defaultValue":"","placeholder":""}', '2022-06-30 21:00:00', '2022-06-30 21:00:00');
INSERT INTO "public"."plugin_handle" VALUES ('1529403902783524986', '36', 'sendThreadCount', 'sendThreadCount', 1, 3, 5, '{"required":"0","defaultValue":1,"placeholder":"1-500"}', '2022-06-30 21:00:00', '2022-06-30 21:00:00');
INSERT INTO "public"."plugin_handle" VALUES ('1529403902783524987', '36', 'totalSizeInBytes', 'totalSizeInBytes', 1, 3, 6, '{"required":"0","defaultValue":104857600}', '2022-06-30 21:00:00', '2022-06-30 21:00:00');
INSERT INTO "public"."plugin_handle" VALUES ('1529403902783524988', '36', 'maxSendThreadCount', 'maxSendThreadCount', 1, 3, 7, '{"required":"0","defaultValue":1,"placeholder":"availableProcessors + 1"}', '2022-06-30 21:00:00', '2022-06-30 21:00:00');
INSERT INTO "public"."plugin_handle" VALUES ('1529403902783524989', '36', 'maxBlockSec', 'maxBlockSec', 1, 3, 8, '{"required":"0","defaultValue":60000}', '2022-06-30 21:00:00', '2022-06-30 21:00:00');
INSERT INTO "public"."plugin_handle" VALUES ('1529403902783524990', '36', 'maxBatchSize', 'maxBatchSize', 1, 3, 9, '{"required":"0","defaultValue":524288}', '2022-06-30 21:00:00', '2022-06-30 21:00:00');
INSERT INTO "public"."plugin_handle" VALUES ('1529403902783524991', '36', 'maxBatchCount', 'maxBatchCount', 1, 3, 10, '{"required":"0","defaultValue":4096}', '2022-06-30 21:00:00', '2022-06-30 21:00:00');
INSERT INTO "public"."plugin_handle" VALUES ('1529403902783524992', '36', 'lingerMs', 'lingerMs', 1, 3, 11, '{"required":"0","defaultValue":2000}', '2022-06-30 21:00:00', '2022-06-30 21:00:00');
INSERT INTO "public"."plugin_handle" VALUES ('1529403902783524993', '36', 'retries', 'retries', 1, 3, 12, '{"required":"0","defaultValue":10}', '2022-06-30 21:00:00', '2022-06-30 21:00:00');
INSERT INTO "public"."plugin_handle" VALUES ('1529403902783524994', '36', 'maxReservedAttempts', 'maxReservedAttempts', 1, 3, 13, '{"required":"0","defaultValue":11}', '2022-06-30 21:00:00', '2022-06-30 21:00:00');
INSERT INTO "public"."plugin_handle" VALUES ('1529403902783524995', '36', 'baseRetryBackoffMs', 'baseRetryBackoffMs', 1, 3, 14, '{"required":"0","defaultValue":100}', '2022-06-30 21:00:00', '2022-06-30 21:00:00');
INSERT INTO "public"."plugin_handle" VALUES ('1529403902783524996', '36', 'maxRetryBackoffMs', 'maxRetryBackoffMs', 1, 3, 15, '{"required":"0","defaultValue":50000}', '2022-06-30 21:00:00', '2022-06-30 21:00:00');
INSERT INTO "public"."plugin_handle" VALUES ('1529403902783524997', '38', 'host', 'host', 2, 3, 1, '{"required":"0","defaultValue":"127.0.0.1"}', '2022-06-30 21:00:00', '2022-06-30 21:00:00');
INSERT INTO "public"."plugin_handle" VALUES ('1529403902783524998', '38', 'port', 'port', 2, 3, 2, '{"required":"0","defaultValue":"8123"}', '2022-06-30 21:00:00', '2022-06-30 21:00:00');
INSERT INTO "public"."plugin_handle" VALUES ('1529403902783524999', '38', 'database', 'database', 2, 2, 0, '{"required":"0","defaultValue":"shenyu-gateway","placeholder":"database"}', '2022-06-30 21:00:00', '2022-06-30 21:00:00');
INSERT INTO "public"."plugin_handle" VALUES ('1529402613204172800', '38', 'username', 'username', 2, 2, 0, '{"required":"0","defaultValue":"foo","placeholder":"username"}', '2022-06-30 21:00:00', '2022-06-30 21:00:00');
INSERT INTO "public"."plugin_handle" VALUES ('1529402613204172801', '38', 'password', 'password', 2, 2, 0, '{"required":"0","defaultValue":"bar","placeholder":"password"}', '2022-06-30 21:00:00', '2022-06-30 21:00:00');
INSERT INTO "public"."plugin_handle" VALUES ('1529402613204172777', '38', 'ttl', 'ttl', 3, 3, 10, '{"required":"0","defaultValue":"30"}', '2023-03-01 11:14:15', '2023-08-16 11:15:14');
INSERT INTO "public"."plugin_handle" VALUES ('1529402613204172803', '10', 'flowRuleMaxQueueingTimeMs', 'flowRuleMaxQueueingTimeMs', 1, 2, 6, '{"required":"0","defaultValue":"500"}', '2022-06-30 21:00:00', '2022-06-30 21:00:00');
INSERT INTO "public"."plugin_handle" VALUES ('1529402613204172804', '10', 'flowRuleWarmUpPeriodSec', 'flowRuleWarmUpPeriodSec', 1, 2, 6, '{"required":"0","defaultValue":"10"}', '2022-06-30 21:00:00', '2022-06-30 21:00:00');
INSERT INTO "public"."plugin_handle" VALUES ('1529402613204172805', '14', 'addPrefixed', 'addPrefixed', 3, 2, 3, '{"required":"1","defaultValue":"false"}', '2022-09-27 12:00:00', '2022-09-27 12:00:00');
INSERT INTO "public"."plugin_handle" VALUES ('1529402613204172806', '18', 'keyword', 'keyword', 2, 2, 0, '{"required":"0","placeholder":"please use ‘;’ to split keyword","rule":""}', '2022-09-22 00:15:56.158', '2022-09-22 00:23:36.169');
INSERT INTO "public"."plugin_handle" VALUES ('1529402613204172807', '18', 'maskType', 'maskType', 3, 2, 1, '{"required":"0","defaultValue":"dataMaskByMD5","rule":""}', '2022-09-22 00:16:27.342', '2022-09-22 00:16:27.342');
INSERT INTO "public"."plugin_handle" VALUES ('1529402613204172808', '18', 'maskStatus', 'maskStatus', 3, 2, 2, '{"required":"0","defaultValue":"false","rule":""}', '2022-09-22 00:17:21.150', '2022-09-22 00:17:21.150');
INSERT INTO "public"."plugin_handle" VALUES ('1529402613204172809', '29', 'keyword', 'keyword', 2, 2, 0, '{"required":"0","placeholder":"please use ‘;’ to split keyword","rule":""}', '2022-09-22 00:15:56.158', '2022-09-22 00:23:36.169');
INSERT INTO "public"."plugin_handle" VALUES ('1529402613204172810', '29', 'maskType', 'maskType', 3, 2, 1, '{"required":"0","defaultValue":"dataMaskByMD5","rule":""}', '2022-09-22 00:16:27.342', '2022-09-22 00:16:27.342');
INSERT INTO "public"."plugin_handle" VALUES ('1529402613204172811', '29', 'maskStatus', 'maskStatus', 3, 2, 2, '{"required":"0","defaultValue":"false","rule":""}', '2022-09-22 00:17:21.150', '2022-09-22 00:17:21.150');
INSERT INTO "public"."plugin_handle" VALUES ('1529402613204172812', '32', 'keyword', 'keyword', 2, 2, 0, '{"required":"0","placeholder":"please use ‘;’ to split keyword","rule":""}', '2022-09-22 00:15:56.158', '2022-09-22 00:23:36.169');
INSERT INTO "public"."plugin_handle" VALUES ('1529402613204172813', '32', 'maskType', 'maskType', 3, 2, 1, '{"required":"0","defaultValue":"dataMaskByMD5","rule":""}', '2022-09-22 00:16:27.342', '2022-09-22 00:16:27.342');
INSERT INTO "public"."plugin_handle" VALUES ('1529402613204172814', '32', 'maskStatus', 'maskStatus', 3, 2, 2, '{"required":"0","defaultValue":"false","rule":""}', '2022-09-22 00:17:21.150', '2022-09-22 00:17:21.150');
INSERT INTO "public"."plugin_handle" VALUES ('1529402613204172815', '33', 'keyword', 'keyword', 2, 2, 0, '{"required":"0","placeholder":"please use ‘;’ to split keyword","rule":""}', '2022-09-22 00:15:56.158', '2022-09-22 00:23:36.169');
INSERT INTO "public"."plugin_handle" VALUES ('1529402613204172816', '33', 'maskType', 'maskType', 3, 2, 1, '{"required":"0","defaultValue":"dataMaskByMD5","rule":""}', '2022-09-22 00:16:27.342', '2022-09-22 00:16:27.342');
INSERT INTO "public"."plugin_handle" VALUES ('1529402613204172817', '33', 'maskStatus', 'maskStatus', 3, 2, 2, '{"required":"0","defaultValue":"false","rule":""}', '2022-09-22 00:17:21.150', '2022-09-22 00:17:21.150');
INSERT INTO "public"."plugin_handle" VALUES ('1529402613204172818', '34', 'keyword', 'keyword', 2, 2, 0, '{"required":"0","placeholder":"please use ‘;’ to split keyword","rule":""}', '2022-09-22 00:15:56.158', '2022-09-22 00:23:36.169');
INSERT INTO "public"."plugin_handle" VALUES ('1529402613204172819', '34', 'maskType', 'maskType', 3, 2, 1, '{"required":"0","defaultValue":"dataMaskByMD5","rule":""}', '2022-09-22 00:16:27.342', '2022-09-22 00:16:27.342');
INSERT INTO "public"."plugin_handle" VALUES ('1529402613204172820', '34', 'maskStatus', 'maskStatus', 3, 2, 2, '{"required":"0","defaultValue":"false","rule":""}', '2022-09-22 00:17:21.150', '2022-09-22 00:17:21.150');
INSERT INTO "public"."plugin_handle" VALUES ('1529402613204172821', '35', 'keyword', 'keyword', 2, 2, 0, '{"required":"0","placeholder":"please use ‘;’ to split keyword","rule":""}', '2022-09-22 00:15:56.158', '2022-09-22 00:23:36.169');
INSERT INTO "public"."plugin_handle" VALUES ('1529402613204172822', '35', 'maskType', 'maskType', 3, 2, 1, '{"required":"0","defaultValue":"dataMaskByMD5","rule":""}', '2022-09-22 00:16:27.342', '2022-09-22 00:16:27.342');
INSERT INTO "public"."plugin_handle" VALUES ('1529402613204172823', '35', 'maskStatus', 'maskStatus', 3, 2, 2, '{"required":"0","defaultValue":"false","rule":""}', '2022-09-22 00:17:21.150', '2022-09-22 00:17:21.150');
INSERT INTO "public"."plugin_handle" VALUES ('1529402613204172824', '36', 'keyword', 'keyword', 2, 2, 0, '{"required":"0","placeholder":"please use ‘;’ to split keyword","rule":""}', '2022-09-22 00:15:56.158', '2022-09-22 00:23:36.169');
INSERT INTO "public"."plugin_handle" VALUES ('1529402613204172825', '36', 'maskType', 'maskType', 3, 2, 1, '{"required":"0","defaultValue":"dataMaskByMD5","rule":""}', '2022-09-22 00:16:27.342', '2022-09-22 00:16:27.342');
INSERT INTO "public"."plugin_handle" VALUES ('1529402613204172826', '36', 'maskStatus', 'maskStatus', 3, 2, 2, '{"required":"0","defaultValue":"false","rule":""}', '2022-09-22 00:17:21.150', '2022-09-22 00:17:21.150');
INSERT INTO "public"."plugin_handle" VALUES ('1529402613204172827', '38', 'keyword', 'keyword', 2, 2, 0, '{"required":"0","placeholder":"please use ‘;’ to split keyword","rule":""}', '2022-09-22 00:15:56.158', '2022-09-22 00:23:36.169');
INSERT INTO "public"."plugin_handle" VALUES ('1529402613204172829', '38', 'maskType', 'maskType', 3, 2, 1, '{"required":"0","defaultValue":"dataMaskByMD5","rule":""}', '2022-09-22 00:16:27.342', '2022-09-22 00:16:27.342');
INSERT INTO "public"."plugin_handle" VALUES ('1529402613204172830', '38', 'host', 'host', 2, 3, 3, '{"required":"1","defaultValue":"127.0.0.1"}', '2023-01-02 00:17:21.150', '2023-01-02 00:17:21.150');
INSERT INTO "public"."plugin_handle" VALUES ('1529402613204172831', '38', 'port', 'port', 2, 3, 4, '{"required":"1","defaultValue":"8123"}', '2023-01-02 00:17:21.150', '2023-01-02 00:17:21.150');
INSERT INTO "public"."plugin_handle" VALUES ('1529402613204172832', '38', 'database', 'database', 2, 3, 5, '{"required":"0","defaultValue":"shenyu-gateway"}', '2023-01-02 00:17:21.150', '2023-01-02 00:17:21.150');
INSERT INTO "public"."plugin_handle" VALUES ('1529402613204172833', '38', 'username', 'username', 2, 3, 6, '{"required":"1","defaultValue":""}', '2023-01-02 00:17:21.150', '2023-01-02 00:17:21.150');
INSERT INTO "public"."plugin_handle" VALUES ('1529402613204172834', '38', 'password', 'password', 2, 3, 7, '{"required":"1","defaultValue":""}', '2023-01-02 00:17:21.150', '2023-01-02 00:17:21.150');
INSERT INTO "public"."plugin_handle" VALUES ('1529402613204172835', '38', 'engine', 'engine', 3, 3, 8, '{"required":"0","defaultValue":"MergeTree"}', '2023-01-02 00:17:21.150', '2023-01-02 00:17:21.150');
INSERT INTO "public"."plugin_handle" VALUES ('1529402613204172836', '38', 'clusterName', 'clusterName', 3, 3, 9, '{"required":"1","defaultValue":"cluster"}', '2023-01-02 00:17:21.150', '2023-01-02 00:17:21.150');


INSERT INTO "public"."plugin_handle" VALUES ('1570590990341775360', '39', 'endpoint', 'casdoor endpoint', 2, 3, 0, '{"required":"1","rule":""}', '2022-09-16 09:50:46', '2022-09-16 09:50:46');
INSERT INTO "public"."plugin_handle" VALUES ('1570591047635968000', '39', 'client_id', 'client_id', 2, 3, 0, '{"required":"1","rule":""}', '2022-09-16 09:50:46', '2022-09-16 09:50:46');
INSERT INTO "public"."plugin_handle" VALUES ('1570591109623586816', '39', 'client_secrect', 'client_secrect', 2, 3, 0, '{"required":"1","rule":""}', '2022-09-16 09:50:46', '2022-09-16 09:50:46');
INSERT INTO "public"."plugin_handle" VALUES ('1570591165374275584', '39', 'certificate', 'certificate', 2, 3, 0, '{"required":"1","rule":""}', '2022-09-16 09:50:46', '2022-09-16 09:50:46');
INSERT INTO "public"."plugin_handle" VALUES ('1570591215131303936', '39', 'organization-name', 'organization-name', 2, 3, 0, '{"required":"1","rule":""}', '2022-09-16 09:50:46', '2022-09-16 09:50:46');
INSERT INTO "public"."plugin_handle" VALUES ('1570591265492312064', '39', 'application-name', 'application-name', 2, 3, 0, '{"required":"1","rule":""}', '2022-09-16 09:50:46', '2022-09-16 09:50:46');

INSERT INTO "public"."plugin_handle" VALUES ('1570591265492312065', '43', 'projectId', 'projectId', 2, 3, 0, '{"required":"1","rule":""}', '2023-07-05 14:06:00.893', '2023-07-07 22:50:00.597');
INSERT INTO "public"."plugin_handle" VALUES ('1570591265492312066', '43', 'logGroupId', 'logGroupId', 2, 3, 1, '{"required":"1","rule":""}', '2023-07-05 14:09:19.928', '2023-07-07 22:50:00.606');
INSERT INTO "public"."plugin_handle" VALUES ('1570591265492312067', '43', 'logStreamId', 'logStreamId', 2, 3, 2, '{"required":"1","rule":""}', '2023-07-05 14:09:53.224', '2023-07-07 22:50:00.607');
INSERT INTO "public"."plugin_handle" VALUES ('1570591265492312068', '43', 'accessKeyId', 'AccessKey', 2, 3, 4, '{"required":"1","rule":""}', '2023-07-05 14:10:41.897', '2023-07-07 22:50:00.608');
INSERT INTO "public"."plugin_handle" VALUES ('1570591265492312069', '43', 'accessKeySecret', 'accessKey', 2, 3, 5, '{"required":"1","rule":""}', '2023-07-05 14:12:16.828', '2023-07-07 22:50:00.609');
INSERT INTO "public"."plugin_handle" VALUES ('1570591265492312070', '43', 'regionName', 'regionName', 2, 3, 6, '{"required":"1","rule":""}', '2023-07-05 14:13:24.703', '2023-07-07 22:50:00.610');
INSERT INTO "public"."plugin_handle" VALUES ('1570591265492312071', '43', 'totalSizeInBytes', 'totalSizeInBytes', 1, 3, 8, '{"required":"0","defaultValue":"104857600","rule":""}', '2023-07-05 14:15:16.913', '2023-07-07 22:50:00.611');
INSERT INTO "public"."plugin_handle" VALUES ('1570591265492312072', '43', 'maxBlockMs', 'maxBlockMs', 1, 3, 9, '{"required":"0","defaultValue":"0","rule":""}', '2023-07-05 14:16:14.236', '2023-07-07 22:50:00.612');
INSERT INTO "public"."plugin_handle" VALUES ('1570591265492312073', '43', 'ioThreadCount', 'ioThreadCount', 1, 3, 10, '{"required":"0","defaultValue":"1","rule":""}', '2023-07-05 14:17:12.065', '2023-07-07 22:50:00.612');
INSERT INTO "public"."plugin_handle" VALUES ('1570591265492312074', '43', 'batchSizeThresholdInBytes', 'batchSizeThresholdInBytes', 1, 3, 11, '{"required":"0","defaultValue":"524288","rule":""}', '2023-07-05 14:18:27.915', '2023-07-07 22:50:00.614');
INSERT INTO "public"."plugin_handle" VALUES ('1570591265492312075', '43', 'batchCountThreshold', 'batchCountThreshold', 1, 3, 12, '{"required":"0","defaultValue":"4096","rule":""}', '2023-07-05 14:19:27.704', '2023-07-07 22:50:00.615');
INSERT INTO "public"."plugin_handle" VALUES ('1570591265492312076', '43', 'lingerMs', 'lingerMs', 1, 3, 12, '{"required":"0","defaultValue":"2000","rule":""}', '2023-07-05 14:20:11.908', '2023-07-07 22:50:00.616');
INSERT INTO "public"."plugin_handle" VALUES ('1570591265492312077', '43', 'retries', 'retries', 1, 3, 13, '{"required":"0","defaultValue":"100","rule":""}', '2023-07-05 14:20:50.052', '2023-07-07 22:50:00.617');
INSERT INTO "public"."plugin_handle" VALUES ('1570591265492312078', '43', 'baseRetryBackoffMs', 'baseRetryBackoffMs', 1, 3, 14, '{"required":"0","defaultValue":"100","rule":""}', '2023-07-05 14:22:03.347', '2023-07-07 22:50:00.618');
INSERT INTO "public"."plugin_handle" VALUES ('1570591265492312079', '43', 'maxRetryBackoffMs', 'maxRetryBackoffMs', 1, 3, 15, '{"required":"0","defaultValue":"100","rule":""}', '2023-07-05 14:22:33.010', '2023-07-07 22:50:00.619');
INSERT INTO "public"."plugin_handle" VALUES ('1570591265492312080', '43', 'enableLocalTest', 'enableLocalTest', 2, 3, 15, '{"required":"0","defaultValue":"false","rule":""}', '2023-07-05 14:25:13.500', '2023-07-07 22:50:00.619');
INSERT INTO "public"."plugin_handle" VALUES ('1570591265492312081', '43', 'setGiveUpExtraLongSingleLog', 'setGiveUpExtraLongSingleLog', 2, 3, 16, '{"required":"0","defaultValue":"false","rule":""}', '2023-07-05 14:26:20.600', '2023-07-07 22:50:00.620');
INSERT INTO "public"."plugin_handle" VALUES ('1570591265492312082', '43', 'keyword', 'keyword', 2, 2, 0, '{"required":"0","placeholder":"please use ‘;’ to split keyword","rule":""}', '2023-07-05 14:26:20.600', '2023-07-07 22:50:00.620');
INSERT INTO "public"."plugin_handle" VALUES ('1570591265492312083', '43', 'maskType', 'maskType', 3, 2, 1, '{"required":"0","defaultValue":"dataMaskByMD5","rule":""}', '2023-07-05 14:26:20.600', '2023-07-07 22:50:00.620');
INSERT INTO "public"."plugin_handle" VALUES ('1570591265492312084', '43', 'maskStatus', 'maskStatus', 3, 2, 2, '{"required":"0","defaultValue":"false","rule":""}','2023-07-05 14:26:20.600', '2023-07-07 22:50:00.620');

INSERT INTO "public"."plugin_handle" VALUES ('1678293333363167232', '42', 'discoveryHandler', 'discoveryHandler', 2, 1, 0, '{"required":"0","defaultValue":"url,protocol,status,weight","rule":""}');
INSERT INTO "public"."plugin_handle" VALUES ('1678997037438107648', '42', 'bossGroupThreadCount', 'bossGroupThreadCount', 2, 1, 1, '{"required":"0","defaultValue":"1","rule":""}');
INSERT INTO "public"."plugin_handle" VALUES ('1678997142656417792', '42', 'workerGroupThreadCount', 'workerGroupThreadCount', 2, 1, 2, '{"required":"0","defaultValue":"12","rule":""}');
INSERT INTO "public"."plugin_handle" VALUES ('1678997399104552960', '42', 'clientMaxIdleTimeMs', 'clientMaxIdleTimeMs', 2, 1, 7, '{"required":"0","defaultValue":"30000","rule":""}');
INSERT INTO "public"."plugin_handle" VALUES ('1678997479614218240', '42', 'clientPendingAcquireMaxCount', 'clientPendingAcquireMaxCount', 2, 1, 4, '{"required":"0","defaultValue":"5","rule":""}');
INSERT INTO "public"."plugin_handle" VALUES ('1678996921914392576', '42', 'loadBalance', 'loadBalance', 3, 1, 3, '{"required":"0","defaultValue":"random","rule":""}');
INSERT INTO "public"."plugin_handle" VALUES ('1678997769998467072', '42', 'clientMaxLifeTimeMs', 'clientMaxLifeTimeMs', 2, 1, 8, '{"required":"0","defaultValue":"60000","rule":""}');
INSERT INTO "public"."plugin_handle" VALUES ('1678997277012557824', '42', 'clientMaxConnections', 'clientMaxConnections', 2, 1, 6, '{"required":"0","defaultValue":"20","rule":""}');
INSERT INTO "public"."plugin_handle" VALUES ('1678997557628272640', '42', 'clientPendingAcquireTimeout', 'clientPendingAcquireTimeout', 2, 1, 5, '{"required":"0","defaultValue":"5","rule":""}');
INSERT INTO "public"."plugin_handle" VALUES ('1570591265492312085', '6', 'loadBalance', 'loadBalance', 3, 2, 3, '{"required":"0","defaultValue":"random","rule":""}', '2023-09-05 18:08:01', '2023-09-05 18:08:01');
INSERT INTO "public"."plugin_handle" VALUES ('1570591265492312086', '44', 'defaultHandleJson', 'defaultHandleJson', 2, 3, 2, '{"required":"0","defaultValue":"{"authorization":"test:test123"}","placeholder":""}', '2022-05-25 18:02:53', '2022-05-25 18:02:53');

INSERT INTO "public"."plugin_handle" VALUES ('1721435546642157568', '45', 'host', 'host', 2, 3, 0, '{"required":"1","defaultValue":"127.0.0.1","rule":""}', '2023-11-06 15:53:11.704', '2023-11-07 13:31:41.010');
INSERT INTO "public"."plugin_handle" VALUES ('1721435708743618560', '45', 'port', 'port', 1, 3, 0, '{"required":"1","defaultValue":"15672","rule":""}', '2023-11-06 15:53:50.352', '2023-11-07 13:31:41.016');
INSERT INTO "public"."plugin_handle" VALUES ('1721436368046264320', '45', 'password', 'password', 2, 3, 0, '{"required":"0","defaultValue":"admin","rule":""}', '2023-11-06 15:56:27.541', '2023-11-07 13:31:41.021');
INSERT INTO "public"."plugin_handle" VALUES ('1721436500343001088', '45', 'username', 'username', 2, 3, 0, '{"required":"0","defaultValue":"admin","rule":""}', '2023-11-06 15:56:59.084', '2023-11-07 13:31:41.025');
INSERT INTO "public"."plugin_handle" VALUES ('1721436639635836928', '45', 'exchangeName', 'exchangeName', 2, 3, 0, '{"required":"1","defaultValue":"","rule":""}', '2023-11-06 15:57:32.295', '2023-11-07 13:31:41.030');
INSERT INTO "public"."plugin_handle" VALUES ('1721436745583955968', '45', 'queueName', 'queueName', 2, 3, 0, '{"required":"1","defaultValue":"","rule":""}', '2023-11-06 15:57:57.553', '2023-11-07 13:31:41.035');
INSERT INTO "public"."plugin_handle" VALUES ('1721509996347617280', '45', 'routingKey', 'routingKey', 2, 3, 0, '{"required":"1","defaultValue":"","rule":""}', '2023-11-06 20:49:01.897', '2023-11-07 13:31:41.039');
INSERT INTO "public"."plugin_handle" VALUES ('1721725585461706752', '45', 'virtualHost', 'virtualHost', 2, 3, 0, '{"required":"1","defaultValue":"/","rule":""}', '2023-11-07 11:05:42.350', '2023-11-07 13:31:41.044');
INSERT INTO "public"."plugin_handle" VALUES ('1721725662875975680', '45', 'exchangeType', 'exchangeType', 2, 3, 0, '{"required":"1","defaultValue":"direct","rule":""}', '2023-11-07 11:06:00.803', '2023-11-07 13:31:41.048');
INSERT INTO "public"."plugin_handle" VALUES ('1722804180904927232', '45', 'durable', 'durable', 2, 3, 0, '{"required":"1","defaultValue":"true","placeholder":"true / false","rule":"/^(true|false)$/"}', '2023-11-07 11:06:00.803', '2023-11-07 13:31:41.048');
INSERT INTO "public"."plugin_handle" VALUES ('1722804370575548416', '45', 'exclusive', 'exclusive', 2, 3, 0, '{"required":"1","defaultValue":"false","placeholder":"true / false","rule":"/^(true|false)$/"}', '2023-11-07 11:06:00.803', '2023-11-07 13:31:41.048');
INSERT INTO "public"."plugin_handle" VALUES ('1722804461256400896', '45', 'autoDelete', 'autoDelete', 2, 3, 0, '{"required":"1","defaultValue":"false","placeholder":"true / false","rule":"/^(true|false)$/"}', '2023-11-07 11:06:00.803', '2023-11-07 13:31:41.048');
INSERT INTO "public"."plugin_handle" VALUES ('1722804548510507008', '45', 'args', 'args', 2, 3, 0, '{"required":"0","defaultValue":"","placeholder":"args json","rule":""}', '2023-11-07 11:06:00.803', '2023-11-07 13:31:41.048');

INSERT INTO "public"."plugin_handle" VALUES ('1722804548510507009', '45', 'sampleRate', 'sampleRate', 2, 3, 4, '{"required":"0","defaultValue":"1","placeholder":"optional,0,0.01~1"}', '2022-07-04 22:00:00', '2022-07-04 22:00:00');
INSERT INTO "public"."plugin_handle" VALUES ('1722804548510507010', '45', 'sampleRate', 'sampleRate', 2, 1, 2, '{"required":"0","defaultValue":"","placeholder":"optional,0,0.01~1"}', '2022-07-04 22:00:00', '2022-07-04 22:00:00');

INSERT INTO "public"."plugin_handle" VALUES ('1722804548510507011', '43', 'sampleRate', 'sampleRate', 2, 3, 17, '{"required":"0","defaultValue":"1","placeholder":"optional,0,0.01~1"}', '2022-07-04 22:00:00', '2022-07-04 22:00:00');
INSERT INTO "public"."plugin_handle" VALUES ('1722804548510507012', '43', 'sampleRate', 'sampleRate', 2, 1, 2, '{"required":"0","defaultValue":"","placeholder":"optional,0,0.01~1"}', '2022-07-04 22:00:00', '2022-07-04 22:00:00');

INSERT INTO "public"."plugin_handle" VALUES ('1722804548510507013', '36', 'sampleRate', 'sampleRate', 2, 3, 16, '{"required":"0","defaultValue":"1","placeholder":"optional,0,0.01~1"}', '2022-07-04 22:00:00', '2022-07-04 22:00:00');
INSERT INTO "public"."plugin_handle" VALUES ('1722804548510507014', '36', 'sampleRate', 'sampleRate', 2, 1, 2, '{"required":"0","defaultValue":"","placeholder":"optional,0,0.01~1"}', '2022-07-04 22:00:00', '2022-07-04 22:00:00');

INSERT INTO "public"."plugin_handle" VALUES ('1722804548510507015', '34', 'sampleRate', 'sampleRate', 2, 1, 2, '{"required":"0","defaultValue":"","placeholder":"optional,0,0.01~1"}', '2022-07-04 22:00:00', '2022-07-04 22:00:00');

INSERT INTO "public"."plugin_handle" VALUES ('1722804548510507016', '35', 'sampleRate', 'sampleRate', 2, 1, 2, '{"required":"0","defaultValue":"","placeholder":"optional,0,0.01~1"}', '2022-07-04 22:00:00', '2022-07-04 22:00:00');

INSERT INTO "public"."plugin_handle" VALUES ('1722804548510507017', '36', 'sampleRate', 'sampleRate', 2, 3, 11, '{"required":"0","defaultValue":"1","placeholder":"optional,0,0.01~1"}', '2022-07-04 22:00:00', '2022-07-04 22:00:00');
INSERT INTO "public"."plugin_handle" VALUES ('1722804548510507018', '36', 'sampleRate', 'sampleRate', 2, 1, 2, '{"required":"0","defaultValue":"","placeholder":"optional,0,0.01~1"}', '2022-07-04 22:00:00', '2022-07-04 22:00:00');

INSERT INTO "public"."plugin_handle" VALUES ('1722804548510507021', '14', 'rewriteContextPath', 'rewriteContextPath', 2, 2, 2, '{"required":"0","defaultValue":""}', '2024-02-07 14:31:49', '2024-02-07 14:31:49');
INSERT INTO "public"."plugin_handle" VALUES ('1722804548510507022', '14', 'percentage', 'percentage', 1, 2, 3, '{"required":"1","defaultValue":"100"}', '2024-02-07 14:31:49', '2024-02-07 14:31:49');
INSERT INTO "public"."plugin_handle" VALUES ('1722804548510507023', '3', 'rewriteMetaData', 'rewriteMetaData', 3, 2, 3, '{"required":"1","defaultValue":"false"}', '2024-02-07 14:31:49', '2024-02-07 14:31:49');

INSERT INTO "public"."plugin_handle" VALUES ('1722804548510507027', '20', 'preserveHost', 'preserveHost', 3, 2, 0, '{"required":"0","defaultValue":"false","rule":""}', '2024-12-05 22:00:02.251', '2024-12-05 22:00:02.251');
INSERT INTO "public"."plugin_handle" VALUES ('1722804548510507028', '20', 'requestHeaderUniqueStrategy', 'requestHeaderUniqueStrategy', 2, 2, 1, '{"required":"0","rule":""}', '2024-12-13 22:36:54.299', '2024-12-13 22:36:54.299');
INSERT INTO "public"."plugin_handle" VALUES ('1722804548510507029', '20', 'requestUniqueHeaders', 'requestUniqueHeaders', 2, 2, 2, '{"required":"0","rule":""}', '2024-12-13 22:37:29.959', '2024-12-13 22:37:29.959');
INSERT INTO "public"."plugin_handle" VALUES ('1722804548510507030', '20', 'respHeaderUniqueStrategy', 'respHeaderUniqueStrategy', 2, 2, 3, '{"required":"0","rule":""}', '2024-12-13 22:37:48.239', '2024-12-13 22:37:48.239');
INSERT INTO "public"."plugin_handle" VALUES ('1722804548510507031', '20', 'respUniqueHeaders', 'respUniqueHeaders', 2, 2, 4, '{"required":"0","rule":""}', '2024-12-13 22:38:05.726', '2024-12-13 22:38:05.726');

INSERT INTO "public"."plugin_handle" VALUES ('1722804548510507032', '19', 'handleType', 'handleType', 2, 3, 1, '{"required":"0","rule":""}', '2025-01-02 17:20:50.233', '2025-01-02 17:20:50.233');

INSERT INTO "public"."plugin_handle" VALUES ('1722804548510507033', '50', 'provider', 'provider', 3, 3, 1, '{"required":"1","defaultValue":"OpenAI","placeholder":"provider","rule":""}', '2024-01-02 17:20:50.233', '2024-01-02 17:20:50.233');
INSERT INTO "public"."plugin_handle" VALUES ('1722804548510507034', '50', 'baseUrl', 'baseUrl', 2, 3, 2, '{"required":"1","rule":""}', '2024-01-02 17:20:50.233', '2024-01-02 17:20:50.233');
INSERT INTO "public"."plugin_handle" VALUES ('1722804548510507036', '50', 'model', 'model', 2, 3, 3, '{"required":"1","rule":""}', '2024-01-02 17:20:50.233', '2024-01-02 17:20:50.233');
INSERT INTO "public"."plugin_handle" VALUES ('1722804548510507035', '50', 'apiKey', 'apiKey', 2, 3, 4, '{"required":"1","rule":""}', '2024-01-02 17:20:50.233', '2024-01-02 17:20:50.233');
INSERT INTO "public"."plugin_handle" VALUES ('1722804548510507037', '50', 'temperature', 'temperature', 2, 3, 5, '{"required":"0","rule":"", "placeholder":"optional,0,0.01~1"}', '2024-01-02 17:20:50.233', '2024-01-02 17:20:50.233');
INSERT INTO "public"."plugin_handle" VALUES ('1722804548510507038', '50', 'maxTokens', 'maxTokens', 2, 3, 6, '{"required":"0","rule":""}', '2024-01-02 17:20:50.233', '2024-01-02 17:20:50.233');
INSERT INTO "public"."plugin_handle" VALUES ('1722804548510507039', '50', 'stream', 'stream', 3, 3, 7, '{"defaultValue":"false","rule":""}', '2024-01-02 17:20:50.233', '2024-01-02 17:20:50.233');
INSERT INTO "public"."plugin_handle" VALUES ('1722804548510507040', '50', 'prompt', 'prompt', 2, 3, 8, '{"required":"0","rule":""}', '2024-01-02 17:20:50.233', '2024-01-02 17:20:50.233');

INSERT INTO "public"."plugin_handle" VALUES ('1722804548510507049', '51', 'database', 'database', 1, 3, 2, '{"required":"0","defaultValue":"0","rule":""}', '2022-05-25 18:02:53', '2022-05-25 18:02:53');
INSERT INTO "public"."plugin_handle" VALUES ('1722804548510507050', '51', 'master', 'master', 2, 3, 3, '{"required":"0","rule":""}', '2022-05-25 18:02:53', '2022-05-25 18:02:53');
INSERT INTO "public"."plugin_handle" VALUES ('1722804548510507051', '51', 'mode', 'mode', 2, 3, 4, '{"required":"0","defaultValue":"standalone","rule":""}', '2022-05-25 18:02:53', '2022-05-25 18:02:53');
INSERT INTO "public"."plugin_handle" VALUES ('1722804548510507052', '51', 'url', 'url', 2, 3, 5, '{"required":"0","rule":""}', '2022-05-25 18:02:53', '2022-05-25 18:02:53');
INSERT INTO "public"."plugin_handle" VALUES ('1722804548510507053', '51', 'password', 'password', 2, 3, 6, '{"required":"0","rule":""}', '2022-05-25 18:02:53', '2022-05-25 18:02:53');
INSERT INTO "public"."plugin_handle" VALUES ('1722804548510507054', '51', 'maxIdle', 'maxIdle', 1, 3, 7, '{"required":"0","defaultValue":"8","rule":""}', '2022-05-25 18:02:53', '2022-05-25 18:02:53');
INSERT INTO "public"."plugin_handle" VALUES ('1722804548510507055', '51', 'minIdle', 'minIdle', 1, 3, 8, '{"required":"0","defaultValue":"0","rule":""}', '2022-05-25 18:02:53', '2022-05-25 18:02:53');
INSERT INTO "public"."plugin_handle" VALUES ('1722804548510507056', '51', 'maxActive', 'maxActive', 1, 3, 9, '{"required":"0","defaultValue":"8","rule":""}', '2022-05-25 18:02:53', '2022-05-25 18:02:53');
INSERT INTO "public"."plugin_handle" VALUES ('1722804548510507057', '51', 'maxWait', 'maxWait', 3, 3, 10, '{"required":"0","defaultValue":"-1","rule":""}', '2022-05-25 18:02:53', '2022-05-25 18:02:53');

INSERT INTO "public"."plugin_handle" VALUES ('1722804548510507240', '53', 'provider', 'provider', 3, 3, 0, '{"required":"0","rule":""}', '2025-03-12 06:01:49.725', '2025-03-12 06:07:49.856');
INSERT INTO "public"."plugin_handle" VALUES ('1722804548510507241', '53', 'baseUrl', 'baseUrl', 2, 3, 1, '{"required":"0","rule":""}', '2025-03-12 06:02:04.155', '2025-03-12 06:02:04.155');
INSERT INTO "public"."plugin_handle" VALUES ('1722804548510507242', '53', 'apiKey', 'apiKey', 2, 3, 2, '{"required":"0","rule":""}', '2025-03-12 06:02:18.707', '2025-03-12 06:02:18.707');
INSERT INTO "public"."plugin_handle" VALUES ('1722804548510507243', '53', 'model', 'model', 2, 3, 3, '{"required":"0","rule":""}', '2025-03-12 06:02:32.450', '2025-03-12 06:02:32.450');
INSERT INTO "public"."plugin_handle" VALUES ('1722804548510507244', '53', 'content', 'content', 2, 3, 4, '{"required":"0","rule":""}', '2025-03-12 06:02:32.450', '2025-03-12 06:02:32.450');
INSERT INTO "public"."plugin_handle" VALUES ('1722804548510507245', '53', 'provider', 'provider', 3, 2, 0, '{"required":"0","rule":""}', '2025-03-12 06:01:49.725', '2025-03-12 06:07:49.856');
INSERT INTO "public"."plugin_handle" VALUES ('1722804548510507246', '53', 'baseUrl', 'baseUrl', 2, 2, 1, '{"required":"0","rule":""}', '2025-03-12 06:02:04.155', '2025-03-12 06:02:04.155');
INSERT INTO "public"."plugin_handle" VALUES ('1722804548510507247', '53', 'apiKey', 'apiKey', 2, 2, 2, '{"required":"0","rule":""}', '2025-03-12 06:02:18.707', '2025-03-12 06:02:18.707');
INSERT INTO "public"."plugin_handle" VALUES ('1722804548510507248', '53', 'model', 'model', 2, 2, 3, '{"required":"0","rule":""}', '2025-03-12 06:02:32.450', '2025-03-12 06:02:32.450');
INSERT INTO "public"."plugin_handle" VALUES ('1722804548510507249', '53', 'content', 'content', 2, 2, 4, '{"required":"0","rule":""}', '2025-03-12 06:02:32.450', '2025-03-12 06:02:32.450');

-- ----------------------------
-- Table structure for resource
-- ----------------------------
DROP TABLE IF EXISTS "public"."resource";
CREATE TABLE "public"."resource" (
  "id" varchar(128) COLLATE "pg_catalog"."default" NOT NULL,
  "parent_id" varchar(128) COLLATE "pg_catalog"."default" NULL,
  "title" varchar(128) COLLATE "pg_catalog"."default" NOT NULL,
  "name" varchar(32) COLLATE "pg_catalog"."default" NULL,
  "url" varchar(32) COLLATE "pg_catalog"."default" NULL,
  "component" varchar(32) COLLATE "pg_catalog"."default" NULL,
  "resource_type" int4 NOT NULL,
  "sort" int4 NOT NULL,
  "icon" varchar(32) COLLATE "pg_catalog"."default" NULL,
  "is_leaf" int2 NOT NULL,
  "is_route" int4 NOT NULL,
  "perms" varchar(64) COLLATE "pg_catalog"."default" NULL,
  "status" int4 NOT NULL,
  "date_created" timestamp(6) NOT NULL DEFAULT timezone('UTC-8'::text, (now())::timestamp(0) without time zone),
  "date_updated" timestamp(6) NOT NULL DEFAULT timezone('UTC-8'::text, (now())::timestamp(0) without time zone)
)
;
COMMENT ON COLUMN "public"."resource"."id" IS 'primary key id';
COMMENT ON COLUMN "public"."resource"."parent_id" IS 'resource parent primary key id';
COMMENT ON COLUMN "public"."resource"."title" IS 'title';
COMMENT ON COLUMN "public"."resource"."name" IS 'route name';
COMMENT ON COLUMN "public"."resource"."url" IS 'route url';
COMMENT ON COLUMN "public"."resource"."component" IS 'component';
COMMENT ON COLUMN "public"."resource"."resource_type" IS 'resource type eg 0:main menu 1:child menu 2:function button';
COMMENT ON COLUMN "public"."resource"."sort" IS 'sort';
COMMENT ON COLUMN "public"."resource"."icon" IS 'icon';
COMMENT ON COLUMN "public"."resource"."is_leaf" IS 'leaf node 0:no 1:yes';
COMMENT ON COLUMN "public"."resource"."is_route" IS 'route 1:yes 0:no';
COMMENT ON COLUMN "public"."resource"."perms" IS 'button permission description sys:user:add(add)/sys:user:edit(edit)';
COMMENT ON COLUMN "public"."resource"."status" IS 'status 1:enable 0:disable';
COMMENT ON COLUMN "public"."resource"."date_created" IS 'create time';
COMMENT ON COLUMN "public"."resource"."date_updated" IS 'update time';
COMMENT ON TABLE "public"."resource" IS 'resource table';

-- ----------------------------
-- Records of resource
-- ----------------------------
INSERT INTO "public"."resource" VALUES ('1346775491550474240', '', 'SHENYU.MENU.PLUGIN.LIST', 'plug', '/plug', 'PluginList', 0, 0, 'dashboard', 0, 0, '', 1, '2022-05-25 18:08:01', '2022-05-25 18:08:01');
INSERT INTO "public"."resource" VALUES ('1346776175553376256', '', 'SHENYU.MENU.SYSTEM.MANAGMENT', 'system', '/system', 'system', 0, 2, 'setting', 0, 0, '', 1, '2022-05-25 18:08:01', '2022-05-25 18:08:01');
INSERT INTO "public"."resource" VALUES ('1346777157943259136', '1346776175553376256', 'SHENYU.MENU.SYSTEM.MANAGMENT.USER', 'manage', '/system/manage', 'manage', 1, 1, 'user', 0, 0, '', 1, '2022-05-25 18:08:01', '2022-05-25 18:08:01');
INSERT INTO "public"."resource" VALUES ('1346777449787125760', '1357956838021890048', 'SHENYU.MENU.SYSTEM.MANAGMENT.PLUGIN', 'plugin', '/config/plugin', 'plugin', 1, 2, 'book', 0, 0, '', 1, '2022-05-25 18:08:01', '2022-05-25 18:08:01');
INSERT INTO "public"."resource" VALUES ('1346777623011880960', '1357956838021890048', 'SHENYU.PLUGIN.PLUGINHANDLE', 'pluginhandle', '/config/pluginhandle', 'pluginhandle', 1, 3, 'down-square', 0, 0, '', 1, '2022-05-25 18:08:01', '2022-05-25 18:08:01');
INSERT INTO "public"."resource" VALUES ('1346777766301888512', '1357956838021890048', 'SHENYU.MENU.SYSTEM.MANAGMENT.AUTHEN', 'auth', '/config/auth', 'auth', 1, 4, 'audit', 0, 0, '', 1, '2022-05-25 18:08:01', '2022-05-25 18:08:01');
INSERT INTO "public"."resource" VALUES ('1346777907096285184', '1357956838021890048', 'SHENYU.MENU.SYSTEM.MANAGMENT.METADATA', 'metadata', '/config/metadata', 'metadata', 1, 5, 'snippets', 0, 0, '', 1, '2022-05-25 18:08:01', '2022-05-25 18:08:01');
INSERT INTO "public"."resource" VALUES ('1346778036402483200', '1357956838021890048', 'SHENYU.MENU.SYSTEM.MANAGMENT.DICTIONARY', 'dict', '/config/dict', 'dict', 1, 6, 'ordered-list', 0, 0, '', 1, '2022-05-25 18:08:01', '2022-05-25 18:08:01');
INSERT INTO "public"."resource" VALUES ('1347032308726902784', '1346777157943259136', 'SHENYU.BUTTON.SYSTEM.ADD', '', '', '', 2, 0, '', 1, 0, 'system:manager:add', 1, '2022-05-25 18:08:01', '2022-05-25 18:08:01');
INSERT INTO "public"."resource" VALUES ('1347032395901317120', '1346777157943259136', 'SHENYU.BUTTON.SYSTEM.LIST', '', '', '', 2, 1, '', 1, 0, 'system:manager:list', 1, '2022-05-25 18:08:01', '2022-05-25 18:08:01');
INSERT INTO "public"."resource" VALUES ('1347032453707214848', '1346777157943259136', 'SHENYU.BUTTON.SYSTEM.DELETE', '', '', '', 2, 2, '', 1, 0, 'system:manager:delete', 1, '2022-05-25 18:08:01', '2022-05-25 18:08:01');
INSERT INTO "public"."resource" VALUES ('1347032509051056128', '1346777157943259136', 'SHENYU.BUTTON.SYSTEM.EDIT', '', '', '', 2, 3, '', 1, 0, 'system:manager:edit', 1, '2022-05-25 18:08:01', '2022-05-25 18:08:01');
INSERT INTO "public"."resource" VALUES ('1347034027070337024', '1346777449787125760', 'SHENYU.BUTTON.SYSTEM.LIST', '', '', '', 2, 0, '', 1, 0, 'system:plugin:list', 1, '2022-05-25 18:08:01', '2022-05-25 18:08:01');
INSERT INTO "public"."resource" VALUES ('1347039054925148160', '1346777449787125760', 'SHENYU.BUTTON.SYSTEM.DELETE', '', '', '', 2, 1, '', 1, 0, 'system:plugin:delete', 1, '2022-05-25 18:08:01', '2022-05-25 18:08:01');
INSERT INTO "public"."resource" VALUES ('1347041326749691904', '1346777449787125760', 'SHENYU.BUTTON.SYSTEM.ADD', '', '', '', 2, 2, '', 1, 0, 'system:plugin:add', 1, '2022-05-25 18:08:01', '2022-05-25 18:08:01');
INSERT INTO "public"."resource" VALUES ('1347046566244003840', '1346777449787125760', 'SHENYU.BUTTON.SYSTEM.SYNCHRONIZE', '', '', '', 2, 3, '', 1, 0, 'system:plugin:modify', 1, '2022-05-25 18:08:01', '2022-05-25 18:08:01');
INSERT INTO "public"."resource" VALUES ('1347047143350874112', '1346777449787125760', 'SHENYU.BUTTON.SYSTEM.ENABLE', '', '', '', 2, 4, '', 1, 0, 'system:plugin:disable', 1, '2022-05-25 18:08:01', '2022-05-25 18:08:01');
INSERT INTO "public"."resource" VALUES ('1347047203220369408', '1346777449787125760', 'SHENYU.BUTTON.SYSTEM.EDIT', '', '', '', 2, 5, '', 1, 0, 'system:plugin:edit', 1, '2022-05-25 18:08:01', '2022-05-25 18:08:01');
INSERT INTO "public"."resource" VALUES ('1347047555588042752', '1346777623011880960', 'SHENYU.BUTTON.SYSTEM.LIST', '', '', '', 2, 0, '', 1, 0, 'system:pluginHandler:list', 1, '2022-05-25 18:08:01', '2022-05-25 18:08:01');
INSERT INTO "public"."resource" VALUES ('1347047640145211392', '1346777623011880960', 'SHENYU.BUTTON.SYSTEM.DELETE', '', '', '', 2, 1, '', 1, 0, 'system:pluginHandler:delete', 1, '2022-05-25 18:08:01', '2022-05-25 18:08:01');
INSERT INTO "public"."resource" VALUES ('1347047695002513408', '1346777623011880960', 'SHENYU.BUTTON.SYSTEM.ADD', '', '', '', 2, 2, '', 1, 0, 'system:pluginHandler:add', 1, '2022-05-25 18:08:01', '2022-05-25 18:08:01');
INSERT INTO "public"."resource" VALUES ('1347047747305484288', '1346777623011880960', 'SHENYU.BUTTON.SYSTEM.EDIT', '', '', '', 2, 3, '', 1, 0, 'system:pluginHandler:edit', 1, '2022-05-25 18:08:01', '2022-05-25 18:08:01');
INSERT INTO "public"."resource" VALUES ('1347048004105940992', '1346777766301888512', 'SHENYU.BUTTON.SYSTEM.LIST', '', '', '', 2, 0, '', 1, 0, 'system:authen:list', 1, '2022-05-25 18:08:01', '2022-05-25 18:08:01');
INSERT INTO "public"."resource" VALUES ('1347048101875167232', '1346777766301888512', 'SHENYU.BUTTON.SYSTEM.DELETE', '', '', '', 2, 1, '', 1, 0, 'system:authen:delete', 1, '2022-05-25 18:08:01', '2022-05-25 18:08:01');
INSERT INTO "public"."resource" VALUES ('1347048145877610496', '1346777766301888512', 'SHENYU.BUTTON.SYSTEM.ADD', '', '', '', 2, 2, '', 1, 0, 'system:authen:add', 1, '2022-05-25 18:08:01', '2022-05-25 18:08:01');
INSERT INTO "public"."resource" VALUES ('1347048240677269503', '1346777766301888512', 'SHENYU.PLUGIN.BATCH.OPENED', '', '', '', 2, 3, '', 1, 0, 'system:authen:open', 1, '2022-05-25 18:08:01', '2022-05-25 18:08:01');
INSERT INTO "public"."resource" VALUES ('1347048240677269504', '1346777766301888512', 'SHENYU.BUTTON.SYSTEM.ENABLE', '', '', '', 2, 3, '', 1, 0, 'system:authen:disable', 1, '2022-05-25 18:08:01', '2022-05-25 18:08:01');
INSERT INTO "public"."resource" VALUES ('1347048316216684544', '1346777766301888512', 'SHENYU.BUTTON.SYSTEM.SYNCHRONIZE', '', '', '', 2, 4, '', 1, 0, 'system:authen:modify', 1, '2022-05-25 18:08:01', '2022-05-25 18:08:01');
INSERT INTO "public"."resource" VALUES ('1347048776029843456', '1346777766301888512', 'SHENYU.BUTTON.SYSTEM.EDIT', '', '', '', 2, 5, '', 1, 0, 'system:authen:edit', 1, '2022-05-25 18:08:01', '2022-05-25 18:08:01');
INSERT INTO "public"."resource" VALUES ('1347048968414179328', '1346777907096285184', 'SHENYU.BUTTON.SYSTEM.LIST', '', '', '', 2, 0, '', 1, 0, 'system:meta:list', 1, '2022-05-25 18:08:01', '2022-05-25 18:08:01');
INSERT INTO "public"."resource" VALUES ('1347049029323862016', '1346777907096285184', 'SHENYU.BUTTON.SYSTEM.DELETE', '', '', '', 2, 1, '', 1, 0, 'system:meta:delete', 1, '2022-05-25 18:08:01', '2022-05-25 18:08:01');
INSERT INTO "public"."resource" VALUES ('1347049092552994816', '1346777907096285184', 'SHENYU.BUTTON.SYSTEM.ADD', '', '', '', 2, 2, '', 1, 0, 'system:meta:add', 1, '2022-05-25 18:08:01', '2022-05-25 18:08:01');
INSERT INTO "public"."resource" VALUES ('1347049251395481600', '1346777907096285184', 'SHENYU.BUTTON.SYSTEM.ENABLE', '', '', '', 2, 3, '', 1, 0, 'system:meta:disable', 1, '2022-05-25 18:08:01', '2022-05-25 18:08:01');
INSERT INTO "public"."resource" VALUES ('1347049317178945536', '1346777907096285184', 'SHENYU.BUTTON.SYSTEM.SYNCHRONIZE', '', '', '', 2, 4, '', 1, 0, 'system:meta:modify', 1, '2022-05-25 18:08:01', '2022-05-25 18:08:01');
INSERT INTO "public"."resource" VALUES ('1347049370014593024', '1346777907096285184', 'SHENYU.BUTTON.SYSTEM.EDIT', '', '', '', 2, 5, '', 1, 0, 'system:meta:edit', 1, '2022-05-25 18:08:01', '2022-05-25 18:08:01');
INSERT INTO "public"."resource" VALUES ('1347049542417264640', '1346778036402483200', 'SHENYU.BUTTON.SYSTEM.LIST', '', '', '', 2, 0, '', 1, 0, 'system:dict:list', 1, '2022-05-25 18:08:01', '2022-05-25 18:08:01');
INSERT INTO "public"."resource" VALUES ('1347049598155370496', '1346778036402483200', 'SHENYU.BUTTON.SYSTEM.DELETE', '', '', '', 2, 1, '', 1, 0, 'system:dict:delete', 1, '2022-05-25 18:08:01', '2022-05-25 18:08:01');
INSERT INTO "public"."resource" VALUES ('1347049659023110144', '1346778036402483200', 'SHENYU.BUTTON.SYSTEM.ADD', '', '', '', 2, 2, '', 1, 0, 'system:dict:add', 1, '2022-05-25 18:08:01', '2022-05-25 18:08:01');
INSERT INTO "public"."resource" VALUES ('1347049731047698432', '1346778036402483200', 'SHENYU.BUTTON.SYSTEM.ENABLE', '', '', '', 2, 3, '', 1, 0, 'system:dict:disable', 1, '2022-05-25 18:08:01', '2022-05-25 18:08:01');
INSERT INTO "public"."resource" VALUES ('1347049794008395776', '1346778036402483200', 'SHENYU.BUTTON.SYSTEM.EDIT', '', '', '', 2, 4, '', 1, 0, 'system:dict:edit', 1, '2022-05-25 18:08:01', '2022-05-25 18:08:01');
INSERT INTO "public"."resource" VALUES ('1350106119681622016', '1346776175553376256', 'SHENYU.MENU.SYSTEM.MANAGMENT.ROLE', 'role', '/system/role', 'role', 1, 0, 'usergroup-add', 0, 0, '', 1, '2022-05-25 18:08:01', '2022-05-25 18:08:01');
INSERT INTO "public"."resource" VALUES ('1350107709494804480', '1350106119681622016', 'SHENYU.BUTTON.SYSTEM.ADD', '', '', '', 2, 0, '', 1, 0, 'system:role:add', 1, '2022-05-25 18:08:01', '2022-05-25 18:08:01');
INSERT INTO "public"."resource" VALUES ('1350107842236137472', '1350106119681622016', 'SHENYU.BUTTON.SYSTEM.LIST', '', '', '', 2, 1, '', 1, 0, 'system:role:list', 1, '2022-05-25 18:08:01', '2022-05-25 18:08:01');
INSERT INTO "public"."resource" VALUES ('1350112406754766848', '1350106119681622016', 'SHENYU.BUTTON.SYSTEM.DELETE', '', '', '', 2, 2, '', 1, 0, 'system:role:delete', 1, '2022-05-25 18:08:01', '2022-05-25 18:08:01');
INSERT INTO "public"."resource" VALUES ('1350112481253994496', '1350106119681622016', 'SHENYU.BUTTON.SYSTEM.EDIT', '', '', '', 2, 3, '', 1, 0, 'system:role:edit', 1, '2022-05-25 18:08:01', '2022-05-25 18:08:01');
INSERT INTO "public"."resource" VALUES ('1350804501819195392', '1346777766301888512', 'SHENYU.BUTTON.SYSTEM.EDITRESOURCEDETAILS', '', '', '', 2, 6, '', 1, 0, 'system:authen:editResourceDetails', 1, '2022-05-25 18:08:01', '2022-05-25 18:08:01');
INSERT INTO "public"."resource" VALUES ('1355163372527050752', '1346776175553376256', 'SHENYU.MENU.SYSTEM.MANAGMENT.RESOURCE', 'resource', '/system/resource', 'resource', 1, 2, 'menu', 0, 0, '', 1, '2022-05-25 18:08:01', '2022-05-25 18:08:01');
INSERT INTO "public"."resource" VALUES ('1355165158419750912', '1355163372527050752', 'SHENYU.BUTTON.RESOURCE.MENU.ADD', '', '', '', 2, 1, '', 1, 0, 'system:resource:addMenu', 1, '2022-05-25 18:08:01', '2022-05-25 18:08:01');
INSERT INTO "public"."resource" VALUES ('1355165353534578688', '1355163372527050752', 'SHENYU.BUTTON.SYSTEM.LIST', '', '', '', 2, 0, '', 1, 0, 'system:resource:list', 1, '2022-05-25 18:08:01', '2022-05-25 18:08:01');
INSERT INTO "public"."resource" VALUES ('1355165475785957376', '1355163372527050752', 'SHENYU.BUTTON.RESOURCE.MENU.DELETE', '', '', '', 2, 2, '', 1, 0, 'system:resource:deleteMenu', 1, '2022-05-25 18:08:01', '2022-05-25 18:08:01');
INSERT INTO "public"."resource" VALUES ('1355165608565039104', '1355163372527050752', 'SHENYU.BUTTON.RESOURCE.MENU.EDIT', '', '', '', 2, 3, '', 1, 0, 'system:resource:editMenu', 1, '2022-05-25 18:08:01', '2022-05-25 18:08:01');
INSERT INTO "public"."resource" VALUES ('1357956838021890048', '', 'SHENYU.MENU.CONFIG.MANAGMENT', 'config', '/config', 'config', 0, 1, 'api', 0, 0, '', 1, '2022-05-25 18:08:01', '2022-05-25 18:08:01');
INSERT INTO "public"."resource" VALUES ('1357977745889132544', '1355163372527050752', 'SHENYU.BUTTON.RESOURCE.BUTTON.ADD', '', '', '', 2, 4, '', 1, 0, 'system:resource:addButton', 1, '2022-05-25 18:08:01', '2022-05-25 18:08:01');
INSERT INTO "public"."resource" VALUES ('1357977912126177280', '1355163372527050752', 'SHENYU.SYSTEM.EDITOR', '', '', '', 2, 5, '', 1, 0, 'system:resource:editButton', 1, '2022-05-25 18:08:01', '2022-05-25 18:08:01');
INSERT INTO "public"."resource" VALUES ('1357977971827900416', '1355163372527050752', 'SHENYU.SYSTEM.DELETEDATA', '', '', '', 2, 6, '', 1, 0, 'system:resource:deleteButton', 1, '2022-05-25 18:08:01', '2022-05-25 18:08:01');
INSERT INTO "public"."resource" VALUES ('1386680049203195904', '1346777157943259136', 'SHENYU.BUTTON.DATA.PERMISSION.CONFIG', '', '', '', 2, 0, '', 1, 0, 'system:manager:configureDataPermission', 1, '2022-05-25 18:08:01', '2022-05-25 18:08:01');
INSERT INTO "public"."resource" VALUES ('1386680049203195915', '1346777157943259136', 'SHENYU.COMMON.EXPORT', '', '', '', 2, 0, '', 1, 0, 'system:manager:exportConfig', 1, '2022-05-25 18:08:01', '2022-05-25 18:08:01');
INSERT INTO "public"."resource" VALUES ('1386680049203195916', '1346777157943259136', 'SHENYU.COMMON.IMPORT', '', '', '', 2, 0, '', 1, 0, 'system:manager:importConfig', 1, '2022-05-25 18:08:01', '2022-05-25 18:08:01');
INSERT INTO "public"."resource" VALUES ('1529403932772798464', '1346775491550474240', 'sign', 'sign', '/plug/sign', 'sign', 1, 0, 'pic-center', 0, 0, '', 1, '2022-05-25 18:08:07', '2022-05-25 18:08:07');
INSERT INTO "public"."resource" VALUES ('1529403932781187072', '1346775491550474240', 'sentinel', 'sentinel', '/plug/sentinel', 'sentinel', 1, 0, 'database', 0, 0, '', 1, '2022-05-25 18:08:07', '2022-05-25 18:08:07');
INSERT INTO "public"."resource" VALUES ('1529403932781187073', '1346775491550474240', 'sofa', 'sofa', '/plug/sofa', 'sofa', 1, 0, 'key', 0, 0, '', 1, '2022-05-25 18:08:07', '2022-05-25 18:08:07');
INSERT INTO "public"."resource" VALUES ('1529403932781187074', '1346775491550474240', 'resilience4j', 'resilience4j', '/plug/resilience4j', 'resilience4j', 1, 0, 'align-left', 0, 0, '', 1, '2022-05-25 18:08:07', '2022-05-25 18:08:07');
INSERT INTO "public"."resource" VALUES ('1529403932781187075', '1346775491550474240', 'tars', 'tars', '/plug/tars', 'tars', 1, 0, 'align-left', 0, 0, '', 1, '2022-05-25 18:08:07', '2022-05-25 18:08:07');
INSERT INTO "public"."resource" VALUES ('1529403932781187076', '1346775491550474240', 'contextPath', 'contextPath', '/plug/contextPath', 'contextPath', 1, 0, 'thunderbolt', 0, 0, '', 1, '2022-05-25 18:08:07', '2022-05-25 18:08:07');
INSERT INTO "public"."resource" VALUES ('1529403932781187077', '1346775491550474240', 'grpc', 'grpc', '/plug/grpc', 'grpc', 1, 0, 'highlight', 0, 0, '', 1, '2022-05-25 18:08:07', '2022-05-25 18:08:07');
INSERT INTO "public"."resource" VALUES ('1529403932781187078', '1346775491550474240', 'redirect', 'redirect', '/plug/redirect', 'redirect', 1, 0, 'align-left', 0, 0, '', 1, '2022-05-25 18:08:07', '2022-05-25 18:08:07');
INSERT INTO "public"."resource" VALUES ('1529403932781187079', '1346775491550474240', 'motan', 'motan', '/plug/motan', 'motan', 1, 0, 'highlight', 0, 0, '', 1, '2022-05-25 18:08:07', '2022-05-25 18:08:07');
INSERT INTO "public"."resource" VALUES ('1529403932781187080', '1346775491550474240', 'loggingConsole', 'loggingConsole', '/plug/loggingConsole', 'loggingConsole', 1, 0, 'block', 0, 0, '', 1, '2022-05-25 18:08:07', '2022-05-25 18:08:07');
INSERT INTO "public"."resource" VALUES ('1529403932781187081', '1346775491550474240', 'jwt', 'jwt', '/plug/jwt', 'jwt', 1, 0, 'pic-left', 0, 0, '', 1, '2022-05-25 18:08:07', '2022-05-25 18:08:07');
INSERT INTO "public"."resource" VALUES ('1529403932781187082', '1346775491550474240', 'waf', 'waf', '/plug/waf', 'waf', 1, 0, 'border-bottom', 0, 0, '', 1, '2022-05-25 18:08:07', '2022-05-25 18:08:07');
INSERT INTO "public"."resource" VALUES ('1529403932781187083', '1346775491550474240', 'request', 'request', '/plug/request', 'request', 1, 0, 'camera', 0, 0, '', 1, '2022-05-25 18:08:07', '2022-05-25 18:08:07');
INSERT INTO "public"."resource" VALUES ('1529403932781187084', '1346775491550474240', 'oauth2', 'oauth2', '/plug/oauth2', 'oauth2', 1, 0, 'retweet', 0, 0, '', 1, '2022-05-25 18:08:07', '2022-05-25 18:08:07');
INSERT INTO "public"."resource" VALUES ('1529403932781187085', '1346775491550474240', 'paramMapping', 'paramMapping', '/plug/paramMapping', 'paramMapping', 1, 0, 'pic-left', 0, 0, '', 1, '2022-05-25 18:08:07', '2022-05-25 18:08:07');
INSERT INTO "public"."resource" VALUES ('1529403932781187086', '1346775491550474240', 'modifyResponse', 'modifyResponse', '/plug/modifyResponse', 'modifyResponse', 1, 0, 'border-bottom', 0, 0, '', 1, '2022-05-25 18:08:07', '2022-05-25 18:08:07');
INSERT INTO "public"."resource" VALUES ('1529403932781187087', '1346775491550474240', 'cryptorRequest', 'cryptorRequest', '/plug/cryptorRequest', 'cryptorRequest', 1, 0, 'safety', 0, 0, '', 1, '2022-05-25 18:08:07', '2022-05-25 18:08:07');
INSERT INTO "public"."resource" VALUES ('1529403932781187088', '1346775491550474240', 'cryptorResponse', 'cryptorResponse', '/plug/cryptorResponse', 'cryptorResponse', 1, 0, 'database', 0, 0, '', 1, '2022-05-25 18:08:07', '2022-05-25 18:08:07');
INSERT INTO "public"."resource" VALUES ('1529403932781187089', '1346775491550474240', 'websocket', 'websocket', '/plug/websocket', 'websocket', 1, 0, 'border-bottom', 0, 0, '', 1, '2022-05-25 18:08:07', '2022-05-25 18:08:07');
INSERT INTO "public"."resource" VALUES ('1529403932781187090', '1346775491550474240', 'rewrite', 'rewrite', '/plug/rewrite', 'rewrite', 1, 0, 'redo', 0, 0, '', 1, '2022-05-25 18:08:07', '2022-05-25 18:08:07');
INSERT INTO "public"."resource" VALUES ('1529403932781187091', '1346775491550474240', 'rateLimiter', 'rateLimiter', '/plug/rateLimiter', 'rateLimiter', 1, 0, 'pic-center', 0, 0, '', 1, '2022-05-25 18:08:07', '2022-05-25 18:08:07');
INSERT INTO "public"."resource" VALUES ('1529403932781187092', '1346775491550474240', 'divide', 'divide', '/plug/divide', 'divide', 1, 0, 'block', 0, 0, '', 1, '2022-05-25 18:08:07', '2022-05-25 18:08:07');
INSERT INTO "public"."resource" VALUES ('1529403932781187093', '1346775491550474240', 'dubbo', 'dubbo', '/plug/dubbo', 'dubbo', 1, 0, 'align-left', 0, 0, '', 1, '2022-05-25 18:08:07', '2022-05-25 18:08:07');
INSERT INTO "public"."resource" VALUES ('1529403932781187095', '1346775491550474240', 'hystrix', 'hystrix', '/plug/hystrix', 'hystrix', 1, 0, 'fire', 0, 0, '', 1, '2022-05-25 18:08:07', '2022-05-25 18:08:07');
INSERT INTO "public"."resource" VALUES ('1529403932781187096', '1346775491550474240', 'generalContext', 'generalContext', '/plug/generalContext', 'generalContext', 1, 0, 'highlight', 0, 0, '', 1, '2022-05-25 18:08:07', '2022-05-25 18:08:07');
INSERT INTO "public"."resource" VALUES ('1529403932781187097', '1346775491550474240', 'mqtt', 'mqtt', '/plug/mqtt', 'mqtt', 1, 0, 'database', 0, 0, '', 1, '2022-05-25 18:08:07', '2022-05-25 18:08:07');
INSERT INTO "public"."resource" VALUES ('1529403932781187098', '1346775491550474240', 'loggingRocketMQ', 'loggingRocketMQ', '/plug/loggingRocketMQ', 'loggingRocketMQ', 1, 0, 'stop', 0, 0, '', 1, '2022-05-25 18:08:07', '2022-05-25 18:08:07');
INSERT INTO "public"."resource" VALUES ('1529403932781187099', '1346775491550474240', 'cache', 'cache', '/plug/cache', 'cache', 1, 0, 'stop', 0, 0, '', 1, '2022-05-25 18:08:07', '2022-05-25 18:08:07');
INSERT INTO "public"."resource" VALUES ('1529403932877656064', '1529403932772798464', 'SHENYU.BUTTON.PLUGIN.SELECTOR.ADD', '', '', '', 2, 0, '', 1, 0, 'plugin:signSelector:add', 1, '2022-05-25 18:08:07', '2022-05-25 18:08:07');
INSERT INTO "public"."resource" VALUES ('1529403932877656065', '1529403932772798464', 'SHENYU.BUTTON.PLUGIN.SELECTOR.QUERY', '', '', '', 2, 0, '', 1, 0, 'plugin:signSelector:query', 1, '2022-05-25 18:08:07', '2022-05-25 18:08:07');
INSERT INTO "public"."resource" VALUES ('1529403932877656066', '1529403932772798464', 'SHENYU.BUTTON.PLUGIN.SELECTOR.EDIT', '', '', '', 2, 0, '', 1, 0, 'plugin:signSelector:edit', 1, '2022-05-25 18:08:07', '2022-05-25 18:08:07');
INSERT INTO "public"."resource" VALUES ('1529403932877656067', '1529403932772798464', 'SHENYU.BUTTON.PLUGIN.SELECTOR.DELETE', '', '', '', 2, 0, '', 1, 0, 'plugin:signSelector:delete', 1, '2022-05-25 18:08:07', '2022-05-25 18:08:07');
INSERT INTO "public"."resource" VALUES ('1529403932877656068', '1529403932772798464', 'SHENYU.BUTTON.PLUGIN.RULE.ADD', '', '', '', 2, 0, '', 1, 0, 'plugin:signRule:add', 1, '2022-05-25 18:08:07', '2022-05-25 18:08:07');
INSERT INTO "public"."resource" VALUES ('1529403932877656069', '1529403932772798464', 'SHENYU.BUTTON.PLUGIN.RULE.QUERY', '', '', '', 2, 0, '', 1, 0, 'plugin:signRule:query', 1, '2022-05-25 18:08:07', '2022-05-25 18:08:07');
INSERT INTO "public"."resource" VALUES ('1529403932877656070', '1529403932772798464', 'SHENYU.BUTTON.PLUGIN.RULE.EDIT', '', '', '', 2, 0, '', 1, 0, 'plugin:signRule:edit', 1, '2022-05-25 18:08:07', '2022-05-25 18:08:07');
INSERT INTO "public"."resource" VALUES ('1529403932877656071', '1529403932772798464', 'SHENYU.BUTTON.PLUGIN.RULE.DELETE', '', '', '', 2, 0, '', 1, 0, 'plugin:signRule:delete', 1, '2022-05-25 18:08:07', '2022-05-25 18:08:07');
INSERT INTO "public"."resource" VALUES ('1529403932877656072', '1529403932772798464', 'SHENYU.BUTTON.PLUGIN.SYNCHRONIZE', '', '', '', 2, 0, '', 1, 0, 'plugin:sign:modify', 1, '2022-05-25 18:08:07', '2022-05-25 18:08:07');
INSERT INTO "public"."resource" VALUES ('1529403932877656073', '1529403932781187072', 'SHENYU.BUTTON.PLUGIN.SELECTOR.ADD', '', '', '', 2, 0, '', 1, 0, 'plugin:sentinelSelector:add', 1, '2022-05-25 18:08:07', '2022-05-25 18:08:07');
INSERT INTO "public"."resource" VALUES ('1529403932877656074', '1529403932781187072', 'SHENYU.BUTTON.PLUGIN.SELECTOR.QUERY', '', '', '', 2, 0, '', 1, 0, 'plugin:sentinelSelector:query', 1, '2022-05-25 18:08:07', '2022-05-25 18:08:07');
INSERT INTO "public"."resource" VALUES ('1529403932877656075', '1529403932781187072', 'SHENYU.BUTTON.PLUGIN.SELECTOR.EDIT', '', '', '', 2, 0, '', 1, 0, 'plugin:sentinelSelector:edit', 1, '2022-05-25 18:08:07', '2022-05-25 18:08:07');
INSERT INTO "public"."resource" VALUES ('1529403932877656076', '1529403932781187072', 'SHENYU.BUTTON.PLUGIN.SELECTOR.DELETE', '', '', '', 2, 0, '', 1, 0, 'plugin:sentinelSelector:delete', 1, '2022-05-25 18:08:07', '2022-05-25 18:08:07');
INSERT INTO "public"."resource" VALUES ('1529403932877656077', '1529403932781187072', 'SHENYU.BUTTON.PLUGIN.RULE.ADD', '', '', '', 2, 0, '', 1, 0, 'plugin:sentinelRule:add', 1, '2022-05-25 18:08:07', '2022-05-25 18:08:07');
INSERT INTO "public"."resource" VALUES ('1529403932877656078', '1529403932781187072', 'SHENYU.BUTTON.PLUGIN.RULE.QUERY', '', '', '', 2, 0, '', 1, 0, 'plugin:sentinelRule:query', 1, '2022-05-25 18:08:07', '2022-05-25 18:08:07');
INSERT INTO "public"."resource" VALUES ('1529403932877656079', '1529403932781187072', 'SHENYU.BUTTON.PLUGIN.RULE.EDIT', '', '', '', 2, 0, '', 1, 0, 'plugin:sentinelRule:edit', 1, '2022-05-25 18:08:07', '2022-05-25 18:08:07');
INSERT INTO "public"."resource" VALUES ('1529403932877656080', '1529403932781187072', 'SHENYU.BUTTON.PLUGIN.RULE.DELETE', '', '', '', 2, 0, '', 1, 0, 'plugin:sentinelRule:delete', 1, '2022-05-25 18:08:07', '2022-05-25 18:08:07');
INSERT INTO "public"."resource" VALUES ('1529403932877656081', '1529403932781187072', 'SHENYU.BUTTON.PLUGIN.SYNCHRONIZE', '', '', '', 2, 0, '', 1, 0, 'plugin:sentinel:modify', 1, '2022-05-25 18:08:07', '2022-05-25 18:08:07');
INSERT INTO "public"."resource" VALUES ('1529403932877656082', '1529403932781187073', 'SHENYU.BUTTON.PLUGIN.SELECTOR.ADD', '', '', '', 2, 0, '', 1, 0, 'plugin:sofaSelector:add', 1, '2022-05-25 18:08:07', '2022-05-25 18:08:07');
INSERT INTO "public"."resource" VALUES ('1529403932877656083', '1529403932781187073', 'SHENYU.BUTTON.PLUGIN.SELECTOR.QUERY', '', '', '', 2, 0, '', 1, 0, 'plugin:sofaSelector:query', 1, '2022-05-25 18:08:07', '2022-05-25 18:08:07');
INSERT INTO "public"."resource" VALUES ('1529403932877656084', '1529403932781187073', 'SHENYU.BUTTON.PLUGIN.SELECTOR.EDIT', '', '', '', 2, 0, '', 1, 0, 'plugin:sofaSelector:edit', 1, '2022-05-25 18:08:07', '2022-05-25 18:08:07');
INSERT INTO "public"."resource" VALUES ('1529403932877656085', '1529403932781187073', 'SHENYU.BUTTON.PLUGIN.SELECTOR.DELETE', '', '', '', 2, 0, '', 1, 0, 'plugin:sofaSelector:delete', 1, '2022-05-25 18:08:07', '2022-05-25 18:08:07');
INSERT INTO "public"."resource" VALUES ('1529403932877656086', '1529403932781187073', 'SHENYU.BUTTON.PLUGIN.RULE.ADD', '', '', '', 2, 0, '', 1, 0, 'plugin:sofaRule:add', 1, '2022-05-25 18:08:07', '2022-05-25 18:08:07');
INSERT INTO "public"."resource" VALUES ('1529403932877656087', '1529403932781187073', 'SHENYU.BUTTON.PLUGIN.RULE.QUERY', '', '', '', 2, 0, '', 1, 0, 'plugin:sofaRule:query', 1, '2022-05-25 18:08:07', '2022-05-25 18:08:07');
INSERT INTO "public"."resource" VALUES ('1529403932877656088', '1529403932781187073', 'SHENYU.BUTTON.PLUGIN.RULE.EDIT', '', '', '', 2, 0, '', 1, 0, 'plugin:sofaRule:edit', 1, '2022-05-25 18:08:07', '2022-05-25 18:08:07');
INSERT INTO "public"."resource" VALUES ('1529403932877656089', '1529403932781187073', 'SHENYU.BUTTON.PLUGIN.RULE.DELETE', '', '', '', 2, 0, '', 1, 0, 'plugin:sofaRule:delete', 1, '2022-05-25 18:08:07', '2022-05-25 18:08:07');
INSERT INTO "public"."resource" VALUES ('1529403932877656090', '1529403932781187073', 'SHENYU.BUTTON.PLUGIN.SYNCHRONIZE', '', '', '', 2, 0, '', 1, 0, 'plugin:sofa:modify', 1, '2022-05-25 18:08:07', '2022-05-25 18:08:07');
INSERT INTO "public"."resource" VALUES ('1529403932877656091', '1529403932781187074', 'SHENYU.BUTTON.PLUGIN.SELECTOR.ADD', '', '', '', 2, 0, '', 1, 0, 'plugin:resilience4jSelector:add', 1, '2022-05-25 18:08:07', '2022-05-25 18:08:07');
INSERT INTO "public"."resource" VALUES ('1529403932877656092', '1529403932781187074', 'SHENYU.BUTTON.PLUGIN.SELECTOR.QUERY', '', '', '', 2, 0, '', 1, 0, 'plugin:resilience4jSelector:query', 1, '2022-05-25 18:08:07', '2022-05-25 18:08:07');
INSERT INTO "public"."resource" VALUES ('1529403932877656093', '1529403932781187074', 'SHENYU.BUTTON.PLUGIN.SELECTOR.EDIT', '', '', '', 2, 0, '', 1, 0, 'plugin:resilience4jSelector:edit', 1, '2022-05-25 18:08:07', '2022-05-25 18:08:07');
INSERT INTO "public"."resource" VALUES ('1529403932877656094', '1529403932781187074', 'SHENYU.BUTTON.PLUGIN.SELECTOR.DELETE', '', '', '', 2, 0, '', 1, 0, 'plugin:resilience4jSelector:delete', 1, '2022-05-25 18:08:07', '2022-05-25 18:08:07');
INSERT INTO "public"."resource" VALUES ('1529403932877656095', '1529403932781187074', 'SHENYU.BUTTON.PLUGIN.RULE.ADD', '', '', '', 2, 0, '', 1, 0, 'plugin:resilience4jRule:add', 1, '2022-05-25 18:08:07', '2022-05-25 18:08:07');
INSERT INTO "public"."resource" VALUES ('1529403932877656096', '1529403932781187074', 'SHENYU.BUTTON.PLUGIN.RULE.QUERY', '', '', '', 2, 0, '', 1, 0, 'plugin:resilience4jRule:query', 1, '2022-05-25 18:08:07', '2022-05-25 18:08:07');
INSERT INTO "public"."resource" VALUES ('1529403932877656097', '1529403932781187074', 'SHENYU.BUTTON.PLUGIN.RULE.EDIT', '', '', '', 2, 0, '', 1, 0, 'plugin:resilience4jRule:edit', 1, '2022-05-25 18:08:07', '2022-05-25 18:08:07');
INSERT INTO "public"."resource" VALUES ('1529403932877656098', '1529403932781187074', 'SHENYU.BUTTON.PLUGIN.RULE.DELETE', '', '', '', 2, 0, '', 1, 0, 'plugin:resilience4jRule:delete', 1, '2022-05-25 18:08:07', '2022-05-25 18:08:07');
INSERT INTO "public"."resource" VALUES ('1529403932877656099', '1529403932781187074', 'SHENYU.BUTTON.PLUGIN.SYNCHRONIZE', '', '', '', 2, 0, '', 1, 0, 'plugin:resilience4j:modify', 1, '2022-05-25 18:08:07', '2022-05-25 18:08:07');
INSERT INTO "public"."resource" VALUES ('1529403932877656100', '1529403932781187075', 'SHENYU.BUTTON.PLUGIN.SELECTOR.ADD', '', '', '', 2, 0, '', 1, 0, 'plugin:tarsSelector:add', 1, '2022-05-25 18:08:07', '2022-05-25 18:08:07');
INSERT INTO "public"."resource" VALUES ('1529403932877656101', '1529403932781187075', 'SHENYU.BUTTON.PLUGIN.SELECTOR.QUERY', '', '', '', 2, 0, '', 1, 0, 'plugin:tarsSelector:query', 1, '2022-05-25 18:08:07', '2022-05-25 18:08:07');
INSERT INTO "public"."resource" VALUES ('1529403932877656102', '1529403932781187075', 'SHENYU.BUTTON.PLUGIN.SELECTOR.EDIT', '', '', '', 2, 0, '', 1, 0, 'plugin:tarsSelector:edit', 1, '2022-05-25 18:08:07', '2022-05-25 18:08:07');
INSERT INTO "public"."resource" VALUES ('1529403932877656103', '1529403932781187075', 'SHENYU.BUTTON.PLUGIN.SELECTOR.DELETE', '', '', '', 2, 0, '', 1, 0, 'plugin:tarsSelector:delete', 1, '2022-05-25 18:08:07', '2022-05-25 18:08:07');
INSERT INTO "public"."resource" VALUES ('1529403932877656104', '1529403932781187075', 'SHENYU.BUTTON.PLUGIN.RULE.ADD', '', '', '', 2, 0, '', 1, 0, 'plugin:tarsRule:add', 1, '2022-05-25 18:08:07', '2022-05-25 18:08:07');
INSERT INTO "public"."resource" VALUES ('1529403932877656105', '1529403932781187075', 'SHENYU.BUTTON.PLUGIN.RULE.QUERY', '', '', '', 2, 0, '', 1, 0, 'plugin:tarsRule:query', 1, '2022-05-25 18:08:07', '2022-05-25 18:08:07');
INSERT INTO "public"."resource" VALUES ('1529403932877656106', '1529403932781187075', 'SHENYU.BUTTON.PLUGIN.RULE.EDIT', '', '', '', 2, 0, '', 1, 0, 'plugin:tarsRule:edit', 1, '2022-05-25 18:08:07', '2022-05-25 18:08:07');
INSERT INTO "public"."resource" VALUES ('1529403932877656107', '1529403932781187075', 'SHENYU.BUTTON.PLUGIN.RULE.DELETE', '', '', '', 2, 0, '', 1, 0, 'plugin:tarsRule:delete', 1, '2022-05-25 18:08:07', '2022-05-25 18:08:07');
INSERT INTO "public"."resource" VALUES ('1529403932877656108', '1529403932781187075', 'SHENYU.BUTTON.PLUGIN.SYNCHRONIZE', '', '', '', 2, 0, '', 1, 0, 'plugin:tars:modify', 1, '2022-05-25 18:08:07', '2022-05-25 18:08:07');
INSERT INTO "public"."resource" VALUES ('1529403932877656109', '1529403932781187076', 'SHENYU.BUTTON.PLUGIN.SELECTOR.ADD', '', '', '', 2, 0, '', 1, 0, 'plugin:contextPathSelector:add', 1, '2022-05-25 18:08:07', '2022-05-25 18:08:07');
INSERT INTO "public"."resource" VALUES ('1529403932877656110', '1529403932781187076', 'SHENYU.BUTTON.PLUGIN.SELECTOR.QUERY', '', '', '', 2, 0, '', 1, 0, 'plugin:contextPathSelector:query', 1, '2022-05-25 18:08:07', '2022-05-25 18:08:07');
INSERT INTO "public"."resource" VALUES ('1529403932877656111', '1529403932781187076', 'SHENYU.BUTTON.PLUGIN.SELECTOR.EDIT', '', '', '', 2, 0, '', 1, 0, 'plugin:contextPathSelector:edit', 1, '2022-05-25 18:08:07', '2022-05-25 18:08:07');
INSERT INTO "public"."resource" VALUES ('1529403932877656112', '1529403932781187076', 'SHENYU.BUTTON.PLUGIN.SELECTOR.DELETE', '', '', '', 2, 0, '', 1, 0, 'plugin:contextPathSelector:delete', 1, '2022-05-25 18:08:07', '2022-05-25 18:08:07');
INSERT INTO "public"."resource" VALUES ('1529403932877656113', '1529403932781187076', 'SHENYU.BUTTON.PLUGIN.RULE.ADD', '', '', '', 2, 0, '', 1, 0, 'plugin:contextPathRule:add', 1, '2022-05-25 18:08:07', '2022-05-25 18:08:07');
INSERT INTO "public"."resource" VALUES ('1529403932877656114', '1529403932781187076', 'SHENYU.BUTTON.PLUGIN.RULE.QUERY', '', '', '', 2, 0, '', 1, 0, 'plugin:contextPathRule:query', 1, '2022-05-25 18:08:07', '2022-05-25 18:08:07');
INSERT INTO "public"."resource" VALUES ('1529403932877656115', '1529403932781187076', 'SHENYU.BUTTON.PLUGIN.RULE.EDIT', '', '', '', 2, 0, '', 1, 0, 'plugin:contextPathRule:edit', 1, '2022-05-25 18:08:07', '2022-05-25 18:08:07');
INSERT INTO "public"."resource" VALUES ('1529403932877656116', '1529403932781187076', 'SHENYU.BUTTON.PLUGIN.RULE.DELETE', '', '', '', 2, 0, '', 1, 0, 'plugin:contextPathRule:delete', 1, '2022-05-25 18:08:07', '2022-05-25 18:08:07');
INSERT INTO "public"."resource" VALUES ('1529403932877656117', '1529403932781187076', 'SHENYU.BUTTON.PLUGIN.SYNCHRONIZE', '', '', '', 2, 0, '', 1, 0, 'plugin:contextPath:modify', 1, '2022-05-25 18:08:07', '2022-05-25 18:08:07');
INSERT INTO "public"."resource" VALUES ('1529403932877656118', '1529403932781187077', 'SHENYU.BUTTON.PLUGIN.SELECTOR.ADD', '', '', '', 2, 0, '', 1, 0, 'plugin:grpcSelector:add', 1, '2022-05-25 18:08:07', '2022-05-25 18:08:07');
INSERT INTO "public"."resource" VALUES ('1529403932877656119', '1529403932781187077', 'SHENYU.BUTTON.PLUGIN.SELECTOR.QUERY', '', '', '', 2, 0, '', 1, 0, 'plugin:grpcSelector:query', 1, '2022-05-25 18:08:07', '2022-05-25 18:08:07');
INSERT INTO "public"."resource" VALUES ('1529403932877656120', '1529403932781187077', 'SHENYU.BUTTON.PLUGIN.SELECTOR.EDIT', '', '', '', 2, 0, '', 1, 0, 'plugin:grpcSelector:edit', 1, '2022-05-25 18:08:07', '2022-05-25 18:08:07');
INSERT INTO "public"."resource" VALUES ('1529403932877656121', '1529403932781187077', 'SHENYU.BUTTON.PLUGIN.SELECTOR.DELETE', '', '', '', 2, 0, '', 1, 0, 'plugin:grpcSelector:delete', 1, '2022-05-25 18:08:07', '2022-05-25 18:08:07');
INSERT INTO "public"."resource" VALUES ('1529403932877656122', '1529403932781187077', 'SHENYU.BUTTON.PLUGIN.RULE.ADD', '', '', '', 2, 0, '', 1, 0, 'plugin:grpcRule:add', 1, '2022-05-25 18:08:07', '2022-05-25 18:08:07');
INSERT INTO "public"."resource" VALUES ('1529403932877656123', '1529403932781187077', 'SHENYU.BUTTON.PLUGIN.RULE.QUERY', '', '', '', 2, 0, '', 1, 0, 'plugin:grpcRule:query', 1, '2022-05-25 18:08:07', '2022-05-25 18:08:07');
INSERT INTO "public"."resource" VALUES ('1529403932877656124', '1529403932781187077', 'SHENYU.BUTTON.PLUGIN.RULE.EDIT', '', '', '', 2, 0, '', 1, 0, 'plugin:grpcRule:edit', 1, '2022-05-25 18:08:07', '2022-05-25 18:08:07');
INSERT INTO "public"."resource" VALUES ('1529403932877656125', '1529403932781187077', 'SHENYU.BUTTON.PLUGIN.RULE.DELETE', '', '', '', 2, 0, '', 1, 0, 'plugin:grpcRule:delete', 1, '2022-05-25 18:08:07', '2022-05-25 18:08:07');
INSERT INTO "public"."resource" VALUES ('1529403932877656126', '1529403932781187077', 'SHENYU.BUTTON.PLUGIN.SYNCHRONIZE', '', '', '', 2, 0, '', 1, 0, 'plugin:grpc:modify', 1, '2022-05-25 18:08:07', '2022-05-25 18:08:07');
INSERT INTO "public"."resource" VALUES ('1529403932877656127', '1529403932781187078', 'SHENYU.BUTTON.PLUGIN.SELECTOR.ADD', '', '', '', 2, 0, '', 1, 0, 'plugin:redirectSelector:add', 1, '2022-05-25 18:08:07', '2022-05-25 18:08:07');
INSERT INTO "public"."resource" VALUES ('1529403932877656128', '1529403932781187078', 'SHENYU.BUTTON.PLUGIN.SELECTOR.QUERY', '', '', '', 2, 0, '', 1, 0, 'plugin:redirectSelector:query', 1, '2022-05-25 18:08:07', '2022-05-25 18:08:07');
INSERT INTO "public"."resource" VALUES ('1529403932877656129', '1529403932781187078', 'SHENYU.BUTTON.PLUGIN.SELECTOR.EDIT', '', '', '', 2, 0, '', 1, 0, 'plugin:redirectSelector:edit', 1, '2022-05-25 18:08:07', '2022-05-25 18:08:07');
INSERT INTO "public"."resource" VALUES ('1529403932877656130', '1529403932781187078', 'SHENYU.BUTTON.PLUGIN.SELECTOR.DELETE', '', '', '', 2, 0, '', 1, 0, 'plugin:redirectSelector:delete', 1, '2022-05-25 18:08:07', '2022-05-25 18:08:07');
INSERT INTO "public"."resource" VALUES ('1529403932877656131', '1529403932781187078', 'SHENYU.BUTTON.PLUGIN.RULE.ADD', '', '', '', 2, 0, '', 1, 0, 'plugin:redirectRule:add', 1, '2022-05-25 18:08:07', '2022-05-25 18:08:07');
INSERT INTO "public"."resource" VALUES ('1529403932877656132', '1529403932781187078', 'SHENYU.BUTTON.PLUGIN.RULE.QUERY', '', '', '', 2, 0, '', 1, 0, 'plugin:redirectRule:query', 1, '2022-05-25 18:08:07', '2022-05-25 18:08:07');
INSERT INTO "public"."resource" VALUES ('1529403932877656133', '1529403932781187078', 'SHENYU.BUTTON.PLUGIN.RULE.EDIT', '', '', '', 2, 0, '', 1, 0, 'plugin:redirectRule:edit', 1, '2022-05-25 18:08:07', '2022-05-25 18:08:07');
INSERT INTO "public"."resource" VALUES ('1529403932877656134', '1529403932781187078', 'SHENYU.BUTTON.PLUGIN.RULE.DELETE', '', '', '', 2, 0, '', 1, 0, 'plugin:redirectRule:delete', 1, '2022-05-25 18:08:07', '2022-05-25 18:08:07');
INSERT INTO "public"."resource" VALUES ('1529403932877656135', '1529403932781187078', 'SHENYU.BUTTON.PLUGIN.SYNCHRONIZE', '', '', '', 2, 0, '', 1, 0, 'plugin:redirect:modify', 1, '2022-05-25 18:08:07', '2022-05-25 18:08:07');
INSERT INTO "public"."resource" VALUES ('1529403932877656136', '1529403932781187079', 'SHENYU.BUTTON.PLUGIN.SELECTOR.ADD', '', '', '', 2, 0, '', 1, 0, 'plugin:motanSelector:add', 1, '2022-05-25 18:08:07', '2022-05-25 18:08:07');
INSERT INTO "public"."resource" VALUES ('1529403932877656137', '1529403932781187079', 'SHENYU.BUTTON.PLUGIN.SELECTOR.QUERY', '', '', '', 2, 0, '', 1, 0, 'plugin:motanSelector:query', 1, '2022-05-25 18:08:07', '2022-05-25 18:08:07');
INSERT INTO "public"."resource" VALUES ('1529403932877656138', '1529403932781187079', 'SHENYU.BUTTON.PLUGIN.SELECTOR.EDIT', '', '', '', 2, 0, '', 1, 0, 'plugin:motanSelector:edit', 1, '2022-05-25 18:08:07', '2022-05-25 18:08:07');
INSERT INTO "public"."resource" VALUES ('1529403932877656139', '1529403932781187079', 'SHENYU.BUTTON.PLUGIN.SELECTOR.DELETE', '', '', '', 2, 0, '', 1, 0, 'plugin:motanSelector:delete', 1, '2022-05-25 18:08:07', '2022-05-25 18:08:07');
INSERT INTO "public"."resource" VALUES ('1529403932877656140', '1529403932781187079', 'SHENYU.BUTTON.PLUGIN.RULE.ADD', '', '', '', 2, 0, '', 1, 0, 'plugin:motanRule:add', 1, '2022-05-25 18:08:07', '2022-05-25 18:08:07');
INSERT INTO "public"."resource" VALUES ('1529403932877656141', '1529403932781187079', 'SHENYU.BUTTON.PLUGIN.RULE.QUERY', '', '', '', 2, 0, '', 1, 0, 'plugin:motanRule:query', 1, '2022-05-25 18:08:07', '2022-05-25 18:08:07');
INSERT INTO "public"."resource" VALUES ('1529403932877656142', '1529403932781187079', 'SHENYU.BUTTON.PLUGIN.RULE.EDIT', '', '', '', 2, 0, '', 1, 0, 'plugin:motanRule:edit', 1, '2022-05-25 18:08:07', '2022-05-25 18:08:07');
INSERT INTO "public"."resource" VALUES ('1529403932877656143', '1529403932781187079', 'SHENYU.BUTTON.PLUGIN.RULE.DELETE', '', '', '', 2, 0, '', 1, 0, 'plugin:motanRule:delete', 1, '2022-05-25 18:08:07', '2022-05-25 18:08:07');
INSERT INTO "public"."resource" VALUES ('1529403932877656144', '1529403932781187079', 'SHENYU.BUTTON.PLUGIN.SYNCHRONIZE', '', '', '', 2, 0, '', 1, 0, 'plugin:motan:modify', 1, '2022-05-25 18:08:07', '2022-05-25 18:08:07');
INSERT INTO "public"."resource" VALUES ('1529403932877656145', '1529403932781187080', 'SHENYU.BUTTON.PLUGIN.SELECTOR.ADD', '', '', '', 2, 0, '', 1, 0, 'plugin:loggingConsoleSelector:add', 1, '2022-05-25 18:08:07', '2022-05-25 18:08:07');
INSERT INTO "public"."resource" VALUES ('1529403932877656146', '1529403932781187080', 'SHENYU.BUTTON.PLUGIN.SELECTOR.QUERY', '', '', '', 2, 0, '', 1, 0, 'plugin:loggingConsoleSelector:query', 1, '2022-05-25 18:08:07', '2022-05-25 18:08:07');
INSERT INTO "public"."resource" VALUES ('1529403932877656147', '1529403932781187080', 'SHENYU.BUTTON.PLUGIN.SELECTOR.EDIT', '', '', '', 2, 0, '', 1, 0, 'plugin:loggingConsoleSelector:edit', 1, '2022-05-25 18:08:07', '2022-05-25 18:08:07');
INSERT INTO "public"."resource" VALUES ('1529403932877656148', '1529403932781187080', 'SHENYU.BUTTON.PLUGIN.SELECTOR.DELETE', '', '', '', 2, 0, '', 1, 0, 'plugin:loggingConsoleSelector:delete', 1, '2022-05-25 18:08:07', '2022-05-25 18:08:07');
INSERT INTO "public"."resource" VALUES ('1529403932877656149', '1529403932781187080', 'SHENYU.BUTTON.PLUGIN.RULE.ADD', '', '', '', 2, 0, '', 1, 0, 'plugin:loggingConsoleRule:add', 1, '2022-05-25 18:08:07', '2022-05-25 18:08:07');
INSERT INTO "public"."resource" VALUES ('1529403932877656150', '1529403932781187080', 'SHENYU.BUTTON.PLUGIN.RULE.QUERY', '', '', '', 2, 0, '', 1, 0, 'plugin:loggingConsoleRule:query', 1, '2022-05-25 18:08:07', '2022-05-25 18:08:07');
INSERT INTO "public"."resource" VALUES ('1529403932877656151', '1529403932781187080', 'SHENYU.BUTTON.PLUGIN.RULE.EDIT', '', '', '', 2, 0, '', 1, 0, 'plugin:loggingConsoleRule:edit', 1, '2022-05-25 18:08:07', '2022-05-25 18:08:07');
INSERT INTO "public"."resource" VALUES ('1529403932877656152', '1529403932781187080', 'SHENYU.BUTTON.PLUGIN.RULE.DELETE', '', '', '', 2, 0, '', 1, 0, 'plugin:loggingConsoleRule:delete', 1, '2022-05-25 18:08:07', '2022-05-25 18:08:07');
INSERT INTO "public"."resource" VALUES ('1529403932877656153', '1529403932781187080', 'SHENYU.BUTTON.PLUGIN.SYNCHRONIZE', '', '', '', 2, 0, '', 1, 0, 'plugin:loggingConsole:modify', 1, '2022-05-25 18:08:07', '2022-05-25 18:08:07');
INSERT INTO "public"."resource" VALUES ('1529403932877656154', '1529403932781187081', 'SHENYU.BUTTON.PLUGIN.SELECTOR.ADD', '', '', '', 2, 0, '', 1, 0, 'plugin:jwtSelector:add', 1, '2022-05-25 18:08:07', '2022-05-25 18:08:07');
INSERT INTO "public"."resource" VALUES ('1529403932877656155', '1529403932781187081', 'SHENYU.BUTTON.PLUGIN.SELECTOR.QUERY', '', '', '', 2, 0, '', 1, 0, 'plugin:jwtSelector:query', 1, '2022-05-25 18:08:07', '2022-05-25 18:08:07');
INSERT INTO "public"."resource" VALUES ('1529403932877656156', '1529403932781187081', 'SHENYU.BUTTON.PLUGIN.SELECTOR.EDIT', '', '', '', 2, 0, '', 1, 0, 'plugin:jwtSelector:edit', 1, '2022-05-25 18:08:07', '2022-05-25 18:08:07');
INSERT INTO "public"."resource" VALUES ('1529403932877656157', '1529403932781187081', 'SHENYU.BUTTON.PLUGIN.SELECTOR.DELETE', '', '', '', 2, 0, '', 1, 0, 'plugin:jwtSelector:delete', 1, '2022-05-25 18:08:07', '2022-05-25 18:08:07');
INSERT INTO "public"."resource" VALUES ('1529403932877656158', '1529403932781187081', 'SHENYU.BUTTON.PLUGIN.RULE.ADD', '', '', '', 2, 0, '', 1, 0, 'plugin:jwtRule:add', 1, '2022-05-25 18:08:07', '2022-05-25 18:08:07');
INSERT INTO "public"."resource" VALUES ('1529403932877656159', '1529403932781187081', 'SHENYU.BUTTON.PLUGIN.RULE.QUERY', '', '', '', 2, 0, '', 1, 0, 'plugin:jwtRule:query', 1, '2022-05-25 18:08:07', '2022-05-25 18:08:07');
INSERT INTO "public"."resource" VALUES ('1529403932877656160', '1529403932781187081', 'SHENYU.BUTTON.PLUGIN.RULE.EDIT', '', '', '', 2, 0, '', 1, 0, 'plugin:jwtRule:edit', 1, '2022-05-25 18:08:07', '2022-05-25 18:08:07');
INSERT INTO "public"."resource" VALUES ('1529403932877656161', '1529403932781187081', 'SHENYU.BUTTON.PLUGIN.RULE.DELETE', '', '', '', 2, 0, '', 1, 0, 'plugin:jwtRule:delete', 1, '2022-05-25 18:08:07', '2022-05-25 18:08:07');
INSERT INTO "public"."resource" VALUES ('1529403932877656162', '1529403932781187081', 'SHENYU.BUTTON.PLUGIN.SYNCHRONIZE', '', '', '', 2, 0, '', 1, 0, 'plugin:jwt:modify', 1, '2022-05-25 18:08:07', '2022-05-25 18:08:07');
INSERT INTO "public"."resource" VALUES ('1529403932877656163', '1529403932781187082', 'SHENYU.BUTTON.PLUGIN.SELECTOR.ADD', '', '', '', 2, 0, '', 1, 0, 'plugin:wafSelector:add', 1, '2022-05-25 18:08:07', '2022-05-25 18:08:07');
INSERT INTO "public"."resource" VALUES ('1529403932877656164', '1529403932781187082', 'SHENYU.BUTTON.PLUGIN.SELECTOR.QUERY', '', '', '', 2, 0, '', 1, 0, 'plugin:wafSelector:query', 1, '2022-05-25 18:08:07', '2022-05-25 18:08:07');
INSERT INTO "public"."resource" VALUES ('1529403932877656165', '1529403932781187082', 'SHENYU.BUTTON.PLUGIN.SELECTOR.EDIT', '', '', '', 2, 0, '', 1, 0, 'plugin:wafSelector:edit', 1, '2022-05-25 18:08:07', '2022-05-25 18:08:07');
INSERT INTO "public"."resource" VALUES ('1529403932877656166', '1529403932781187082', 'SHENYU.BUTTON.PLUGIN.SELECTOR.DELETE', '', '', '', 2, 0, '', 1, 0, 'plugin:wafSelector:delete', 1, '2022-05-25 18:08:07', '2022-05-25 18:08:07');
INSERT INTO "public"."resource" VALUES ('1529403932877656167', '1529403932781187082', 'SHENYU.BUTTON.PLUGIN.RULE.ADD', '', '', '', 2, 0, '', 1, 0, 'plugin:wafRule:add', 1, '2022-05-25 18:08:07', '2022-05-25 18:08:07');
INSERT INTO "public"."resource" VALUES ('1529403932877656168', '1529403932781187082', 'SHENYU.BUTTON.PLUGIN.RULE.QUERY', '', '', '', 2, 0, '', 1, 0, 'plugin:wafRule:query', 1, '2022-05-25 18:08:07', '2022-05-25 18:08:07');
INSERT INTO "public"."resource" VALUES ('1529403932877656169', '1529403932781187082', 'SHENYU.BUTTON.PLUGIN.RULE.EDIT', '', '', '', 2, 0, '', 1, 0, 'plugin:wafRule:edit', 1, '2022-05-25 18:08:07', '2022-05-25 18:08:07');
INSERT INTO "public"."resource" VALUES ('1529403932877656170', '1529403932781187082', 'SHENYU.BUTTON.PLUGIN.RULE.DELETE', '', '', '', 2, 0, '', 1, 0, 'plugin:wafRule:delete', 1, '2022-05-25 18:08:07', '2022-05-25 18:08:07');
INSERT INTO "public"."resource" VALUES ('1529403932877656171', '1529403932781187082', 'SHENYU.BUTTON.PLUGIN.SYNCHRONIZE', '', '', '', 2, 0, '', 1, 0, 'plugin:waf:modify', 1, '2022-05-25 18:08:07', '2022-05-25 18:08:07');
INSERT INTO "public"."resource" VALUES ('1529403932877656172', '1529403932781187083', 'SHENYU.BUTTON.PLUGIN.SELECTOR.ADD', '', '', '', 2, 0, '', 1, 0, 'plugin:requestSelector:add', 1, '2022-05-25 18:08:07', '2022-05-25 18:08:07');
INSERT INTO "public"."resource" VALUES ('1529403932877656173', '1529403932781187083', 'SHENYU.BUTTON.PLUGIN.SELECTOR.QUERY', '', '', '', 2, 0, '', 1, 0, 'plugin:requestSelector:query', 1, '2022-05-25 18:08:07', '2022-05-25 18:08:07');
INSERT INTO "public"."resource" VALUES ('1529403932877656174', '1529403932781187083', 'SHENYU.BUTTON.PLUGIN.SELECTOR.EDIT', '', '', '', 2, 0, '', 1, 0, 'plugin:requestSelector:edit', 1, '2022-05-25 18:08:07', '2022-05-25 18:08:07');
INSERT INTO "public"."resource" VALUES ('1529403932877656175', '1529403932781187083', 'SHENYU.BUTTON.PLUGIN.SELECTOR.DELETE', '', '', '', 2, 0, '', 1, 0, 'plugin:requestSelector:delete', 1, '2022-05-25 18:08:07', '2022-05-25 18:08:07');
INSERT INTO "public"."resource" VALUES ('1529403932877656176', '1529403932781187083', 'SHENYU.BUTTON.PLUGIN.RULE.ADD', '', '', '', 2, 0, '', 1, 0, 'plugin:requestRule:add', 1, '2022-05-25 18:08:07', '2022-05-25 18:08:07');
INSERT INTO "public"."resource" VALUES ('1529403932877656177', '1529403932781187083', 'SHENYU.BUTTON.PLUGIN.RULE.QUERY', '', '', '', 2, 0, '', 1, 0, 'plugin:requestRule:query', 1, '2022-05-25 18:08:07', '2022-05-25 18:08:07');
INSERT INTO "public"."resource" VALUES ('1529403932877656178', '1529403932781187083', 'SHENYU.BUTTON.PLUGIN.RULE.EDIT', '', '', '', 2, 0, '', 1, 0, 'plugin:requestRule:edit', 1, '2022-05-25 18:08:07', '2022-05-25 18:08:07');
INSERT INTO "public"."resource" VALUES ('1529403932877656179', '1529403932781187083', 'SHENYU.BUTTON.PLUGIN.RULE.DELETE', '', '', '', 2, 0, '', 1, 0, 'plugin:requestRule:delete', 1, '2022-05-25 18:08:07', '2022-05-25 18:08:07');
INSERT INTO "public"."resource" VALUES ('1529403932877656180', '1529403932781187083', 'SHENYU.BUTTON.PLUGIN.SYNCHRONIZE', '', '', '', 2, 0, '', 1, 0, 'plugin:request:modify', 1, '2022-05-25 18:08:07', '2022-05-25 18:08:07');
INSERT INTO "public"."resource" VALUES ('1529403932881850368', '1529403932781187084', 'SHENYU.BUTTON.PLUGIN.SELECTOR.ADD', '', '', '', 2, 0, '', 1, 0, 'plugin:oauth2Selector:add', 1, '2022-05-25 18:08:07', '2022-05-25 18:08:07');
INSERT INTO "public"."resource" VALUES ('1529403932881850369', '1529403932781187084', 'SHENYU.BUTTON.PLUGIN.SELECTOR.QUERY', '', '', '', 2, 0, '', 1, 0, 'plugin:oauth2Selector:query', 1, '2022-05-25 18:08:07', '2022-05-25 18:08:07');
INSERT INTO "public"."resource" VALUES ('1529403932881850370', '1529403932781187084', 'SHENYU.BUTTON.PLUGIN.SELECTOR.EDIT', '', '', '', 2, 0, '', 1, 0, 'plugin:oauth2Selector:edit', 1, '2022-05-25 18:08:07', '2022-05-25 18:08:07');
INSERT INTO "public"."resource" VALUES ('1529403932881850371', '1529403932781187084', 'SHENYU.BUTTON.PLUGIN.SELECTOR.DELETE', '', '', '', 2, 0, '', 1, 0, 'plugin:oauth2Selector:delete', 1, '2022-05-25 18:08:07', '2022-05-25 18:08:07');
INSERT INTO "public"."resource" VALUES ('1529403932881850372', '1529403932781187084', 'SHENYU.BUTTON.PLUGIN.RULE.ADD', '', '', '', 2, 0, '', 1, 0, 'plugin:oauth2Rule:add', 1, '2022-05-25 18:08:07', '2022-05-25 18:08:07');
INSERT INTO "public"."resource" VALUES ('1529403932881850373', '1529403932781187084', 'SHENYU.BUTTON.PLUGIN.RULE.QUERY', '', '', '', 2, 0, '', 1, 0, 'plugin:oauth2Rule:query', 1, '2022-05-25 18:08:07', '2022-05-25 18:08:07');
INSERT INTO "public"."resource" VALUES ('1529403932881850374', '1529403932781187084', 'SHENYU.BUTTON.PLUGIN.RULE.EDIT', '', '', '', 2, 0, '', 1, 0, 'plugin:oauth2Rule:edit', 1, '2022-05-25 18:08:07', '2022-05-25 18:08:07');
INSERT INTO "public"."resource" VALUES ('1529403932881850375', '1529403932781187084', 'SHENYU.BUTTON.PLUGIN.RULE.DELETE', '', '', '', 2, 0, '', 1, 0, 'plugin:oauth2Rule:delete', 1, '2022-05-25 18:08:07', '2022-05-25 18:08:07');
INSERT INTO "public"."resource" VALUES ('1529403932881850376', '1529403932781187084', 'SHENYU.BUTTON.PLUGIN.SYNCHRONIZE', '', '', '', 2, 0, '', 1, 0, 'plugin:oauth2:modify', 1, '2022-05-25 18:08:07', '2022-05-25 18:08:07');
INSERT INTO "public"."resource" VALUES ('1529403932881850377', '1529403932781187085', 'SHENYU.BUTTON.PLUGIN.SELECTOR.ADD', '', '', '', 2, 0, '', 1, 0, 'plugin:paramMappingSelector:add', 1, '2022-05-25 18:08:07', '2022-05-25 18:08:07');
INSERT INTO "public"."resource" VALUES ('1529403932881850378', '1529403932781187085', 'SHENYU.BUTTON.PLUGIN.SELECTOR.QUERY', '', '', '', 2, 0, '', 1, 0, 'plugin:paramMappingSelector:query', 1, '2022-05-25 18:08:07', '2022-05-25 18:08:07');
INSERT INTO "public"."resource" VALUES ('1529403932881850379', '1529403932781187085', 'SHENYU.BUTTON.PLUGIN.SELECTOR.EDIT', '', '', '', 2, 0, '', 1, 0, 'plugin:paramMappingSelector:edit', 1, '2022-05-25 18:08:07', '2022-05-25 18:08:07');
INSERT INTO "public"."resource" VALUES ('1529403932881850380', '1529403932781187085', 'SHENYU.BUTTON.PLUGIN.SELECTOR.DELETE', '', '', '', 2, 0, '', 1, 0, 'plugin:paramMappingSelector:delete', 1, '2022-05-25 18:08:07', '2022-05-25 18:08:07');
INSERT INTO "public"."resource" VALUES ('1529403932881850381', '1529403932781187085', 'SHENYU.BUTTON.PLUGIN.RULE.ADD', '', '', '', 2, 0, '', 1, 0, 'plugin:paramMappingRule:add', 1, '2022-05-25 18:08:07', '2022-05-25 18:08:07');
INSERT INTO "public"."resource" VALUES ('1529403932881850382', '1529403932781187085', 'SHENYU.BUTTON.PLUGIN.RULE.QUERY', '', '', '', 2, 0, '', 1, 0, 'plugin:paramMappingRule:query', 1, '2022-05-25 18:08:07', '2022-05-25 18:08:07');
INSERT INTO "public"."resource" VALUES ('1529403932881850383', '1529403932781187085', 'SHENYU.BUTTON.PLUGIN.RULE.EDIT', '', '', '', 2, 0, '', 1, 0, 'plugin:paramMappingRule:edit', 1, '2022-05-25 18:08:07', '2022-05-25 18:08:07');
INSERT INTO "public"."resource" VALUES ('1529403932881850384', '1529403932781187085', 'SHENYU.BUTTON.PLUGIN.RULE.DELETE', '', '', '', 2, 0, '', 1, 0, 'plugin:paramMappingRule:delete', 1, '2022-05-25 18:08:07', '2022-05-25 18:08:07');
INSERT INTO "public"."resource" VALUES ('1529403932881850385', '1529403932781187085', 'SHENYU.BUTTON.PLUGIN.SYNCHRONIZE', '', '', '', 2, 0, '', 1, 0, 'plugin:paramMapping:modify', 1, '2022-05-25 18:08:07', '2022-05-25 18:08:07');
INSERT INTO "public"."resource" VALUES ('1529403932881850386', '1529403932781187086', 'SHENYU.BUTTON.PLUGIN.SELECTOR.ADD', '', '', '', 2, 0, '', 1, 0, 'plugin:modifyResponseSelector:add', 1, '2022-05-25 18:08:07', '2022-05-25 18:08:07');
INSERT INTO "public"."resource" VALUES ('1529403932881850387', '1529403932781187086', 'SHENYU.BUTTON.PLUGIN.SELECTOR.QUERY', '', '', '', 2, 0, '', 1, 0, 'plugin:modifyResponseSelector:query', 1, '2022-05-25 18:08:07', '2022-05-25 18:08:07');
INSERT INTO "public"."resource" VALUES ('1529403932881850388', '1529403932781187086', 'SHENYU.BUTTON.PLUGIN.SELECTOR.EDIT', '', '', '', 2, 0, '', 1, 0, 'plugin:modifyResponseSelector:edit', 1, '2022-05-25 18:08:07', '2022-05-25 18:08:07');
INSERT INTO "public"."resource" VALUES ('1529403932881850389', '1529403932781187086', 'SHENYU.BUTTON.PLUGIN.SELECTOR.DELETE', '', '', '', 2, 0, '', 1, 0, 'plugin:modifyResponseSelector:delete', 1, '2022-05-25 18:08:07', '2022-05-25 18:08:07');
INSERT INTO "public"."resource" VALUES ('1529403932881850390', '1529403932781187086', 'SHENYU.BUTTON.PLUGIN.RULE.ADD', '', '', '', 2, 0, '', 1, 0, 'plugin:modifyResponseRule:add', 1, '2022-05-25 18:08:07', '2022-05-25 18:08:07');
INSERT INTO "public"."resource" VALUES ('1529403932881850391', '1529403932781187086', 'SHENYU.BUTTON.PLUGIN.RULE.QUERY', '', '', '', 2, 0, '', 1, 0, 'plugin:modifyResponseRule:query', 1, '2022-05-25 18:08:07', '2022-05-25 18:08:07');
INSERT INTO "public"."resource" VALUES ('1529403932881850392', '1529403932781187086', 'SHENYU.BUTTON.PLUGIN.RULE.EDIT', '', '', '', 2, 0, '', 1, 0, 'plugin:modifyResponseRule:edit', 1, '2022-05-25 18:08:07', '2022-05-25 18:08:07');
INSERT INTO "public"."resource" VALUES ('1529403932881850393', '1529403932781187086', 'SHENYU.BUTTON.PLUGIN.RULE.DELETE', '', '', '', 2, 0, '', 1, 0, 'plugin:modifyResponseRule:delete', 1, '2022-05-25 18:08:07', '2022-05-25 18:08:07');
INSERT INTO "public"."resource" VALUES ('1529403932881850394', '1529403932781187086', 'SHENYU.BUTTON.PLUGIN.SYNCHRONIZE', '', '', '', 2, 0, '', 1, 0, 'plugin:modifyResponse:modify', 1, '2022-05-25 18:08:07', '2022-05-25 18:08:07');
INSERT INTO "public"."resource" VALUES ('1529403932881850395', '1529403932781187087', 'SHENYU.BUTTON.PLUGIN.SELECTOR.ADD', '', '', '', 2, 0, '', 1, 0, 'plugin:cryptorRequestSelector:add', 1, '2022-05-25 18:08:07', '2022-05-25 18:08:07');
INSERT INTO "public"."resource" VALUES ('1529403932881850396', '1529403932781187087', 'SHENYU.BUTTON.PLUGIN.SELECTOR.QUERY', '', '', '', 2, 0, '', 1, 0, 'plugin:cryptorRequestSelector:query', 1, '2022-05-25 18:08:07', '2022-05-25 18:08:07');
INSERT INTO "public"."resource" VALUES ('1529403932881850397', '1529403932781187087', 'SHENYU.BUTTON.PLUGIN.SELECTOR.EDIT', '', '', '', 2, 0, '', 1, 0, 'plugin:cryptorRequestSelector:edit', 1, '2022-05-25 18:08:07', '2022-05-25 18:08:07');
INSERT INTO "public"."resource" VALUES ('1529403932881850398', '1529403932781187087', 'SHENYU.BUTTON.PLUGIN.SELECTOR.DELETE', '', '', '', 2, 0, '', 1, 0, 'plugin:cryptorRequestSelector:delete', 1, '2022-05-25 18:08:07', '2022-05-25 18:08:07');
INSERT INTO "public"."resource" VALUES ('1529403932881850399', '1529403932781187087', 'SHENYU.BUTTON.PLUGIN.RULE.ADD', '', '', '', 2, 0, '', 1, 0, 'plugin:cryptorRequestRule:add', 1, '2022-05-25 18:08:07', '2022-05-25 18:08:07');
INSERT INTO "public"."resource" VALUES ('1529403932881850400', '1529403932781187087', 'SHENYU.BUTTON.PLUGIN.RULE.QUERY', '', '', '', 2, 0, '', 1, 0, 'plugin:cryptorRequestRule:query', 1, '2022-05-25 18:08:07', '2022-05-25 18:08:07');
INSERT INTO "public"."resource" VALUES ('1529403932881850401', '1529403932781187087', 'SHENYU.BUTTON.PLUGIN.RULE.EDIT', '', '', '', 2, 0, '', 1, 0, 'plugin:cryptorRequestRule:edit', 1, '2022-05-25 18:08:07', '2022-05-25 18:08:07');
INSERT INTO "public"."resource" VALUES ('1529403932881850402', '1529403932781187087', 'SHENYU.BUTTON.PLUGIN.RULE.DELETE', '', '', '', 2, 0, '', 1, 0, 'plugin:cryptorRequestRule:delete', 1, '2022-05-25 18:08:07', '2022-05-25 18:08:07');
INSERT INTO "public"."resource" VALUES ('1529403932881850403', '1529403932781187087', 'SHENYU.BUTTON.PLUGIN.SYNCHRONIZE', '', '', '', 2, 0, '', 1, 0, 'plugin:cryptorRequest:modify', 1, '2022-05-25 18:08:07', '2022-05-25 18:08:07');
INSERT INTO "public"."resource" VALUES ('1529403932881850404', '1529403932781187088', 'SHENYU.BUTTON.PLUGIN.SELECTOR.ADD', '', '', '', 2, 0, '', 1, 0, 'plugin:cryptorResponseSelector:add', 1, '2022-05-25 18:08:07', '2022-05-25 18:08:07');
INSERT INTO "public"."resource" VALUES ('1529403932881850405', '1529403932781187088', 'SHENYU.BUTTON.PLUGIN.SELECTOR.QUERY', '', '', '', 2, 0, '', 1, 0, 'plugin:cryptorResponseSelector:query', 1, '2022-05-25 18:08:07', '2022-05-25 18:08:07');
INSERT INTO "public"."resource" VALUES ('1529403932881850406', '1529403932781187088', 'SHENYU.BUTTON.PLUGIN.SELECTOR.EDIT', '', '', '', 2, 0, '', 1, 0, 'plugin:cryptorResponseSelector:edit', 1, '2022-05-25 18:08:07', '2022-05-25 18:08:07');
INSERT INTO "public"."resource" VALUES ('1529403932881850407', '1529403932781187088', 'SHENYU.BUTTON.PLUGIN.SELECTOR.DELETE', '', '', '', 2, 0, '', 1, 0, 'plugin:cryptorResponseSelector:delete', 1, '2022-05-25 18:08:07', '2022-05-25 18:08:07');
INSERT INTO "public"."resource" VALUES ('1529403932881850408', '1529403932781187088', 'SHENYU.BUTTON.PLUGIN.RULE.ADD', '', '', '', 2, 0, '', 1, 0, 'plugin:cryptorResponseRule:add', 1, '2022-05-25 18:08:07', '2022-05-25 18:08:07');
INSERT INTO "public"."resource" VALUES ('1529403932881850409', '1529403932781187088', 'SHENYU.BUTTON.PLUGIN.RULE.QUERY', '', '', '', 2, 0, '', 1, 0, 'plugin:cryptorResponseRule:query', 1, '2022-05-25 18:08:07', '2022-05-25 18:08:07');
INSERT INTO "public"."resource" VALUES ('1529403932881850410', '1529403932781187088', 'SHENYU.BUTTON.PLUGIN.RULE.EDIT', '', '', '', 2, 0, '', 1, 0, 'plugin:cryptorResponseRule:edit', 1, '2022-05-25 18:08:07', '2022-05-25 18:08:07');
INSERT INTO "public"."resource" VALUES ('1529403932881850411', '1529403932781187088', 'SHENYU.BUTTON.PLUGIN.RULE.DELETE', '', '', '', 2, 0, '', 1, 0, 'plugin:cryptorResponseRule:delete', 1, '2022-05-25 18:08:07', '2022-05-25 18:08:07');
INSERT INTO "public"."resource" VALUES ('1529403932881850412', '1529403932781187088', 'SHENYU.BUTTON.PLUGIN.SYNCHRONIZE', '', '', '', 2, 0, '', 1, 0, 'plugin:cryptorResponse:modify', 1, '2022-05-25 18:08:07', '2022-05-25 18:08:07');
INSERT INTO "public"."resource" VALUES ('1529403932881850413', '1529403932781187089', 'SHENYU.BUTTON.PLUGIN.SELECTOR.ADD', '', '', '', 2, 0, '', 1, 0, 'plugin:websocketSelector:add', 1, '2022-05-25 18:08:07', '2022-05-25 18:08:07');
INSERT INTO "public"."resource" VALUES ('1529403932881850414', '1529403932781187089', 'SHENYU.BUTTON.PLUGIN.SELECTOR.QUERY', '', '', '', 2, 0, '', 1, 0, 'plugin:websocketSelector:query', 1, '2022-05-25 18:08:07', '2022-05-25 18:08:07');
INSERT INTO "public"."resource" VALUES ('1529403932881850415', '1529403932781187089', 'SHENYU.BUTTON.PLUGIN.SELECTOR.EDIT', '', '', '', 2, 0, '', 1, 0, 'plugin:websocketSelector:edit', 1, '2022-05-25 18:08:07', '2022-05-25 18:08:07');
INSERT INTO "public"."resource" VALUES ('1529403932881850416', '1529403932781187089', 'SHENYU.BUTTON.PLUGIN.SELECTOR.DELETE', '', '', '', 2, 0, '', 1, 0, 'plugin:websocketSelector:delete', 1, '2022-05-25 18:08:07', '2022-05-25 18:08:07');
INSERT INTO "public"."resource" VALUES ('1529403932881850417', '1529403932781187089', 'SHENYU.BUTTON.PLUGIN.RULE.ADD', '', '', '', 2, 0, '', 1, 0, 'plugin:websocketRule:add', 1, '2022-05-25 18:08:07', '2022-05-25 18:08:07');
INSERT INTO "public"."resource" VALUES ('1529403932881850418', '1529403932781187089', 'SHENYU.BUTTON.PLUGIN.RULE.QUERY', '', '', '', 2, 0, '', 1, 0, 'plugin:websocketRule:query', 1, '2022-05-25 18:08:07', '2022-05-25 18:08:07');
INSERT INTO "public"."resource" VALUES ('1529403932881850419', '1529403932781187089', 'SHENYU.BUTTON.PLUGIN.RULE.EDIT', '', '', '', 2, 0, '', 1, 0, 'plugin:websocketRule:edit', 1, '2022-05-25 18:08:07', '2022-05-25 18:08:07');
INSERT INTO "public"."resource" VALUES ('1529403932881850420', '1529403932781187089', 'SHENYU.BUTTON.PLUGIN.RULE.DELETE', '', '', '', 2, 0, '', 1, 0, 'plugin:websocketRule:delete', 1, '2022-05-25 18:08:07', '2022-05-25 18:08:07');
INSERT INTO "public"."resource" VALUES ('1529403932881850421', '1529403932781187089', 'SHENYU.BUTTON.PLUGIN.SYNCHRONIZE', '', '', '', 2, 0, '', 1, 0, 'plugin:websocket:modify', 1, '2022-05-25 18:08:07', '2022-05-25 18:08:07');
INSERT INTO "public"."resource" VALUES ('1529403932881850422', '1529403932781187090', 'SHENYU.BUTTON.PLUGIN.SELECTOR.ADD', '', '', '', 2, 0, '', 1, 0, 'plugin:rewriteSelector:add', 1, '2022-05-25 18:08:07', '2022-05-25 18:08:07');
INSERT INTO "public"."resource" VALUES ('1529403932881850423', '1529403932781187090', 'SHENYU.BUTTON.PLUGIN.SELECTOR.QUERY', '', '', '', 2, 0, '', 1, 0, 'plugin:rewriteSelector:query', 1, '2022-05-25 18:08:07', '2022-05-25 18:08:07');
INSERT INTO "public"."resource" VALUES ('1529403932881850424', '1529403932781187090', 'SHENYU.BUTTON.PLUGIN.SELECTOR.EDIT', '', '', '', 2, 0, '', 1, 0, 'plugin:rewriteSelector:edit', 1, '2022-05-25 18:08:07', '2022-05-25 18:08:07');
INSERT INTO "public"."resource" VALUES ('1529403932881850425', '1529403932781187090', 'SHENYU.BUTTON.PLUGIN.SELECTOR.DELETE', '', '', '', 2, 0, '', 1, 0, 'plugin:rewriteSelector:delete', 1, '2022-05-25 18:08:07', '2022-05-25 18:08:07');
INSERT INTO "public"."resource" VALUES ('1529403932881850426', '1529403932781187090', 'SHENYU.BUTTON.PLUGIN.RULE.ADD', '', '', '', 2, 0, '', 1, 0, 'plugin:rewriteRule:add', 1, '2022-05-25 18:08:07', '2022-05-25 18:08:07');
INSERT INTO "public"."resource" VALUES ('1529403932881850427', '1529403932781187090', 'SHENYU.BUTTON.PLUGIN.RULE.QUERY', '', '', '', 2, 0, '', 1, 0, 'plugin:rewriteRule:query', 1, '2022-05-25 18:08:07', '2022-05-25 18:08:07');
INSERT INTO "public"."resource" VALUES ('1529403932881850428', '1529403932781187090', 'SHENYU.BUTTON.PLUGIN.RULE.EDIT', '', '', '', 2, 0, '', 1, 0, 'plugin:rewriteRule:edit', 1, '2022-05-25 18:08:07', '2022-05-25 18:08:07');
INSERT INTO "public"."resource" VALUES ('1529403932881850429', '1529403932781187090', 'SHENYU.BUTTON.PLUGIN.RULE.DELETE', '', '', '', 2, 0, '', 1, 0, 'plugin:rewriteRule:delete', 1, '2022-05-25 18:08:07', '2022-05-25 18:08:07');
INSERT INTO "public"."resource" VALUES ('1529403932881850430', '1529403932781187090', 'SHENYU.BUTTON.PLUGIN.SYNCHRONIZE', '', '', '', 2, 0, '', 1, 0, 'plugin:rewrite:modify', 1, '2022-05-25 18:08:07', '2022-05-25 18:08:07');
INSERT INTO "public"."resource" VALUES ('1529403932881850431', '1529403932781187091', 'SHENYU.BUTTON.PLUGIN.SELECTOR.ADD', '', '', '', 2, 0, '', 1, 0, 'plugin:rateLimiterSelector:add', 1, '2022-05-25 18:08:07', '2022-05-25 18:08:07');
INSERT INTO "public"."resource" VALUES ('1529403932881850432', '1529403932781187091', 'SHENYU.BUTTON.PLUGIN.SELECTOR.QUERY', '', '', '', 2, 0, '', 1, 0, 'plugin:rateLimiterSelector:query', 1, '2022-05-25 18:08:07', '2022-05-25 18:08:07');
INSERT INTO "public"."resource" VALUES ('1529403932881850433', '1529403932781187091', 'SHENYU.BUTTON.PLUGIN.SELECTOR.EDIT', '', '', '', 2, 0, '', 1, 0, 'plugin:rateLimiterSelector:edit', 1, '2022-05-25 18:08:07', '2022-05-25 18:08:07');
INSERT INTO "public"."resource" VALUES ('1529403932881850434', '1529403932781187091', 'SHENYU.BUTTON.PLUGIN.SELECTOR.DELETE', '', '', '', 2, 0, '', 1, 0, 'plugin:rateLimiterSelector:delete', 1, '2022-05-25 18:08:07', '2022-05-25 18:08:07');
INSERT INTO "public"."resource" VALUES ('1529403932881850435', '1529403932781187091', 'SHENYU.BUTTON.PLUGIN.RULE.ADD', '', '', '', 2, 0, '', 1, 0, 'plugin:rateLimiterRule:add', 1, '2022-05-25 18:08:07', '2022-05-25 18:08:07');
INSERT INTO "public"."resource" VALUES ('1529403932881850436', '1529403932781187091', 'SHENYU.BUTTON.PLUGIN.RULE.QUERY', '', '', '', 2, 0, '', 1, 0, 'plugin:rateLimiterRule:query', 1, '2022-05-25 18:08:07', '2022-05-25 18:08:07');
INSERT INTO "public"."resource" VALUES ('1529403932881850437', '1529403932781187091', 'SHENYU.BUTTON.PLUGIN.RULE.EDIT', '', '', '', 2, 0, '', 1, 0, 'plugin:rateLimiterRule:edit', 1, '2022-05-25 18:08:07', '2022-05-25 18:08:07');
INSERT INTO "public"."resource" VALUES ('1529403932881850438', '1529403932781187091', 'SHENYU.BUTTON.PLUGIN.RULE.DELETE', '', '', '', 2, 0, '', 1, 0, 'plugin:rateLimiterRule:delete', 1, '2022-05-25 18:08:07', '2022-05-25 18:08:07');
INSERT INTO "public"."resource" VALUES ('1529403932881850439', '1529403932781187091', 'SHENYU.BUTTON.PLUGIN.SYNCHRONIZE', '', '', '', 2, 0, '', 1, 0, 'plugin:rateLimiter:modify', 1, '2022-05-25 18:08:07', '2022-05-25 18:08:07');
INSERT INTO "public"."resource" VALUES ('1529403932881850440', '1529403932781187092', 'SHENYU.BUTTON.PLUGIN.SELECTOR.ADD', '', '', '', 2, 0, '', 1, 0, 'plugin:divideSelector:add', 1, '2022-05-25 18:08:07', '2022-05-25 18:08:07');
INSERT INTO "public"."resource" VALUES ('1529403932881850441', '1529403932781187092', 'SHENYU.BUTTON.PLUGIN.SELECTOR.QUERY', '', '', '', 2, 0, '', 1, 0, 'plugin:divideSelector:query', 1, '2022-05-25 18:08:07', '2022-05-25 18:08:07');
INSERT INTO "public"."resource" VALUES ('1529403932881850442', '1529403932781187092', 'SHENYU.BUTTON.PLUGIN.SELECTOR.EDIT', '', '', '', 2, 0, '', 1, 0, 'plugin:divideSelector:edit', 1, '2022-05-25 18:08:07', '2022-05-25 18:08:07');
INSERT INTO "public"."resource" VALUES ('1529403932881850443', '1529403932781187092', 'SHENYU.BUTTON.PLUGIN.SELECTOR.DELETE', '', '', '', 2, 0, '', 1, 0, 'plugin:divideSelector:delete', 1, '2022-05-25 18:08:07', '2022-05-25 18:08:07');
INSERT INTO "public"."resource" VALUES ('1529403932881850444', '1529403932781187092', 'SHENYU.BUTTON.PLUGIN.RULE.ADD', '', '', '', 2, 0, '', 1, 0, 'plugin:divideRule:add', 1, '2022-05-25 18:08:07', '2022-05-25 18:08:07');
INSERT INTO "public"."resource" VALUES ('1529403932881850445', '1529403932781187092', 'SHENYU.BUTTON.PLUGIN.RULE.QUERY', '', '', '', 2, 0, '', 1, 0, 'plugin:divideRule:query', 1, '2022-05-25 18:08:07', '2022-05-25 18:08:07');
INSERT INTO "public"."resource" VALUES ('1529403932881850446', '1529403932781187092', 'SHENYU.BUTTON.PLUGIN.RULE.EDIT', '', '', '', 2, 0, '', 1, 0, 'plugin:divideRule:edit', 1, '2022-05-25 18:08:07', '2022-05-25 18:08:07');
INSERT INTO "public"."resource" VALUES ('1529403932881850447', '1529403932781187092', 'SHENYU.BUTTON.PLUGIN.RULE.DELETE', '', '', '', 2, 0, '', 1, 0, 'plugin:divideRule:delete', 1, '2022-05-25 18:08:07', '2022-05-25 18:08:07');
INSERT INTO "public"."resource" VALUES ('1529403932881850448', '1529403932781187092', 'SHENYU.BUTTON.PLUGIN.SYNCHRONIZE', '', '', '', 2, 0, '', 1, 0, 'plugin:divide:modify', 1, '2022-05-25 18:08:07', '2022-05-25 18:08:07');
INSERT INTO "public"."resource" VALUES ('1529403932881850449', '1529403932781187093', 'SHENYU.BUTTON.PLUGIN.SELECTOR.ADD', '', '', '', 2, 0, '', 1, 0, 'plugin:dubboSelector:add', 1, '2022-05-25 18:08:07', '2022-05-25 18:08:07');
INSERT INTO "public"."resource" VALUES ('1529403932881850450', '1529403932781187093', 'SHENYU.BUTTON.PLUGIN.SELECTOR.QUERY', '', '', '', 2, 0, '', 1, 0, 'plugin:dubboSelector:query', 1, '2022-05-25 18:08:07', '2022-05-25 18:08:07');
INSERT INTO "public"."resource" VALUES ('1529403932881850451', '1529403932781187093', 'SHENYU.BUTTON.PLUGIN.SELECTOR.EDIT', '', '', '', 2, 0, '', 1, 0, 'plugin:dubboSelector:edit', 1, '2022-05-25 18:08:07', '2022-05-25 18:08:07');
INSERT INTO "public"."resource" VALUES ('1529403932881850452', '1529403932781187093', 'SHENYU.BUTTON.PLUGIN.SELECTOR.DELETE', '', '', '', 2, 0, '', 1, 0, 'plugin:dubboSelector:delete', 1, '2022-05-25 18:08:07', '2022-05-25 18:08:07');
INSERT INTO "public"."resource" VALUES ('1529403932881850453', '1529403932781187093', 'SHENYU.BUTTON.PLUGIN.RULE.ADD', '', '', '', 2, 0, '', 1, 0, 'plugin:dubboRule:add', 1, '2022-05-25 18:08:07', '2022-05-25 18:08:07');
INSERT INTO "public"."resource" VALUES ('1529403932881850454', '1529403932781187093', 'SHENYU.BUTTON.PLUGIN.RULE.QUERY', '', '', '', 2, 0, '', 1, 0, 'plugin:dubboRule:query', 1, '2022-05-25 18:08:07', '2022-05-25 18:08:07');
INSERT INTO "public"."resource" VALUES ('1529403932881850455', '1529403932781187093', 'SHENYU.BUTTON.PLUGIN.RULE.EDIT', '', '', '', 2, 0, '', 1, 0, 'plugin:dubboRule:edit', 1, '2022-05-25 18:08:07', '2022-05-25 18:08:07');
INSERT INTO "public"."resource" VALUES ('1529403932881850456', '1529403932781187093', 'SHENYU.BUTTON.PLUGIN.RULE.DELETE', '', '', '', 2, 0, '', 1, 0, 'plugin:dubboRule:delete', 1, '2022-05-25 18:08:07', '2022-05-25 18:08:07');
INSERT INTO "public"."resource" VALUES ('1529403932881850457', '1529403932781187093', 'SHENYU.BUTTON.PLUGIN.SYNCHRONIZE', '', '', '', 2, 0, '', 1, 0, 'plugin:dubbo:modify', 1, '2022-05-25 18:08:07', '2022-05-25 18:08:07');
INSERT INTO "public"."resource" VALUES ('1529403932881850467', '1529403932781187095', 'SHENYU.BUTTON.PLUGIN.SELECTOR.ADD', '', '', '', 2, 0, '', 1, 0, 'plugin:hystrixSelector:add', 1, '2022-05-25 18:08:07', '2022-05-25 18:08:07');
INSERT INTO "public"."resource" VALUES ('1529403932881850468', '1529403932781187095', 'SHENYU.BUTTON.PLUGIN.SELECTOR.QUERY', '', '', '', 2, 0, '', 1, 0, 'plugin:hystrixSelector:query', 1, '2022-05-25 18:08:07', '2022-05-25 18:08:07');
INSERT INTO "public"."resource" VALUES ('1529403932881850469', '1529403932781187095', 'SHENYU.BUTTON.PLUGIN.SELECTOR.EDIT', '', '', '', 2, 0, '', 1, 0, 'plugin:hystrixSelector:edit', 1, '2022-05-25 18:08:07', '2022-05-25 18:08:07');
INSERT INTO "public"."resource" VALUES ('1529403932881850470', '1529403932781187095', 'SHENYU.BUTTON.PLUGIN.SELECTOR.DELETE', '', '', '', 2, 0, '', 1, 0, 'plugin:hystrixSelector:delete', 1, '2022-05-25 18:08:07', '2022-05-25 18:08:07');
INSERT INTO "public"."resource" VALUES ('1529403932881850471', '1529403932781187095', 'SHENYU.BUTTON.PLUGIN.RULE.ADD', '', '', '', 2, 0, '', 1, 0, 'plugin:hystrixRule:add', 1, '2022-05-25 18:08:07', '2022-05-25 18:08:07');
INSERT INTO "public"."resource" VALUES ('1529403932881850472', '1529403932781187095', 'SHENYU.BUTTON.PLUGIN.RULE.QUERY', '', '', '', 2, 0, '', 1, 0, 'plugin:hystrixRule:query', 1, '2022-05-25 18:08:07', '2022-05-25 18:08:07');
INSERT INTO "public"."resource" VALUES ('1529403932881850473', '1529403932781187095', 'SHENYU.BUTTON.PLUGIN.RULE.EDIT', '', '', '', 2, 0, '', 1, 0, 'plugin:hystrixRule:edit', 1, '2022-05-25 18:08:07', '2022-05-25 18:08:07');
INSERT INTO "public"."resource" VALUES ('1529403932881850474', '1529403932781187095', 'SHENYU.BUTTON.PLUGIN.RULE.DELETE', '', '', '', 2, 0, '', 1, 0, 'plugin:hystrixRule:delete', 1, '2022-05-25 18:08:07', '2022-05-25 18:08:07');
INSERT INTO "public"."resource" VALUES ('1529403932881850475', '1529403932781187095', 'SHENYU.BUTTON.PLUGIN.SYNCHRONIZE', '', '', '', 2, 0, '', 1, 0, 'plugin:hystrix:modify', 1, '2022-05-25 18:08:07', '2022-05-25 18:08:07');
INSERT INTO "public"."resource" VALUES ('1529403932881850476', '1529403932781187096', 'SHENYU.BUTTON.PLUGIN.SELECTOR.ADD', '', '', '', 2, 0, '', 1, 0, 'plugin:generalContextSelector:add', 1, '2022-05-25 18:08:07', '2022-05-25 18:08:07');
INSERT INTO "public"."resource" VALUES ('1529403932881850477', '1529403932781187096', 'SHENYU.BUTTON.PLUGIN.SELECTOR.QUERY', '', '', '', 2, 0, '', 1, 0, 'plugin:generalContextSelector:query', 1, '2022-05-25 18:08:07', '2022-05-25 18:08:07');
INSERT INTO "public"."resource" VALUES ('1529403932881850478', '1529403932781187096', 'SHENYU.BUTTON.PLUGIN.SELECTOR.EDIT', '', '', '', 2, 0, '', 1, 0, 'plugin:generalContextSelector:edit', 1, '2022-05-25 18:08:07', '2022-05-25 18:08:07');
INSERT INTO "public"."resource" VALUES ('1529403932881850479', '1529403932781187096', 'SHENYU.BUTTON.PLUGIN.SELECTOR.DELETE', '', '', '', 2, 0, '', 1, 0, 'plugin:generalContextSelector:delete', 1, '2022-05-25 18:08:07', '2022-05-25 18:08:07');
INSERT INTO "public"."resource" VALUES ('1529403932881850480', '1529403932781187096', 'SHENYU.BUTTON.PLUGIN.RULE.ADD', '', '', '', 2, 0, '', 1, 0, 'plugin:generalContextRule:add', 1, '2022-05-25 18:08:07', '2022-05-25 18:08:07');
INSERT INTO "public"."resource" VALUES ('1529403932881850481', '1529403932781187096', 'SHENYU.BUTTON.PLUGIN.RULE.QUERY', '', '', '', 2, 0, '', 1, 0, 'plugin:generalContextRule:query', 1, '2022-05-25 18:08:07', '2022-05-25 18:08:07');
INSERT INTO "public"."resource" VALUES ('1529403932881850482', '1529403932781187096', 'SHENYU.BUTTON.PLUGIN.RULE.EDIT', '', '', '', 2, 0, '', 1, 0, 'plugin:generalContextRule:edit', 1, '2022-05-25 18:08:07', '2022-05-25 18:08:07');
INSERT INTO "public"."resource" VALUES ('1529403932881850483', '1529403932781187096', 'SHENYU.BUTTON.PLUGIN.RULE.DELETE', '', '', '', 2, 0, '', 1, 0, 'plugin:generalContextRule:delete', 1, '2022-05-25 18:08:07', '2022-05-25 18:08:07');
INSERT INTO "public"."resource" VALUES ('1529403932881850484', '1529403932781187096', 'SHENYU.BUTTON.PLUGIN.SYNCHRONIZE', '', '', '', 2, 0, '', 1, 0, 'plugin:generalContext:modify', 1, '2022-05-25 18:08:07', '2022-05-25 18:08:07');
INSERT INTO "public"."resource" VALUES ('1529403932881850485', '1529403932781187097', 'SHENYU.BUTTON.PLUGIN.SELECTOR.ADD', '', '', '', 2, 0, '', 1, 0, 'plugin:mqttSelector:add', 1, '2022-05-25 18:08:07', '2022-05-25 18:08:07');
INSERT INTO "public"."resource" VALUES ('1529403932881850486', '1529403932781187097', 'SHENYU.BUTTON.PLUGIN.SELECTOR.QUERY', '', '', '', 2, 0, '', 1, 0, 'plugin:mqttSelector:query', 1, '2022-05-25 18:08:07', '2022-05-25 18:08:07');
INSERT INTO "public"."resource" VALUES ('1529403932881850487', '1529403932781187097', 'SHENYU.BUTTON.PLUGIN.SELECTOR.EDIT', '', '', '', 2, 0, '', 1, 0, 'plugin:mqttSelector:edit', 1, '2022-05-25 18:08:07', '2022-05-25 18:08:07');
INSERT INTO "public"."resource" VALUES ('1529403932881850488', '1529403932781187097', 'SHENYU.BUTTON.PLUGIN.SELECTOR.DELETE', '', '', '', 2, 0, '', 1, 0, 'plugin:mqttSelector:delete', 1, '2022-05-25 18:08:07', '2022-05-25 18:08:07');
INSERT INTO "public"."resource" VALUES ('1529403932881850489', '1529403932781187097', 'SHENYU.BUTTON.PLUGIN.RULE.ADD', '', '', '', 2, 0, '', 1, 0, 'plugin:mqttRule:add', 1, '2022-05-25 18:08:07', '2022-05-25 18:08:07');
INSERT INTO "public"."resource" VALUES ('1529403932881850490', '1529403932781187097', 'SHENYU.BUTTON.PLUGIN.RULE.QUERY', '', '', '', 2, 0, '', 1, 0, 'plugin:mqttRule:query', 1, '2022-05-25 18:08:07', '2022-05-25 18:08:07');
INSERT INTO "public"."resource" VALUES ('1529403932881850491', '1529403932781187097', 'SHENYU.BUTTON.PLUGIN.RULE.EDIT', '', '', '', 2, 0, '', 1, 0, 'plugin:mqttRule:edit', 1, '2022-05-25 18:08:07', '2022-05-25 18:08:07');
INSERT INTO "public"."resource" VALUES ('1529403932881850492', '1529403932781187097', 'SHENYU.BUTTON.PLUGIN.RULE.DELETE', '', '', '', 2, 0, '', 1, 0, 'plugin:mqttRule:delete', 1, '2022-05-25 18:08:07', '2022-05-25 18:08:07');
INSERT INTO "public"."resource" VALUES ('1529403932881850493', '1529403932781187097', 'SHENYU.BUTTON.PLUGIN.SYNCHRONIZE', '', '', '', 2, 0, '', 1, 0, 'plugin:mqtt:modify', 1, '2022-05-25 18:08:07', '2022-05-25 18:08:07');
INSERT INTO "public"."resource" VALUES ('1529403932881850494', '1529403932781187098', 'SHENYU.BUTTON.PLUGIN.SELECTOR.ADD', '', '', '', 2, 0, '', 1, 0, 'plugin:loggingRocketMQSelector:add', 1, '2022-05-25 18:08:07', '2022-05-25 18:08:07');
INSERT INTO "public"."resource" VALUES ('1529403932881850495', '1529403932781187098', 'SHENYU.BUTTON.PLUGIN.SELECTOR.QUERY', '', '', '', 2, 0, '', 1, 0, 'plugin:loggingRocketMQSelector:query', 1, '2022-05-25 18:08:07', '2022-05-25 18:08:07');
INSERT INTO "public"."resource" VALUES ('1529403932881850496', '1529403932781187098', 'SHENYU.BUTTON.PLUGIN.SELECTOR.EDIT', '', '', '', 2, 0, '', 1, 0, 'plugin:loggingRocketMQSelector:edit', 1, '2022-05-25 18:08:07', '2022-05-25 18:08:07');
INSERT INTO "public"."resource" VALUES ('1529403932881850497', '1529403932781187098', 'SHENYU.BUTTON.PLUGIN.SELECTOR.DELETE', '', '', '', 2, 0, '', 1, 0, 'plugin:loggingRocketMQSelector:delete', 1, '2022-05-25 18:08:07', '2022-05-25 18:08:07');
INSERT INTO "public"."resource" VALUES ('1529403932881850498', '1529403932781187098', 'SHENYU.BUTTON.PLUGIN.RULE.ADD', '', '', '', 2, 0, '', 1, 0, 'plugin:loggingRocketMQRule:add', 1, '2022-05-25 18:08:07', '2022-05-25 18:08:07');
INSERT INTO "public"."resource" VALUES ('1529403932881850499', '1529403932781187098', 'SHENYU.BUTTON.PLUGIN.RULE.QUERY', '', '', '', 2, 0, '', 1, 0, 'plugin:loggingRocketMQRule:query', 1, '2022-05-25 18:08:07', '2022-05-25 18:08:07');
INSERT INTO "public"."resource" VALUES ('1529403932881850500', '1529403932781187098', 'SHENYU.BUTTON.PLUGIN.RULE.EDIT', '', '', '', 2, 0, '', 1, 0, 'plugin:loggingRocketMQRule:edit', 1, '2022-05-25 18:08:07', '2022-05-25 18:08:07');
INSERT INTO "public"."resource" VALUES ('1529403932881850501', '1529403932781187098', 'SHENYU.BUTTON.PLUGIN.RULE.DELETE', '', '', '', 2, 0, '', 1, 0, 'plugin:loggingRocketMQRule:delete', 1, '2022-05-25 18:08:07', '2022-05-25 18:08:07');
INSERT INTO "public"."resource" VALUES ('1529403932881850502', '1529403932781187098', 'SHENYU.BUTTON.PLUGIN.SYNCHRONIZE', '', '', '', 2, 0, '', 1, 0, 'plugin:loggingRocketMQ:modify', 1, '2022-05-25 18:08:07', '2022-05-25 18:08:07');
INSERT INTO "public"."resource" VALUES ('1529403932881850503', '1529403932781187099', 'SHENYU.BUTTON.PLUGIN.SELECTOR.ADD', '', '', '', 2, 0, '', 1, 0, 'plugin:cacheSelector:add', 1, '2022-05-25 18:08:07', '2022-05-25 18:08:07');
INSERT INTO "public"."resource" VALUES ('1529403932881850504', '1529403932781187099', 'SHENYU.BUTTON.PLUGIN.SELECTOR.QUERY', '', '', '', 2, 0, '', 1, 0, 'plugin:cacheSelector:query', 1, '2022-05-25 18:08:07', '2022-05-25 18:08:07');
INSERT INTO "public"."resource" VALUES ('1529403932881850505', '1529403932781187099', 'SHENYU.BUTTON.PLUGIN.SELECTOR.EDIT', '', '', '', 2, 0, '', 1, 0, 'plugin:cacheSelector:edit', 1, '2022-05-25 18:08:07', '2022-05-25 18:08:07');
INSERT INTO "public"."resource" VALUES ('1529403932881850506', '1529403932781187099', 'SHENYU.BUTTON.PLUGIN.SELECTOR.DELETE', '', '', '', 2, 0, '', 1, 0, 'plugin:cacheSelector:delete', 1, '2022-05-25 18:08:07', '2022-05-25 18:08:07');
INSERT INTO "public"."resource" VALUES ('1529403932881850507', '1529403932781187099', 'SHENYU.BUTTON.PLUGIN.RULE.ADD', '', '', '', 2, 0, '', 1, 0, 'plugin:cacheRule:add', 1, '2022-05-25 18:08:07', '2022-05-25 18:08:07');
INSERT INTO "public"."resource" VALUES ('1529403932881850508', '1529403932781187099', 'SHENYU.BUTTON.PLUGIN.RULE.QUERY', '', '', '', 2, 0, '', 1, 0, 'plugin:cacheRule:query', 1, '2022-05-25 18:08:07', '2022-05-25 18:08:07');
INSERT INTO "public"."resource" VALUES ('1529403932881850509', '1529403932781187099', 'SHENYU.BUTTON.PLUGIN.RULE.EDIT', '', '', '', 2, 0, '', 1, 0, 'plugin:cacheRule:edit', 1, '2022-05-25 18:08:07', '2022-05-25 18:08:07');
INSERT INTO "public"."resource" VALUES ('1529403932881850510', '1529403932781187099', 'SHENYU.BUTTON.PLUGIN.RULE.DELETE', '', '', '', 2, 0, '', 1, 0, 'plugin:cacheRule:delete', 1, '2022-05-25 18:08:07', '2022-05-25 18:08:07');
INSERT INTO "public"."resource" VALUES ('1529403932881850511', '1529403932781187099', 'SHENYU.BUTTON.PLUGIN.SYNCHRONIZE', '', '', '', 2, 0, '', 1, 0, 'plugin:cache:modify', 1, '2022-05-25 18:08:07', '2022-05-25 18:08:07');
INSERT INTO "public"."resource" VALUES ('1534577121923309568', '', 'SHENYU.MENU.DOCUMENT', '', '/document', '', 0, 3, 'file-text', 0, 0, '', 1, '2022-06-09 00:44:32', '2022-06-09 01:06:45');
INSERT INTO "public"."resource" VALUES ('1534585430311051264', '1534577121923309568', 'SHENYU.MENU.DOCUMENT.APIDOC', '', '/document/apidoc', '', 1, 0, 'api', 0, 0, '', 1, '2022-06-09 01:17:32', '2022-06-09 01:17:32');
INSERT INTO "public"."resource" VALUES ('1534585531108564992', '1534585430311051264', 'send', '', '', '', 2, 0, '', 1, 0, 'document:apirun:send', 1, '2022-06-09 01:17:56', '2022-06-09 01:17:56');

INSERT INTO "public"."resource" VALUES ('1534585531108564993', '1346775491550474240', 'loggingAliyunSls', 'loggingAliyunSls', '/plug/loggingAliyunSls', 'loggingAliyunSls', 1, 0, 'block', 0, 0, '', 1, '2022-05-25 18:08:07', '2022-05-25 18:08:07');
INSERT INTO "public"."resource" VALUES ('1534585531108564994', '1534585531108564993', 'SHENYU.BUTTON.PLUGIN.SELECTOR.ADD', '', '', '', 2, 0, '', 1, 0, 'plugin:loggingAliyunSlsSelector:add', 1, '2022-05-25 18:08:07', '2022-05-25 18:08:07');
INSERT INTO "public"."resource" VALUES ('1534585531108564995', '1534585531108564993', 'SHENYU.BUTTON.PLUGIN.SELECTOR.QUERY', '', '', '', 2, 0, '', 1, 0, 'plugin:loggingAliyunSlsSelector:query', 1, '2022-05-25 18:08:07', '2022-05-25 18:08:07');
INSERT INTO "public"."resource" VALUES ('1534585531108564996', '1534585531108564993', 'SHENYU.BUTTON.PLUGIN.SELECTOR.EDIT', '', '', '', 2, 0, '', 1, 0, 'plugin:loggingAliyunSlsSelector:edit', 1, '2022-05-25 18:08:07', '2022-05-25 18:08:07');
INSERT INTO "public"."resource" VALUES ('1534585531108564997', '1534585531108564993', 'SHENYU.BUTTON.PLUGIN.SELECTOR.DELETE', '', '', '', 2, 0, '', 1, 0, 'plugin:loggingAliyunSlsSelector:delete', 1, '2022-05-25 18:08:07', '2022-05-25 18:08:07');
INSERT INTO "public"."resource" VALUES ('1534585531108564998', '1534585531108564993', 'SHENYU.BUTTON.PLUGIN.RULE.ADD', '', '', '', 2, 0, '', 1, 0, 'plugin:loggingAliyunSlsRule:add', 1, '2022-05-25 18:08:07', '2022-05-25 18:08:07');
INSERT INTO "public"."resource" VALUES ('1534585531108564999', '1534585531108564993', 'SHENYU.BUTTON.PLUGIN.RULE.QUERY', '', '', '', 2, 0, '', 1, 0, 'plugin:loggingAliyunSlsRule:query', 1, '2022-05-25 18:08:07', '2022-05-25 18:08:07');
INSERT INTO "public"."resource" VALUES ('1534585531108565000', '1534585531108564993', 'SHENYU.BUTTON.PLUGIN.RULE.EDIT', '', '', '', 2, 0, '', 1, 0, 'plugin:loggingAliyunSlsRule:edit', 1, '2022-05-25 18:08:07', '2022-05-25 18:08:07');
INSERT INTO "public"."resource" VALUES ('1534585531108565001', '1534585531108564993', 'SHENYU.BUTTON.PLUGIN.RULE.DELETE', '', '', '', 2, 0, '', 1, 0, 'plugin:loggingAliyunSlsRule:delete', 1, '2022-05-25 18:08:07', '2022-05-25 18:08:07');
INSERT INTO "public"."resource" VALUES ('1534585531108565002', '1534585531108564993', 'SHENYU.BUTTON.PLUGIN.SYNCHRONIZE', '', '', '', 2, 0, '', 1, 0, 'plugin:loggingAliyunSls:modify', 1, '2022-05-25 18:08:07', '2022-05-25 18:08:07');

INSERT INTO "public"."resource" VALUES ('1534585531108565003', '1346775491550474240', 'loggingTencentCls', 'loggingTencentCls', '/plug/loggingTencentCls', 'loggingTencentCls', 1, 0, 'block', 0, 0, '', 1, '2022-05-25 18:08:07', '2022-05-25 18:08:07');
INSERT INTO "public"."resource" VALUES ('1534585531108565004', '1534585531108565003', 'SHENYU.BUTTON.PLUGIN.SELECTOR.ADD', '', '', '', 2, 0, '', 1, 0, 'plugin:loggingTencentClsSelector:add', 1, '2022-05-25 18:08:07', '2022-05-25 18:08:07');
INSERT INTO "public"."resource" VALUES ('1534585531108565005', '1534585531108565003', 'SHENYU.BUTTON.PLUGIN.SELECTOR.QUERY', '', '', '', 2, 0, '', 1, 0, 'plugin:loggingTencentClsSelector:query', 1, '2022-05-25 18:08:07', '2022-05-25 18:08:07');
INSERT INTO "public"."resource" VALUES ('1534585531108565006', '1534585531108565003', 'SHENYU.BUTTON.PLUGIN.SELECTOR.EDIT', '', '', '', 2, 0, '', 1, 0, 'plugin:loggingTencentClsSelector:edit', 1, '2022-05-25 18:08:07', '2022-05-25 18:08:07');
INSERT INTO "public"."resource" VALUES ('1534585531108565007', '1534585531108565003', 'SHENYU.BUTTON.PLUGIN.SELECTOR.DELETE', '', '', '', 2, 0, '', 1, 0, 'plugin:loggingTencentClsSelector:delete', 1, '2022-05-25 18:08:07', '2022-05-25 18:08:07');
INSERT INTO "public"."resource" VALUES ('1534585531108565008', '1534585531108565003', 'SHENYU.BUTTON.PLUGIN.RULE.ADD', '', '', '', 2, 0, '', 1, 0, 'plugin:loggingTencentClsRule:add', 1, '2022-05-25 18:08:07', '2022-05-25 18:08:07');
INSERT INTO "public"."resource" VALUES ('1534585531108565009', '1534585531108565003', 'SHENYU.BUTTON.PLUGIN.RULE.QUERY', '', '', '', 2, 0, '', 1, 0, 'plugin:loggingTencentClsRule:query', 1, '2022-05-25 18:08:07', '2022-05-25 18:08:07');
INSERT INTO "public"."resource" VALUES ('1534585531108565010', '1534585531108565003', 'SHENYU.BUTTON.PLUGIN.RULE.EDIT', '', '', '', 2, 0, '', 1, 0, 'plugin:loggingTencentClsRule:edit', 1, '2022-05-25 18:08:07', '2022-05-25 18:08:07');
INSERT INTO "public"."resource" VALUES ('1534585531108565011', '1534585531108565003', 'SHENYU.BUTTON.PLUGIN.RULE.DELETE', '', '', '', 2, 0, '', 1, 0, 'plugin:loggingTencentClsRule:delete', 1, '2022-05-25 18:08:07', '2022-05-25 18:08:07');
INSERT INTO "public"."resource" VALUES ('1534585531108565012', '1534585531108565003', 'SHENYU.BUTTON.PLUGIN.SYNCHRONIZE', '', '', '', 2, 0, '', 1, 0, 'plugin:loggingTencentCls:modify', 1, '2022-05-25 18:08:07', '2022-05-25 18:08:07');

INSERT INTO "public"."resource" VALUES ('1534585531108565013', '1346775491550474240', 'loggingKafka', 'loggingKafka', '/plug/loggingKafka', 'loggingKafka', 1, 0, 'block', 0, 0, '', 1, '2022-05-25 18:08:07', '2022-05-25 18:08:07');
INSERT INTO "public"."resource" VALUES ('1534585531108565014', '1534585531108565013', 'SHENYU.BUTTON.PLUGIN.SELECTOR.ADD', '', '', '', 2, 0, '', 1, 0, 'plugin:loggingKafkaSelector:add', 1, '2022-05-25 18:08:07', '2022-05-25 18:08:07');
INSERT INTO "public"."resource" VALUES ('1534585531108565015', '1534585531108565013', 'SHENYU.BUTTON.PLUGIN.SELECTOR.QUERY', '', '', '', 2, 0, '', 1, 0, 'plugin:loggingKafkaSelector:query', 1, '2022-05-25 18:08:07', '2022-05-25 18:08:07');
INSERT INTO "public"."resource" VALUES ('1534585531108565016', '1534585531108565013', 'SHENYU.BUTTON.PLUGIN.SELECTOR.EDIT', '', '', '', 2, 0, '', 1, 0, 'plugin:loggingKafkaSelector:edit', 1, '2022-05-25 18:08:07', '2022-05-25 18:08:07');
INSERT INTO "public"."resource" VALUES ('1534585531108565017', '1534585531108565013', 'SHENYU.BUTTON.PLUGIN.SELECTOR.DELETE', '', '', '', 2, 0, '', 1, 0, 'plugin:loggingKafkaSelector:delete', 1, '2022-05-25 18:08:07', '2022-05-25 18:08:07');
INSERT INTO "public"."resource" VALUES ('1534585531108565018', '1534585531108565013', 'SHENYU.BUTTON.PLUGIN.RULE.ADD', '', '', '', 2, 0, '', 1, 0, 'plugin:loggingKafkaRule:add', 1, '2022-05-25 18:08:07', '2022-05-25 18:08:07');
INSERT INTO "public"."resource" VALUES ('1534585531108565019', '1534585531108565013', 'SHENYU.BUTTON.PLUGIN.RULE.QUERY', '', '', '', 2, 0, '', 1, 0, 'plugin:loggingKafkaRule:query', 1, '2022-05-25 18:08:07', '2022-05-25 18:08:07');
INSERT INTO "public"."resource" VALUES ('1534585531108565020', '1534585531108565013', 'SHENYU.BUTTON.PLUGIN.RULE.EDIT', '', '', '', 2, 0, '', 1, 0, 'plugin:loggingKafkaRule:edit', 1, '2022-05-25 18:08:07', '2022-05-25 18:08:07');
INSERT INTO "public"."resource" VALUES ('1534585531108565021', '1534585531108565013', 'SHENYU.BUTTON.PLUGIN.RULE.DELETE', '', '', '', 2, 0, '', 1, 0, 'plugin:loggingKafkaRule:delete', 1, '2022-05-25 18:08:07', '2022-05-25 18:08:07');
INSERT INTO "public"."resource" VALUES ('1534585531108565022', '1534585531108565013', 'SHENYU.BUTTON.PLUGIN.SYNCHRONIZE', '', '', '', 2, 0, '', 1, 0, 'plugin:loggingKafka:modify', 1, '2022-05-25 18:08:07', '2022-05-25 18:08:07');

INSERT INTO "public"."resource" VALUES ('1534585531108565023', '1346775491550474240', 'loggingPulsar', 'loggingPulsar', '/plug/loggingPulsar', 'loggingPulsar', 1, 0, 'block', 0, 0, '', 1, '2022-05-25 18:08:07', '2022-05-25 18:08:07');
INSERT INTO "public"."resource" VALUES ('1534585531108565024', '1534585531108565023', 'SHENYU.BUTTON.PLUGIN.SELECTOR.ADD', '', '', '', 2, 0, '', 1, 0, 'plugin:loggingPulsarSelector:add', 1, '2022-05-25 18:08:07', '2022-05-25 18:08:07');
INSERT INTO "public"."resource" VALUES ('1534585531108565025', '1534585531108565023', 'SHENYU.BUTTON.PLUGIN.SELECTOR.QUERY', '', '', '', 2, 0, '', 1, 0, 'plugin:loggingPulsarSelector:query', 1, '2022-05-25 18:08:07', '2022-05-25 18:08:07');
INSERT INTO "public"."resource" VALUES ('1534585531108565026', '1534585531108565023', 'SHENYU.BUTTON.PLUGIN.SELECTOR.EDIT', '', '', '', 2, 0, '', 1, 0, 'plugin:loggingPulsarSelector:edit', 1, '2022-05-25 18:08:07', '2022-05-25 18:08:07');
INSERT INTO "public"."resource" VALUES ('1534585531108565027', '1534585531108565023', 'SHENYU.BUTTON.PLUGIN.SELECTOR.DELETE', '', '', '', 2, 0, '', 1, 0, 'plugin:loggingPulsarSelector:delete', 1, '2022-05-25 18:08:07', '2022-05-25 18:08:07');
INSERT INTO "public"."resource" VALUES ('1534585531108565028', '1534585531108565023', 'SHENYU.BUTTON.PLUGIN.RULE.ADD', '', '', '', 2, 0, '', 1, 0, 'plugin:loggingPulsarRule:add', 1, '2022-05-25 18:08:07', '2022-05-25 18:08:07');
INSERT INTO "public"."resource" VALUES ('1534585531108565029', '1534585531108565023', 'SHENYU.BUTTON.PLUGIN.RULE.QUERY', '', '', '', 2, 0, '', 1, 0, 'plugin:loggingPulsarRule:query', 1, '2022-05-25 18:08:07', '2022-05-25 18:08:07');
INSERT INTO "public"."resource" VALUES ('1534585531108565030', '1534585531108565023', 'SHENYU.BUTTON.PLUGIN.RULE.EDIT', '', '', '', 2, 0, '', 1, 0, 'plugin:loggingPulsarRule:edit', 1, '2022-05-25 18:08:07', '2022-05-25 18:08:07');
INSERT INTO "public"."resource" VALUES ('1534585531108565031', '1534585531108565023', 'SHENYU.BUTTON.PLUGIN.RULE.DELETE', '', '', '', 2, 0, '', 1, 0, 'plugin:loggingPulsarRule:delete', 1, '2022-05-25 18:08:07', '2022-05-25 18:08:07');
INSERT INTO "public"."resource" VALUES ('1534585531108565032', '1534585531108565023', 'SHENYU.BUTTON.PLUGIN.SYNCHRONIZE', '', '', '', 2, 0, '', 1, 0, 'plugin:loggingPulsar:modify', 1, '2022-05-25 18:08:07', '2022-05-25 18:08:07');

INSERT INTO "public"."resource" VALUES ('1534585531108565033', '1346775491550474240', 'loggingElasticSearch', 'loggingElasticSearch', '/plug/loggingElasticSearch', 'loggingElasticSearch', 1, 0, 'block', 0, 0, '', 1, '2022-05-25 18:08:07', '2022-05-25 18:08:07');
INSERT INTO "public"."resource" VALUES ('1534585531108565034', '1534585531108565033', 'SHENYU.BUTTON.PLUGIN.SELECTOR.ADD', '', '', '', 2, 0, '', 1, 0, 'plugin:loggingElasticSearchSelector:add', 1, '2022-05-25 18:08:07', '2022-05-25 18:08:07');
INSERT INTO "public"."resource" VALUES ('1534585531108565035', '1534585531108565033', 'SHENYU.BUTTON.PLUGIN.SELECTOR.QUERY', '', '', '', 2, 0, '', 1, 0, 'plugin:loggingElasticSearchSelector:query', 1, '2022-05-25 18:08:07', '2022-05-25 18:08:07');
INSERT INTO "public"."resource" VALUES ('1534585531108565036', '1534585531108565033', 'SHENYU.BUTTON.PLUGIN.SELECTOR.EDIT', '', '', '', 2, 0, '', 1, 0, 'plugin:loggingElasticSearchSelector:edit', 1, '2022-05-25 18:08:07', '2022-05-25 18:08:07');
INSERT INTO "public"."resource" VALUES ('1534585531108565037', '1534585531108565033', 'SHENYU.BUTTON.PLUGIN.SELECTOR.DELETE', '', '', '', 2, 0, '', 1, 0, 'plugin:loggingElasticSearchSelector:delete', 1, '2022-05-25 18:08:07', '2022-05-25 18:08:07');
INSERT INTO "public"."resource" VALUES ('1534585531108565038', '1534585531108565033', 'SHENYU.BUTTON.PLUGIN.RULE.ADD', '', '', '', 2, 0, '', 1, 0, 'plugin:loggingElasticSearchRule:add', 1, '2022-05-25 18:08:07', '2022-05-25 18:08:07');
INSERT INTO "public"."resource" VALUES ('1534585531108565039', '1534585531108565033', 'SHENYU.BUTTON.PLUGIN.RULE.QUERY', '', '', '', 2, 0, '', 1, 0, 'plugin:loggingElasticSearchRule:query', 1, '2022-05-25 18:08:07', '2022-05-25 18:08:07');
INSERT INTO "public"."resource" VALUES ('1534585531108565040', '1534585531108565033', 'SHENYU.BUTTON.PLUGIN.RULE.EDIT', '', '', '', 2, 0, '', 1, 0, 'plugin:loggingElasticSearchRule:edit', 1, '2022-05-25 18:08:07', '2022-05-25 18:08:07');
INSERT INTO "public"."resource" VALUES ('1534585531108565041', '1534585531108565033', 'SHENYU.BUTTON.PLUGIN.RULE.DELETE', '', '', '', 2, 0, '', 1, 0, 'plugin:loggingElasticSearchRule:delete', 1, '2022-05-25 18:08:07', '2022-05-25 18:08:07');
INSERT INTO "public"."resource" VALUES ('1534585531108565042', '1534585531108565033', 'SHENYU.BUTTON.PLUGIN.SYNCHRONIZE', '', '', '', 2, 0, '', 1, 0, 'plugin:loggingElasticSearch:modify', 1, '2022-05-25 18:08:07', '2022-05-25 18:08:07');

INSERT INTO "public"."resource" VALUES ('1534585531108565043', '1346775491550474240', 'loggingClickHouse', 'loggingClickHouse', '/plug/loggingClickHouse', 'loggingClickHouse', 1, 0, 'block', 0, 0, '', 1, '2022-05-25 18:08:07', '2022-05-25 18:08:07');
INSERT INTO "public"."resource" VALUES ('1534585531108565044', '1534585531108565043', 'SHENYU.BUTTON.PLUGIN.SELECTOR.ADD', '', '', '', 2, 0, '', 1, 0, 'plugin:loggingClickHouseSelector:add', 1, '2022-05-25 18:08:07', '2022-05-25 18:08:07');
INSERT INTO "public"."resource" VALUES ('1534585531108565045', '1534585531108565043', 'SHENYU.BUTTON.PLUGIN.SELECTOR.QUERY', '', '', '', 2, 0, '', 1, 0, 'plugin:loggingClickHouseSelector:query', 1, '2022-05-25 18:08:07', '2022-05-25 18:08:07');
INSERT INTO "public"."resource" VALUES ('1534585531108565046', '1534585531108565043', 'SHENYU.BUTTON.PLUGIN.SELECTOR.EDIT', '', '', '', 2, 0, '', 1, 0, 'plugin:loggingClickHouseSelector:edit', 1, '2022-05-25 18:08:07', '2022-05-25 18:08:07');
INSERT INTO "public"."resource" VALUES ('1534585531108565047', '1534585531108565043', 'SHENYU.BUTTON.PLUGIN.SELECTOR.DELETE', '', '', '', 2, 0, '', 1, 0, 'plugin:loggingClickHouseSelector:delete', 1, '2022-05-25 18:08:07', '2022-05-25 18:08:07');
INSERT INTO "public"."resource" VALUES ('1534585531108565048', '1534585531108565043', 'SHENYU.BUTTON.PLUGIN.RULE.ADD', '', '', '', 2, 0, '', 1, 0, 'plugin:loggingClickHouseRule:add', 1, '2022-05-25 18:08:07', '2022-05-25 18:08:07');
INSERT INTO "public"."resource" VALUES ('1534585531108565049', '1534585531108565043', 'SHENYU.BUTTON.PLUGIN.RULE.QUERY', '', '', '', 2, 0, '', 1, 0, 'plugin:loggingClickHouseRule:query', 1, '2022-05-25 18:08:07', '2022-05-25 18:08:07');
INSERT INTO "public"."resource" VALUES ('1534585531108565050', '1534585531108565043', 'SHENYU.BUTTON.PLUGIN.RULE.EDIT', '', '', '', 2, 0, '', 1, 0, 'plugin:loggingClickHouseRule:edit', 1, '2022-05-25 18:08:07', '2022-05-25 18:08:07');
INSERT INTO "public"."resource" VALUES ('1534585531108565051', '1534585531108565043', 'SHENYU.BUTTON.PLUGIN.RULE.DELETE', '', '', '', 2, 0, '', 1, 0, 'plugin:loggingClickHouseRule:delete', 1, '2022-05-25 18:08:07', '2022-05-25 18:08:07');
INSERT INTO "public"."resource" VALUES ('1534585531108565052', '1534585531108565043', 'SHENYU.BUTTON.PLUGIN.SYNCHRONIZE', '', '', '', 2, 0, '', 1, 0, 'plugin:loggingClickHouse:modify', 1, '2022-05-25 18:08:07', '2022-05-25 18:08:07');

INSERT INTO "public"."resource" VALUES ('1572525965625266177', '1346775491550474240', 'loggingHuaweiLts', 'loggingHuaweiLts', '/plug/loggingHuaweiLts', 'loggingHuaweiLts', 1, 0, 'block', 0, 0, '', 1, '2023-07-05 14:03:53.699', '2023-07-05 14:03:53.709');
INSERT INTO "public"."resource" VALUES ('1572525965625266178', '1572525965625266177', 'SHENYU.BUTTON.PLUGIN.SELECTOR.ADD', '', '', '', 2, 0, '', 1, 0, 'plugin:loggingHuaweiLtsSelector:add', 1, '2023-07-05 14:03:53.721', '2023-07-05 14:03:53.721');
INSERT INTO "public"."resource" VALUES ('1572525965625266179', '1572525965625266177', 'SHENYU.BUTTON.PLUGIN.SELECTOR.DELETE', '', '', '', 2, 0, '', 1, 0, 'plugin:loggingHuaweiLtsSelector:delete', 1, '2023-07-05 14:03:53.721', '2023-07-05 14:03:53.721');
INSERT INTO "public"."resource" VALUES ('1572525965625266180', '1572525965625266177', 'SHENYU.BUTTON.PLUGIN.SELECTOR.EDIT', '', '', '', 2, 0, '', 1, 0, 'plugin:loggingHuaweiLtsSelector:edit', 1, '2023-07-05 14:03:53.721', '2023-07-05 14:03:53.721');
INSERT INTO "public"."resource" VALUES ('1572525965625266181', '1572525965625266177', 'SHENYU.BUTTON.PLUGIN.SELECTOR.QUERY', '', '', '', 2, 0, '', 1, 0, 'plugin:loggingHuaweiLtsSelector:query', 1, '2023-07-05 14:03:53.721', '2023-07-05 14:03:53.721');
INSERT INTO "public"."resource" VALUES ('1572525965625266182', '1572525965625266177', 'SHENYU.BUTTON.PLUGIN.RULE.ADD', '', '', '', 2, 0, '', 1, 0, 'plugin:loggingHuaweiLtsRule:add', 1, '2023-07-05 14:03:53.721', '2023-07-05 14:03:53.721');
INSERT INTO "public"."resource" VALUES ('1572525965625266183', '1572525965625266177', 'SHENYU.BUTTON.PLUGIN.RULE.DELETE', '', '', '', 2, 0, '', 1, 0, 'plugin:loggingHuaweiLtsRule:delete', 1, '2023-07-05 14:03:53.721', '2023-07-05 14:03:53.721');
INSERT INTO "public"."resource" VALUES ('1572525965625266184', '1572525965625266177', 'SHENYU.BUTTON.PLUGIN.RULE.EDIT', '', '', '', 2, 0, '', 1, 0, 'plugin:loggingHuaweiLtsRule:edit', 1, '2023-07-05 14:03:53.721', '2023-07-05 14:03:53.721');
INSERT INTO "public"."resource" VALUES ('1572525965625266185', '1572525965625266177', 'SHENYU.BUTTON.PLUGIN.RULE.QUERY', '', '', '', 2, 0, '', 1, 0, 'plugin:loggingHuaweiLtsRule:query', 1, '2023-07-05 14:03:53.721', '2023-07-05 14:03:53.721');
INSERT INTO "public"."resource" VALUES ('1572525965625266186', '1572525965625266177', 'SHENYU.BUTTON.PLUGIN.SYNCHRONIZE', '', '', '', 2, 0, '', 1, 0, 'plugin:loggingHuaweiLts:modify', 1, '2023-07-05 14:03:53.721', '2023-07-05 14:03:53.721');

INSERT INTO "public"."resource" VALUES ('1572525965625266176', '1346777449787125760', 'SHENYU.BUTTON.SYSTEM.RESOURCE', '', '', '', 2, 6, '', 1, 0, 'system:plugin:resource', 1, '2022-09-28 11:50:58', '2022-09-28 11:50:58');
INSERT INTO "public"."resource" VALUES ('1697141926247763968','1346776175553376256','SHENYU.MENU.SYSTEM.MANAGMENT.ALERT','','/system/alert','',1,3,'alert',0,0,'',1,'2023-08-31 14:59:01.245','2023-08-31 06:59:01.249');
INSERT INTO "public"."resource" VALUES ('1697146375729025024', '1697141926247763968', 'SHENYU.BUTTON.SYSTEM.LIST', '', '', '', 2, 0, 'unordered-list', 1, 0, 'system:alert:list', 1, '2023-08-31 15:16:42.249', '2023-08-31 07:22:07.249');
INSERT INTO "public"."resource" VALUES ('1697145808210333696','1697141926247763968','SHENYU.BUTTON.SYSTEM.ADD','','','',2,0,'plus',1,0,'system:alert:add',1,'2023-08-31 15:14:26.778','2023-08-31 07:14:26.780');
INSERT INTO "public"."resource" VALUES ('1697146617513873408','1697141926247763968','SHENYU.BUTTON.SYSTEM.DELETE','','','',2,0,'delete',1,0,'system:alert:delete',1,'2023-08-31 15:17:39.731','2023-08-31 07:22:07.675');
INSERT INTO "public"."resource" VALUES ('1697146860540235776','1697141926247763968','SHENYU.BUTTON.SYSTEM.EDIT','','','',2,0,'edit',1,0,'system:alert:edit',1,'2023-08-31 15:18:37.673','2023-08-31 07:18:37.675');

INSERT INTO "public"."resource" VALUES ('1844015648095666176', '1346776175553376256', 'SHENYU.MENU.SYSTEM.MANAGMENT.SCALE', '', '/system/scale', '', 1, 4, 'sliders', 0, 0, '', 1, '2024-10-09 22:02:45.317000', '2024-10-10 14:33:43.897017');
INSERT INTO "public"."resource" VALUES ('1844025735425183744', '1844015648095666176', 'SHENYU.BUTTON.SYSTEM.LIST', '', '', '', 2, 0, 'unordered-list', 1, 0, 'system:scale:list', 1, '2024-10-09 22:42:50.322000', '2024-10-09 22:42:50.325462');
INSERT INTO "public"."resource" VALUES ('1844025850382667776', '1844015648095666176', 'SHENYU.BUTTON.SYSTEM.ADD', '', '', '', 2, 0, 'plus', 1, 0, 'system:scale:add', 1, '2024-10-09 22:43:17.731000', '2024-10-09 22:43:17.731661');
INSERT INTO "public"."resource" VALUES ('1844025989214130176', '1844015648095666176', 'SHENYU.BUTTON.SYSTEM.DELETE', '', '', '', 2, 0, 'delete', 1, 0, 'system:scale:delete', 1, '2024-10-09 22:43:50.831000', '2024-10-09 22:43:50.831705');
INSERT INTO "public"."resource" VALUES ('1844026099075534848', '1844015648095666176', 'SHENYU.BUTTON.SYSTEM.EDIT', '', '', '', 2, 0, 'edit', 1, 0, 'system:scale:edit', 1, '2024-10-09 22:44:17.024000', '2024-10-09 22:44:17.024555');

-- ----------------------------
-- Table structure for role
-- ----------------------------
DROP TABLE IF EXISTS "public"."role";
CREATE TABLE "public"."role" (
  "id" varchar(128) COLLATE "pg_catalog"."default" NOT NULL,
  "role_name" varchar(32) COLLATE "pg_catalog"."default" NOT NULL,
  "description" varchar(255) COLLATE "pg_catalog"."default",
  "date_created" timestamp(6) NOT NULL DEFAULT timezone('UTC-8'::text, (now())::timestamp(0) without time zone),
  "date_updated" timestamp(6) NOT NULL DEFAULT timezone('UTC-8'::text, (now())::timestamp(0) without time zone)
)
;
COMMENT ON COLUMN "public"."role"."id" IS 'primary key id';
COMMENT ON COLUMN "public"."role"."role_name" IS 'role name';
COMMENT ON COLUMN "public"."role"."description" IS 'role describe';
COMMENT ON COLUMN "public"."role"."date_created" IS 'create time';
COMMENT ON COLUMN "public"."role"."date_updated" IS 'update time';
COMMENT ON TABLE "public"."role" IS 'role table';

-- ----------------------------
-- Records of role
-- ----------------------------
INSERT INTO "public"."role" VALUES ('1346358560427216896', 'super', 'Administrator', '2022-05-25 18:08:02', '2022-05-25 18:08:02');
INSERT INTO "public"."role" VALUES ('1385482862971723776', 'default', 'Standard', '2022-05-25 18:08:02', '2022-05-25 18:08:02');

-- ----------------------------
-- Table structure for rule
-- ----------------------------
DROP TABLE IF EXISTS "public"."rule";
CREATE TABLE "public"."rule" (
  "id" varchar(128) COLLATE "pg_catalog"."default" NOT NULL,
  "selector_id" varchar(128) COLLATE "pg_catalog"."default" NOT NULL,
  "match_mode" int4 NOT NULL,
  "rule_name" varchar(128) COLLATE "pg_catalog"."default" NOT NULL,
  "enabled" int2 NOT NULL,
  "loged" int2 NOT NULL,
  "match_restful" int2 NOT NULL,
  "namespace_id" varchar(50) COLLATE "pg_catalog"."default" NOT NULL,
  "sort_code" int4 NOT NULL,
  "handle" text COLLATE "pg_catalog"."default",
  "date_created" timestamp(6) NOT NULL DEFAULT timezone('UTC-8'::text, (now())::timestamp(0) without time zone),
  "date_updated" timestamp(6) NOT NULL DEFAULT timezone('UTC-8'::text, (now())::timestamp(0) without time zone)
)
;
COMMENT ON COLUMN "public"."rule"."id" IS 'primary key id';
COMMENT ON COLUMN "public"."rule"."selector_id" IS 'selector id';
COMMENT ON COLUMN "public"."rule"."match_mode" IS 'matching mode (0 and 1 or)';
COMMENT ON COLUMN "public"."rule"."rule_name" IS 'rule name';
COMMENT ON COLUMN "public"."rule"."enabled" IS 'whether to open (0 close, 1 open) ';
COMMENT ON COLUMN "public"."rule"."loged" IS 'whether to log or not (0 no print, 1 print) ';
COMMENT ON COLUMN "public"."rule"."match_restful" IS 'whether to match restful(0 cache, 1 not cache)';
COMMENT ON COLUMN "public"."rule"."namespace_id" IS 'namespace id';
COMMENT ON COLUMN "public"."rule"."sort_code" IS 'sort';
COMMENT ON COLUMN "public"."rule"."handle" IS 'processing logic (here for different plug-ins, there will be different fields to identify different processes, all data in JSON format is stored)';
COMMENT ON COLUMN "public"."rule"."date_created" IS 'create time';
COMMENT ON COLUMN "public"."rule"."date_updated" IS 'update time';

-- ----------------------------
-- Records of rule
-- ----------------------------

-- ----------------------------
-- Table structure for rule_condition
-- ----------------------------
DROP TABLE IF EXISTS "public"."rule_condition";
CREATE TABLE "public"."rule_condition" (
  "id" varchar(128) COLLATE "pg_catalog"."default" NOT NULL,
  "rule_id" varchar(128) COLLATE "pg_catalog"."default" NOT NULL,
  "param_type" varchar(64) COLLATE "pg_catalog"."default" NOT NULL,
  "operator" varchar(64) COLLATE "pg_catalog"."default" NOT NULL,
  "param_name" varchar(64) COLLATE "pg_catalog"."default" NOT NULL,
  "param_value" varchar(64) COLLATE "pg_catalog"."default" NOT NULL,
  "date_created" timestamp(6) NOT NULL DEFAULT timezone('UTC-8'::text, (now())::timestamp(0) without time zone),
  "date_updated" timestamp(6) NOT NULL DEFAULT timezone('UTC-8'::text, (now())::timestamp(0) without time zone)
)
;
COMMENT ON COLUMN "public"."rule_condition"."id" IS 'primary key id';
COMMENT ON COLUMN "public"."rule_condition"."rule_id" IS 'rule id';
COMMENT ON COLUMN "public"."rule_condition"."param_type" IS 'parameter type (post query uri, etc.)';
COMMENT ON COLUMN "public"."rule_condition"."operator" IS 'matching character (=> <like match)';
COMMENT ON COLUMN "public"."rule_condition"."param_name" IS 'parameter name';
COMMENT ON COLUMN "public"."rule_condition"."param_value" IS 'parameter value';
COMMENT ON COLUMN "public"."rule_condition"."date_created" IS 'create time';
COMMENT ON COLUMN "public"."rule_condition"."date_updated" IS 'update time';

-- ----------------------------
-- Records of rule_condition
-- ----------------------------

-- ----------------------------
-- Table structure for selector
-- ----------------------------
DROP TABLE IF EXISTS "public"."selector";
CREATE TABLE "public"."selector" (
  "id" varchar(128) COLLATE "pg_catalog"."default" NOT NULL,
  "plugin_id" varchar(128) COLLATE "pg_catalog"."default" NOT NULL,
  "selector_name" varchar(64) COLLATE "pg_catalog"."default" NOT NULL,
  "match_mode" int4 NOT NULL,
  "selector_type" int4 NOT NULL,
  "sort_code" int4 NOT NULL,
  "handle" varchar(1024) COLLATE "pg_catalog"."default",
  "enabled" int2 NOT NULL,
  "loged" int2 NOT NULL,
  "continued" int2 NOT NULL,
  "match_restful" int2 NOT NULL,
  "namespace_id" varchar(50) COLLATE "pg_catalog"."default" NOT NULL,
  "date_created" timestamp(6) NOT NULL DEFAULT timezone('UTC-8'::text, (now())::timestamp(0) without time zone),
  "date_updated" timestamp(6) NOT NULL DEFAULT timezone('UTC-8'::text, (now())::timestamp(0) without time zone)
)
;
COMMENT ON COLUMN "public"."selector"."id" IS 'primary key id varchar';
COMMENT ON COLUMN "public"."selector"."plugin_id" IS 'plugin id';
COMMENT ON COLUMN "public"."selector"."selector_name" IS 'selector name';
COMMENT ON COLUMN "public"."selector"."match_mode" IS 'matching mode (0 and 1 or)';
COMMENT ON COLUMN "public"."selector"."selector_type" IS 'type (0, full flow, 1 custom flow)';
COMMENT ON COLUMN "public"."selector"."sort_code" IS 'sort';
COMMENT ON COLUMN "public"."selector"."handle" IS 'processing logic (here for different plug-ins, there will be different fields to identify different processes, all data in JSON format is stored)';
COMMENT ON COLUMN "public"."selector"."enabled" IS 'whether to open (0 close, 1 open) ';
COMMENT ON COLUMN "public"."selector"."loged" IS 'whether to print the log (0 no print, 1 print) ';
COMMENT ON COLUMN "public"."selector"."continued" IS 'whether to continue execution';
COMMENT ON COLUMN "public"."selector"."match_restful" IS 'whether to match restful(0 cache, 1 not cache)';
COMMENT ON COLUMN "public"."selector"."namespace_id" IS 'namespace id';
COMMENT ON COLUMN "public"."selector"."date_created" IS 'create time';
COMMENT ON COLUMN "public"."selector"."date_updated" IS 'update time';

-- ----------------------------
-- Records of selector
-- ----------------------------

-- ----------------------------
-- Table structure for selector_condition
-- ----------------------------
DROP TABLE IF EXISTS "public"."selector_condition";
CREATE TABLE "public"."selector_condition" (
  "id" varchar(128) COLLATE "pg_catalog"."default" NOT NULL,
  "selector_id" varchar(128) COLLATE "pg_catalog"."default" NOT NULL,
  "param_type" varchar(64) COLLATE "pg_catalog"."default" NOT NULL,
  "operator" varchar(64) COLLATE "pg_catalog"."default" NOT NULL,
  "param_name" varchar(64) COLLATE "pg_catalog"."default" NOT NULL,
  "param_value" varchar(64) COLLATE "pg_catalog"."default" NOT NULL,
  "date_created" timestamp(6) NOT NULL DEFAULT timezone('UTC-8'::text, (now())::timestamp(0) without time zone),
  "date_updated" timestamp(6) NOT NULL DEFAULT timezone('UTC-8'::text, (now())::timestamp(0) without time zone)
)
;
COMMENT ON COLUMN "public"."selector_condition"."id" IS 'primary key id';
COMMENT ON COLUMN "public"."selector_condition"."selector_id" IS 'selector id';
COMMENT ON COLUMN "public"."selector_condition"."param_type" IS 'parameter type (to query uri, etc.)';
COMMENT ON COLUMN "public"."selector_condition"."operator" IS 'matching character (=> <like matching)';
COMMENT ON COLUMN "public"."selector_condition"."param_name" IS 'parameter name';
COMMENT ON COLUMN "public"."selector_condition"."param_value" IS 'parameter value';
COMMENT ON COLUMN "public"."selector_condition"."date_created" IS 'create time';
COMMENT ON COLUMN "public"."selector_condition"."date_updated" IS 'update time';

-- ----------------------------
-- Records of selector_condition
-- ----------------------------

-- ----------------------------
-- Table structure for shenyu_dict
-- ----------------------------
DROP TABLE IF EXISTS "public"."shenyu_dict";
-- ----------------------------
-- Sequence structure for shenyu_dict_id_seq
-- ----------------------------
DROP SEQUENCE IF EXISTS "public"."shenyu_dict_id_seq";
CREATE SEQUENCE "public"."shenyu_dict_id_seq"
    INCREMENT 1
    MINVALUE  1
    MAXVALUE 9223372036854775807
    START 1
    CACHE 1;
CREATE TABLE "public"."shenyu_dict" (
  "id" varchar(128) NOT NULL DEFAULT nextval('shenyu_dict_id_seq'::regclass),
  "type" varchar(100) COLLATE "pg_catalog"."default" NOT NULL,
  "dict_code" varchar(100) COLLATE "pg_catalog"."default" NOT NULL,
  "dict_name" varchar(100) COLLATE "pg_catalog"."default" NOT NULL,
  "dict_value" varchar(2048) COLLATE "pg_catalog"."default",
  "desc" varchar(255) COLLATE "pg_catalog"."default",
  "sort" int4 NOT NULL,
  "enabled" int2,
  "date_created" timestamp(6) NOT NULL DEFAULT timezone('UTC-8'::text, (now())::timestamp(0) without time zone),
  "date_updated" timestamp(6) NOT NULL DEFAULT timezone('UTC-8'::text, (now())::timestamp(0) without time zone)
)
;
COMMENT ON COLUMN "public"."shenyu_dict"."id" IS 'primary key id';
COMMENT ON COLUMN "public"."shenyu_dict"."type" IS 'type';
COMMENT ON COLUMN "public"."shenyu_dict"."dict_code" IS 'dictionary encoding';
COMMENT ON COLUMN "public"."shenyu_dict"."dict_name" IS 'dictionary name';
COMMENT ON COLUMN "public"."shenyu_dict"."dict_value" IS 'dictionary value';
COMMENT ON COLUMN "public"."shenyu_dict"."desc" IS 'dictionary description or remarks';
COMMENT ON COLUMN "public"."shenyu_dict"."sort" IS 'sort';
COMMENT ON COLUMN "public"."shenyu_dict"."enabled" IS 'whether it is enabled (0 close, 1 open) ';
COMMENT ON COLUMN "public"."shenyu_dict"."date_created" IS 'create time';
COMMENT ON COLUMN "public"."shenyu_dict"."date_updated" IS 'update time';

-- ----------------------------
-- Records of shenyu_dict
-- ----------------------------
INSERT INTO "public"."shenyu_dict" VALUES ('1529403902796107776', 'degradeRuleGrade', 'DEGRADE_GRADE_RT', 'slow call ratio', '0', 'degrade type-slow call ratio', 1, 1, '2022-05-25 18:08:02', '2022-05-25 18:08:02');
INSERT INTO "public"."shenyu_dict" VALUES ('1529403902796107777', 'degradeRuleGrade', 'DEGRADE_GRADE_EXCEPTION_RATIO', 'exception ratio', '1', 'degrade type-abnormal ratio', 0, 1, '2022-05-25 18:08:02', '2022-05-25 18:08:02');
INSERT INTO "public"."shenyu_dict" VALUES ('1529403902796107778', 'degradeRuleGrade', 'DEGRADE_GRADE_EXCEPTION_COUNT', 'exception number strategy', '2', 'degrade type-abnormal number strategy', 2, 1, '2022-05-25 18:08:02', '2022-05-25 18:08:02');
INSERT INTO "public"."shenyu_dict" VALUES ('1529403902796107779', 'flowRuleGrade', 'FLOW_GRADE_QPS', 'QPS', '1', 'grade type-QPS', 0, 1, '2022-05-25 18:08:02', '2022-05-25 18:08:02');
INSERT INTO "public"."shenyu_dict" VALUES ('1529403902796107780', 'flowRuleGrade', 'FLOW_GRADE_THREAD', 'number of concurrent threads', '0', 'degrade type-number of concurrent threads', 1, 1, '2022-05-25 18:08:02', '2022-05-25 18:08:02');
INSERT INTO "public"."shenyu_dict" VALUES ('1529403902796107781', 'flowRuleControlBehavior', 'CONTROL_BEHAVIOR_DEFAULT', 'direct rejection by default', '0', 'control behavior-direct rejection by default', 0, 1, '2022-05-25 18:08:02', '2022-05-25 18:08:02');
INSERT INTO "public"."shenyu_dict" VALUES ('1529403902796107782', 'flowRuleControlBehavior', 'CONTROL_BEHAVIOR_WARM_UP', 'warm up', '1', 'control behavior-warm up', 1, 1, '2022-05-25 18:08:02', '2022-05-25 18:08:02');
INSERT INTO "public"."shenyu_dict" VALUES ('1529403902796107783', 'flowRuleControlBehavior', 'CONTROL_BEHAVIOR_RATE_LIMITER', 'constant speed queuing', '2', 'control behavior-uniform speed queuing', 2, 1, '2022-05-25 18:08:02', '2022-05-25 18:08:02');
INSERT INTO "public"."shenyu_dict" VALUES ('1529403902796107784', 'flowRuleControlBehavior', 'CONTROL_BEHAVIOR_WARM_UP_RATE_LIMITER', 'preheating uniformly queued', '3', 'control behavior-preheating uniformly queued', 3, 1, '2022-05-25 18:08:02', '2022-05-25 18:08:02');
INSERT INTO "public"."shenyu_dict" VALUES ('1529403902796107785', 'permission', 'REJECT', 'reject', 'reject', 'reject', 0, 1, '2022-05-25 18:08:02', '2022-05-25 18:08:02');
INSERT INTO "public"."shenyu_dict" VALUES ('1529403902796107786', 'permission', 'ALLOW', 'allow', 'allow', 'allow', 1, 1, '2022-05-25 18:08:02', '2022-05-25 18:08:02');
INSERT INTO "public"."shenyu_dict" VALUES ('1529403902796107787', 'algorithmName', 'ALGORITHM_SLIDINGWINDOW', 'slidingWindow', 'slidingWindow', 'Sliding window algorithm', 0, 1, '2022-05-25 18:08:02', '2022-05-25 18:08:02');
INSERT INTO "public"."shenyu_dict" VALUES ('1529403902796107788', 'algorithmName', 'ALGORITHM_LEAKYBUCKET', 'leakyBucket', 'leakyBucket', 'Leaky bucket algorithm', 1, 1, '2022-05-25 18:08:02', '2022-05-25 18:08:02');
INSERT INTO "public"."shenyu_dict" VALUES ('1529403902796107789', 'algorithmName', 'ALGORITHM_CONCURRENT', 'concurrent', 'concurrent', 'Concurrent algorithm', 2, 1, '2022-05-25 18:08:02', '2022-05-25 18:08:02');
INSERT INTO "public"."shenyu_dict" VALUES ('1529403902796107790', 'algorithmName', 'ALGORITHM_TOKENBUCKET', 'tokenBucket', 'tokenBucket', 'Token bucket algorithm', 3, 1, '2022-05-25 18:08:02', '2022-05-25 18:08:02');
INSERT INTO "public"."shenyu_dict" VALUES ('1529403902796107791', 'loadBalance', 'LOAD_BALANCE', 'roundRobin', 'roundRobin', 'roundRobin', 2, 1, '2022-05-25 18:08:02', '2022-05-25 18:08:02');
INSERT INTO "public"."shenyu_dict" VALUES ('1529403902796107792', 'loadBalance', 'LOAD_BALANCE', 'random', 'random', 'random', 1, 1, '2022-05-25 18:08:02', '2022-05-25 18:08:02');
INSERT INTO "public"."shenyu_dict" VALUES ('1529403902796107793', 'loadBalance', 'LOAD_BALANCE', 'hash', 'hash', 'hash', 0, 1, '2022-05-25 18:08:02', '2022-05-25 18:08:02');
INSERT INTO "public"."shenyu_dict" VALUES ('1529403902796107794', 'status', 'DIVIDE_STATUS', 'close', 'false', 'close', 1, 1, '2022-05-25 18:08:02', '2022-05-25 18:08:02');
INSERT INTO "public"."shenyu_dict" VALUES ('1529403902796107795', 'status', 'DIVIDE_STATUS', 'open', 'true', 'open', 0, 1, '2022-05-25 18:08:02', '2022-05-25 18:08:02');
INSERT INTO "public"."shenyu_dict" VALUES ('1529403902796107796', 'multiRuleHandle', 'MULTI_RULE_HANDLE', 'multiple rule', '1', 'multiple rule', 1, 1, '2022-05-25 18:08:02', '2022-05-25 18:08:02');
INSERT INTO "public"."shenyu_dict" VALUES ('1529403902796107797', 'multiRuleHandle', 'MULTI_RULE_HANDLE', 'single rule', '0', 'single rule', 0, 1, '2022-05-25 18:08:02', '2022-05-25 18:08:02');
INSERT INTO "public"."shenyu_dict" VALUES ('1529403902796107798', 'multiSelectorHandle', 'MULTI_SELECTOR_HANDLE', 'multiple handle', '1', 'multiple handle', 1, 1, '2022-05-25 18:08:02', '2022-05-25 18:08:02');
INSERT INTO "public"."shenyu_dict" VALUES ('1529403902796107799', 'multiSelectorHandle', 'MULTI_SELECTOR_HANDLE', 'single handle', '0', 'single handle', 0, 1, '2022-05-25 18:08:02', '2022-05-25 18:08:02');
INSERT INTO "public"."shenyu_dict" VALUES ('1529403902796107800', 'matchMode', 'MATCH_MODE', 'and', '0', 'and', 0, 1, '2022-05-25 18:08:02', '2022-05-25 18:08:02');
INSERT INTO "public"."shenyu_dict" VALUES ('1529403902796107801', 'matchMode', 'MATCH_MODE', 'or', '1', 'or', 1, 1, '2022-05-25 18:08:02', '2022-05-25 18:08:02');
INSERT INTO "public"."shenyu_dict" VALUES ('1529403902796107802', 'operator', 'OPERATOR', 'match', 'match', 'match', 0, 1, '2022-05-25 18:08:02', '2022-05-25 18:08:02');
INSERT INTO "public"."shenyu_dict" VALUES ('1529403902796107803', 'operator', 'OPERATOR', '=', '=', '=', 1, 1, '2022-05-25 18:08:02', '2022-05-25 18:08:02');
INSERT INTO "public"."shenyu_dict" VALUES ('1529403902796107804', 'operator', 'OPERATOR', 'regex', 'regex', 'regex', 2, 1, '2022-05-25 18:08:02', '2022-05-25 18:08:02');
INSERT INTO "public"."shenyu_dict" VALUES ('1529403902796107805', 'operator', 'OPERATOR', 'contains', 'contains', 'contains', 3, 1, '2022-05-25 18:08:02', '2022-05-25 18:08:02');
INSERT INTO "public"."shenyu_dict" VALUES ('1529403902796107806', 'operator', 'OPERATOR', 'TimeBefore', 'TimeBefore', 'TimeBefore', 4, 1, '2022-05-25 18:08:02', '2022-05-25 18:08:02');
INSERT INTO "public"."shenyu_dict" VALUES ('1529403902796107807', 'operator', 'OPERATOR', 'TimeAfter', 'TimeAfter', 'TimeAfter', 5, 1, '2022-05-25 18:08:02', '2022-05-25 18:08:02');
INSERT INTO "public"."shenyu_dict" VALUES ('1529403902796107808', 'operator', 'OPERATOR', 'exclude', 'exclude', 'exclude', 6, 1, '2022-05-25 18:08:02', '2022-05-25 18:08:02');
INSERT INTO "public"."shenyu_dict" VALUES ('1529403902796107809', 'operator', 'OPERATOR', 'startsWith', 'startsWith', 'startsWith', 7, 1, '2022-05-25 18:08:02', '2022-05-25 18:08:02');
INSERT INTO "public"."shenyu_dict" VALUES ('1529403902796107810', 'operator', 'OPERATOR', 'endsWith', 'endsWith', 'endWiths', 8, 1, '2022-05-25 18:08:02', '2022-05-25 18:08:02');
INSERT INTO "public"."shenyu_dict" VALUES ('1629403902796107810', 'operator', 'OPERATOR', 'pathPattern', 'pathPattern', 'pathPattern', 9, 1, '2022-07-19 18:08:02', '2022-07-19 18:08:02');
INSERT INTO "public"."shenyu_dict" VALUES ('1629403902796107811', 'operator', 'OPERATOR', 'isBlank', 'isBlank', 'isBlank', 10, 1, '2023-08-10 11:11:18', '2023-08-10 11:11:18');
INSERT INTO "public"."shenyu_dict" VALUES ('1529403902796107811', 'paramType', 'PARAM_TYPE', 'post', 'post', 'post', 0, 1, '2022-05-25 18:08:02', '2022-05-25 18:08:02');
INSERT INTO "public"."shenyu_dict" VALUES ('1529403902796107812', 'paramType', 'PARAM_TYPE', 'uri', 'uri', 'uri', 1, 1, '2022-05-25 18:08:02', '2022-05-25 18:08:02');
INSERT INTO "public"."shenyu_dict" VALUES ('1529403902796107813', 'paramType', 'PARAM_TYPE', 'query', 'query', 'query', 2, 1, '2022-05-25 18:08:02', '2022-05-25 18:08:02');
INSERT INTO "public"."shenyu_dict" VALUES ('1529403902796107814', 'paramType', 'PARAM_TYPE', 'host', 'host', 'host', 3, 1, '2022-05-25 18:08:02', '2022-05-25 18:08:02');
INSERT INTO "public"."shenyu_dict" VALUES ('1529403902796107815', 'paramType', 'PARAM_TYPE', 'ip', 'ip', 'ip', 4, 1, '2022-05-25 18:08:02', '2022-05-25 18:08:02');
INSERT INTO "public"."shenyu_dict" VALUES ('1529403902796107816', 'paramType', 'PARAM_TYPE', 'header', 'header', 'header', 5, 1, '2022-05-25 18:08:02', '2022-05-25 18:08:02');
INSERT INTO "public"."shenyu_dict" VALUES ('1529403902796107817', 'paramType', 'PARAM_TYPE', 'cookie', 'cookie', 'cookie', 6, 1, '2022-05-25 18:08:02', '2022-05-25 18:08:02');
INSERT INTO "public"."shenyu_dict" VALUES ('1529403902796107818', 'paramType', 'PARAM_TYPE', 'req_method', 'req_method', 'req_method', 7, 1, '2022-05-25 18:08:02', '2022-05-25 18:08:02');
INSERT INTO "public"."shenyu_dict" VALUES ('1529403902796107819', 'keyResolverName', 'WHOLE_KEY_RESOLVER', 'whole', 'WHOLE_KEY_RESOLVER', 'Rate limit by all request', 0, 1, '2022-05-25 18:08:02', '2022-05-25 18:08:02');
INSERT INTO "public"."shenyu_dict" VALUES ('1529403902796107820', 'keyResolverName', 'REMOTE_ADDRESS_KEY_RESOLVER', 'remoteAddress', 'REMOTE_ADDRESS_KEY_RESOLVER', 'Rate limit by remote address', 1, 1, '2022-05-25 18:08:02', '2022-05-25 18:08:02');
INSERT INTO "public"."shenyu_dict" VALUES ('1529403902796107821', 'automaticTransitionFromOpenToHalfOpenEnabled', 'AUTOMATIC_HALF_OPEN', 'open', 'true', '', 1, 1, '2022-05-25 18:08:02', '2022-05-25 18:08:02');
INSERT INTO "public"."shenyu_dict" VALUES ('1529403902796107822', 'automaticTransitionFromOpenToHalfOpenEnabled', 'AUTOMATIC_HALF_OPEN', 'close', 'false', '', 2, 1, '2022-05-25 18:08:02', '2022-05-25 18:08:02');
INSERT INTO "public"."shenyu_dict" VALUES ('1529403902796107823', 'paramType', 'PARAM_TYPE', 'domain', 'domain', 'domain', 8, 1, '2022-05-25 18:08:02', '2022-05-25 18:08:02');
INSERT INTO "public"."shenyu_dict" VALUES ('1529403902796107824', 'strategyName', 'STRATEGY_NAME', 'rsa', 'rsa', 'rsa strategy', 1, 1, '2022-05-25 18:08:02', '2022-05-25 18:08:02');
INSERT INTO "public"."shenyu_dict" VALUES ('1529403902796107825', 'way', 'WAY', 'encrypt', 'encrypt', 'encrypt', 1, 1, '2022-05-25 18:08:02', '2022-05-25 18:08:02');
INSERT INTO "public"."shenyu_dict" VALUES ('1529403902800302080', 'way', 'WAY', 'decrypt', 'decrypt', 'decrypt', 1, 1, '2022-05-25 18:08:02', '2022-05-25 18:08:02');
INSERT INTO "public"."shenyu_dict" VALUES ('1529403902800302081', 'mode', 'MODE', 'cluster', 'cluster', 'cluster', 0, 1, '2022-05-25 18:08:02', '2022-05-25 18:08:02');
INSERT INTO "public"."shenyu_dict" VALUES ('1529403902800302082', 'mode', 'MODE', 'sentinel', 'sentinel', 'sentinel', 1, 1, '2022-05-25 18:08:02', '2022-05-25 18:08:02');
INSERT INTO "public"."shenyu_dict" VALUES ('1529403902800302083', 'mode', 'MODE', 'standalone', 'standalone', 'standalone', 2, 1, '2022-05-25 18:08:02', '2022-05-25 18:08:02');
INSERT INTO "public"."shenyu_dict" VALUES ('1529403902800302084', 'gray', 'GRAY_STATUS', 'close', 'false', 'close', 1, 1, '2022-05-25 18:08:02', '2022-05-25 18:08:02');
INSERT INTO "public"."shenyu_dict" VALUES ('1529403902800302085', 'gray', 'GRAY_STATUS', 'open', 'true', 'open', 0, 1, '2022-05-25 18:08:02', '2022-05-25 18:08:02');
INSERT INTO "public"."shenyu_dict" VALUES ('1529403902800302086', 'threadpool', 'THREADPOOL', 'shared', 'shared', '', 4, 1, '2022-05-25 18:08:02', '2022-05-25 18:08:02');
INSERT INTO "public"."shenyu_dict" VALUES ('1529403902800302087', 'threadpool', 'THREADPOOL', 'fixed', 'fixed', '', 3, 1, '2022-05-25 18:08:02', '2022-05-25 18:08:02');
INSERT INTO "public"."shenyu_dict" VALUES ('1529403902800302088', 'threadpool', 'THREADPOOL', 'eager', 'eager', '', 2, 1, '2022-05-25 18:08:02', '2022-05-25 18:08:02');
INSERT INTO "public"."shenyu_dict" VALUES ('1529403902800302089', 'threadpool', 'THREADPOOL', 'cached', 'cached', '', 0, 1, '2022-05-25 18:08:02', '2022-05-25 18:08:02');
INSERT INTO "public"."shenyu_dict" VALUES ('1529403902800302090', 'threadpool', 'THREADPOOL', 'limited', 'limited', '', 1, 1, '2022-05-25 18:08:02', '2022-05-25 18:08:02');
INSERT INTO "public"."shenyu_dict" VALUES ('1529403902800302091', 'retryStrategy', 'RETRY_STRATEGY', 'current', 'current', 'current', 0, 1, '2022-05-25 18:08:02', '2022-05-25 18:08:02');
INSERT INTO "public"."shenyu_dict" VALUES ('1529403902800302092', 'retryStrategy', 'RETRY_STRATEGY', 'failover', 'failover', 'failover', 1, 1, '2022-05-25 18:08:02', '2022-05-25 18:08:02');
INSERT INTO "public"."shenyu_dict" VALUES ('1529403902800302094', 'compressAlg', 'COMPRESS_ALG', 'none', 'none', '', 0, 1, '2022-05-25 18:08:02', '2022-05-25 18:08:02');
INSERT INTO "public"."shenyu_dict" VALUES ('1529403902800302095', 'compressAlg', 'COMPRESS_ALG', 'LZ4', 'LZ4', '', 1, 1, '2022-05-25 18:08:02', '2022-05-25 18:08:02');
INSERT INTO "public"."shenyu_dict" VALUES ('1529403902800302096', 'cacheType', 'CACHE_TYPE_MEMORY', 'memory', 'memory', 'use memory to cache data', 0, 1, '2022-05-25 18:08:02', '2022-05-25 18:08:02');
INSERT INTO "public"."shenyu_dict" VALUES ('1529403902800302097', 'cacheType', 'CACHE_TYPE_REDIS', 'redis', 'redis', 'use redis to cache data', 1, 1, '2022-05-25 18:08:02', '2022-05-25 18:08:02');
INSERT INTO "public"."shenyu_dict" VALUES ('1529403902800302093', 'table', 'INIT_FLAG', 'status', 'true', 'table(resource,permission) init status', 0, 0, '2022-05-25 18:08:02', '2022-05-25 18:08:07.275');
INSERT INTO "public"."shenyu_dict" VALUES ('1529403902800302098', 'threadpool', 'THREADPOOL', 'default', 'default', '', 5, 1, '2022-05-25 18:08:02', '2022-05-25 18:08:02');
INSERT INTO "public"."shenyu_dict" VALUES ('1529403902800302099', 'signRequestBody', 'SIGN_REQUEST_BODY', 'close', 'false', 'close', 1, 1, '2022-06-29 10:08:02', '2022-06-29 10:08:02');
INSERT INTO "public"."shenyu_dict" VALUES ('1529403902800302100', 'signRequestBody', 'SIGN_REQUEST_BODY', 'open', 'true', 'open', 0, 1, '2022-06-29 10:08:02', '2022-06-29 10:08:02');
INSERT INTO "public"."shenyu_dict" VALUES ('1545811989312315392', 'apidoc', 'API_DOC_GLOBAL_FLAG', 'status', 'true', 'Global switching (on or off) of API documents.', 0, 1, '2022-07-10 00:47:52', '2022-07-10 00:47:52');
INSERT INTO "public"."shenyu_dict" VALUES ('1545812101056962560', 'apidocEnv', 'ENV_LABEL_OFFLINE', 'Offline', 'http://127.0.0.1:9195', 'Offline environment', 0, 1, '2022-07-10 00:48:19', '2022-07-10 00:48:19');
INSERT INTO "public"."shenyu_dict" VALUES ('1545812228228259840', 'apidocEnv', 'ENV_LABEL_ONLINE', 'Online', 'http://127.0.0.1:9196', 'Online environment', 1, 1, '2022-07-10 00:48:49', '2022-07-10 00:48:49');
INSERT INTO "public"."shenyu_dict" VALUES ('1529402613195784271', 'securityProtocol', 'SECURITY_PROTOCOL', 'default', '', '', 0, 1, '2022-09-02 00:00:00', '2022-09-02 00:00:00');
INSERT INTO "public"."shenyu_dict" VALUES ('1529402613195784272', 'securityProtocol', 'SECURITY_PROTOCOL', 'SSL', 'SSL', '', 1, 1, '2022-09-02 00:00:00', '2022-09-02 00:00:00');
INSERT INTO "public"."shenyu_dict" VALUES ('1529402613195784273', 'securityProtocol', 'SECURITY_PROTOCOL', 'PLAINTEXT', 'PLAINTEXT', '', 2, 1, '2022-09-02 00:00:00', '2022-09-02 00:00:00');
INSERT INTO "public"."shenyu_dict" VALUES ('1529402613195784274', 'securityProtocol', 'SECURITY_PROTOCOL', 'SASL_PLAINTEXT', 'SASL_PLAINTEXT', '', 3, 1, '2022-09-02 00:00:00', '2022-09-02 00:00:00');
INSERT INTO "public"."shenyu_dict" VALUES ('1529402613195784275', 'securityProtocol', 'SECURITY_PROTOCOL', 'SASL_SSL', 'SASL_SSL', '', 4, 1, '2022-09-02 00:00:00', '2022-09-02 00:00:00');
INSERT INTO "public"."shenyu_dict" VALUES ('1529402613195784276', 'saslMechanism', 'SASL_MECHANISM', 'default', '', '', 0, 1, '2022-09-02 00:00:00', '2022-09-02 00:00:00');
INSERT INTO "public"."shenyu_dict" VALUES ('1529402613195784277', 'saslMechanism', 'SASL_MECHANISM', 'GSSAPI', 'GSSAPI', '', 1, 1, '2022-09-02 00:00:00', '2022-09-02 00:00:00');
INSERT INTO "public"."shenyu_dict" VALUES ('1529402613195784278', 'saslMechanism', 'SASL_MECHANISM', 'PLAIN', 'PLAIN', '', 2, 1, '2022-09-02 00:00:00', '2022-09-02 00:00:00');
INSERT INTO "public"."shenyu_dict" VALUES ('1529402613195784279', 'saslMechanism', 'SASL_MECHANISM', 'OAUTHBEARER', 'OAUTHBEARER', '', 3, 1, '2022-09-02 00:00:00', '2022-09-02 00:00:00');
INSERT INTO "public"."shenyu_dict" VALUES ('1529402613195784280', 'saslMechanism', 'SASL_MECHANISM', 'SCRAM-SHA-256', 'SCRAM-SHA-256', '', 4, 1,'2022-09-02 00:00:00', '2022-09-02 00:00:00');
INSERT INTO "public"."shenyu_dict" VALUES ('1529402613195784281', 'saslMechanism', 'SASL_MECHANISM', 'SCRAM-SHA-512', 'SCRAM-SHA-512', '', 5, 1, '2022-09-02 00:00:00', '2022-09-02 00:00:00');
INSERT INTO "public"."shenyu_dict" VALUES ('1529402613195784282', 'addPrefixed', 'ADD_PREFIXED', 'open', 'true', '', 0, 1, '2022-09-27 12:00:00', '2022-09-27 12:00:00');
INSERT INTO "public"."shenyu_dict" VALUES ('1529402613195784283', 'addPrefixed', 'ADD_PREFIXED', 'close', 'false', '', 1, 1, '2022-09-27 12:00:00', '2022-09-27 12:00:00');
INSERT INTO "public"."shenyu_dict" VALUES ('1572621145865248768', 'keyword', 'MASK_KEYWORD', 'keyword', 'keyword', '', 0, 1, '2022-09-22 00:17:55.137', '2022-09-22 00:17:55.137');
INSERT INTO "public"."shenyu_dict" VALUES ('1572621497251454976', 'maskType', 'MASKTYPE_ENCRYPT', 'encrypt', 'dataMaskByMD5', '', 0, 1, '2022-09-22 00:19:17.595', '2022-09-22 00:19:17.595');
INSERT INTO "public"."shenyu_dict" VALUES ('1572621587282190336', 'maskType', 'MASKTYPE_REPLACE', 'replace', 'dataMaskByCharReplace', '', 0, 1, '2022-09-22 00:19:39.060', '2022-09-22 00:19:39.060');
INSERT INTO "public"."shenyu_dict" VALUES ('1572621912915369984', 'maskStatus', 'MASK_STATUS_FALSE', 'notmask', 'false', '', 0, 1, '2022-09-22 00:20:56.693', '2022-09-22 00:20:56.693');
INSERT INTO "public"."shenyu_dict" VALUES ('1572621976689762304', 'maskStatus', 'MASK_STATUS_TRUE', 'mask', 'true', '', 0, 1, '2022-09-22 00:21:11.924', '2022-09-22 00:21:11.924');
INSERT INTO "public"."shenyu_dict" VALUES ('1572621976689762305', 'engine', 'engine', 'ReplacingMergeTree', 'ReplacingMergeTree', '', 0, 1, '2022-09-22 00:21:11.924', '2022-09-22 00:21:11.924');
INSERT INTO "public"."shenyu_dict" VALUES ('1572621976689762306', 'engine', 'engine', 'MergeTree', 'MergeTree', '', 1, 1, '2022-09-22 00:21:11.924', '2022-09-22 00:21:11.924');
INSERT INTO "public"."shenyu_dict" VALUES ('1572621976689762310', 'engine', 'engine', 'ReplicatedReplicatedMergeTree', 'ReplicatedReplicatedMergeTree', '', 2, 1, '2023-03-01 11:14:15', '2023-08-16 11:15:14');
INSERT INTO "public"."shenyu_dict" VALUES ('1572621976689762311', 'engine', 'engine', 'ReplicatedMergeTree', 'ReplicatedMergeTree', '', 3, 1, '2023-03-01 11:14:15', '2023-08-16 11:15:14');
INSERT INTO "public"."shenyu_dict" VALUES ('1572621976689762307', 'loadBalance', 'LOAD_BALANCE', 'leastActive', 'leastActive', 'leastActive', 3, 1, '2023-01-17 18:02:52.924', '2023-01-17 18:02:52.924');
INSERT INTO "public"."shenyu_dict" VALUES ('1630761573833920512', 'mapType', 'mapType', 'all', 'all', '', 1, 1, '2023-03-01 10:47:11', '2023-03-01 10:47:11');
INSERT INTO "public"."shenyu_dict" VALUES ('1630761984393367552', 'mapType', 'mapType', 'field', 'field', '', 1, 1, '2023-03-01 10:48:49', '2023-03-01 10:48:49');
INSERT INTO "public"."shenyu_dict" VALUES ('1572621976689762308', 'loadBalance', 'LOAD_BALANCE', 'p2c', 'p2c', 'p2c', 4, 1, '2023-03-07 22:15:16.846', '2023-03-07 22:15:16.846');
INSERT INTO "public"."shenyu_dict" VALUES ('1572621976689762309', 'loadBalance', 'LOAD_BALANCE', 'shortestResponse', 'shortestResponse', 'shortestResponse', 5, 1, '2023-03-17 10:15:16.846', '2023-03-07 10:15:16.846');
INSERT INTO "public"."shenyu_dict" VALUES ('1679002911061737472', 'discoveryMode', 'DISCOVERY_MODE', 'zookeeper', '{"baseSleepTimeMilliseconds":"1000","maxRetries":"3","maxSleepTimeMilliseconds":"1000","connectionTimeoutMilliseconds":"1000","sessionTimeoutMilliseconds":"1000","namespace":"","digest":null}', 'discoery mode to link zookeeper', 0, 1,'2023-03-17 10:15:16.846', '2023-03-07 10:15:16.846');
INSERT INTO "public"."shenyu_dict" VALUES ('1679002911061737473', 'discoveryMode', 'DISCOVERY_MODE', 'etcd', '{"etcdTimeout": "3000", "etcdTTL": "5"}', 'discoery mode to link etcd', 0, 1 ,'2023-03-01 10:48:49', '2023-03-01 10:48:49');
INSERT INTO "public"."shenyu_dict" VALUES ('1679002911061737474', 'discoveryMode', 'DISCOVERY_MODE', 'nacos', '{"groupName": "SHENYU_GROUP", "nacosNameSpace": "", "username": "", "password": "", "accessKey": "", "secretKey": ""}', 'discoery mode to link nacos', 0, 1,'2023-03-01 10:48:49', '2023-03-01 10:48:49');
INSERT INTO "public"."shenyu_dict" VALUES ('1679002911061737475', 'discoveryMode', 'DISCOVERY_MODE', 'eureka', '{"eurekaClientRefreshInterval": "10", "eurekaClientRegistryFetchIntervalSeconds": "10"}', 'discoery mode to link eureka', 0, 1,'2023-03-01 10:48:49', '2023-03-01 10:48:49');
INSERT INTO "public"."shenyu_dict" VALUES ('1679002911061737478', 'rewriteMetaData', 'REWRITE_META_DATA', 'true', 'true', '', 4, 1, '2024-02-07 14:31:49', '2024-02-07 14:31:49');
INSERT INTO "public"."shenyu_dict" VALUES ('1679002911061737479', 'rewriteMetaData', 'REWRITE_META_DATA', 'false', 'false', '', 4, 1, '2024-02-07 14:31:49', '2024-02-07 14:31:49');
INSERT INTO "public"."shenyu_dict" VALUES ('1679002911061737480', 'preserveHost', 'PRESERVE_HOST', 'true', 'true', '', 0, 1, '2024-02-07 14:31:49', '2024-02-07 14:31:49');
INSERT INTO "public"."shenyu_dict" VALUES ('1679002911061737481', 'preserveHost', 'PRESERVE_HOST', 'false', 'false', '', 1, 1, '2024-02-07 14:31:49', '2024-02-07 14:31:49');

INSERT INTO "public"."shenyu_dict" VALUES ('1679002911061737482', 'provider', 'PROVIDER_TYPE_OPENAI', 'OpenAI', 'OpenAI', 'OpenAI', 0, 1, '2024-02-07 14:31:49', '2024-02-07 14:31:49');
INSERT INTO "public"."shenyu_dict" VALUES ('1679002911061737483', 'provider', 'PROVIDER_TYPE_DEEPSEEK', 'DeepSeek', 'DeepSeek', 'DeepSeek', 1, 1, '2024-02-07 14:31:49', '2024-02-07 14:31:49');
INSERT INTO "public"."shenyu_dict" VALUES ('1679002911061737484', 'provider', 'PROVIDER_TYPE_MOONSHOT', 'Moonshot', 'Moonshot', 'Moonshot', 2, 1, '2024-02-07 14:31:49', '2024-02-07 14:31:49');
INSERT INTO "public"."shenyu_dict" VALUES ('1679002911061737485', 'provider', 'PROVIDER_TYPE_OPENAPI', 'OpenAPI', 'OpenAPI', 'OpenAPI', 3, 1, '2024-02-07 14:31:49', '2024-02-07 14:31:49');
INSERT INTO "public"."shenyu_dict" VALUES ('1679002911061737486', 'provider', 'PROVIDER_TYPE_ALIYUN', 'ALiYun', 'ALiYun', 'ALiYun', 4, 1, '2024-02-07 14:31:49', '2024-02-07 14:31:49');

-- ----------------------------
-- Table structure for user_role
-- ----------------------------
DROP TABLE IF EXISTS "public"."user_role";
CREATE TABLE "public"."user_role" (
  "id" varchar(128) COLLATE "pg_catalog"."default" NOT NULL,
  "user_id" varchar(128) COLLATE "pg_catalog"."default" NOT NULL,
  "role_id" varchar(128) COLLATE "pg_catalog"."default" NOT NULL,
  "date_created" timestamp(6) NOT NULL DEFAULT timezone('UTC-8'::text, (now())::timestamp(0) without time zone),
  "date_updated" timestamp(6) NOT NULL DEFAULT timezone('UTC-8'::text, (now())::timestamp(0) without time zone)
)
;
COMMENT ON COLUMN "public"."user_role"."id" IS 'primary key id';
COMMENT ON COLUMN "public"."user_role"."user_id" IS 'user primary key';
COMMENT ON COLUMN "public"."user_role"."role_id" IS 'role primary key';
COMMENT ON COLUMN "public"."user_role"."date_created" IS 'create time';
COMMENT ON COLUMN "public"."user_role"."date_updated" IS 'update time';
COMMENT ON TABLE "public"."user_role" IS 'user and role bind table';

-- ----------------------------
-- Records of user_role
-- ----------------------------
INSERT INTO "public"."user_role" VALUES ('1351007709096976384', '1', '1346358560427216896', '2022-05-25 18:08:02', '2022-05-25 18:08:02');

-- ----------------------------
-- Alter sequences owned by
-- ----------------------------
SELECT setval('"public"."operation_record_log_id_seq"', 2, false);

-- ----------------------------
-- Alter sequences owned by
-- ----------------------------
ALTER SEQUENCE "public"."plugin_handle_id_seq"
OWNED BY "public"."plugin_handle"."id";
SELECT setval('"public"."plugin_handle_id_seq"', 2, false);

-- ----------------------------
-- Alter sequences owned by
-- ----------------------------
ALTER SEQUENCE "public"."shenyu_dict_id_seq"
OWNED BY "public"."shenyu_dict"."id";
SELECT setval('"public"."shenyu_dict_id_seq"', 2, false);

-- ----------------------------
-- Primary Key structure for table app_auth
-- ----------------------------
ALTER TABLE "public"."app_auth" ADD CONSTRAINT "app_auth_pkey" PRIMARY KEY ("id");

-- ----------------------------
-- Primary Key structure for table auth_param
-- ----------------------------
ALTER TABLE "public"."auth_param" ADD CONSTRAINT "auth_param_pkey" PRIMARY KEY ("id");

-- ----------------------------
-- Primary Key structure for table auth_path
-- ----------------------------
ALTER TABLE "public"."auth_path" ADD CONSTRAINT "auth_path_pkey" PRIMARY KEY ("id");

-- ----------------------------
-- Indexes structure for table dashboard_user
-- ----------------------------
CREATE INDEX "unique_user_name" ON "public"."dashboard_user" USING btree (
  "user_name" COLLATE "pg_catalog"."default" "pg_catalog"."text_ops" ASC NULLS LAST
);

-- ----------------------------
-- Primary Key structure for table dashboard_user
-- ----------------------------
ALTER TABLE "public"."dashboard_user" ADD CONSTRAINT "dashboard_user_pkey" PRIMARY KEY ("id");

-- ----------------------------
-- Primary Key structure for table data_permission
-- ----------------------------
ALTER TABLE "public"."data_permission" ADD CONSTRAINT "data_permission_pkey" PRIMARY KEY ("id");

-- ----------------------------
-- Primary Key structure for table meta_data
-- ----------------------------
ALTER TABLE "public"."meta_data" ADD CONSTRAINT "meta_data_pkey" PRIMARY KEY ("id");

-- ----------------------------
-- Primary Key structure for table operation_record_log
-- ----------------------------
ALTER TABLE "public"."operation_record_log" ADD CONSTRAINT "operation_record_log_pkey" PRIMARY KEY ("id");

-- ----------------------------
-- Primary Key structure for table permission
-- ----------------------------
ALTER TABLE "public"."permission" ADD CONSTRAINT "permission_pkey" PRIMARY KEY ("id");

-- ----------------------------
-- Primary Key structure for table plugin
-- ----------------------------
ALTER TABLE "public"."plugin" ADD CONSTRAINT "plugin_pkey" PRIMARY KEY ("id");

-- ----------------------------
-- Indexes structure for table plugin_handle
-- ----------------------------
CREATE INDEX "plugin_id_field_type" ON "public"."plugin_handle" USING btree (
  "plugin_id" COLLATE "pg_catalog"."default" "pg_catalog"."text_ops" ASC NULLS LAST,
  "field" COLLATE "pg_catalog"."default" "pg_catalog"."text_ops" ASC NULLS LAST,
  "type" "pg_catalog"."int2_ops" ASC NULLS LAST
);

-- ----------------------------
-- Rules structure for table plugin_handle
-- ----------------------------
CREATE RULE "plugin_handle_insert_ignore" AS ON INSERT TO "public"."plugin_handle" WHERE (EXISTS ( SELECT 1
           FROM plugin_handle
          WHERE ((plugin_handle.id)::text = (new.id)::text))) DO INSTEAD NOTHING;;

-- ----------------------------
-- Primary Key structure for table plugin_handle
-- ----------------------------
ALTER TABLE "public"."plugin_handle" ADD CONSTRAINT "plugin_handle_pkey" PRIMARY KEY ("id");

-- ----------------------------
-- Primary Key structure for table resource
-- ----------------------------
ALTER TABLE "public"."resource" ADD CONSTRAINT "resource_pkey" PRIMARY KEY ("id");

-- ----------------------------
-- Primary Key structure for table role
-- ----------------------------
ALTER TABLE "public"."role" ADD CONSTRAINT "role_pkey" PRIMARY KEY ("id", "role_name");

-- ----------------------------
-- Primary Key structure for table rule
-- ----------------------------
ALTER TABLE "public"."rule" ADD CONSTRAINT "rule_pkey" PRIMARY KEY ("id");

-- ----------------------------
-- Primary Key structure for table rule_condition
-- ----------------------------
ALTER TABLE "public"."rule_condition" ADD CONSTRAINT "rule_condition_pkey" PRIMARY KEY ("id");

-- ----------------------------
-- Primary Key structure for table selector
-- ----------------------------
ALTER TABLE "public"."selector" ADD CONSTRAINT "selector_pkey" PRIMARY KEY ("id");

-- ----------------------------
-- Rules structure for table shenyu_dict
-- ----------------------------
CREATE RULE "shenyu_dict_insert_ignore" AS ON INSERT TO "public"."shenyu_dict" WHERE (EXISTS ( SELECT 1
           FROM shenyu_dict
          WHERE ((shenyu_dict.id)::text = (new.id)::text))) DO INSTEAD NOTHING;;

-- ----------------------------
-- Primary Key structure for table shenyu_dict
-- ----------------------------
ALTER TABLE "public"."shenyu_dict" ADD CONSTRAINT "shenyu_dict_pkey" PRIMARY KEY ("id");


-- ----------------------------
-- Table structure for tag
-- ----------------------------
DROP TABLE IF EXISTS "public"."tag";
CREATE TABLE "public"."tag" (
    "id" varchar(128) COLLATE "pg_catalog"."default" NOT NULL,
    "tag_name" varchar(255) COLLATE "pg_catalog"."default" NOT NULL,
    "tag_desc" varchar(255) COLLATE "pg_catalog"."default" NOT NULL,
    "parent_tag_id" varchar(255) COLLATE "pg_catalog"."default" NOT NULL,
    "ext" varchar(1024) COLLATE "pg_catalog"."default",
    "date_created" timestamp(6) NOT NULL DEFAULT timezone('UTC-8'::text, (now())::timestamp(0) without time zone),
    "date_updated" timestamp(6) NOT NULL DEFAULT timezone('UTC-8'::text, (now())::timestamp(0) without time zone)
)
;
COMMENT ON COLUMN "public"."tag"."id" IS 'primary key id';
COMMENT ON COLUMN "public"."tag"."tag_name" IS 'tag name';
COMMENT ON COLUMN "public"."tag"."tag_desc" IS 'tag desc';
COMMENT ON COLUMN "public"."tag"."parent_tag_id" IS 'parent tag id';
COMMENT ON COLUMN "public"."tag"."ext" IS 'extension';
COMMENT ON COLUMN "public"."tag"."date_created" IS 'create time';
COMMENT ON COLUMN "public"."tag"."date_updated" IS 'update time';

-- ----------------------------
-- Table structure for tag_relation
-- ----------------------------
DROP TABLE IF EXISTS "public"."tag_relation";
CREATE TABLE "public"."tag_relation" (
    "id"           varchar(128) COLLATE "pg_catalog"."default" NOT NULL,
    "api_id"       varchar(128) COLLATE "pg_catalog"."default" NOT NULL,
    "tag_id"      varchar(128) COLLATE "pg_catalog"."default" NOT NULL,
    "date_created" timestamp(6) NOT NULL DEFAULT timezone('UTC-8'::text, (now())::timestamp(0) without time zone),
    "date_updated" timestamp(6) NOT NULL DEFAULT timezone('UTC-8'::text, (now())::timestamp(0) without time zone)
)
;
COMMENT ON COLUMN "public"."tag_relation"."id" IS 'primary key id';
COMMENT ON COLUMN "public"."tag_relation"."api_id" IS 'the table api primary key id';
COMMENT ON COLUMN "public"."tag_relation"."tag_id" IS 'tag id';
COMMENT ON COLUMN "public"."tag_relation"."date_created" IS 'create time';
COMMENT ON COLUMN "public"."tag_relation"."date_updated" IS 'update time';

-- ----------------------------
-- Table structure for discovery
-- ----------------------------
DROP TABLE IF EXISTS "public"."discovery";
CREATE TABLE "public"."discovery" (
    "id" varchar(128) COLLATE "pg_catalog"."default" NOT NULL,
<<<<<<< HEAD
    "discovery_name" varchar(255) COLLATE "pg_catalog"."default" NOT NULL,
    "level" varchar(64) COLLATE "pg_catalog"."default" NOT NULL,
=======
    "name" varchar(255) COLLATE "pg_catalog"."default" NOT NULL,
    "discovery_level" varchar(64) COLLATE "pg_catalog"."default" NOT NULL,
>>>>>>> df1389f3
    "plugin_name" varchar(255) COLLATE "pg_catalog"."default",
    "discovery_type" varchar(64) COLLATE "pg_catalog"."default" NOT NULL,
    "server_list" varchar(255) COLLATE "pg_catalog"."default",
    "props" text COLLATE "pg_catalog"."default",
    "namespace_id" varchar(50) COLLATE "pg_catalog"."default" NOT NULL,
    "date_created" timestamp(6) NOT NULL DEFAULT timezone('UTC-8'::text, (now())::timestamp(0) without time zone),
    "date_updated" timestamp(6) NOT NULL DEFAULT timezone('UTC-8'::text, (now())::timestamp(0) without time zone)
)
;
COMMENT ON COLUMN "public"."discovery"."id" IS 'primary key id';
COMMENT ON COLUMN "public"."discovery"."name" IS 'the discovery name';
COMMENT ON COLUMN "public"."discovery"."discovery_level" IS '0 selector,1 plugin  2 global';
COMMENT ON COLUMN "public"."discovery"."plugin_name" IS 'the plugin name';
COMMENT ON COLUMN "public"."discovery"."type" IS 'local,zookeeper,etcd,consul,nacos';
COMMENT ON COLUMN "public"."discovery"."server_list" IS 'register server url (,)';
COMMENT ON COLUMN "public"."discovery"."props" IS 'the discovery pops (json) ';
COMMENT ON COLUMN "public"."discovery"."namespace_id" IS 'namespace id';
COMMENT ON COLUMN "public"."discovery"."date_created" IS 'create time';
COMMENT ON COLUMN "public"."discovery"."date_updated" IS 'update time';

-- ----------------------------
-- Table structure for discovery_handler
-- ----------------------------
DROP TABLE IF EXISTS "public"."discovery_handler";
CREATE TABLE "public"."discovery_handler" (
    "id" varchar(128) COLLATE "pg_catalog"."default" NOT NULL,
    "discovery_id" varchar(128) COLLATE "pg_catalog"."default" NOT NULL,
    "handler" varchar(255) COLLATE "pg_catalog"."default" NOT NULL,
    "listener_node" varchar(255) COLLATE "pg_catalog"."default",
    "props" text COLLATE "pg_catalog"."default",
    "date_created" timestamp(6) NOT NULL DEFAULT timezone('UTC-8'::text, (now())::timestamp(0) without time zone),
    "date_updated" timestamp(6) NOT NULL DEFAULT timezone('UTC-8'::text, (now())::timestamp(0) without time zone)
)
;
COMMENT ON COLUMN "public"."discovery_handler"."id" IS 'primary key id';
COMMENT ON COLUMN "public"."discovery_handler"."discovery_id" IS 'the discovery id';
COMMENT ON COLUMN "public"."discovery_handler"."handler" IS 'the handler';
COMMENT ON COLUMN "public"."discovery_handler"."listener_node" IS 'register server listener to node';
COMMENT ON COLUMN "public"."discovery_handler"."props" IS 'the discovery pops (json) ';
COMMENT ON COLUMN "public"."discovery_handler"."date_created" IS 'create time';
COMMENT ON COLUMN "public"."discovery_handler"."date_updated" IS 'update time';

-- ----------------------------
-- Table structure for discovery_rel
-- ----------------------------
DROP TABLE IF EXISTS "public"."discovery_rel";
CREATE TABLE "public"."discovery_rel" (
    "id" varchar(128) COLLATE "pg_catalog"."default" NOT NULL,
    "plugin_name" varchar(255) COLLATE "pg_catalog"."default" NOT NULL,
    "discovery_handler_id" varchar(128) COLLATE "pg_catalog"."default" NOT NULL,
    "selector_id" varchar(128) COLLATE "pg_catalog"."default",
    "proxy_selector_id" varchar(128) COLLATE "pg_catalog"."default",
    "date_created" timestamp(6) NOT NULL DEFAULT timezone('UTC-8'::text, (now())::timestamp(0) without time zone),
    "date_updated" timestamp(6) NOT NULL DEFAULT timezone('UTC-8'::text, (now())::timestamp(0) without time zone)
)
;
COMMENT ON COLUMN "public"."discovery_rel"."id" IS 'primary key id';
COMMENT ON COLUMN "public"."discovery_rel"."plugin_name" IS 'the plugin name';
COMMENT ON COLUMN "public"."discovery_rel"."discovery_handler_id" IS 'the discovery handler id';
COMMENT ON COLUMN "public"."discovery_rel"."selector_id" IS 'the selector id';
COMMENT ON COLUMN "public"."discovery_rel"."proxy_selector_id" IS 'the proxy selector id';
COMMENT ON COLUMN "public"."discovery_rel"."date_created" IS 'create time';
COMMENT ON COLUMN "public"."discovery_rel"."date_updated" IS 'update time';

-- ----------------------------
-- Table structure for proxy_selector
-- ----------------------------
DROP TABLE IF EXISTS "public"."proxy_selector";
CREATE TABLE "public"."proxy_selector"
(
    "id"           varchar(128) COLLATE "pg_catalog"."default" NOT NULL,
    "name"         varchar(128) COLLATE "pg_catalog"."default",
    "plugin_name"  varchar(128) COLLATE "pg_catalog"."default",
    "type"         varchar(128) COLLATE "pg_catalog"."default",
    "forward_port" int4 NOT NULL,
    "props"        text COLLATE "pg_catalog"."default",
    "namespace_id" varchar(50) COLLATE "pg_catalog"."default" NOT NULL,
    "date_created" timestamp(3) NOT NULL DEFAULT CURRENT_TIMESTAMP,
    "date_updated" timestamp(3) NOT NULL DEFAULT CURRENT_TIMESTAMP
)
;
COMMENT ON COLUMN "public"."proxy_selector"."id" IS 'primary key id';
COMMENT ON COLUMN "public"."proxy_selector"."name" IS 'the proxy_selector name';
COMMENT ON COLUMN "public"."proxy_selector"."plugin_name" IS 'the plugin name';
COMMENT ON COLUMN "public"."proxy_selector"."type" IS 'the type ';
COMMENT ON COLUMN "public"."proxy_selector"."forward_port" IS 'the forward port';
COMMENT ON COLUMN "public"."proxy_selector"."date_created" IS 'create time';
COMMENT ON COLUMN "public"."proxy_selector"."date_updated" IS 'update time';



-- ----------------------------
-- Table structure for discovery_upstream
-- ----------------------------
DROP TABLE IF EXISTS "public"."discovery_upstream";
CREATE TABLE "public"."discovery_upstream"
(
    "id"           varchar(128) COLLATE "pg_catalog"."default" NOT NULL,
    "discovery_handler_id" varchar(128) COLLATE "pg_catalog"."default" NOT NULL,
    "namespace_id" varchar(50) COLLATE "pg_catalog"."default" NOT NULL,
    "protocol"    varchar(128) COLLATE "pg_catalog"."default" NOT NULL,
    "upstream_url"         varchar(128) COLLATE "pg_catalog"."default",
    "upstream_status"      int4  NOT NULL,
    "weight"      int4  NOT NULL,
    "props"        text COLLATE "pg_catalog"."default",
    "date_created" timestamp(3) NOT NULL DEFAULT CURRENT_TIMESTAMP,
    "date_updated" timestamp(3) NOT NULL DEFAULT CURRENT_TIMESTAMP
)
;
COMMENT ON COLUMN "public"."discovery_upstream"."id" IS 'primary key id';
COMMENT ON COLUMN "public"."discovery_upstream"."discovery_handler_id" IS 'the discovery handler id';
COMMENT ON COLUMN "public"."discovery_upstream"."namespace_id" IS 'namespace id';
COMMENT ON COLUMN "public"."discovery_upstream"."protocol" IS 'for http, https, tcp, ws';
COMMENT ON COLUMN "public"."discovery_upstream"."upstream_url" IS 'ip:port';
COMMENT ON COLUMN "public"."discovery_upstream"."upstream_status" IS 'type (0, healthy, 1 unhealthy)';
COMMENT ON COLUMN "public"."discovery_upstream"."weight" IS 'the weight for lists';
COMMENT ON COLUMN "public"."discovery_upstream"."props" IS 'the other field (json)';
COMMENT ON COLUMN "public"."discovery_upstream"."date_created" IS 'create time';
COMMENT ON COLUMN "public"."discovery_upstream"."date_updated" IS 'update time';
CREATE INDEX "unique_discovery_upstream_discovery_handler_id" ON "public"."discovery_upstream" USING btree (
  "discovery_handler_id" , "upstream_url"
);



-- ----------------------------
-- Table structure for alert_template
-- ----------------------------
DROP TABLE IF EXISTS "public"."alert_template";
CREATE TABLE "public"."alert_template" (
    "id"            varchar(128) COLLATE "pg_catalog"."default" NOT NULL,
    "name"          varchar(255) COLLATE "pg_catalog"."default" NOT NULL,
    "strategy_name" varchar(255) COLLATE "pg_catalog"."default" NOT NULL,
    "content"       varchar(1000) COLLATE "pg_catalog"."default" NOT NULL,
    "date_created"  timestamp(6) NOT NULL DEFAULT timezone('UTC-8'::text, (now())::timestamp(0) without time zone),
    "date_updated"  timestamp(6) NOT NULL DEFAULT timezone('UTC-8'::text, (now())::timestamp(0) without time zone)
)
;
COMMENT ON COLUMN "public"."alert_template"."id" IS 'primary key id';
COMMENT ON COLUMN "public"."alert_template"."name" IS  'alert template name';
COMMENT ON COLUMN "public"."alert_template"."strategy_name" IS 'alert template strategy name';
COMMENT ON COLUMN "public"."alert_template"."content" IS 'alert template content';
COMMENT ON COLUMN "public"."alert_template"."date_created" IS 'create time';
COMMENT ON COLUMN "public"."alert_template"."date_updated" IS 'update time';

-- ----------------------------
-- Table structure for alert_receiver
-- ----------------------------
DROP TABLE IF EXISTS "public"."alert_receiver";
CREATE TABLE "public"."alert_receiver"
(
    "id"                   varchar(128) COLLATE "pg_catalog"."default" NOT NULL,
    "name"                 varchar(255) COLLATE "pg_catalog"."default" NOT NULL,
    "enable"               int4     NOT NULL,
    "type"                 int4     NOT NULL,
    "phone"                varchar(255) COLLATE "pg_catalog"."default",
    "email"                varchar(255) COLLATE "pg_catalog"."default",
    "hook_url"             varchar(255) COLLATE "pg_catalog"."default",
    "wechat_id"            varchar(255) COLLATE "pg_catalog"."default",
    "access_token"         varchar(255) COLLATE "pg_catalog"."default",
    "tg_bot_token"         varchar(255) COLLATE "pg_catalog"."default",
    "tg_user_id"           varchar(255) COLLATE "pg_catalog"."default",
    "slack_web_hook_url"   varchar(255) COLLATE "pg_catalog"."default",
    "corp_id"              varchar(255) COLLATE "pg_catalog"."default",
    "agent_id"             varchar(255) COLLATE "pg_catalog"."default",
    "app_secret"           varchar(255) COLLATE "pg_catalog"."default",
    "discord_channel_id"   varchar(255) COLLATE "pg_catalog"."default",
    "discord_bot_token"    varchar(255) COLLATE "pg_catalog"."default",
    "smn_ak"               varchar(255) COLLATE "pg_catalog"."default",
    "smn_sk"               varchar(255) COLLATE "pg_catalog"."default",
    "smn_project_id"       varchar(255) COLLATE "pg_catalog"."default",
    "smn_region"           varchar(255) COLLATE "pg_catalog"."default",
    "smn_topic_urn"        varchar(255) COLLATE "pg_catalog"."default",
    "match_all"            int4      NOT NULL,
    "labels"               varchar(255) COLLATE "pg_catalog"."default",
    "levels"               varchar(255) COLLATE "pg_catalog"."default",
    "namespace_id"         varchar(50) COLLATE "pg_catalog"."default" NOT NULL,
    "date_created"  timestamp(6) NOT NULL DEFAULT timezone('UTC-8'::text, (now())::timestamp(0) without time zone),
    "date_updated"  timestamp(6) NOT NULL DEFAULT timezone('UTC-8'::text, (now())::timestamp(0) without time zone)
)
;
COMMENT ON COLUMN "public"."alert_receiver"."id" IS 'primary key id';
COMMENT ON COLUMN "public"."alert_receiver"."name" IS 'alarm receiver name';
COMMENT ON COLUMN "public"."alert_receiver"."enable" IS 'enable or not';
COMMENT ON COLUMN "public"."alert_receiver"."type" IS 'notice type 0-SMS 1-Email 2-webhook 3-WeChat Official Account 4-Enterprise WeChat Robot 5-DingTalk Robot 6-FeiShu Robot 7-Telegram Bot 8-SlackWebHook 9-Discord Bot 10-Enterprise WeChat';
COMMENT ON COLUMN "public"."alert_receiver"."match_all" IS 'match all or not';
COMMENT ON COLUMN "public"."alert_receiver"."namespace_id" IS 'namespace id';
COMMENT ON COLUMN "public"."alert_receiver"."date_created" IS 'create time';
COMMENT ON COLUMN "public"."alert_receiver"."date_updated" IS 'update time';

-- ----------------------------
-- Table structure for shenyu_lock
-- ----------------------------
DROP TABLE IF EXISTS "public"."shenyu_lock";
CREATE TABLE "public"."shenyu_lock" (
    "lock_key" CHAR(36) NOT NULL,
    "region" VARCHAR(100) NOT NULL,
    "client_id" CHAR(36),
    "created_date" TIMESTAMP WITH TIME ZONE NOT NULL,
    CONSTRAINT shenyu_lock_pk PRIMARY KEY ("lock_key", "region")
);
COMMENT ON COLUMN "public"."shenyu_lock"."lock_key" IS 'lock_key';
COMMENT ON COLUMN "public"."shenyu_lock"."region" IS 'region';
COMMENT ON COLUMN "public"."shenyu_lock"."client_id" IS 'client_id';
COMMENT ON COLUMN "public"."shenyu_lock"."created_date" IS 'created_date';


-- ----------------------------
-- Table structure for cluster_master
-- ----------------------------
DROP TABLE IF EXISTS "public"."cluster_master";
CREATE TABLE "public"."cluster_master"
(
    "id"            varchar(128) COLLATE "pg_catalog"."default" NOT NULL PRIMARY KEY,
    "master_host"   varchar(255) COLLATE "pg_catalog"."default" NOT NULL,
    "master_port"   varchar(255) COLLATE "pg_catalog"."default" NOT NULL,
    "context_path"  varchar(255) COLLATE "pg_catalog"."default" NOT NULL,
    "date_created"  timestamp(6) NOT NULL DEFAULT timezone('UTC-8'::text, (now())::timestamp(0) without time zone),
    "date_updated"  timestamp(6) NOT NULL DEFAULT timezone('UTC-8'::text, (now())::timestamp(0) without time zone)
)
;
COMMENT ON COLUMN "public"."cluster_master"."id" IS 'primary key id';
COMMENT ON COLUMN "public"."cluster_master"."master_host" IS 'master host';
COMMENT ON COLUMN "public"."cluster_master"."master_port" IS 'master port';
COMMENT ON COLUMN "public"."cluster_master"."context_path" IS 'master context_path';
COMMENT ON COLUMN "public"."cluster_master"."date_created" IS 'create time';
COMMENT ON COLUMN "public"."cluster_master"."date_updated" IS 'update time';

INSERT INTO "public"."resource" VALUES ('1792749362445840474', '1357956838021890048', 'SHENYU.MENU.SYSTEM.MANAGMENT.NAMESPACE', 'namespace', '/config/namespace', 'namespace', 1, 0, 'appstore', 0, 0, '', 1, '2024-06-22 17:00:00.000', '2024-06-22 17:00:00.000');
INSERT INTO "public"."resource" VALUES ('1792749362445840475', '1792749362445840474', 'SHENYU.BUTTON.SYSTEM.ADD', '', '', '', 2, 0, '', 1, 0, 'system:namespace:add', 1, '2024-06-22 17:00:00.000', '2024-06-22 17:00:00.000');
INSERT INTO "public"."resource" VALUES ('1792749362445840476', '1792749362445840474', 'SHENYU.BUTTON.SYSTEM.LIST', '', '', '', 2, 1, '', 1, 0, 'system:namespace:list', 1, '2024-06-22 17:00:00.000', '2024-06-22 17:00:00.000');
INSERT INTO "public"."resource" VALUES ('1792749362445840477', '1792749362445840474', 'SHENYU.BUTTON.SYSTEM.DELETE', '', '', '', 2, 2, '', 1, 0, 'system:namespace:delete', 1,'2024-06-22 17:00:00.000', '2024-06-22 17:00:00.000');
INSERT INTO "public"."resource" VALUES ('1792749362445840478', '1792749362445840474', 'SHENYU.BUTTON.SYSTEM.EDIT', '', '', '', 2, 3, '', 1, 0, 'system:namespace:edit', 1, '2024-06-22 17:00:00.000', '2024-06-22 17:00:00.000');

INSERT INTO "public"."permission" VALUES ('1792779493541343252', '1346358560427216896', '1792749362445840474', '2024-06-22 17:00:00.000', '2024-06-22 17:00:00.000');
INSERT INTO "public"."permission" VALUES ('1792779493541343253', '1346358560427216896', '1792749362445840475', '2024-06-22 17:00:00.000', '2024-06-22 17:00:00.000');
INSERT INTO "public"."permission" VALUES ('1792779493541343254', '1346358560427216896', '1792749362445840476', '2024-06-22 17:00:00.000', '2024-06-22 17:00:00.000');
INSERT INTO "public"."permission" VALUES ('1792779493541343255', '1346358560427216896', '1792749362445840477', '2024-06-22 17:00:00.000', '2024-06-22 17:00:00.000');
INSERT INTO "public"."permission" VALUES ('1792779493541343256', '1346358560427216896', '1792749362445840478', '2024-06-22 17:00:00.000', '2024-06-22 17:00:00.000');



DROP TABLE IF EXISTS "public"."namespace";
CREATE TABLE "public"."namespace" (
                                      "id" varchar(128) COLLATE "pg_catalog"."default" NOT NULL,
                                      "namespace_id" varchar(50) COLLATE "pg_catalog"."default" NOT NULL,
                                      "name" varchar(255) COLLATE "pg_catalog"."default" NOT NULL,
                                      "description" varchar(255) COLLATE "pg_catalog"."default" NOT NULL,
                                      "date_created" timestamp(3) NOT NULL DEFAULT now(),
                                      "date_updated" timestamp(3) NOT NULL DEFAULT now(),
                                      PRIMARY KEY ("id")
);
COMMENT ON COLUMN "public"."namespace"."id" IS 'Namespace primary key';
COMMENT ON COLUMN "public"."namespace"."namespace_id" IS 'Namespace ID';
COMMENT ON COLUMN "public"."namespace"."name" IS 'Namespace name';
COMMENT ON COLUMN "public"."namespace"."description" IS 'Namespace description';
COMMENT ON COLUMN "public"."namespace"."date_created" IS 'Creation time';
COMMENT ON COLUMN "public"."namespace"."date_updated" IS 'Update time';


INSERT INTO "public"."namespace" VALUES ('1', '649330b6-c2d7-4edc-be8e-8a54df9eb385', 'default', 'default-namespace', '2024-06-22 20:25:14.359', '2024-06-22 23:27:40.778');

DROP TABLE IF EXISTS "public"."namespace_plugin_rel";
CREATE TABLE "public"."namespace_plugin_rel" (
                                          "id" varchar(128) COLLATE "pg_catalog"."default" NOT NULL,
                                          "namespace_id" varchar(50) COLLATE "pg_catalog"."default" NOT NULL,
                                          "plugin_id" varchar(128) COLLATE "pg_catalog"."default" NOT NULL,
                                          "config" text ,
                                          "sort" int,
                                          "enabled" smallint NOT NULL DEFAULT 0 CHECK (enabled IN (0, 1)),
                                          "date_created" timestamp(3) NOT NULL DEFAULT CURRENT_TIMESTAMP,
                                          "date_updated" timestamp(3) NOT NULL DEFAULT CURRENT_TIMESTAMP,
                                          PRIMARY KEY (id)
);

COMMENT ON COLUMN "public"."namespace_plugin_rel"."id" IS 'Primary key ID';
COMMENT ON COLUMN "public"."namespace_plugin_rel"."namespace_id" IS 'Namespace ID';
COMMENT ON COLUMN "public"."namespace_plugin_rel"."plugin_id" IS 'Plugin ID';
COMMENT ON COLUMN "public"."namespace_plugin_rel"."config" IS 'Plugin configuration';
COMMENT ON COLUMN "public"."namespace_plugin_rel"."sort" IS 'Sort order';
COMMENT ON COLUMN "public"."namespace_plugin_rel"."enabled" IS 'Whether the plugin is enabled (0 = not open, 1 = open)';
COMMENT ON COLUMN "public"."namespace_plugin_rel"."date_created" IS 'Creation time';
COMMENT ON COLUMN "public"."namespace_plugin_rel"."date_updated" IS 'Update time';


INSERT INTO "public"."namespace_plugin_rel" VALUES ('1801816010882822145','649330b6-c2d7-4edc-be8e-8a54df9eb385','1', NULL, 20, 0, '2022-05-25 18:02:53.000', '2022-05-25 18:02:53.000');
INSERT INTO "public"."namespace_plugin_rel" VALUES ('1801816010882822146','649330b6-c2d7-4edc-be8e-8a54df9eb385','10', NULL, 140, 0, '2022-05-25 18:02:53.000', '2022-05-25 18:02:53.000');
INSERT INTO "public"."namespace_plugin_rel" VALUES ('1801816010882822147','649330b6-c2d7-4edc-be8e-8a54df9eb385','11', '{"protocol":"zookeeper","register":"127.0.0.1:2181","threadpool":"shared"}', 310, 0, '2022-05-25 18:02:53.000', '2022-05-25 18:02:53.000');
INSERT INTO "public"."namespace_plugin_rel" VALUES ('1801816010882822148','649330b6-c2d7-4edc-be8e-8a54df9eb385','12', NULL, 310, 0, '2022-05-25 18:02:53.000', '2022-05-25 18:02:53.000');
INSERT INTO "public"."namespace_plugin_rel" VALUES ('1801816010882822149','649330b6-c2d7-4edc-be8e-8a54df9eb385','13', '{"multiSelectorHandle":"1","multiRuleHandle":"0","threadpool":"shared"}', 310, 0, '2022-05-25 18:02:53.000', '2022-05-25 18:02:53.000');
INSERT INTO "public"."namespace_plugin_rel" VALUES ('1801816010882822150','649330b6-c2d7-4edc-be8e-8a54df9eb385','14', NULL, 80, 1, '2022-05-25 18:02:53.000', '2022-05-25 18:02:53.000');
INSERT INTO "public"."namespace_plugin_rel" VALUES ('1801816010882822151','649330b6-c2d7-4edc-be8e-8a54df9eb385','15', '{"multiSelectorHandle":"1","multiRuleHandle":"0","threadpool":"shared"}', 310, 0, '2022-05-25 18:02:53.000', '2022-05-25 18:02:53.000');
INSERT INTO "public"."namespace_plugin_rel" VALUES ('1801816010882822152','649330b6-c2d7-4edc-be8e-8a54df9eb385','16', NULL, 110, 0, '2022-05-25 18:02:53.000', '2022-05-25 18:02:53.000');
INSERT INTO "public"."namespace_plugin_rel" VALUES ('1801816010882822153','649330b6-c2d7-4edc-be8e-8a54df9eb385','17', '{"registerProtocol":"direct","registerAddress":"127.0.0.1:2181","corethreads":0,"threads":2147483647,"queues":0,"threadpool":"shared"}', 310, 0, '2022-05-25 18:02:53.000', '2022-05-25 18:02:53.000');
INSERT INTO "public"."namespace_plugin_rel" VALUES ('1801816010882822154','649330b6-c2d7-4edc-be8e-8a54df9eb385','18', NULL, 160, 0, '2022-05-25 18:02:53.000', '2022-05-25 18:02:53.000');
INSERT INTO "public"."namespace_plugin_rel" VALUES ('1801816010882822155','649330b6-c2d7-4edc-be8e-8a54df9eb385','19', '{"secretKey":"key"}', 30, 0, '2022-05-25 18:02:53.000', '2022-05-25 18:02:53.000');
INSERT INTO "public"."namespace_plugin_rel" VALUES ('1801816010882822156','649330b6-c2d7-4edc-be8e-8a54df9eb385','2', '{"model":"black"}', 50, 0, '2022-05-25 18:02:53.000', '2022-05-25 18:02:53.000');
INSERT INTO "public"."namespace_plugin_rel" VALUES ('1801816010882822157','649330b6-c2d7-4edc-be8e-8a54df9eb385','20', NULL, 120, 0, '2022-05-25 18:02:53.000', '2022-05-25 18:02:53.000');
INSERT INTO "public"."namespace_plugin_rel" VALUES ('1801816010882822158','649330b6-c2d7-4edc-be8e-8a54df9eb385','21', NULL, 40, 0, '2022-05-25 18:02:53.000', '2022-05-25 18:02:53.000');
INSERT INTO "public"."namespace_plugin_rel" VALUES ('1801816010882822159','649330b6-c2d7-4edc-be8e-8a54df9eb385','22', NULL, 70, 0, '2022-05-25 18:02:53.000', '2022-05-25 18:02:53.000');
INSERT INTO "public"."namespace_plugin_rel" VALUES ('1801816010882822160','649330b6-c2d7-4edc-be8e-8a54df9eb385','23', NULL, 220, 0, '2022-05-25 18:02:53.000', '2022-05-25 18:02:53.000');
INSERT INTO "public"."namespace_plugin_rel" VALUES ('1801816010882822161','649330b6-c2d7-4edc-be8e-8a54df9eb385','24', NULL, 100, 1, '2022-05-25 18:02:53.000', '2022-05-25 18:02:53.000');
INSERT INTO "public"."namespace_plugin_rel" VALUES ('1801816010882822162','649330b6-c2d7-4edc-be8e-8a54df9eb385','25', NULL, 410, 1, '2022-05-25 18:02:53.000', '2022-05-25 18:02:53.000');
INSERT INTO "public"."namespace_plugin_rel" VALUES ('1801816010882822163','649330b6-c2d7-4edc-be8e-8a54df9eb385','26', '{"multiSelectorHandle":"1"}', 200, 1, '2022-05-25 18:02:53.000', '2022-05-25 18:02:53.000');
INSERT INTO "public"."namespace_plugin_rel" VALUES ('1801816010882822164','649330b6-c2d7-4edc-be8e-8a54df9eb385','27', NULL, 125, 1, '2022-05-25 18:02:53.000', '2022-05-25 18:02:53.000');
INSERT INTO "public"."namespace_plugin_rel" VALUES ('1801816010882822165','649330b6-c2d7-4edc-be8e-8a54df9eb385','28', '{"port": 9500,"bossGroupThreadCount": 1,"maxPayloadSize": 65536,"workerGroupThreadCount": 12,"userName": "shenyu","password": "shenyu","isEncryptPassword": false,"encryptMode": "","leakDetectorLevel": "DISABLED"}', 125, 0, '2022-05-25 18:02:53.000', '2022-05-25 18:02:53.000');
INSERT INTO "public"."namespace_plugin_rel" VALUES ('1801816010882822166','649330b6-c2d7-4edc-be8e-8a54df9eb385','29', '{"topic":"shenyu-access-logging", "namesrvAddr": "localhost:9876","producerGroup":"shenyu-plugin-logging-rocketmq"}', 170, 0, '2022-05-25 18:02:53.000', '2022-05-25 18:02:53.000');
INSERT INTO "public"."namespace_plugin_rel" VALUES ('1801816010882822167','649330b6-c2d7-4edc-be8e-8a54df9eb385','3', NULL, 90, 0, '2022-05-25 18:02:53.000', '2022-05-25 18:02:53.000');
INSERT INTO "public"."namespace_plugin_rel" VALUES ('1801816010882822168','649330b6-c2d7-4edc-be8e-8a54df9eb385','30', '{"cacheType":"memory"}', 10, 0, '2022-05-25 18:02:53.000', '2022-05-25 18:02:53.000');
INSERT INTO "public"."namespace_plugin_rel" VALUES ('1801816010882822169','649330b6-c2d7-4edc-be8e-8a54df9eb385','31', NULL, 1, 0, '2022-06-16 14:40:35.000', '2022-06-16 14:40:55.000');
INSERT INTO "public"."namespace_plugin_rel" VALUES ('1801816010882822170','649330b6-c2d7-4edc-be8e-8a54df9eb385','32', '{"host":"localhost", "port": "9200"}', 190, 0, '2022-06-19 22:00:00.000', '2022-06-19 22:00:00.000');
INSERT INTO "public"."namespace_plugin_rel" VALUES ('1801816010882822171','649330b6-c2d7-4edc-be8e-8a54df9eb385','33', '{"host":"localhost", "port": "9092"}', 180, 0, '2022-07-04 22:00:00.000', '2022-07-02 22:00:00.000');
INSERT INTO "public"."namespace_plugin_rel" VALUES ('1801816010882822172','649330b6-c2d7-4edc-be8e-8a54df9eb385','34', '{"projectName": "shenyu", "logStoreName": "shenyu-logstore", "topic": "shenyu-topic"}', 175, 0, '2022-06-30 21:00:00.000', '2022-06-30 21:00:00.000');
INSERT INTO "public"."namespace_plugin_rel" VALUES ('1801816010882822173','649330b6-c2d7-4edc-be8e-8a54df9eb385','35', '{"topic":"shenyu-access-logging", "serviceUrl": "pulsar://localhost:6650"}', 185, 0, '2022-06-30 21:00:00.000', '2022-06-30 21:00:00.000');
INSERT INTO "public"."namespace_plugin_rel" VALUES ('1801816010882822174','649330b6-c2d7-4edc-be8e-8a54df9eb385','36', '{"endpoint": "ap-guangzhou.cls.tencentcs.com", "topic": "shenyu-topic"}', 176, 0, '2022-06-30 21:00:00.000', '2022-06-30 21:00:00.000');
INSERT INTO "public"."namespace_plugin_rel" VALUES ('1801816010882822175','649330b6-c2d7-4edc-be8e-8a54df9eb385','38', '{"host":"127.0.0.1","port":"8123","databse":"shenyu-gateway","username":"foo","password":"bar"}', 195, 0, '2022-06-30 21:00:00.000', '2022-06-30 21:00:00.000');
INSERT INTO "public"."namespace_plugin_rel" VALUES ('1801816010882822176','649330b6-c2d7-4edc-be8e-8a54df9eb385','39', '{"endpoint":"http://localhost:8000"}', 40, 0, '2022-09-11 12:00:00.000', '2022-09-11 12:00:00.000');
INSERT INTO "public"."namespace_plugin_rel" VALUES ('1801816010882822177','649330b6-c2d7-4edc-be8e-8a54df9eb385','4', '{"master":"mymaster","mode":"standalone","url":"192.168.1.1:6379","password":"abc"}', 60, 0, '2022-05-25 18:02:53.000', '2022-05-25 18:02:53.000');
INSERT INTO "public"."namespace_plugin_rel" VALUES ('1801816010882822178','649330b6-c2d7-4edc-be8e-8a54df9eb385','40', NULL, 150, 0, '2022-07-24 19:00:00.000', '2022-07-24 19:00:00.000');
INSERT INTO "public"."namespace_plugin_rel" VALUES ('1801816010882822179','649330b6-c2d7-4edc-be8e-8a54df9eb385','42', NULL, 320, 1, '2023-05-30 18:02:53.000', '2022-05-30 18:02:53.000');
INSERT INTO "public"."namespace_plugin_rel" VALUES ('1801816010882822180','649330b6-c2d7-4edc-be8e-8a54df9eb385','43', '{"totalSizeInBytes":"104857600","maxBlockMs":"0","ioThreadCount":"1","batchSizeThresholdInBytes":"524288","batchCountThreshold":"4096","lingerMs":"2000","retries":"100","baseRetryBackoffMs":"100","maxRetryBackoffMs":"100","enableLocalTest":"true","setGiveUpExtraLongSingleLog":"false"}', 177, 0, '2023-07-05 14:03:53.686', '2023-07-06 12:42:07.234');
INSERT INTO "public"."namespace_plugin_rel" VALUES ('1801816010882822181','649330b6-c2d7-4edc-be8e-8a54df9eb385','44', '{"defaultHandleJson":"{\"authorization\":\"test:test123\"}"}', 150, 0, '2022-07-24 19:00:00.000', '2022-07-24 19:00:00.000');
INSERT INTO "public"."namespace_plugin_rel" VALUES ('1801816010882822182','649330b6-c2d7-4edc-be8e-8a54df9eb385','45', '{"host":"127.0.0.1","port":5672,"password":"admin","username":"admin","exchangeName":"exchange.logging.plugin","queueName":"queue.logging.plugin","routingKey":"topic.logging","virtualHost":"/","exchangeType":"direct","durable":"true","exclusive":"false","autoDelete":"false"}', 171, 0, '2023-11-06 15:49:56.454', '2023-11-10 10:40:58.447');
INSERT INTO "public"."namespace_plugin_rel" VALUES ('1801816010882822183','649330b6-c2d7-4edc-be8e-8a54df9eb385','5', '{"multiSelectorHandle":"1","multiRuleHandle":"0"}', 200, 1, '2022-05-25 18:02:53.000', '2022-05-25 18:02:53.000');
INSERT INTO "public"."namespace_plugin_rel" VALUES ('1801816010882822184','649330b6-c2d7-4edc-be8e-8a54df9eb385','6', '{"register":"zookeeper://localhost:2181","multiSelectorHandle":"1","threadpool":"shared","corethreads":0,"threads":2147483647,"queues":0}', 310, 0, '2022-05-25 18:02:53.000', '2022-05-25 18:02:53.000');
INSERT INTO "public"."namespace_plugin_rel" VALUES ('1801816010882822186','649330b6-c2d7-4edc-be8e-8a54df9eb385','9', NULL, 130, 0, '2022-05-25 18:02:53.000', '2022-05-25 18:02:53.000');
INSERT INTO "public"."namespace_plugin_rel" VALUES ('1801816010882822187','649330b6-c2d7-4edc-be8e-8a54df9eb385','50', '{"provider":"OpenAI","baseUrl":"https://api.openai.com/v1/chat/completions","model":"gpt-4o-mini","apiKey":"your_api_key","temperature":"0.5","maxTokens":"1000","stream":"false","prompt":""}', 199, 0, '2022-05-25 18:02:53.000', '2022-05-25 18:02:53.000');
INSERT INTO "public"."namespace_plugin_rel" VALUES ('1801816010882822188','649330b6-c2d7-4edc-be8e-8a54df9eb385','51', NULL, 171, 0, '2022-05-25 18:02:53.000', '2022-05-25 18:02:53.000');
INSERT INTO "public"."namespace_plugin_rel" VALUES ('1801816010882822190','649330b6-c2d7-4edc-be8e-8a54df9eb385','53', NULL, 65, 0, '2022-05-25 18:02:53.000', '2022-05-25 18:02:53.000');
INSERT INTO "public"."namespace_plugin_rel" VALUES ('1801816010882822300','649330b6-c2d7-4edc-be8e-8a54df9eb385','66', NULL, 66, 0, '2022-05-25 18:02:53.000', '2022-05-25 18:02:53.000');

INSERT INTO "public"."resource" VALUES ('1792749362445840479', '1357956838021890048', 'SHENYU.MENU.SYSTEM.MANAGMENT.NAMESPACEPLUGIN', 'namespacePlugin', '/config/namespacePlugin', 'namespacePlugin', 1, 2, 'build', 0, 0, '', 1, '2024-06-25 18:02:53.000', '2024-06-25 18:02:53.000');
INSERT INTO "public"."resource" VALUES ('1792749362445840480', '1792749362445840479', 'SHENYU.BUTTON.SYSTEM.LIST', '', '', '', 2, 0, '', 1, 0, 'system:namespacePlugin:list', 1, '2024-06-25 18:02:53.000', '2024-06-25 18:02:53.000');
INSERT INTO "public"."resource" VALUES ('1792749362445840481', '1792749362445840479', 'SHENYU.BUTTON.SYSTEM.DELETE', '', '', '', 2, 1, '', 1, 0, 'system:namespacePlugin:delete', 1, '2024-06-25 18:02:53.000', '2024-06-25 18:02:53.000');
INSERT INTO "public"."resource" VALUES ('1792749362445840482', '1792749362445840479', 'SHENYU.BUTTON.SYSTEM.ADD', '', '', '', 2, 2, '', 1, 0, 'system:namespacePlugin:add', 1, '2024-06-25 18:02:53.000', '2024-06-25 18:02:53.000');
INSERT INTO "public"."resource" VALUES ('1792749362445840483', '1792749362445840479', 'SHENYU.BUTTON.SYSTEM.SYNCHRONIZE', '', '', '', 2, 3, '', 1, 0, 'system:namespacePlugin:modify', 1, '2024-06-25 18:02:53.000', '2024-06-25 18:02:53.000');
INSERT INTO "public"."resource" VALUES ('1792749362445840484', '1792749362445840479', 'SHENYU.BUTTON.SYSTEM.ENABLE', '', '', '', 2, 4, '', 1, 0, 'system:namespacePlugin:disable', 1, '2024-06-25 18:02:53.000', '2024-06-25 18:02:53.000');
INSERT INTO "public"."resource" VALUES ('1792749362445840485', '1792749362445840479', 'SHENYU.BUTTON.SYSTEM.EDIT', '', '', '', 2, 5, '', 1, 0, 'system:namespacePlugin:edit', 1,'2024-06-25 18:02:53.000', '2024-06-25 18:02:53.000');
INSERT INTO "public"."resource" VALUES ('1792749362445840486', '1792749362445840479', 'SHENYU.BUTTON.SYSTEM.RESOURCE', '', '', '', 2, 6, '', 1, 0, 'system:namespacePlugin:resource', 1,'2024-06-25 18:02:53.000', '2024-06-25 18:02:53.000');


INSERT INTO "public"."permission" VALUES ('1792779493541343260', '1346358560427216896', '1792749362445840479', '2024-06-25 20:00:00.000', '2024-06-25 20:00:00.000');
INSERT INTO "public"."permission" VALUES ('1792779493541343261', '1346358560427216896', '1792749362445840480', '2024-06-25 20:00:00.000', '2024-06-25 20:00:00.000');
INSERT INTO "public"."permission" VALUES ('1792779493541343262', '1346358560427216896', '1792749362445840481', '2024-06-25 20:00:00.000', '2024-06-25 20:00:00.000');
INSERT INTO "public"."permission" VALUES ('1792779493541343263', '1346358560427216896', '1792749362445840482', '2024-06-25 20:00:00.000', '2024-06-25 20:00:00.000');
INSERT INTO "public"."permission" VALUES ('1792779493541343264', '1346358560427216896', '1792749362445840483', '2024-06-25 20:00:00.000', '2024-06-25 20:00:00.000');
INSERT INTO "public"."permission" VALUES ('1792779493541343265', '1346358560427216896', '1792749362445840484', '2024-06-25 20:00:00.000', '2024-06-25 20:00:00.000');
INSERT INTO "public"."permission" VALUES ('1792779493541343266', '1346358560427216896', '1792749362445840485', '2024-06-25 20:00:00.000', '2024-06-25 20:00:00.000');
INSERT INTO "public"."permission" VALUES ('1792779493541343267', '1346358560427216896', '1792749362445840486', '2024-06-25 20:00:00.000', '2024-06-25 20:00:00.000');


-- ----------------------------
-- Table structure for scale
-- ----------------------------
DROP TABLE IF EXISTS "public"."scale_policy";
CREATE TABLE IF NOT EXISTS "public"."scale_policy"
(
    "id"             varchar(128)   COLLATE "pg_catalog"."default" NOT NULL,
    "sort"           int4           NOT NULL,
    "status"         int2           NOT NULL,
    "num"            int4           ,
    "begin_time"     timestamp(6)   ,
    "end_time"       timestamp(6)   ,
    "date_created"   timestamp(3)   NOT NULL DEFAULT timezone('UTC-8'::text, (now())::timestamp(0) without time zone),
    "date_updated"   timestamp(3)   NOT NULL DEFAULT timezone('UTC-8'::text, (now())::timestamp(0) without time zone)
);
COMMENT ON COLUMN "public"."scale_policy"."id" IS 'primary key id';
COMMENT ON COLUMN "public"."scale_policy"."sort" IS 'sort';
COMMENT ON COLUMN "public"."scale_policy"."status" IS 'status 1:enable 0:disable';
COMMENT ON COLUMN "public"."scale_policy"."num" IS 'number of bootstrap';
COMMENT ON COLUMN "public"."scale_policy"."begin_time" IS 'begin time';
COMMENT ON COLUMN "public"."scale_policy"."end_time" IS 'end time';
COMMENT ON COLUMN "public"."scale_policy"."date_created" IS 'create time';
COMMENT ON COLUMN "public"."scale_policy"."date_updated" IS 'update time';

INSERT INTO "public"."scale_policy" VALUES ('1', 3, 0, 10, NULL, NULL, '2024-07-31 20:00:00.000', '2024-07-31 20:00:00.000');
INSERT INTO "public"."scale_policy" VALUES ('2', 2, 0, 10, '2024-07-31 20:00:00.000', '2024-08-01 20:00:00.000', '2024-07-31 20:00:00.000', '2024-07-31 20:00:00.000');
INSERT INTO "public"."scale_policy" VALUES ('3', 1, 0, NULL, NULL, NULL, '2024-07-31 20:00:00.000', '2024-07-31 20:00:00.000');

DROP TABLE IF EXISTS "public"."scale_rule";
CREATE TABLE "public"."scale_rule"
(
    "id"             varchar(128)   COLLATE "pg_catalog"."default" NOT NULL,
    "metric_name"    varchar(128)   COLLATE "pg_catalog"."default" NOT NULL,
    "type"           int4           NOT NULL,
    "sort"           int4           NOT NULL,
    "status"         int2           NOT NULL,
    "minimum"        varchar(128)   COLLATE "pg_catalog"."default",
    "maximum"        varchar(128)   COLLATE "pg_catalog"."default",
    "date_created"   timestamp(3)   NOT NULL DEFAULT timezone('UTC-8'::text, (now())::timestamp(0) without time zone),
    "date_updated"   timestamp(3)   NOT NULL DEFAULT timezone('UTC-8'::text, (now())::timestamp(0) without time zone)
);
COMMENT ON COLUMN "public"."scale_rule"."id" IS 'primary key id';
COMMENT ON COLUMN "public"."scale_rule"."metric_name" IS 'metric name';
COMMENT ON COLUMN "public"."scale_rule"."type" IS 'type 0:shenyu 1:k8s 2:others';
COMMENT ON COLUMN "public"."scale_rule"."sort" IS 'sort';
COMMENT ON COLUMN "public"."scale_rule"."status" IS 'status 1:enable 0:disable';
COMMENT ON COLUMN "public"."scale_rule"."minimum" IS 'minimum of metric';
COMMENT ON COLUMN "public"."scale_rule"."maximum" IS 'maximum of metric';
COMMENT ON COLUMN "public"."scale_rule"."date_created" IS 'create time';
COMMENT ON COLUMN "public"."scale_rule"."date_updated" IS 'update time';

DROP TABLE IF EXISTS "public"."scale_history";
CREATE TABLE "public"."scale_history"
(
    "id"             varchar(128)   COLLATE "pg_catalog"."default" NOT NULL,
    "config_id"      int4           NOT NULL,
    "num"            int4           NOT NULL,
    "action"         int4           NOT NULL,
    "msg"            text           COLLATE "pg_catalog"."default",
    "date_created"   timestamp(3)   NOT NULL DEFAULT timezone('UTC-8'::text, (now())::timestamp(0) without time zone),
    "date_updated"   timestamp(3)   NOT NULL DEFAULT timezone('UTC-8'::text, (now())::timestamp(0) without time zone)
);
COMMENT ON COLUMN "public"."scale_history"."id" IS 'primary key id';
COMMENT ON COLUMN "public"."scale_history"."config_id" IS '0:manual 1:period 2:dynamic';
COMMENT ON COLUMN "public"."scale_history"."num" IS 'number of bootstrap';
COMMENT ON COLUMN "public"."scale_history"."action" IS 'status 1:enable 0:disable';
COMMENT ON COLUMN "public"."scale_history"."msg" IS 'message';
COMMENT ON COLUMN "public"."scale_history"."date_created" IS 'create time';
COMMENT ON COLUMN "public"."scale_history"."date_updated" IS 'update time';

DROP TABLE IF EXISTS "public"."namespace_user_rel";
CREATE TABLE "public"."namespace_user_rel"
(
    "id"             varchar(128)   COLLATE "pg_catalog"."default" NOT NULL,
    "namespace_id"   varchar(50) COLLATE "pg_catalog"."default" NOT NULL,
    "user_id"        varchar(128) COLLATE "pg_catalog"."default" NOT NULL,
    "date_created"   timestamp(3)   NOT NULL DEFAULT timezone('UTC-8'::text, (now())::timestamp(0) without time zone),
    "date_updated"   timestamp(3)   NOT NULL DEFAULT timezone('UTC-8'::text, (now())::timestamp(0) without time zone)
);
COMMENT ON COLUMN "public"."namespace_user_rel"."id" IS 'primary key';
COMMENT ON COLUMN "public"."namespace_user_rel"."namespace_id" IS 'namespace_id';
COMMENT ON COLUMN "public"."namespace_user_rel"."user_id" IS 'user_id';
COMMENT ON COLUMN "public"."namespace_user_rel"."date_created" IS 'create time';
COMMENT ON COLUMN "public"."namespace_user_rel"."date_updated" IS 'update time';


INSERT INTO "public"."resource" VALUES ('1844026099075534849', '1346775491550474240', 'aiProxy', 'aiProxy', '/plug/aiProxy', 'aiProxy', 1, 0, 'pic-center', 0, 0, '', 1, '2022-05-25 18:02:58', '2022-05-25 18:02:58');
INSERT INTO "public"."resource" VALUES ('1844026099075534850', '1844026099075534849', 'SHENYU.BUTTON.PLUGIN.SELECTOR.ADD', '', '', '', 2, 0, '', 1, 0, 'plugin:aiProxySelector:add', 1, '2022-05-25 18:02:58', '2022-05-25 18:02:58');
INSERT INTO "public"."resource" VALUES ('1844026099075534851', '1844026099075534849', 'SHENYU.BUTTON.PLUGIN.SELECTOR.QUERY', '', '', '', 2, 0, '', 1, 0, 'plugin:aiProxySelector:query', 1, '2022-05-25 18:02:58', '2022-05-25 18:02:58');
INSERT INTO "public"."resource" VALUES ('1844026099075534852', '1844026099075534849', 'SHENYU.BUTTON.PLUGIN.SELECTOR.EDIT', '', '', '', 2, 0, '', 1, 0, 'plugin:aiProxySelector:edit', 1, '2022-05-25 18:02:58', '2022-05-25 18:02:58');
INSERT INTO "public"."resource" VALUES ('1844026099075534853', '1844026099075534849', 'SHENYU.BUTTON.PLUGIN.SELECTOR.DELETE', '', '', '', 2, 0, '', 1, 0, 'plugin:aiProxySelector:delete', 1, '2022-05-25 18:02:58', '2022-05-25 18:02:58');
INSERT INTO "public"."resource" VALUES ('1844026099075534854', '1844026099075534849', 'SHENYU.BUTTON.PLUGIN.RULE.ADD', '', '', '', 2, 0, '', 1, 0, 'plugin:aiProxyRule:add', 1, '2022-05-25 18:02:58', '2022-05-25 18:02:58');
INSERT INTO "public"."resource" VALUES ('1844026099075534855', '1844026099075534849', 'SHENYU.BUTTON.PLUGIN.RULE.QUERY', '', '', '', 2, 0, '', 1, 0, 'plugin:aiProxyRule:query', 1, '2022-05-25 18:02:58', '2022-05-25 18:02:58');
INSERT INTO "public"."resource" VALUES ('1844026099075534856', '1844026099075534849', 'SHENYU.BUTTON.PLUGIN.RULE.EDIT', '', '', '', 2, 0, '', 1, 0, 'plugin:aiProxyRule:edit', 1, '2022-05-25 18:02:58', '2022-05-25 18:02:58');
INSERT INTO "public"."resource" VALUES ('1844026099075534857', '1844026099075534849', 'SHENYU.BUTTON.PLUGIN.RULE.DELETE', '', '', '', 2, 0, '', 1, 0, 'plugin:aiProxyRule:delete', 1, '2022-05-25 18:02:58', '2022-05-25 18:02:58');
INSERT INTO "public"."resource" VALUES ('1844026099075534858', '1844026099075534849', 'SHENYU.BUTTON.PLUGIN.SYNCHRONIZE', '', '', '', 2, 0, '', 1, 0, 'plugin:aiProxy:modify', 1, '2022-05-25 18:02:58', '2022-05-25 18:02:58');
INSERT INTO "public"."resource" VALUES ('1844026099075534900', '1844026099075534849', 'SHENYU.BUTTON.AI.PROXY.APIKEY.ADD', '', '', '', 2, 0, '', 1, 0, 'system:aiProxyApiKey:add', 1, '2025-09-10 00:00:00', '2025-09-10 00:00:00');
INSERT INTO "public"."resource" VALUES ('1844026099075534901', '1844026099075534849', 'SHENYU.BUTTON.AI.PROXY.APIKEY.LIST', '', '', '', 2, 1, '', 1, 0, 'system:aiProxyApiKey:list', 1, '2025-09-10 00:00:00', '2025-09-10 00:00:00');
INSERT INTO "public"."resource" VALUES ('1844026099075534902', '1844026099075534849', 'SHENYU.BUTTON.AI.PROXY.APIKEY.EDIT', '', '', '', 2, 2, '', 1, 0, 'system:aiProxyApiKey:edit', 1, '2025-09-10 00:00:00', '2025-09-10 00:00:00');
INSERT INTO "public"."resource" VALUES ('1844026099075534903', '1844026099075534849', 'SHENYU.BUTTON.AI.PROXY.APIKEY.DELETE', '', '', '', 2, 3, '', 1, 0, 'system:aiProxyApiKey:delete', 1, '2025-09-10 00:00:00', '2025-09-10 00:00:00');
INSERT INTO "public"."resource" VALUES ('1844026099075534904', '1844026099075534849', 'SHENYU.BUTTON.AI.PROXY.APIKEY.DISABLE', '', '', '', 2, 4, '', 1, 0, 'system:aiProxyApiKey:disable', 1, '2025-09-10 00:00:00', '2025-09-10 00:00:00');

INSERT INTO "public"."permission" VALUES ('1697146860569542741', '1346358560427216896', '1844026099075534849', '2023-08-31 06:59:01', '2023-08-31 06:59:01');
INSERT INTO "public"."permission" VALUES ('1697146860569542742', '1346358560427216896', '1844026099075534850', '2023-08-31 07:22:07', '2023-08-31 07:22:07');
INSERT INTO "public"."permission" VALUES ('1697146860569542743', '1346358560427216896', '1844026099075534851', '2023-08-31 07:14:26', '2023-08-31 07:14:26');
INSERT INTO "public"."permission" VALUES ('1697146860569542744', '1346358560427216896', '1844026099075534852', '2023-08-31 07:22:07', '2023-08-31 07:22:07');
INSERT INTO "public"."permission" VALUES ('1697146860569542745', '1346358560427216896', '1844026099075534853', '2023-08-31 07:18:37', '2023-08-31 07:18:37');
INSERT INTO "public"."permission" VALUES ('1697146860569542746', '1346358560427216896', '1844026099075534854', '2023-08-31 07:18:37', '2023-08-31 07:18:37');
INSERT INTO "public"."permission" VALUES ('1697146860569542747', '1346358560427216896', '1844026099075534855', '2023-08-31 07:18:37', '2023-08-31 07:18:37');
INSERT INTO "public"."permission" VALUES ('1697146860569542748', '1346358560427216896', '1844026099075534856', '2023-08-31 07:18:37', '2023-08-31 07:18:37');
INSERT INTO "public"."permission" VALUES ('1697146860569542749', '1346358560427216896', '1844026099075534857', '2023-08-31 07:18:37', '2023-08-31 07:18:37');
INSERT INTO "public"."permission" VALUES ('1697146860569542750', '1346358560427216896', '1844026099075534858', '2023-08-31 07:18:37', '2023-08-31 07:18:37');

INSERT INTO "public"."permission" VALUES ('1953049887387303950', '1346358560427216896', '1844026099075534900', '2023-08-31 06:59:01', '2023-08-31 06:59:01');
INSERT INTO "public"."permission" VALUES ('1953049887387303951', '1346358560427216896', '1844026099075534901', '2023-08-31 06:59:01', '2023-08-31 06:59:01');
INSERT INTO "public"."permission" VALUES ('1953049887387303952', '1346358560427216896', '1844026099075534902', '2023-08-31 06:59:01', '2023-08-31 06:59:01');
INSERT INTO "public"."permission" VALUES ('1953049887387303953', '1346358560427216896', '1844026099075534903', '2023-08-31 06:59:01', '2023-08-31 06:59:01');
INSERT INTO "public"."permission" VALUES ('1953049887387303954', '1346358560427216896', '1844026099075534904', '2023-08-31 06:59:01', '2023-08-31 06:59:01');

INSERT INTO "public"."plugin_handle" VALUES ('1722804548510507041', '50', 'provider', 'provider', 3, 1, 0, '{"required":"0","defaultValue":"OpenAI","placeholder":"provider","rule":""}', '2024-01-02 17:20:50.233', '2024-01-02 17:20:50.233');
INSERT INTO "public"."plugin_handle" VALUES ('1722804548510507042', '50', 'baseUrl', 'baseUrl', 2, 1, 1, '{"required":"0","rule":""}', '2024-01-02 17:20:50.233', '2024-01-02 17:20:50.233');
INSERT INTO "public"."plugin_handle" VALUES ('1722804548510507043', '50', 'model', 'model', 2, 1, 2, '{"required":"0","rule":""}', '2024-01-02 17:20:50.233', '2024-01-02 17:20:50.233');
INSERT INTO "public"."plugin_handle" VALUES ('1722804548510507044', '50', 'apiKey', 'apiKey', 2, 1, 3, '{"required":"0","rule":""}', '2024-01-02 17:20:50.233', '2024-01-02 17:20:50.233');
INSERT INTO "public"."plugin_handle" VALUES ('1722804548510507045', '50', 'temperature', 'temperature', 2, 1, 4, '{"required":"0","rule":""}', '2024-01-02 17:20:50.233', '2024-01-02 17:20:50.233');
INSERT INTO "public"."plugin_handle" VALUES ('1722804548510507046', '50', 'maxTokens', 'maxTokens', 2, 1, 5, '{"required":"0","rule":"", "placeholder":"optional,0,0.01~1"}', '2024-01-02 17:20:50.233', '2024-01-02 17:20:50.233');
INSERT INTO "public"."plugin_handle" VALUES ('1722804548510507047', '50', 'stream', 'stream', 3, 1, 6, '{"defaultValue":"false","rule":""}', '2024-01-02 17:20:50.233', '2024-01-02 17:20:50.233');
INSERT INTO "public"."plugin_handle" VALUES ('1899802529972371600', '50', 'proxyEnabled', 'proxyEnabled', 2, 1, 7, '{"required":"0","defaultValue":"false","rule":""}', '2024-01-02 17:20:50.233', '2024-01-02 17:20:50.233');
INSERT INTO "public"."plugin_handle" VALUES ('1722804548510507048', '50', 'prompt', 'prompt', 2, 1, 8, '{"required":"0","rule":""}', '2024-01-02 17:20:50.233', '2024-01-02 17:20:50.233');
INSERT INTO "public"."plugin_handle" VALUES ('1899802529972371601', '50', 'fallbackEnabled', 'fallbackEnabled', 2, 1, 9, '{"required":"0","defaultValue":"false","rule":""}', '2024-01-02 17:20:50.233', '2024-01-02 17:20:50.233');
INSERT INTO "public"."plugin_handle" VALUES ('1899802529972371602', '50', 'fallbackProvider', 'fallbackProvider', 2, 1, 10, '{"required":"0","placeholder":"OPENAI","rule":""}', '2024-01-02 17:20:50.233', '2024-01-02 17:20:50.233');
INSERT INTO "public"."plugin_handle" VALUES ('1899802529972371603', '50', 'fallbackBaseUrl', 'fallbackBaseUrl', 2, 1, 11, '{"required":"0","rule":""}', '2024-01-02 17:20:50.233', '2024-01-02 17:20:50.233');
INSERT INTO "public"."plugin_handle" VALUES ('1899802529972371604', '50', 'fallbackApiKey', 'fallbackApiKey', 2, 1, 12, '{"required":"0","rule":""}', '2024-01-02 17:20:50.233', '2024-01-02 17:20:50.233');
INSERT INTO "public"."plugin_handle" VALUES ('1899802529972371605', '50', 'fallbackModel', 'fallbackModel', 2, 1, 12, '{"required":"0","placeholder":"gpt-4.1","rule":""}', '2024-01-02 17:20:50.233', '2024-01-02 17:20:50.233');
INSERT INTO "public"."plugin_handle" VALUES ('1899802529972371606', '50', 'fallbackTemperature', 'fallbackTemperature', 1, 1, 13, '{"required":"0"}', '2024-01-02 17:20:50.233', '2024-01-02 17:20:50.233');
INSERT INTO "public"."plugin_handle" VALUES ('1899802529972371607', '50', 'fallbackMaxTokens', 'fallbackMaxTokens', 1, 1, 14, '{"required":"0"}', '2024-01-02 17:20:50.233', '2024-01-02 17:20:50.233');
INSERT INTO "public"."plugin_handle" VALUES ('1722804548510507350', '66', 'provider', 'provider', 3, 3, 0, '{"required":"0","rule":""}', '2025-03-12 06:01:49.725', '2025-03-12 06:07:49.856');
INSERT INTO "public"."plugin_handle" VALUES ('1722804548510507351', '66', 'baseUrl', 'baseUrl', 2, 3, 1, '{"required":"0","rule":""}', '2025-03-12 06:02:04.155', '2025-03-12 06:02:04.155');
INSERT INTO "public"."plugin_handle" VALUES ('1722804548510507352', '66', 'apiKey', 'apiKey', 2, 3, 2, '{"required":"0","rule":""}', '2025-03-12 06:02:18.707', '2025-03-12 06:02:18.707');
INSERT INTO "public"."plugin_handle" VALUES ('1722804548510507353', '66', 'model', 'model', 2, 3, 3, '{"required":"0","rule":""}', '2025-03-12 06:02:32.450', '2025-03-12 06:02:32.450');
INSERT INTO "public"."plugin_handle" VALUES ('1722804548510507354', '66', 'content', 'content', 2, 3, 4, '{"required":"0","rule":""}', '2025-03-12 06:02:32.450', '2025-03-12 06:02:32.450');
INSERT INTO "public"."plugin_handle" VALUES ('1722804548510507355', '66', 'provider', 'provider', 3, 2, 0, '{"required":"0","rule":""}', '2025-03-12 06:01:49.725', '2025-03-12 06:07:49.856');
INSERT INTO "public"."plugin_handle" VALUES ('1722804548510507356', '66', 'baseUrl', 'baseUrl', 2, 2, 1, '{"required":"0","rule":""}', '2025-03-12 06:02:04.155', '2025-03-12 06:02:04.155');
INSERT INTO "public"."plugin_handle" VALUES ('1722804548510507357', '66', 'apiKey', 'apiKey', 2, 2, 2, '{"required":"0","rule":""}', '2025-03-12 06:02:18.707', '2025-03-12 06:02:18.707');
INSERT INTO "public"."plugin_handle" VALUES ('1722804548510507358', '66', 'model', 'model', 2, 2, 3, '{"required":"0","rule":""}', '2025-03-12 06:02:32.450', '2025-03-12 06:02:32.450');
INSERT INTO "public"."plugin_handle" VALUES ('1722804548510507359', '66', 'content', 'content', 2, 2, 4, '{"required":"0","rule":""}', '2025-03-12 06:02:32.450', '2025-03-12 06:02:32.450');

DROP TABLE IF EXISTS "public"."instance_info";
CREATE TABLE "public"."instance_info" (
    "id"            varchar(128)   NOT NULL,
    "namespace_id"  varchar(50)    NOT NULL,
    "instance_ip"   varchar(128)   NOT NULL,
    "instance_port" varchar(128)   NOT NULL,
    "instance_type" varchar(128)   NOT NULL,
    "instance_info" text          NOT NULL,
    "instance_state" int2          NOT NULL,
    "date_created"  timestamp(3)   NOT NULL DEFAULT timezone('UTC-8'::text, (now())::timestamp(0) without time zone),
    "date_updated"  timestamp(3)   NOT NULL DEFAULT timezone('UTC-8'::text, (now())::timestamp(0) without time zone),
    PRIMARY KEY ("id")
);
COMMENT ON COLUMN "public"."instance_info"."id" IS 'primary key';
COMMENT ON COLUMN "public"."instance_info"."namespace_id" IS 'namespace_id';
COMMENT ON COLUMN "public"."instance_info"."instance_ip" IS 'instance_ip';
COMMENT ON COLUMN "public"."instance_info"."instance_port" IS 'instance_port';
COMMENT ON COLUMN "public"."instance_info"."instance_type" IS 'instance_type';
COMMENT ON COLUMN "public"."instance_info"."instance_info" IS 'instance_info';
COMMENT ON COLUMN "public"."instance_info"."instance_state" IS 'instance_state';
COMMENT ON COLUMN "public"."instance_info"."date_created" IS 'create time';
COMMENT ON COLUMN "public"."instance_info"."date_updated" IS 'update time';

INSERT INTO "public"."plugin" VALUES ('52', 'aiPrompt', null, 'Ai', 170, 0, '2023-12-20 18:02:53', '2023-12-20 18:02:53', null);

INSERT INTO "public"."plugin_handle" VALUES ('1722804548510507140', '52', 'prepend', 'prepend', 2, 3, 1, '{"required":"0","rule":""}', '2024-01-02 17:20:50.233', '2024-01-02 17:20:50.233');
INSERT INTO "public"."plugin_handle" VALUES ('1722804548510507141', '52', 'preRole', 'preRole', 3, 3, 2, '{"required":"0","rule":""}', '2024-01-02 17:20:50.233', '2024-01-02 17:20:50.233');
INSERT INTO "public"."plugin_handle" VALUES ('1722804548510507142', '52', 'append', 'append', 2, 3, 3, '{"required":"0","rule":""}', '2024-01-02 17:20:50.233', '2024-01-02 17:20:50.233');
INSERT INTO "public"."plugin_handle" VALUES ('1722804548510507143', '52', 'postRole', 'postRole', 3, 3, 4, '{"required":"0","rule":""}', '2024-01-02 17:20:50.233', '2024-01-02 17:20:50.233');

INSERT INTO "public"."resource" VALUES ('1844026099075554850', '1346775491550474240', 'aiPrompt', 'aiPrompt', '/plug/aiPrompt', 'aiPrompt', 1, 0, 'pic-center', 0, 0, '', 1, '2022-05-25 18:02:58', '2022-05-25 18:02:58');
INSERT INTO "public"."resource" VALUES ('1844026099075554851', '1844026099075554850', 'SHENYU.BUTTON.PLUGIN.SELECTOR.ADD', '', '', '', 2, 0, '', 1, 0, 'plugin:aiPromptSelector:add', 1, '2022-05-25 18:02:58', '2022-05-25 18:02:58');
INSERT INTO "public"."resource" VALUES ('1844026099075554852', '1844026099075554850', 'SHENYU.BUTTON.PLUGIN.SELECTOR.QUERY', '', '', '', 2, 0, '', 1, 0, 'plugin:aiPromptSelector:query', 1, '2022-05-25 18:02:58', '2022-05-25 18:02:58');
INSERT INTO "public"."resource" VALUES ('1844026099075554853', '1844026099075554850', 'SHENYU.BUTTON.PLUGIN.SELECTOR.EDIT', '', '', '', 2, 0, '', 1, 0, 'plugin:aiPromptSelector:edit', 1, '2022-05-25 18:02:58', '2022-05-25 18:02:58');
INSERT INTO "public"."resource" VALUES ('1844026099075554854', '1844026099075554850', 'SHENYU.BUTTON.PLUGIN.SELECTOR.DELETE', '', '', '', 2, 0, '', 1, 0, 'plugin:aiPromptSelector:delete', 1, '2022-05-25 18:02:58', '2022-05-25 18:02:58');
INSERT INTO "public"."resource" VALUES ('1844026099075554855', '1844026099075554850', 'SHENYU.BUTTON.PLUGIN.RULE.ADD', '', '', '', 2, 0, '', 1, 0, 'plugin:aiPromptRule:add', 1, '2022-05-25 18:02:58', '2022-05-25 18:02:58');
INSERT INTO "public"."resource" VALUES ('1844026099075554856', '1844026099075554850', 'SHENYU.BUTTON.PLUGIN.RULE.QUERY', '', '', '', 2, 0, '', 1, 0, 'plugin:aiPromptRule:query', 1, '2022-05-25 18:02:58', '2022-05-25 18:02:58');
INSERT INTO "public"."resource" VALUES ('1844026099075554857', '1844026099075554850', 'SHENYU.BUTTON.PLUGIN.RULE.EDIT', '', '', '', 2, 0, '', 1, 0, 'plugin:aiPromptRule:edit', 1, '2022-05-25 18:02:58', '2022-05-25 18:02:58');
INSERT INTO "public"."resource" VALUES ('1844026099075554858', '1844026099075554850', 'SHENYU.BUTTON.PLUGIN.RULE.DELETE', '', '', '', 2, 0, '', 1, 0, 'plugin:aiPromptRule:delete', 1, '2022-05-25 18:02:58', '2022-05-25 18:02:58');
INSERT INTO "public"."resource" VALUES ('1844026099075554859', '1844026099075554850', 'SHENYU.BUTTON.PLUGIN.SYNCHRONIZE', '', '', '', 2, 0, '', 1, 0, 'plugin:aiPrompt:modify', 1, '2022-05-25 18:02:58', '2022-05-25 18:02:58');
INSERT INTO "public"."resource" VALUES ('1844026099075565000', '1346775491550474240', 'aiResponseTransformer', 'aiResponseTransformer', '/plug/aiResponseTransformer', 'aiResponseTransformer', 1, 0, 'pic-center', 0, 0, '', 1, '2022-05-25 18:02:58', '2022-05-25 18:02:58');
INSERT INTO "public"."resource" VALUES ('1844026099075565001', '1844026099075565000', 'SHENYU.BUTTON.PLUGIN.SELECTOR.ADD', '', '', '', 2, 0, '', 1, 0, 'plugin:aiResponseTransformerSelector:add', 1, '2022-05-25 18:02:58', '2022-05-25 18:02:58');
INSERT INTO "public"."resource" VALUES ('1844026099075565002', '1844026099075565000', 'SHENYU.BUTTON.PLUGIN.SELECTOR.QUERY', '', '', '', 2, 0, '', 1, 0, 'plugin:aiResponseTransformerSelector:query', 1, '2022-05-25 18:02:58', '2022-05-25 18:02:58');
INSERT INTO "public"."resource" VALUES ('1844026099075565003', '1844026099075565000', 'SHENYU.BUTTON.PLUGIN.SELECTOR.EDIT', '', '', '', 2, 0, '', 1, 0, 'plugin:aiResponseTransformerSelector:edit', 1, '2022-05-25 18:02:58', '2022-05-25 18:02:58');
INSERT INTO "public"."resource" VALUES ('1844026099075565004', '1844026099075565000', 'SHENYU.BUTTON.PLUGIN.SELECTOR.DELETE', '', '', '', 2, 0, '', 1, 0, 'plugin:aiResponseTransformerSelector:delete', 1, '2022-05-25 18:02:58', '2022-05-25 18:02:58');
INSERT INTO "public"."resource" VALUES ('1844026099075565005', '1844026099075565000', 'SHENYU.BUTTON.PLUGIN.RULE.ADD', '', '', '', 2, 0, '', 1, 0, 'plugin:aiResponseTransformerRule:add', 1, '2022-05-25 18:02:58', '2022-05-25 18:02:58');
INSERT INTO "public"."resource" VALUES ('1844026099075565006', '1844026099075565000', 'SHENYU.BUTTON.PLUGIN.RULE.QUERY', '', '', '', 2, 0, '', 1, 0, 'plugin:aiResponseTransformerRule:query', 1, '2022-05-25 18:02:58', '2022-05-25 18:02:58');
INSERT INTO "public"."resource" VALUES ('1844026099075565007', '1844026099075565000', 'SHENYU.BUTTON.PLUGIN.RULE.EDIT', '', '', '', 2, 0, '', 1, 0, 'plugin:aiResponseTransformerRule:edit', 1, '2022-05-25 18:02:58', '2022-05-25 18:02:58');
INSERT INTO "public"."resource" VALUES ('1844026099075565008', '1844026099075565000', 'SHENYU.BUTTON.PLUGIN.RULE.DELETE', '', '', '', 2, 0, '', 1, 0, 'plugin:aiResponseTransformerRule:delete', 1, '2022-05-25 18:02:58', '2022-05-25 18:02:58');
INSERT INTO "public"."resource" VALUES ('1844026099075565009', '1844026099075565000', 'SHENYU.BUTTON.PLUGIN.SYNCHRONIZE', '', '', '', 2, 0, '', 1, 0, 'plugin:aiResponseTransformer:modify', 1, '2022-05-25 18:02:58', '2022-05-25 18:02:58');

INSERT INTO "public"."shenyu_dict" VALUES ('1679002911061737580', 'preRole', 'ROLE_TYPE_SYSTEM', 'SYSTEM', 'system', 'system', 0, 1, '2024-02-07 14:31:49', '2024-02-07 14:31:49');
INSERT INTO "public"."shenyu_dict" VALUES ('1679002911061737581', 'preRole', 'ROLE_TYPE_USER', 'USER', 'user', 'user', 1, 1, '2024-02-07 14:31:49', '2024-02-07 14:31:49');
INSERT INTO "public"."shenyu_dict" VALUES ('1679002911061737582', 'postRole', 'ROLE_TYPE_SYSTEM', 'SYSTEM', 'system', 'system', 0, 1, '2024-02-07 14:31:49', '2024-02-07 14:31:49');
INSERT INTO "public"."shenyu_dict" VALUES ('1679002911061737583', 'postRole', 'ROLE_TYPE_USER', 'USER', 'user', 'user', 1, 1, '2024-02-07 14:31:49', '2024-02-07 14:31:49');

INSERT INTO "public"."namespace_plugin_rel" ("id","namespace_id","plugin_id", "config", "sort", "enabled", "date_created", "date_updated") VALUES ('1801816010882822189','649330b6-c2d7-4edc-be8e-8a54df9eb385','52', NULL, 171, 0, '2022-05-25 18:02:53.000', '2022-05-25 18:02:53.000');


INSERT INTO "public"."resource" VALUES ('1844026099075534859', '1346775491550474240', 'aiTokenLimiter', 'aiTokenLimiter', '/plug/aiTokenLimiter', 'aiTokenLimiter', 1, 0, 'pic-center', 0, 0, '', 1, '2022-05-25 18:02:58', '2022-05-25 18:02:58');
INSERT INTO "public"."resource" VALUES ('1844026099075534860', '1844026099075534859', 'SHENYU.BUTTON.PLUGIN.SELECTOR.ADD', '', '', '', 2, 0, '', 1, 0, 'plugin:aiTokenLimiterSelector:add', 1, '2022-05-25 18:02:58', '2022-05-25 18:02:58');
INSERT INTO "public"."resource" VALUES ('1844026099075534861', '1844026099075534859', 'SHENYU.BUTTON.PLUGIN.SELECTOR.QUERY', '', '', '', 2, 0, '', 1, 0, 'plugin:aiTokenLimiterSelector:query', 1, '2022-05-25 18:02:58', '2022-05-25 18:02:58');
INSERT INTO "public"."resource" VALUES ('1844026099075534862', '1844026099075534859', 'SHENYU.BUTTON.PLUGIN.SELECTOR.EDIT', '', '', '', 2, 0, '', 1, 0, 'plugin:aiTokenLimiterSelector:edit', 1, '2022-05-25 18:02:58', '2022-05-25 18:02:58');
INSERT INTO "public"."resource" VALUES ('1844026099075534863', '1844026099075534859', 'SHENYU.BUTTON.PLUGIN.SELECTOR.DELETE', '', '', '', 2, 0, '', 1, 0, 'plugin:aiTokenLimiterSelector:delete', 1, '2022-05-25 18:02:58', '2022-05-25 18:02:58');
INSERT INTO "public"."resource" VALUES ('1844026099075534864', '1844026099075534859', 'SHENYU.BUTTON.PLUGIN.RULE.ADD', '', '', '', 2, 0, '', 1, 0, 'plugin:aiTokenLimiterRule:add', 1, '2022-05-25 18:02:58', '2022-05-25 18:02:58');
INSERT INTO "public"."resource" VALUES ('1844026099075534865', '1844026099075534859', 'SHENYU.BUTTON.PLUGIN.RULE.QUERY', '', '', '', 2, 0, '', 1, 0, 'plugin:aiTokenLimiterRule:query', 1, '2022-05-25 18:02:58', '2022-05-25 18:02:58');
INSERT INTO "public"."resource" VALUES ('1844026099075534866', '1844026099075534859', 'SHENYU.BUTTON.PLUGIN.RULE.EDIT', '', '', '', 2, 0, '', 1, 0, 'plugin:aiTokenLimiterRule:edit', 1, '2022-05-25 18:02:58', '2022-05-25 18:02:58');
INSERT INTO "public"."resource" VALUES ('1844026099075534867', '1844026099075534859', 'SHENYU.BUTTON.PLUGIN.RULE.DELETE', '', '', '', 2, 0, '', 1, 0, 'plugin:aiTokenLimiterRule:delete', 1, '2022-05-25 18:02:58', '2022-05-25 18:02:58');
INSERT INTO "public"."resource" VALUES ('1844026099075534868', '1844026099075534859', 'SHENYU.BUTTON.PLUGIN.SYNCHRONIZE', '', '', '', 2, 0, '', 1, 0, 'plugin:aiTokenLimiter:modify', 1, '2022-05-25 18:02:58', '2022-05-25 18:02:58');

INSERT INTO "public"."permission" VALUES ('1697146860569542751', '1346358560427216896', '1844026099075534859', '2023-08-31 06:59:01', '2023-08-31 06:59:01');
INSERT INTO "public"."permission" VALUES ('1697146860569542752', '1346358560427216896', '1844026099075534860', '2023-08-31 07:22:07', '2023-08-31 07:22:07');
INSERT INTO "public"."permission" VALUES ('1697146860569542753', '1346358560427216896', '1844026099075534861', '2023-08-31 07:14:26', '2023-08-31 07:14:26');
INSERT INTO "public"."permission" VALUES ('1697146860569542754', '1346358560427216896', '1844026099075534862', '2023-08-31 07:22:07', '2023-08-31 07:22:07');
INSERT INTO "public"."permission" VALUES ('1697146860569542755', '1346358560427216896', '1844026099075534863', '2023-08-31 07:18:37', '2023-08-31 07:18:37');
INSERT INTO "public"."permission" VALUES ('1697146860569542756', '1346358560427216896', '1844026099075534864', '2023-08-31 07:18:37', '2023-08-31 07:18:37');
INSERT INTO "public"."permission" VALUES ('1697146860569542757', '1346358560427216896', '1844026099075534865', '2023-08-31 07:18:37', '2023-08-31 07:18:37');
INSERT INTO "public"."permission" VALUES ('1697146860569542758', '1346358560427216896', '1844026099075534866', '2023-08-31 07:18:37', '2023-08-31 07:18:37');
INSERT INTO "public"."permission" VALUES ('1697146860569542759', '1346358560427216896', '1844026099075534867', '2023-08-31 07:18:37', '2023-08-31 07:18:37');
INSERT INTO "public"."permission" VALUES ('1697146860569542760', '1346358560427216896', '1844026099075534868', '2023-08-31 07:18:37', '2023-08-31 07:18:37');
INSERT INTO "public"."permission" VALUES ('1697146860569743000', '1346358560427216896', '1844026099075565000', '2023-08-31 06:59:01', '2023-08-31 06:59:01');
INSERT INTO "public"."permission" VALUES ('1697146860569743001', '1346358560427216896', '1844026099075565001', '2023-08-31 07:22:07', '2023-08-31 07:22:07');
INSERT INTO "public"."permission" VALUES ('1697146860569743002', '1346358560427216896', '1844026099075565002', '2023-08-31 07:14:26', '2023-08-31 07:14:26');
INSERT INTO "public"."permission" VALUES ('1697146860569743003', '1346358560427216896', '1844026099075565003', '2023-08-31 07:22:07', '2023-08-31 07:22:07');
INSERT INTO "public"."permission" VALUES ('1697146860569743004', '1346358560427216896', '1844026099075565004', '2023-08-31 07:18:37', '2023-08-31 07:18:37');
INSERT INTO "public"."permission" VALUES ('1697146860569743005', '1346358560427216896', '1844026099075565005', '2023-08-31 07:18:37', '2023-08-31 07:18:37');
INSERT INTO "public"."permission" VALUES ('1697146860569743006', '1346358560427216896', '1844026099075565006', '2023-08-31 07:18:37', '2023-08-31 07:18:37');
INSERT INTO "public"."permission" VALUES ('1697146860569743007', '1346358560427216896', '1844026099075565007', '2023-08-31 07:18:37', '2023-08-31 07:18:37');
INSERT INTO "public"."permission" VALUES ('1697146860569743008', '1346358560427216896', '1844026099075565008', '2023-08-31 07:18:37', '2023-08-31 07:18:37');
INSERT INTO "public"."permission" VALUES ('1697146860569743009', '1346358560427216896', '1844026099075565009', '2023-08-31 07:18:37', '2023-08-31 07:18:37');

INSERT INTO "public"."shenyu_dict" VALUES ('1679002911061737490', 'aiTokenLimitType', 'CONTEXT_PATH_KEY_RESOLVER', 'contextPath', 'contextPath', 'Rate limit by contextPath', 0, 1, '2024-02-07 14:31:49', '2024-02-07 14:31:49');
INSERT INTO "public"."shenyu_dict" VALUES ('1679002911061737491', 'aiTokenLimitType', 'IP_KEY_RESOLVER', 'ip', 'ip', 'Rate limit by request ip', 1, 1, '2024-02-07 14:31:49', '2024-02-07 14:31:49');
INSERT INTO "public"."shenyu_dict" VALUES ('1679002911061737492', 'aiTokenLimitType', 'URI_KEY_RESOLVER', 'uri', 'uri', 'Rate limit by request uri', 2, 1, '2024-02-07 14:31:49', '2024-02-07 14:31:49');
INSERT INTO "public"."shenyu_dict" VALUES ('1679002911061737493', 'aiTokenLimitType', 'HEADER_KEY_RESOLVER', 'header', 'header', 'Rate limit by request header', 3, 1, '2024-02-07 14:31:49', '2024-02-07 14:31:49');
INSERT INTO "public"."shenyu_dict" VALUES ('1679002911061737494', 'aiTokenLimitType', 'PARAMETER_KEY_RESOLVER', 'parameter', 'parameter', 'Rate limit by request parameter', 4, 1, '2024-02-07 14:31:49', '2024-02-07 14:31:49');
INSERT INTO "public"."shenyu_dict" VALUES ('1679002911061737495', 'aiTokenLimitType', 'COOKIE_KEY_RESOLVER', 'cookie', 'cookie', 'Rate limit by request cookie', 5, 1, '2024-02-07 14:31:49', '2024-02-07 14:31:49');

INSERT INTO "public"."plugin_handle" VALUES ('1899702350766538752', '51', 'aiTokenLimitType', 'aiTokenLimitType', 3, 2, 0, '{"required":"0","rule":""}', '2025-03-12 06:01:49.725', '2025-03-12 06:07:49.856');
INSERT INTO "public"."plugin_handle" VALUES ('1899702411294539776', '51', 'timeWindowSeconds', 'timeWindowSeconds', 1, 2, 1, '{"required":"0","rule":""}', '2025-03-12 06:02:04.155', '2025-03-12 06:02:04.155');
INSERT INTO "public"."plugin_handle" VALUES ('1899702472330051584', '51', 'keyName', 'keyName', 2, 2, 2, '{"required":"0","rule":""}', '2025-03-12 06:02:18.707', '2025-03-12 06:02:18.707');
INSERT INTO "public"."plugin_handle" VALUES ('1899702529972371456', '51', 'tokenLimit', 'tokenLimit', 1, 2, 3, '{"required":"0","rule":""}', '2025-03-12 06:02:32.450', '2025-03-12 06:02:32.450');

INSERT INTO "public"."resource" VALUES ('1844026099075564859', '1346775491550474240', 'aiRequestTransformer', 'aiRequestTransformer', '/plug/aiRequestTransformer', 'aiRequestTransformer', 1, 0, 'pic-center', 0, 0, '', 1, '2022-05-25 18:02:58', '2022-05-25 18:02:58');
INSERT INTO "public"."resource" VALUES ('1844026099075564860', '1844026099075564859', 'SHENYU.BUTTON.PLUGIN.SELECTOR.ADD', '', '', '', 2, 0, '', 1, 0, 'plugin:aiRequestTransformerSelector:add', 1, '2022-05-25 18:02:58', '2022-05-25 18:02:58');
INSERT INTO "public"."resource" VALUES ('1844026099075564861', '1844026099075564859', 'SHENYU.BUTTON.PLUGIN.SELECTOR.QUERY', '', '', '', 2, 0, '', 1, 0, 'plugin:aiRequestTransformerSelector:query', 1, '2022-05-25 18:02:58', '2022-05-25 18:02:58');
INSERT INTO "public"."resource" VALUES ('1844026099075564862', '1844026099075564859', 'SHENYU.BUTTON.PLUGIN.SELECTOR.EDIT', '', '', '', 2, 0, '', 1, 0, 'plugin:aiRequestTransformerSelector:edit', 1, '2022-05-25 18:02:58', '2022-05-25 18:02:58');
INSERT INTO "public"."resource" VALUES ('1844026099075564863', '1844026099075564859', 'SHENYU.BUTTON.PLUGIN.SELECTOR.DELETE', '', '', '', 2, 0, '', 1, 0, 'plugin:aiRequestTransformerSelector:delete', 1, '2022-05-25 18:02:58', '2022-05-25 18:02:58');
INSERT INTO "public"."resource" VALUES ('1844026099075564864', '1844026099075564859', 'SHENYU.BUTTON.PLUGIN.RULE.ADD', '', '', '', 2, 0, '', 1, 0, 'plugin:aiRequestTransformerRule:add', 1, '2022-05-25 18:02:58', '2022-05-25 18:02:58');
INSERT INTO "public"."resource" VALUES ('1844026099075564865', '1844026099075564859', 'SHENYU.BUTTON.PLUGIN.RULE.QUERY', '', '', '', 2, 0, '', 1, 0, 'plugin:aiRequestTransformerRule:query', 1, '2022-05-25 18:02:58', '2022-05-25 18:02:58');
INSERT INTO "public"."resource" VALUES ('1844026099075564866', '1844026099075564859', 'SHENYU.BUTTON.PLUGIN.RULE.EDIT', '', '', '', 2, 0, '', 1, 0, 'plugin:aiRequestTransformerrRule:edit', 1, '2022-05-25 18:02:58', '2022-05-25 18:02:58');
INSERT INTO "public"."resource" VALUES ('1844026099075564867', '1844026099075564859', 'SHENYU.BUTTON.PLUGIN.RULE.DELETE', '', '', '', 2, 0, '', 1, 0, 'plugin:aiRequestTransformerRule:delete', 1, '2022-05-25 18:02:58', '2022-05-25 18:02:58');
INSERT INTO "public"."resource" VALUES ('1844026099075564868', '1844026099075564859', 'SHENYU.BUTTON.PLUGIN.SYNCHRONIZE', '', '', '', 2, 0, '', 1, 0, 'plugin:aiRequestTransformer:modify', 1, '2022-05-25 18:02:58', '2022-05-25 18:02:58');

INSERT INTO "public"."permission" VALUES ('1697146860569742751', '1346358560427216896', '1844026099075564859', '2023-08-31 06:59:01', '2023-08-31 06:59:01');
INSERT INTO "public"."permission" VALUES ('1697146860569742752', '1346358560427216896', '1844026099075564860', '2023-08-31 07:22:07', '2023-08-31 07:22:07');
INSERT INTO "public"."permission" VALUES ('1697146860569742753', '1346358560427216896', '1844026099075564861', '2023-08-31 07:14:26', '2023-08-31 07:14:26');
INSERT INTO "public"."permission" VALUES ('1697146860569742754', '1346358560427216896', '1844026099075564862', '2023-08-31 07:22:07', '2023-08-31 07:22:07');
INSERT INTO "public"."permission" VALUES ('1697146860569742755', '1346358560427216896', '1844026099075564863', '2023-08-31 07:18:37', '2023-08-31 07:18:37');
INSERT INTO "public"."permission" VALUES ('1697146860569742756', '1346358560427216896', '1844026099075564864', '2023-08-31 07:18:37', '2023-08-31 07:18:37');
INSERT INTO "public"."permission" VALUES ('1697146860569742757', '1346358560427216896', '1844026099075564865', '2023-08-31 07:18:37', '2023-08-31 07:18:37');
INSERT INTO "public"."permission" VALUES ('1697146860569742758', '1346358560427216896', '1844026099075564866', '2023-08-31 07:18:37', '2023-08-31 07:18:37');
INSERT INTO "public"."permission" VALUES ('1697146860569742759', '1346358560427216896', '1844026099075564867', '2023-08-31 07:18:37', '2023-08-31 07:18:37');
INSERT INTO "public"."permission" VALUES ('1697146860569742760', '1346358560427216896', '1844026099075564868', '2023-08-31 07:18:37', '2023-08-31 07:18:37');

INSERT INTO "public"."plugin" VALUES ('61', 'mcpServer', NULL, 'MCP', 180, 0, '2023-12-20 18:02:53', '2023-12-20 18:02:53', NULL);
INSERT INTO "public"."namespace_plugin_rel" VALUES ('1801816010882832189', '649330b6-c2d7-4edc-be8e-8a54df9eb385', '61', NULL, 180, 0, '2022-05-25 18:02:53.000', '2022-05-25 18:02:53.000');
INSERT INTO "public"."plugin_handle" VALUES ('1942847622591684608', '61', 'messageEndpoint', 'messageEndpoint', 2, 1, 0, '{"required":"0","defaultValue":"/message","rule":""}', '2025-07-09 07:25:44.249', '2025-07-09 07:25:44.249');
INSERT INTO "public"."resource" VALUES ('1844026199075534860', '1346775491550474240', 'mcpServer', 'mcpServer', '/plug/mcpServer', 'mcpServer', 1, 0, 'pic-left', 0, 0, '', 1, '2022-05-25 18:02:58', '2022-05-25 18:02:58');
INSERT INTO "public"."resource" VALUES ('1844026199075534861', '1844026199075534860', 'SHENYU.BUTTON.PLUGIN.SELECTOR.ADD', '', '', '', 2, 0, '', 1, 0, 'plugin:mcpServerSelector:add', 1, '2022-05-25 18:02:58', '2022-05-25 18:02:58');
INSERT INTO "public"."resource" VALUES ('1844026199075534862', '1844026199075534860', 'SHENYU.BUTTON.PLUGIN.SELECTOR.QUERY', '', '', '', 2, 0, '', 1, 0, 'plugin:mcpServerSelector:query', 1, '2022-05-25 18:02:58', '2022-05-25 18:02:58');
INSERT INTO "public"."resource" VALUES ('1844026199075534863', '1844026199075534860', 'SHENYU.BUTTON.PLUGIN.SELECTOR.EDIT', '', '', '', 2, 0, '', 1, 0, 'plugin:mcpServerSelector:edit', 1, '2022-05-25 18:02:58', '2022-05-25 18:02:58');
INSERT INTO "public"."resource" VALUES ('1844026199075534864', '1844026199075534860', 'SHENYU.BUTTON.PLUGIN.SELECTOR.DELETE', '', '', '', 2, 0, '', 1, 0, 'plugin:mcpServerSelector:delete', 1, '2022-05-25 18:02:58', '2022-05-25 18:02:58');
INSERT INTO "public"."resource" VALUES ('1844026199075534865', '1844026199075534860', 'SHENYU.BUTTON.PLUGIN.RULE.ADD', '', '', '', 2, 0, '', 1, 0, 'plugin:mcpServerRule:add', 1, '2022-05-25 18:02:58', '2022-05-25 18:02:58');
INSERT INTO "public"."resource" VALUES ('1844026199075534866', '1844026199075534860', 'SHENYU.BUTTON.PLUGIN.RULE.QUERY', '', '', '', 2, 0, '', 1, 0, 'plugin:mcpServerRule:query', 1, '2022-05-25 18:02:58', '2022-05-25 18:02:58');
INSERT INTO "public"."resource" VALUES ('1844026199075534867', '1844026199075534860', 'SHENYU.BUTTON.PLUGIN.RULE.EDIT', '', '', '', 2, 0, '', 1, 0, 'plugin:mcpServerRule:edit', 1, '2022-05-25 18:02:58', '2022-05-25 18:02:58');
INSERT INTO "public"."resource" VALUES ('1844026199075534868', '1844026199075534860', 'SHENYU.BUTTON.PLUGIN.RULE.DELETE', '', '', '', 2, 0, '', 1, 0, 'plugin:mcpServerRule:delete', 1, '2022-05-25 18:02:58', '2022-05-25 18:02:58');
INSERT INTO "public"."resource" VALUES ('1844026199075534869', '1844026199075534860', 'SHENYU.BUTTON.PLUGIN.SYNCHRONIZE', '', '', '', 2, 0, '', 1, 0, 'plugin:mcpServer:modify', 1, '2022-05-25 18:02:58', '2022-05-25 18:02:58');

INSERT INTO "public"."permission" VALUES ('1697146861569542751', '1346358560427216896', '1844026199075534860', '2023-08-31 06:59:01', '2023-08-31 06:59:01');
INSERT INTO "public"."permission" VALUES ('1697146861569542752', '1346358560427216896', '1844026199075534861', '2023-08-31 07:22:07', '2023-08-31 07:22:07');
INSERT INTO "public"."permission" VALUES ('1697146861569542753', '1346358560427216896', '1844026199075534862', '2023-08-31 07:14:26', '2023-08-31 07:14:26');
INSERT INTO "public"."permission" VALUES ('1697146861569542754', '1346358560427216896', '1844026199075534863', '2023-08-31 07:22:07', '2023-08-31 07:22:07');
INSERT INTO "public"."permission" VALUES ('1697146861569542755', '1346358560427216896', '1844026199075534864', '2023-08-31 07:18:37', '2023-08-31 07:18:37');
INSERT INTO "public"."permission" VALUES ('1697146861569542756', '1346358560427216896', '1844026199075534865', '2023-08-31 07:18:37', '2023-08-31 07:18:37');
INSERT INTO "public"."permission" VALUES ('1697146861569542757', '1346358560427216896', '1844026199075534866', '2023-08-31 07:18:37', '2023-08-31 07:18:37');
INSERT INTO "public"."permission" VALUES ('1697146861569542758', '1346358560427216896', '1844026199075534867', '2023-08-31 07:18:37', '2023-08-31 07:18:37');
INSERT INTO "public"."permission" VALUES ('1697146861569542759', '1346358560427216896', '1844026199075534868', '2023-08-31 07:18:37', '2023-08-31 07:18:37');
INSERT INTO "public"."permission" VALUES ('1697146861569542760', '1346358560427216896', '1844026199075534869', '2023-08-31 07:18:37', '2023-08-31 07:18:37');

DROP TABLE IF EXISTS "public"."registry_config";
CREATE TABLE "public"."registry_config"  (
    "id"            varchar(128) NOT NULL,
    "registry_id"   varchar(50)  NOT NULL,
    "protocol"      varchar(128) NOT NULL,
    "address"       varchar(512) NOT NULL,
    "username"      varchar(50),
    "password"      varchar(100),
    "namespace"     varchar(100),
    "registry_group"         varchar(20),
    "date_created"  timestamp(3)   NOT NULL DEFAULT timezone('UTC-8'::text, (now())::timestamp(0) without time zone),
    "date_updated"  timestamp(3)   NOT NULL DEFAULT timezone('UTC-8'::text, (now())::timestamp(0) without time zone),
    PRIMARY KEY ("id")
);

COMMENT ON COLUMN "public"."registry_config"."id" IS 'primary key';
COMMENT ON COLUMN "public"."registry_config"."registry_id" IS 'registry_id';
COMMENT ON COLUMN "public"."registry_config"."protocol" IS 'protocol';
COMMENT ON COLUMN "public"."registry_config"."address" IS 'address';
COMMENT ON COLUMN "public"."registry_config"."username" IS 'username';
COMMENT ON COLUMN "public"."registry_config"."password" IS 'password';
COMMENT ON COLUMN "public"."registry_config"."namespace" IS 'namespace';
COMMENT ON COLUMN "public"."registry_config"."registry_group" IS 'group';
COMMENT ON COLUMN "public"."registry_config"."date_created" IS 'create time';
COMMENT ON COLUMN "public"."registry_config"."date_updated" IS 'update time';

INSERT INTO "public"."resource" VALUES ('1953048313980116900', '1357956838021890048', 'SHENYU.MENU.SYSTEM.MANAGMENT.REGISTRY', 'registry', '/config/registry', 'registry', 1, 7, 'ordered-list', 0, 0, '', 1, '2025-08-06 17:00:00.000', '2025-08-06 17:00:00.000');
INSERT INTO "public"."resource" VALUES ('1953048313980116901', '1953048313980116900', 'SHENYU.BUTTON.SYSTEM.ADD', '', '', '', 2, 0, '', 1, 0, 'system:registry:add', 1, '2025-08-06 17:00:00.000', '2025-08-06 17:00:00.000');
INSERT INTO "public"."resource" VALUES ('1953048313980116902', '1953048313980116900', 'SHENYU.BUTTON.SYSTEM.LIST', '', '', '', 2, 1, '', 1, 0, 'system:registry:list', 1, '2025-08-06 17:00:00.000', '2025-08-06 17:00:00.000');
INSERT INTO "public"."resource" VALUES ('1953048313980116903', '1953048313980116900', 'SHENYU.BUTTON.SYSTEM.DELETE', '', '', '', 2, 2, '', 1, 0, 'system:registry:delete', 1,'2025-08-06 17:00:00.000', '2025-08-06 17:00:00.000');
INSERT INTO "public"."resource" VALUES ('1953048313980116904', '1953048313980116900', 'SHENYU.BUTTON.SYSTEM.EDIT', '', '', '', 2, 3, '', 1, 0, 'system:registry:edit', 1, '2025-08-06 17:00:00.000', '2025-08-06 17:00:00.000');

INSERT INTO "public"."permission" VALUES ('1953049887387303901', '1346358560427216896', '1953048313980116900', '2025-08-06 17:00:00.000', '2025-08-06 17:00:00.000');
INSERT INTO "public"."permission" VALUES ('1953049887387303902', '1346358560427216896', '1953048313980116901', '2025-08-06 17:00:00.000', '2025-08-06 17:00:00.000');
INSERT INTO "public"."permission" VALUES ('1953049887387303903', '1346358560427216896', '1953048313980116902', '2025-08-06 17:00:00.000', '2025-08-06 17:00:00.000');
INSERT INTO "public"."permission" VALUES ('1953049887387303904', '1346358560427216896', '1953048313980116903', '2025-08-06 17:00:00.000', '2025-08-06 17:00:00.000');
INSERT INTO "public"."permission" VALUES ('1953049887387303905', '1346358560427216896', '1953048313980116904', '2025-08-06 17:00:00.000', '2025-08-06 17:00:00.000');<|MERGE_RESOLUTION|>--- conflicted
+++ resolved
@@ -2416,13 +2416,8 @@
 DROP TABLE IF EXISTS "public"."discovery";
 CREATE TABLE "public"."discovery" (
     "id" varchar(128) COLLATE "pg_catalog"."default" NOT NULL,
-<<<<<<< HEAD
     "discovery_name" varchar(255) COLLATE "pg_catalog"."default" NOT NULL,
-    "level" varchar(64) COLLATE "pg_catalog"."default" NOT NULL,
-=======
-    "name" varchar(255) COLLATE "pg_catalog"."default" NOT NULL,
     "discovery_level" varchar(64) COLLATE "pg_catalog"."default" NOT NULL,
->>>>>>> df1389f3
     "plugin_name" varchar(255) COLLATE "pg_catalog"."default",
     "discovery_type" varchar(64) COLLATE "pg_catalog"."default" NOT NULL,
     "server_list" varchar(255) COLLATE "pg_catalog"."default",
