--- conflicted
+++ resolved
@@ -165,12 +165,6 @@
 INSERT INTO `plugin_handle` VALUES ('1899702472330051584', '51', 'keyName', 'keyName', 2, 2, 2, '{\"required\":\"0\",\"rule\":\"\"}', '2025-03-12 06:02:18.707', '2025-03-12 06:02:18.707');
 INSERT INTO `plugin_handle` VALUES ('1899702529972371456', '51', 'tokenLimit', 'tokenLimit', 1, 2, 3, '{\"required\":\"0\",\"rule\":\"\"}', '2025-03-12 06:02:32.450', '2025-03-12 06:02:32.450');
 
-<<<<<<< HEAD
-DELETE FROM `plugin_handle` WHERE `plugin_id` = '8';
-
-UPDATE `plugin_handle` SET `type` = '1' WHERE plugin_id = 17 AND `field` = 'registerAddress';
-UPDATE `plugin_handle` SET `type` = '1' WHERE plugin_id = 17 AND `field` = 'registerProtocol';
-=======
 INSERT INTO `plugin` VALUES ('53', 'aiRequestTransformer', NULL, 'Ai', 65, 0, '2023-12-20 18:02:53', '2023-12-20 18:02:53', null);
 
 INSERT INTO `namespace_plugin_rel` (`id`,`namespace_id`,`plugin_id`, `config`, `sort`, `enabled`, `date_created`, `date_updated`) VALUES ('1801816010882822190','649330b6-c2d7-4edc-be8e-8a54df9eb385','53', NULL, 65, 0, '2022-05-25 18:02:53.000', '2022-05-25 18:02:53.000');
@@ -206,4 +200,6 @@
 DELETE FROM `plugin_handle` WHERE `plugin_id` = '8';
 INSERT INTO `plugin_handle` VALUES ('1529402613204173925', '6', 'registry', 'registry', 2, 1, 0, '{\"required\":\"0\",\"rule\":\"\"}', '2025-02-27 17:20:50.233', '2025-02-27 17:20:50.233');
 UPDATE `plugin_handle` SET ext_obj = '{\"required\":\"0\",\"rule\":\"\"}' WHERE plugin_id = '6' AND label = 'ip:port' AND data_type = 2;
->>>>>>> b3831597
+
+UPDATE `plugin_handle` SET `type` = '1' WHERE plugin_id = 17 AND `field` = 'registerAddress';
+UPDATE `plugin_handle` SET `type` = '1' WHERE plugin_id = 17 AND `field` = 'registerProtocol';