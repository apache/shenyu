--- conflicted
+++ resolved
@@ -263,9 +263,6 @@
 ALTER TABLE `selector` CHANGE COLUMN `type` `selector_type` int(0) NOT NULL COMMENT 'type (0, full flow, 1 custom flow)';
 ALTER TABLE `selector` CHANGE COLUMN `sort` `sort_code` int(0) NOT NULL COMMENT 'sort';
 ALTER TABLE `selector` CHANGE COLUMN `name` `selector_name` varchar(64) CHARACTER SET utf8mb4 COLLATE utf8mb4_unicode_ci NOT NULL COMMENT 'selector name';
-<<<<<<< HEAD
 ALTER TABLE `tag` CHANGE COLUMN `name` `tag_name` varchar(128) CHARACTER SET utf8mb4 COLLATE utf8mb4_unicode_ci NOT NULL COMMENT 'tag name';
-=======
 ALTER TABLE `rule` CHANGE COLUMN `sort` `sort_code` int(0) NOT NULL COMMENT 'sort';
-ALTER TABLE `rule` CHANGE COLUMN `name` `rule_name` varchar(128) CHARACTER SET utf8mb4 COLLATE utf8mb4_unicode_ci NOT NULL COMMENT 'rule name';
->>>>>>> 1b9492bf
+ALTER TABLE `rule` CHANGE COLUMN `name` `rule_name` varchar(128) CHARACTER SET utf8mb4 COLLATE utf8mb4_unicode_ci NOT NULL COMMENT 'rule name';