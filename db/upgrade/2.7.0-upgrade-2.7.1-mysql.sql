--- conflicted
+++ resolved
@@ -67,7 +67,7 @@
 INSERT INTO `plugin_handle` VALUES ('1722804548510507047', '50', 'stream', 'stream', 3, 1, 6, '{\"defaultValue\":\"false\",\"rule\":\"\"}', '2024-01-02 17:20:50.233', '2024-01-02 17:20:50.233');
 INSERT INTO `plugin_handle` VALUES ('1722804548510507048', '50', 'prompt', 'prompt', 2, 1, 7, '{\"required\":\"0\",\"rule\":\"\"}', '2024-01-02 17:20:50.233', '2024-01-02 17:20:50.233');
 
-<<<<<<< HEAD
+
 CREATE TABLE IF NOT EXISTS instance_info (
                                              `id`            varchar(128)  NOT NULL COMMENT 'primary key',
     `namespace_id`   varchar(50)  NOT NULL COMMENT 'namespace_id',
@@ -79,7 +79,7 @@
     `date_updated`   timestamp NOT NULL DEFAULT CURRENT_TIMESTAMP ON UPDATE CURRENT_TIMESTAMP COMMENT 'date_updated',
     PRIMARY KEY (`id`)
 );
-=======
+
 INSERT INTO `permission` VALUES ('1697146860569642741', '1346358560427216896', '1844026099075554850', '2023-08-31 06:59:01', '2023-08-31 06:59:01');
 INSERT INTO `permission` VALUES ('1697146860569642742', '1346358560427216896', '1844026099075554851', '2023-08-31 07:22:07', '2023-08-31 07:22:07');
 INSERT INTO `permission` VALUES ('1697146860569642743', '1346358560427216896', '1844026099075554852', '2023-08-31 07:14:26', '2023-08-31 07:14:26');
@@ -120,7 +120,7 @@
 INSERT INTO `namespace_plugin_rel` (`id`,`namespace_id`,`plugin_id`, `config`, `sort`, `enabled`, `date_created`, `date_updated`) VALUES ('1801816010882822189','649330b6-c2d7-4edc-be8e-8a54df9eb385','52', NULL, 171, 0, '2022-05-25 18:02:53.000', '2022-05-25 18:02:53.000');
 
 
->>>>>>> 8813473d
+
 INSERT INTO `plugin` VALUES ('51', 'aiTokenLimiter', NULL, 'Ai', 171, 0, '2023-12-20 18:02:53', '2023-12-20 18:02:53', null);
 
 INSERT INTO `namespace_plugin_rel` (`id`,`namespace_id`,`plugin_id`, `config`, `sort`, `enabled`, `date_created`, `date_updated`) VALUES ('1801816010882822188','649330b6-c2d7-4edc-be8e-8a54df9eb385','51', NULL, 171, 0, '2022-05-25 18:02:53.000', '2022-05-25 18:02:53.000');
