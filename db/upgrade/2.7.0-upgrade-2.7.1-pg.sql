--- conflicted
+++ resolved
@@ -307,12 +307,9 @@
 ALTER TABLE "public"."tag" RENAME COLUMN "name" TO "tag_name";
 ALTER TABLE "public"."rule" RENAME COLUMN "sort" TO "sort_code";
 ALTER TABLE "public"."rule" RENAME COLUMN "name" TO "rule_name";
-<<<<<<< HEAD
 ALTER TABLE "public"."discovery" RENAME COLUMN "type" TO "discovery_type";
 ALTER TABLE "public"."discovery" RENAME COLUMN "name" TO "discovery_name";
-=======
 ALTER TABLE "public"."discovery_upstream" RENAME COLUMN "url" TO "upstream_url";
 ALTER TABLE "public"."discovery_upstream" RENAME COLUMN "status" TO "upstream_status";
 
-ALTER TABLE "public"."discovery" RENAME COLUMN "level" TO "discovery_level";
->>>>>>> df1389f3
+ALTER TABLE "public"."discovery" RENAME COLUMN "level" TO "discovery_level";