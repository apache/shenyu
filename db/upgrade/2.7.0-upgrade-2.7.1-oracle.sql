-- Licensed to the Apache Software Foundation (ASF) under one
-- or more contributor license agreements.  See the NOTICE file
-- distributed with this work for additional information
-- regarding copyright ownership.  The ASF licenses this file
-- to you under the Apache License, Version 2.0 (the
-- "License"); you may not use this file except in compliance
-- with the License.  You may obtain a copy of the License at
--
--     http://www.apache.org/licenses/LICENSE-2.0
--
-- Unless required by applicable law or agreed to in writing, software
-- distributed under the License is distributed on an "AS IS" BASIS,
-- WITHOUT WARRANTIES OR CONDITIONS OF ANY KIND, either express or implied.
-- See the License for the specific language governing permissions and
-- limitations under the License.

-- this file works for Oracle, can not use "`" syntax.
insert /*+ IGNORE_ROW_ON_DUPKEY_INDEX(plugin_handle(plugin_id, field, type)) */ into plugin_handle (ID, PLUGIN_ID, FIELD, LABEL, DATA_TYPE, TYPE, SORT, EXT_OBJ)
values ('1722804548510507032', '19', 'handleType', 'handleType', 2, 3, 1, '{"required":"0","rule":""}');

INSERT /*+ IGNORE_ROW_ON_DUPKEY_INDEX(plugin(id)) */ INTO plugin (id, name, config, role, sort, enabled) VALUES ('50', 'aiProxy', '{"provider":"OpenAI","baseUrl":"https://api.openai.com/v1/chat/completions","model":"gpt-4o-mini","apiKey":"your_api_key","temperature":"0.5","maxTokens":"1000","stream":"false","prompt":""}', 'Ai', 200, 0);

insert /*+ IGNORE_ROW_ON_DUPKEY_INDEX(plugin_handle(plugin_id, field, type)) */ into plugin_handle (ID, PLUGIN_ID, FIELD, LABEL, DATA_TYPE, TYPE, SORT, EXT_OBJ)
values ('1722804548510507033', '50', 'provider', 'provider', 3, 3, 1, '{"required":"1","defaultValue":"OpenAI","placeholder":"provider","rule":""}');

insert /*+ IGNORE_ROW_ON_DUPKEY_INDEX(plugin_handle(plugin_id, field, type)) */ into plugin_handle (ID, PLUGIN_ID, FIELD, LABEL, DATA_TYPE, TYPE, SORT, EXT_OBJ)
values ('1722804548510507034', '50', 'baseUrl', 'baseUrl', 2, 3, 2, '{"required":"1","rule":""}');

insert /*+ IGNORE_ROW_ON_DUPKEY_INDEX(plugin_handle(plugin_id, field, type)) */ into plugin_handle (ID, PLUGIN_ID, FIELD, LABEL, DATA_TYPE, TYPE, SORT, EXT_OBJ)
values ('1722804548510507036', '50', 'model', 'model', 2, 3, 3, '{"required":"1","rule":""}');

insert /*+ IGNORE_ROW_ON_DUPKEY_INDEX(plugin_handle(plugin_id, field, type)) */ into plugin_handle (ID, PLUGIN_ID, FIELD, LABEL, DATA_TYPE, TYPE, SORT, EXT_OBJ)
values ('1722804548510507035', '50', 'apiKey', 'apiKey', 2, 3, 4, '{"required":"1","rule":""}');

insert /*+ IGNORE_ROW_ON_DUPKEY_INDEX(plugin_handle(plugin_id, field, type)) */ into plugin_handle (ID, PLUGIN_ID, FIELD, LABEL, DATA_TYPE, TYPE, SORT, EXT_OBJ)
values ('1722804548510507037', '50', 'temperature', 'temperature', 2, 3, 5, '{"required":"0","rule":"", "placeholder":"optional,0,0.01~1"}');

insert /*+ IGNORE_ROW_ON_DUPKEY_INDEX(plugin_handle(plugin_id, field, type)) */ into plugin_handle (ID, PLUGIN_ID, FIELD, LABEL, DATA_TYPE, TYPE, SORT, EXT_OBJ)
values ('1722804548510507038', '50', 'maxTokens', 'maxTokens', 2, 3, 6, '{"required":"0","rule":""}');

insert /*+ IGNORE_ROW_ON_DUPKEY_INDEX(plugin_handle(plugin_id, field, type)) */ into plugin_handle (ID, PLUGIN_ID, FIELD, LABEL, DATA_TYPE, TYPE, SORT, EXT_OBJ)
values ('1722804548510507039', '50', 'stream', 'stream', 3, 3, 7, '{"defaultValue":"false","rule":""}');

insert /*+ IGNORE_ROW_ON_DUPKEY_INDEX(plugin_handle(plugin_id, field, type)) */ into plugin_handle (ID, PLUGIN_ID, FIELD, LABEL, DATA_TYPE, TYPE, SORT, EXT_OBJ)
values ('1722804548510507040', '50', 'prompt', 'prompt', 2, 3, 8, '{"required":"0","rule":""}');

insert /*+ IGNORE_ROW_ON_DUPKEY_INDEX(shenyu_dict(type, dict_code, dict_name)) */ into SHENYU_DICT (ID, TYPE, DICT_CODE, DICT_NAME, DICT_VALUE, "desc", SORT, ENABLED)
VALUES ('1679002911061737482', 'provider', 'PROVIDER_TYPE_OPENAI', 'OpenAI', 'OpenAI', 'OpenAI', 0, 1);

insert /*+ IGNORE_ROW_ON_DUPKEY_INDEX(shenyu_dict(type, dict_code, dict_name)) */ into SHENYU_DICT (ID, TYPE, DICT_CODE, DICT_NAME, DICT_VALUE, "desc", SORT, ENABLED)
VALUES ('1679002911061737483', 'provider', 'PROVIDER_TYPE_DEEPSEEK', 'DeepSeek', 'DeepSeek', 'DeepSeek', 1, 1);

insert /*+ IGNORE_ROW_ON_DUPKEY_INDEX(shenyu_dict(type, dict_code, dict_name)) */ into SHENYU_DICT (ID, TYPE, DICT_CODE, DICT_NAME, DICT_VALUE, "desc", SORT, ENABLED)
VALUES ('1679002911061737484', 'provider', 'PROVIDER_TYPE_MOONSHOT', 'Moonshot', 'Moonshot', 'Moonshot', 2, 1);

insert /*+ IGNORE_ROW_ON_DUPKEY_INDEX(shenyu_dict(type, dict_code, dict_name)) */ into SHENYU_DICT (ID, TYPE, DICT_CODE, DICT_NAME, DICT_VALUE, "desc", SORT, ENABLED)
VALUES ('1679002911061737485', 'provider', 'PROVIDER_TYPE_OPENAPI', 'OpenAPI', 'OpenAPI', 'OpenAPI', 3, 1);

insert /*+ IGNORE_ROW_ON_DUPKEY_INDEX(shenyu_dict(type, dict_code, dict_name)) */ into SHENYU_DICT (ID, TYPE, DICT_CODE, DICT_NAME, DICT_VALUE, "desc", SORT, ENABLED)
VALUES ('1679002911061737486', 'provider', 'PROVIDER_TYPE_ALIYUN', 'ALiYun', 'ALiYun', 'ALiYun', 4, 1);

INSERT /*+ IGNORE_ROW_ON_DUPKEY_INDEX (namespace_plugin_rel(id)) */ INTO namespace_plugin_rel (id,namespace_id,plugin_id, config, sort, enabled) VALUES ('1801816010882822187','649330b6-c2d7-4edc-be8e-8a54df9eb385','50', '{"provider":"OpenAI","baseUrl":"https://api.openai.com/v1/chat/completions","model":"gpt-4o-mini","apiKey":"your_api_key","temperature":"0.5","maxTokens":"1000","stream":"false","prompt":""}', 199, 0);

INSERT /*+ IGNORE_ROW_ON_DUPKEY_INDEX(resource(id)) */ INTO resource (id, parent_id, title, name, url, component, resource_type, sort, icon, is_leaf, is_route, perms, status) 
VALUES ('1844026099075534849', '1346775491550474240', 'aiProxy', 'aiProxy', '/plug/aiProxy', 'aiProxy', 1, 0, 'pic-center', 0, 0, '', 1);

INSERT /*+ IGNORE_ROW_ON_DUPKEY_INDEX(resource(id)) */ INTO resource (id, parent_id, title, name, url, component, resource_type, sort, icon, is_leaf, is_route, perms, status) 
VALUES ('1844026099075534850', '1844026099075534849', 'SHENYU.BUTTON.PLUGIN.SELECTOR.ADD', '', '', '', 2, 0, '', 1, 0, 'plugin:aiProxySelector:add', 1);

INSERT /*+ IGNORE_ROW_ON_DUPKEY_INDEX(resource(id)) */ INTO resource (id, parent_id, title, name, url, component, resource_type, sort, icon, is_leaf, is_route, perms, status) 
VALUES ('1844026099075534851', '1844026099075534849', 'SHENYU.BUTTON.PLUGIN.SELECTOR.QUERY', '', '', '', 2, 0, '', 1, 0, 'plugin:aiProxySelector:query', 1);

INSERT /*+ IGNORE_ROW_ON_DUPKEY_INDEX(resource(id)) */ INTO resource (id, parent_id, title, name, url, component, resource_type, sort, icon, is_leaf, is_route, perms, status) 
VALUES ('1844026099075534852', '1844026099075534849', 'SHENYU.BUTTON.PLUGIN.SELECTOR.EDIT', '', '', '', 2, 0, '', 1, 0, 'plugin:aiProxySelector:edit', 1);

INSERT /*+ IGNORE_ROW_ON_DUPKEY_INDEX(resource(id)) */ INTO resource (id, parent_id, title, name, url, component, resource_type, sort, icon, is_leaf, is_route, perms, status) 
VALUES ('1844026099075534853', '1844026099075534849', 'SHENYU.BUTTON.PLUGIN.SELECTOR.DELETE', '', '', '', 2, 0, '', 1, 0, 'plugin:aiProxySelector:delete', 1);

INSERT /*+ IGNORE_ROW_ON_DUPKEY_INDEX(resource(id)) */ INTO resource (id, parent_id, title, name, url, component, resource_type, sort, icon, is_leaf, is_route, perms, status) 
VALUES ('1844026099075534854', '1844026099075534849', 'SHENYU.BUTTON.PLUGIN.RULE.ADD', '', '', '', 2, 0, '', 1, 0, 'plugin:aiProxyRule:add', 1);

INSERT /*+ IGNORE_ROW_ON_DUPKEY_INDEX(resource(id)) */ INTO resource (id, parent_id, title, name, url, component, resource_type, sort, icon, is_leaf, is_route, perms, status) 
VALUES ('1844026099075534855', '1844026099075534849', 'SHENYU.BUTTON.PLUGIN.RULE.QUERY', '', '', '', 2, 0, '', 1, 0, 'plugin:aiProxyRule:query', 1);

INSERT /*+ IGNORE_ROW_ON_DUPKEY_INDEX(resource(id)) */ INTO resource (id, parent_id, title, name, url, component, resource_type, sort, icon, is_leaf, is_route, perms, status) 
VALUES ('1844026099075534856', '1844026099075534849', 'SHENYU.BUTTON.PLUGIN.RULE.EDIT', '', '', '', 2, 0, '', 1, 0, 'plugin:aiProxyRule:edit', 1);

INSERT /*+ IGNORE_ROW_ON_DUPKEY_INDEX(resource(id)) */ INTO resource (id, parent_id, title, name, url, component, resource_type, sort, icon, is_leaf, is_route, perms, status) 
VALUES ('1844026099075534857', '1844026099075534849', 'SHENYU.BUTTON.PLUGIN.RULE.DELETE', '', '', '', 2, 0, '', 1, 0, 'plugin:aiProxyRule:delete', 1);

INSERT /*+ IGNORE_ROW_ON_DUPKEY_INDEX(resource(id)) */ INTO resource (id, parent_id, title, name, url, component, resource_type, sort, icon, is_leaf, is_route, perms, status) 
VALUES ('1844026099075534858', '1844026099075534849', 'SHENYU.BUTTON.PLUGIN.SYNCHRONIZE', '', '', '', 2, 0, '', 1, 0, 'plugin:aiProxy:modify', 1);

INSERT /*+ IGNORE_ROW_ON_DUPKEY_INDEX(permission(id)) */ INTO permission (id, object_id, resource_id) 
VALUES ('1697146860569542741', '1346358560427216896', '1844026099075534849');

INSERT /*+ IGNORE_ROW_ON_DUPKEY_INDEX(permission(id)) */ INTO permission (id, object_id, resource_id) 
VALUES ('1697146860569542742', '1346358560427216896', '1844026099075534850');

INSERT /*+ IGNORE_ROW_ON_DUPKEY_INDEX(permission(id)) */ INTO permission (id, object_id, resource_id) 
VALUES ('1697146860569542743', '1346358560427216896', '1844026099075534851');

INSERT /*+ IGNORE_ROW_ON_DUPKEY_INDEX(permission(id)) */ INTO permission (id, object_id, resource_id) 
VALUES ('1697146860569542744', '1346358560427216896', '1844026099075534852');

INSERT /*+ IGNORE_ROW_ON_DUPKEY_INDEX(permission(id)) */ INTO permission (id, object_id, resource_id) 
VALUES ('1697146860569542745', '1346358560427216896', '1844026099075534853');

INSERT /*+ IGNORE_ROW_ON_DUPKEY_INDEX(permission(id)) */ INTO permission (id, object_id, resource_id) 
VALUES ('1697146860569542746', '1346358560427216896', '1844026099075534854');

INSERT /*+ IGNORE_ROW_ON_DUPKEY_INDEX(permission(id)) */ INTO permission (id, object_id, resource_id) 
VALUES ('1697146860569542747', '1346358560427216896', '1844026099075534855');

INSERT /*+ IGNORE_ROW_ON_DUPKEY_INDEX(permission(id)) */ INTO permission (id, object_id, resource_id) 
VALUES ('1697146860569542748', '1346358560427216896', '1844026099075534856');

INSERT /*+ IGNORE_ROW_ON_DUPKEY_INDEX(permission(id)) */ INTO permission (id, object_id, resource_id) 
VALUES ('1697146860569542749', '1346358560427216896', '1844026099075534857');

INSERT /*+ IGNORE_ROW_ON_DUPKEY_INDEX(permission(id)) */ INTO permission (id, object_id, resource_id) 
VALUES ('1697146860569542750', '1346358560427216896', '1844026099075534858');

INSERT /*+ IGNORE_ROW_ON_DUPKEY_INDEX(plugin_handle(id)) */ INTO plugin_handle (id, plugin_id, field, label, data_type, type, sort, ext_obj, date_created, date_updated)
VALUES ('1722804548510507041', '50', 'provider', 'provider', 3, 1, 0, '{"required":"0","defaultValue":"OpenAI","placeholder":"provider","rule":""}', to_timestamp('2024-01-02 17:20:50.233', 'YYYY-MM-DD HH24:MI:SS.FF3'), to_timestamp('2024-01-02 17:20:50.233', 'YYYY-MM-DD HH24:MI:SS.FF3'));

INSERT /*+ IGNORE_ROW_ON_DUPKEY_INDEX(plugin_handle(id)) */ INTO plugin_handle (id, plugin_id, field, label, data_type, type, sort, ext_obj, date_created, date_updated)
VALUES ('1722804548510507042', '50', 'baseUrl', 'baseUrl', 2, 1, 1, '{"required":"0","rule":""}', to_timestamp('2024-01-02 17:20:50.233', 'YYYY-MM-DD HH24:MI:SS.FF3'), to_timestamp('2024-01-02 17:20:50.233', 'YYYY-MM-DD HH24:MI:SS.FF3'));

INSERT /*+ IGNORE_ROW_ON_DUPKEY_INDEX(plugin_handle(id)) */ INTO plugin_handle (id, plugin_id, field, label, data_type, type, sort, ext_obj, date_created, date_updated)
VALUES ('1722804548510507043', '50', 'model', 'model', 2, 1, 2, '{"required":"0","rule":""}', to_timestamp('2024-01-02 17:20:50.233', 'YYYY-MM-DD HH24:MI:SS.FF3'), to_timestamp('2024-01-02 17:20:50.233', 'YYYY-MM-DD HH24:MI:SS.FF3'));

INSERT /*+ IGNORE_ROW_ON_DUPKEY_INDEX(plugin_handle(id)) */ INTO plugin_handle (id, plugin_id, field, label, data_type, type, sort, ext_obj, date_created, date_updated)
VALUES ('1722804548510507044', '50', 'apiKey', 'apiKey', 2, 1, 3, '{"required":"0","rule":""}', to_timestamp('2024-01-02 17:20:50.233', 'YYYY-MM-DD HH24:MI:SS.FF3'), to_timestamp('2024-01-02 17:20:50.233', 'YYYY-MM-DD HH24:MI:SS.FF3'));

INSERT /*+ IGNORE_ROW_ON_DUPKEY_INDEX(plugin_handle(id)) */ INTO plugin_handle (id, plugin_id, field, label, data_type, type, sort, ext_obj, date_created, date_updated)
VALUES ('1722804548510507045', '50', 'temperature', 'temperature', 2, 1, 4, '{"required":"0","rule":""}', to_timestamp('2024-01-02 17:20:50.233', 'YYYY-MM-DD HH24:MI:SS.FF3'), to_timestamp('2024-01-02 17:20:50.233', 'YYYY-MM-DD HH24:MI:SS.FF3'));

INSERT /*+ IGNORE_ROW_ON_DUPKEY_INDEX(plugin_handle(id)) */ INTO plugin_handle (id, plugin_id, field, label, data_type, type, sort, ext_obj, date_created, date_updated)
VALUES ('1722804548510507046', '50', 'maxTokens', 'maxTokens', 2, 1, 5, '{"required":"0","rule":"", "placeholder":"optional,0,0.01~1"}', to_timestamp('2024-01-02 17:20:50.233', 'YYYY-MM-DD HH24:MI:SS.FF3'), to_timestamp('2024-01-02 17:20:50.233', 'YYYY-MM-DD HH24:MI:SS.FF3'));

INSERT /*+ IGNORE_ROW_ON_DUPKEY_INDEX(plugin_handle(id)) */ INTO plugin_handle (id, plugin_id, field, label, data_type, type, sort, ext_obj, date_created, date_updated)
VALUES ('1722804548510507047', '50', 'stream', 'stream', 3, 1, 6, '{"defaultValue":"false","rule":""}', to_timestamp('2024-01-02 17:20:50.233', 'YYYY-MM-DD HH24:MI:SS.FF3'), to_timestamp('2024-01-02 17:20:50.233', 'YYYY-MM-DD HH24:MI:SS.FF3'));

INSERT /*+ IGNORE_ROW_ON_DUPKEY_INDEX(plugin_handle(id)) */ INTO plugin_handle (id, plugin_id, field, label, data_type, type, sort, ext_obj, date_created, date_updated)
VALUES ('1722804548510507048', '50', 'prompt', 'prompt', 2, 1, 7, '{"required":"0","rule":""}', to_timestamp('2024-01-02 17:20:50.233', 'YYYY-MM-DD HH24:MI:SS.FF3'), to_timestamp('2024-01-02 17:20:50.233', 'YYYY-MM-DD HH24:MI:SS.FF3'));


INSERT /*+ IGNORE_ROW_ON_DUPKEY_INDEX(permission(id)) */ INTO permission (id, object_id, resource_id, date_created, date_updated) 
VALUES ('1697146860569642741', '1346358560427216896', '1844026099075554850', to_timestamp('2023-08-31 06:59:01', 'YYYY-MM-DD HH24:MI:SS'), to_timestamp('2023-08-31 06:59:01', 'YYYY-MM-DD HH24:MI:SS'));

INSERT /*+ IGNORE_ROW_ON_DUPKEY_INDEX(permission(id)) */ INTO permission (id, object_id, resource_id, date_created, date_updated) 
VALUES ('1697146860569642742', '1346358560427216896', '1844026099075554851', to_timestamp('2023-08-31 07:22:07', 'YYYY-MM-DD HH24:MI:SS'), to_timestamp('2023-08-31 07:22:07', 'YYYY-MM-DD HH24:MI:SS'));

INSERT /*+ IGNORE_ROW_ON_DUPKEY_INDEX(permission(id)) */ INTO permission (id, object_id, resource_id, date_created, date_updated) 
VALUES ('1697146860569642743', '1346358560427216896', '1844026099075554852', to_timestamp('2023-08-31 07:14:26', 'YYYY-MM-DD HH24:MI:SS'), to_timestamp('2023-08-31 07:14:26', 'YYYY-MM-DD HH24:MI:SS'));

INSERT /*+ IGNORE_ROW_ON_DUPKEY_INDEX(permission(id)) */ INTO permission (id, object_id, resource_id, date_created, date_updated) 
VALUES ('1697146860569642744', '1346358560427216896', '1844026099075554853', to_timestamp('2023-08-31 07:22:07', 'YYYY-MM-DD HH24:MI:SS'), to_timestamp('2023-08-31 07:22:07', 'YYYY-MM-DD HH24:MI:SS'));

INSERT /*+ IGNORE_ROW_ON_DUPKEY_INDEX(permission(id)) */ INTO permission (id, object_id, resource_id, date_created, date_updated) 
VALUES ('1697146860569642745', '1346358560427216896', '1844026099075554854', to_timestamp('2023-08-31 07:18:37', 'YYYY-MM-DD HH24:MI:SS'), to_timestamp('2023-08-31 07:18:37', 'YYYY-MM-DD HH24:MI:SS'));

INSERT /*+ IGNORE_ROW_ON_DUPKEY_INDEX(permission(id)) */ INTO permission (id, object_id, resource_id, date_created, date_updated) 
VALUES ('1697146860569642746', '1346358560427216896', '1844026099075554855', to_timestamp('2023-08-31 07:18:37', 'YYYY-MM-DD HH24:MI:SS'), to_timestamp('2023-08-31 07:18:37', 'YYYY-MM-DD HH24:MI:SS'));

INSERT /*+ IGNORE_ROW_ON_DUPKEY_INDEX(permission(id)) */ INTO permission (id, object_id, resource_id, date_created, date_updated) 
VALUES ('1697146860569642747', '1346358560427216896', '1844026099075554856', to_timestamp('2023-08-31 07:18:37', 'YYYY-MM-DD HH24:MI:SS'), to_timestamp('2023-08-31 07:18:37', 'YYYY-MM-DD HH24:MI:SS'));

INSERT /*+ IGNORE_ROW_ON_DUPKEY_INDEX(permission(id)) */ INTO permission (id, object_id, resource_id, date_created, date_updated) 
VALUES ('1697146860569642748', '1346358560427216896', '1844026099075554857', to_timestamp('2023-08-31 07:18:37', 'YYYY-MM-DD HH24:MI:SS'), to_timestamp('2023-08-31 07:18:37', 'YYYY-MM-DD HH24:MI:SS'));

INSERT /*+ IGNORE_ROW_ON_DUPKEY_INDEX(permission(id)) */ INTO permission (id, object_id, resource_id, date_created, date_updated) 
VALUES ('1697146860569642749', '1346358560427216896', '1844026099075554858', to_timestamp('2023-08-31 07:18:37', 'YYYY-MM-DD HH24:MI:SS'), to_timestamp('2023-08-31 07:18:37', 'YYYY-MM-DD HH24:MI:SS'));

INSERT /*+ IGNORE_ROW_ON_DUPKEY_INDEX(permission(id)) */ INTO permission (id, object_id, resource_id, date_created, date_updated) 
VALUES ('1697146860569642750', '1346358560427216896', '1844026099075554859', to_timestamp('2023-08-31 07:18:37', 'YYYY-MM-DD HH24:MI:SS'), to_timestamp('2023-08-31 07:18:37', 'YYYY-MM-DD HH24:MI:SS'));

INSERT /*+ IGNORE_ROW_ON_DUPKEY_INDEX(plugin(id)) */ INTO plugin (id, name, config, role, sort, enabled, date_created, date_updated, plugin_jar) 
VALUES ('52', 'aiPrompt', null, 'Ai', 170, 0, to_timestamp('2023-12-20 18:02:53', 'YYYY-MM-DD HH24:MI:SS'), to_timestamp('2023-12-20 18:02:53', 'YYYY-MM-DD HH24:MI:SS'), null);

INSERT /*+ IGNORE_ROW_ON_DUPKEY_INDEX(plugin_handle(id)) */ INTO plugin_handle (id, plugin_id, field, label, data_type, type, sort, ext_obj, date_created, date_updated) 
VALUES ('1722804548510507140', '52', 'prepend', 'prepend', 2, 3, 1, '{"required":"0","rule":""}', to_timestamp('2024-01-02 17:20:50.233', 'YYYY-MM-DD HH24:MI:SS.FF3'), to_timestamp('2024-01-02 17:20:50.233', 'YYYY-MM-DD HH24:MI:SS.FF3'));

INSERT /*+ IGNORE_ROW_ON_DUPKEY_INDEX(plugin_handle(id)) */ INTO plugin_handle (id, plugin_id, field, label, data_type, type, sort, ext_obj, date_created, date_updated) 
VALUES ('1722804548510507141', '52', 'preRole', 'preRole', 3, 3, 2, '{"required":"0","rule":""}', to_timestamp('2024-01-02 17:20:50.233', 'YYYY-MM-DD HH24:MI:SS.FF3'), to_timestamp('2024-01-02 17:20:50.233', 'YYYY-MM-DD HH24:MI:SS.FF3'));

INSERT /*+ IGNORE_ROW_ON_DUPKEY_INDEX(plugin_handle(id)) */ INTO plugin_handle (id, plugin_id, field, label, data_type, type, sort, ext_obj, date_created, date_updated) 
VALUES ('1722804548510507142', '52', 'append', 'append', 2, 3, 3, '{"required":"0","rule":""}', to_timestamp('2024-01-02 17:20:50.233', 'YYYY-MM-DD HH24:MI:SS.FF3'), to_timestamp('2024-01-02 17:20:50.233', 'YYYY-MM-DD HH24:MI:SS.FF3'));

INSERT /*+ IGNORE_ROW_ON_DUPKEY_INDEX(plugin_handle(id)) */ INTO plugin_handle (id, plugin_id, field, label, data_type, type, sort, ext_obj, date_created, date_updated) 
VALUES ('1722804548510507143', '52', 'postRole', 'postRole', 3, 3, 4, '{"required":"0","rule":""}', to_timestamp('2024-01-02 17:20:50.233', 'YYYY-MM-DD HH24:MI:SS.FF3'), to_timestamp('2024-01-02 17:20:50.233', 'YYYY-MM-DD HH24:MI:SS.FF3'));

INSERT /*+ IGNORE_ROW_ON_DUPKEY_INDEX(resource(id)) */ INTO resource (id, parent_id, title, name, url, component, resource_type, sort, icon, is_leaf, is_route, perms, status, date_created, date_updated) 
VALUES ('1844026099075554850', '1346775491550474240', 'aiPrompt', 'aiPrompt', '/plug/aiPrompt', 'aiPrompt', 1, 0, 'pic-center', 0, 0, '', 1, to_timestamp('2022-05-25 18:02:58', 'YYYY-MM-DD HH24:MI:SS'), to_timestamp('2022-05-25 18:02:58', 'YYYY-MM-DD HH24:MI:SS'));

INSERT /*+ IGNORE_ROW_ON_DUPKEY_INDEX(resource(id)) */ INTO resource (id, parent_id, title, name, url, component, resource_type, sort, icon, is_leaf, is_route, perms, status, date_created, date_updated) 
VALUES ('1844026099075554851', '1844026099075554850', 'SHENYU.BUTTON.PLUGIN.SELECTOR.ADD', '', '', '', 2, 0, '', 1, 0, 'plugin:aiPromptSelector:add', 1, to_timestamp('2022-05-25 18:02:58', 'YYYY-MM-DD HH24:MI:SS'), to_timestamp('2022-05-25 18:02:58', 'YYYY-MM-DD HH24:MI:SS'));

INSERT /*+ IGNORE_ROW_ON_DUPKEY_INDEX(resource(id)) */ INTO resource (id, parent_id, title, name, url, component, resource_type, sort, icon, is_leaf, is_route, perms, status, date_created, date_updated) 
VALUES ('1844026099075554852', '1844026099075554850', 'SHENYU.BUTTON.PLUGIN.SELECTOR.QUERY', '', '', '', 2, 0, '', 1, 0, 'plugin:aiPromptSelector:query', 1, to_timestamp('2022-05-25 18:02:58', 'YYYY-MM-DD HH24:MI:SS'), to_timestamp('2022-05-25 18:02:58', 'YYYY-MM-DD HH24:MI:SS'));

INSERT /*+ IGNORE_ROW_ON_DUPKEY_INDEX(resource(id)) */ INTO resource (id, parent_id, title, name, url, component, resource_type, sort, icon, is_leaf, is_route, perms, status, date_created, date_updated) 
VALUES ('1844026099075554853', '1844026099075554850', 'SHENYU.BUTTON.PLUGIN.SELECTOR.EDIT', '', '', '', 2, 0, '', 1, 0, 'plugin:aiPromptSelector:edit', 1, to_timestamp('2022-05-25 18:02:58', 'YYYY-MM-DD HH24:MI:SS'), to_timestamp('2022-05-25 18:02:58', 'YYYY-MM-DD HH24:MI:SS'));

INSERT /*+ IGNORE_ROW_ON_DUPKEY_INDEX(resource(id)) */ INTO resource (id, parent_id, title, name, url, component, resource_type, sort, icon, is_leaf, is_route, perms, status, date_created, date_updated) 
VALUES ('1844026099075554854', '1844026099075554850', 'SHENYU.BUTTON.PLUGIN.SELECTOR.DELETE', '', '', '', 2, 0, '', 1, 0, 'plugin:aiPromptSelector:delete', 1, to_timestamp('2022-05-25 18:02:58', 'YYYY-MM-DD HH24:MI:SS'), to_timestamp('2022-05-25 18:02:58', 'YYYY-MM-DD HH24:MI:SS'));

INSERT /*+ IGNORE_ROW_ON_DUPKEY_INDEX(resource(id)) */ INTO resource (id, parent_id, title, name, url, component, resource_type, sort, icon, is_leaf, is_route, perms, status, date_created, date_updated) 
VALUES ('1844026099075554855', '1844026099075554850', 'SHENYU.BUTTON.PLUGIN.RULE.ADD', '', '', '', 2, 0, '', 1, 0, 'plugin:aiPromptRule:add', 1, to_timestamp('2022-05-25 18:02:58', 'YYYY-MM-DD HH24:MI:SS'), to_timestamp('2022-05-25 18:02:58', 'YYYY-MM-DD HH24:MI:SS'));

INSERT /*+ IGNORE_ROW_ON_DUPKEY_INDEX(resource(id)) */ INTO resource (id, parent_id, title, name, url, component, resource_type, sort, icon, is_leaf, is_route, perms, status, date_created, date_updated) 
VALUES ('1844026099075554856', '1844026099075554850', 'SHENYU.BUTTON.PLUGIN.RULE.QUERY', '', '', '', 2, 0, '', 1, 0, 'plugin:aiPromptRule:query', 1, to_timestamp('2022-05-25 18:02:58', 'YYYY-MM-DD HH24:MI:SS'), to_timestamp('2022-05-25 18:02:58', 'YYYY-MM-DD HH24:MI:SS'));

INSERT /*+ IGNORE_ROW_ON_DUPKEY_INDEX(resource(id)) */ INTO resource (id, parent_id, title, name, url, component, resource_type, sort, icon, is_leaf, is_route, perms, status, date_created, date_updated) 
VALUES ('1844026099075554857', '1844026099075554850', 'SHENYU.BUTTON.PLUGIN.RULE.EDIT', '', '', '', 2, 0, '', 1, 0, 'plugin:aiPromptRule:edit', 1, to_timestamp('2022-05-25 18:02:58', 'YYYY-MM-DD HH24:MI:SS'), to_timestamp('2022-05-25 18:02:58', 'YYYY-MM-DD HH24:MI:SS'));

INSERT /*+ IGNORE_ROW_ON_DUPKEY_INDEX(resource(id)) */ INTO resource (id, parent_id, title, name, url, component, resource_type, sort, icon, is_leaf, is_route, perms, status, date_created, date_updated) 
VALUES ('1844026099075554858', '1844026099075554850', 'SHENYU.BUTTON.PLUGIN.RULE.DELETE', '', '', '', 2, 0, '', 1, 0, 'plugin:aiPromptRule:delete', 1, to_timestamp('2022-05-25 18:02:58', 'YYYY-MM-DD HH24:MI:SS'), to_timestamp('2022-05-25 18:02:58', 'YYYY-MM-DD HH24:MI:SS'));

INSERT /*+ IGNORE_ROW_ON_DUPKEY_INDEX(resource(id)) */ INTO resource (id, parent_id, title, name, url, component, resource_type, sort, icon, is_leaf, is_route, perms, status, date_created, date_updated) 
VALUES ('1844026099075554859', '1844026099075554850', 'SHENYU.BUTTON.PLUGIN.SYNCHRONIZE', '', '', '', 2, 0, '', 1, 0, 'plugin:aiPrompt:modify', 1, to_timestamp('2022-05-25 18:02:58', 'YYYY-MM-DD HH24:MI:SS'), to_timestamp('2022-05-25 18:02:58', 'YYYY-MM-DD HH24:MI:SS'));

INSERT /*+ IGNORE_ROW_ON_DUPKEY_INDEX(shenyu_dict(id)) */ INTO shenyu_dict (id, type, dict_code, dict_name, dict_value, desc, sort, enabled, date_created, date_updated) 
VALUES ('1679002911061737580', 'preRole', 'ROLE_TYPE_SYSTEM', 'SYSTEM', 'system', 'system', 0, 1, to_timestamp('2024-02-07 14:31:49', 'YYYY-MM-DD HH24:MI:SS'), to_timestamp('2024-02-07 14:31:49', 'YYYY-MM-DD HH24:MI:SS'));

INSERT /*+ IGNORE_ROW_ON_DUPKEY_INDEX(shenyu_dict(id)) */ INTO shenyu_dict (id, type, dict_code, dict_name, dict_value, desc, sort, enabled, date_created, date_updated) 
VALUES ('1679002911061737581', 'preRole', 'ROLE_TYPE_USER', 'USER', 'user', 'user', 1, 1, to_timestamp('2024-02-07 14:31:49', 'YYYY-MM-DD HH24:MI:SS'), to_timestamp('2024-02-07 14:31:49', 'YYYY-MM-DD HH24:MI:SS'));

INSERT /*+ IGNORE_ROW_ON_DUPKEY_INDEX(shenyu_dict(id)) */ INTO shenyu_dict (id, type, dict_code, dict_name, dict_value, desc, sort, enabled, date_created, date_updated) 
VALUES ('1679002911061737582', 'postRole', 'ROLE_TYPE_SYSTEM', 'SYSTEM', 'system', 'system', 0, 1, to_timestamp('2024-02-07 14:31:49', 'YYYY-MM-DD HH24:MI:SS'), to_timestamp('2024-02-07 14:31:49', 'YYYY-MM-DD HH24:MI:SS'));

INSERT /*+ IGNORE_ROW_ON_DUPKEY_INDEX(shenyu_dict(id)) */ INTO shenyu_dict (id, type, dict_code, dict_name, dict_value, desc, sort, enabled, date_created, date_updated) 
VALUES ('1679002911061737583', 'postRole', 'ROLE_TYPE_USER', 'USER', 'user', 'user', 1, 1, to_timestamp('2024-02-07 14:31:49', 'YYYY-MM-DD HH24:MI:SS'), to_timestamp('2024-02-07 14:31:49', 'YYYY-MM-DD HH24:MI:SS'));

INSERT /*+ IGNORE_ROW_ON_DUPKEY_INDEX(namespace_plugin_rel(id)) */ INTO namespace_plugin_rel (id, namespace_id, plugin_id, config, sort, enabled, date_created, date_updated) 
VALUES ('1801816010882822189', '649330b6-c2d7-4edc-be8e-8a54df9eb385', '52', NULL, 171, 0, to_timestamp('2022-05-25 18:02:53', 'YYYY-MM-DD HH24:MI:SS'), to_timestamp('2022-05-25 18:02:53', 'YYYY-MM-DD HH24:MI:SS'));

INSERT /*+ IGNORE_ROW_ON_DUPKEY_INDEX(plugin(id)) */ INTO plugin (id, name, config, role, sort, enabled, date_created, date_updated, plugin_jar) VALUES ('51', 'aiTokenLimiter', NULL, 'Ai', 171, 0, to_timestamp('2023-12-20 18:02:53', 'YYYY-MM-DD HH24:MI:SS'), to_timestamp('2023-12-20 18:02:53', 'YYYY-MM-DD HH24:MI:SS'), null);

INSERT /*+ IGNORE_ROW_ON_DUPKEY_INDEX (namespace_plugin_rel(id)) */ INTO namespace_plugin_rel (id,namespace_id,plugin_id, config, sort, enabled) VALUES ('1801816010882822188','649330b6-c2d7-4edc-be8e-8a54df9eb385','51', NULL, 171, 0);

INSERT /*+ IGNORE_ROW_ON_DUPKEY_INDEX(resource(id)) */ INTO resource (id, parent_id, title, name, url, component, resource_type, sort, icon, is_leaf, is_route, perms, status) 
VALUES ('1844026099075534859', '1346775491550474240', 'aiTokenLimiter', 'aiTokenLimiter', '/plug/aiTokenLimiter', 'aiTokenLimiter', 1, 0, 'pic-center', 0, 0, '', 1);

INSERT /*+ IGNORE_ROW_ON_DUPKEY_INDEX(resource(id)) */ INTO resource (id, parent_id, title, name, url, component, resource_type, sort, icon, is_leaf, is_route, perms, status) 
VALUES ('1844026099075534860', '1844026099075534859', 'SHENYU.BUTTON.PLUGIN.SELECTOR.ADD', '', '', '', 2, 0, '', 1, 0, 'plugin:aiTokenLimiterSelector:add', 1);

INSERT /*+ IGNORE_ROW_ON_DUPKEY_INDEX(resource(id)) */ INTO resource (id, parent_id, title, name, url, component, resource_type, sort, icon, is_leaf, is_route, perms, status) 
VALUES ('1844026099075534861', '1844026099075534859', 'SHENYU.BUTTON.PLUGIN.SELECTOR.QUERY', '', '', '', 2, 0, '', 1, 0, 'plugin:aiTokenLimiterSelector:query', 1);

INSERT /*+ IGNORE_ROW_ON_DUPKEY_INDEX(resource(id)) */ INTO resource (id, parent_id, title, name, url, component, resource_type, sort, icon, is_leaf, is_route, perms, status) 
VALUES ('1844026099075534862', '1844026099075534859', 'SHENYU.BUTTON.PLUGIN.SELECTOR.EDIT', '', '', '', 2, 0, '', 1, 0, 'plugin:aiTokenLimiterSelector:edit', 1);

INSERT /*+ IGNORE_ROW_ON_DUPKEY_INDEX(resource(id)) */ INTO resource (id, parent_id, title, name, url, component, resource_type, sort, icon, is_leaf, is_route, perms, status) 
VALUES ('1844026099075534863', '1844026099075534859', 'SHENYU.BUTTON.PLUGIN.SELECTOR.DELETE', '', '', '', 2, 0, '', 1, 0, 'plugin:aiTokenLimiterSelector:delete', 1);

INSERT /*+ IGNORE_ROW_ON_DUPKEY_INDEX(resource(id)) */ INTO resource (id, parent_id, title, name, url, component, resource_type, sort, icon, is_leaf, is_route, perms, status) 
VALUES ('1844026099075534864', '1844026099075534859', 'SHENYU.BUTTON.PLUGIN.RULE.ADD', '', '', '', 2, 0, '', 1, 0, 'plugin:aiTokenLimiterRule:add', 1);

INSERT /*+ IGNORE_ROW_ON_DUPKEY_INDEX(resource(id)) */ INTO resource (id, parent_id, title, name, url, component, resource_type, sort, icon, is_leaf, is_route, perms, status) 
VALUES ('1844026099075534865', '1844026099075534859', 'SHENYU.BUTTON.PLUGIN.RULE.QUERY', '', '', '', 2, 0, '', 1, 0, 'plugin:aiTokenLimiterRule:query', 1);

INSERT /*+ IGNORE_ROW_ON_DUPKEY_INDEX(resource(id)) */ INTO resource (id, parent_id, title, name, url, component, resource_type, sort, icon, is_leaf, is_route, perms, status) 
VALUES ('1844026099075534866', '1844026099075534859', 'SHENYU.BUTTON.PLUGIN.RULE.EDIT', '', '', '', 2, 0, '', 1, 0, 'plugin:aiTokenLimiterRule:edit', 1);

INSERT /*+ IGNORE_ROW_ON_DUPKEY_INDEX(resource(id)) */ INTO resource (id, parent_id, title, name, url, component, resource_type, sort, icon, is_leaf, is_route, perms, status) 
VALUES ('1844026099075534867', '1844026099075534859', 'SHENYU.BUTTON.PLUGIN.RULE.DELETE', '', '', '', 2, 0, '', 1, 0, 'plugin:aiTokenLimiterRule:delete', 1);

INSERT /*+ IGNORE_ROW_ON_DUPKEY_INDEX(resource(id)) */ INTO resource (id, parent_id, title, name, url, component, resource_type, sort, icon, is_leaf, is_route, perms, status) 
VALUES ('1844026099075534868', '1844026099075534859', 'SHENYU.BUTTON.PLUGIN.SYNCHRONIZE', '', '', '', 2, 0, '', 1, 0, 'plugin:aiTokenLimiter:modify', 1);

INSERT /*+ IGNORE_ROW_ON_DUPKEY_INDEX(permission(id)) */ INTO permission (id, object_id, resource_id) 
VALUES ('1697146860569542751', '1346358560427216896', '1844026099075534859');

INSERT /*+ IGNORE_ROW_ON_DUPKEY_INDEX(permission(id)) */ INTO permission (id, object_id, resource_id) 
VALUES ('1697146860569542752', '1346358560427216896', '1844026099075534860');

INSERT /*+ IGNORE_ROW_ON_DUPKEY_INDEX(permission(id)) */ INTO permission (id, object_id, resource_id) 
VALUES ('1697146860569542753', '1346358560427216896', '1844026099075534861');

INSERT /*+ IGNORE_ROW_ON_DUPKEY_INDEX(permission(id)) */ INTO permission (id, object_id, resource_id) 
VALUES ('1697146860569542754', '1346358560427216896', '1844026099075534862');

INSERT /*+ IGNORE_ROW_ON_DUPKEY_INDEX(permission(id)) */ INTO permission (id, object_id, resource_id) 
VALUES ('1697146860569542755', '1346358560427216896', '1844026099075534863');

INSERT /*+ IGNORE_ROW_ON_DUPKEY_INDEX(permission(id)) */ INTO permission (id, object_id, resource_id) 
VALUES ('1697146860569542756', '1346358560427216896', '1844026099075534864');

INSERT /*+ IGNORE_ROW_ON_DUPKEY_INDEX(permission(id)) */ INTO permission (id, object_id, resource_id) 
VALUES ('1697146860569542757', '1346358560427216896', '1844026099075534865');

INSERT /*+ IGNORE_ROW_ON_DUPKEY_INDEX(permission(id)) */ INTO permission (id, object_id, resource_id) 
VALUES ('1697146860569542758', '1346358560427216896', '1844026099075534866');

INSERT /*+ IGNORE_ROW_ON_DUPKEY_INDEX(permission(id)) */ INTO permission (id, object_id, resource_id) 
VALUES ('1697146860569542759', '1346358560427216896', '1844026099075534867');

INSERT /*+ IGNORE_ROW_ON_DUPKEY_INDEX(permission(id)) */ INTO permission (id, object_id, resource_id) 
VALUES ('1697146860569542760', '1346358560427216896', '1844026099075534868');


INSERT /*+ IGNORE_ROW_ON_DUPKEY_INDEX(plugin_handle(id)) */ INTO plugin_handle (id, plugin_id, field, label, data_type, type, sort, ext_obj, date_created, date_updated) 
VALUES ('1722804548510507049', '51', 'database', 'database', 1, 3, 2, '{"required":"0","defaultValue":"0","rule":""}', sysdate, sysdate);

INSERT /*+ IGNORE_ROW_ON_DUPKEY_INDEX(plugin_handle(id)) */ INTO plugin_handle (id, plugin_id, field, label, data_type, type, sort, ext_obj, date_created, date_updated) 
VALUES ('1722804548510507050', '51', 'master', 'master', 2, 3, 3, '{"required":"0","rule":""}', sysdate, sysdate);

INSERT /*+ IGNORE_ROW_ON_DUPKEY_INDEX(plugin_handle(id)) */ INTO plugin_handle (id, plugin_id, field, label, data_type, type, sort, ext_obj, date_created, date_updated) 
VALUES ('1722804548510507051', '51', 'mode', 'mode', 2, 3, 4, '{"required":"0","defaultValue":"standalone","rule":""}', sysdate, sysdate);

INSERT /*+ IGNORE_ROW_ON_DUPKEY_INDEX(plugin_handle(id)) */ INTO plugin_handle (id, plugin_id, field, label, data_type, type, sort, ext_obj, date_created, date_updated) 
VALUES ('1722804548510507052', '51', 'url', 'url', 2, 3, 5, '{"required":"0","rule":""}', sysdate, sysdate);

INSERT /*+ IGNORE_ROW_ON_DUPKEY_INDEX(plugin_handle(id)) */ INTO plugin_handle (id, plugin_id, field, label, data_type, type, sort, ext_obj, date_created, date_updated) 
VALUES ('1722804548510507053', '51', 'password', 'password', 2, 3, 6, '{"required":"0","rule":""}', sysdate, sysdate);

INSERT /*+ IGNORE_ROW_ON_DUPKEY_INDEX(plugin_handle(id)) */ INTO plugin_handle (id, plugin_id, field, label, data_type, type, sort, ext_obj, date_created, date_updated) 
VALUES ('1722804548510507054', '51', 'maxIdle', 'maxIdle', 1, 3, 7, '{"required":"0","defaultValue":"8","rule":""}', sysdate, sysdate);

INSERT /*+ IGNORE_ROW_ON_DUPKEY_INDEX(plugin_handle(id)) */ INTO plugin_handle (id, plugin_id, field, label, data_type, type, sort, ext_obj, date_created, date_updated) 
VALUES ('1722804548510507055', '51', 'minIdle', 'minIdle', 1, 3, 8, '{"required":"0","defaultValue":"0","rule":""}', sysdate, sysdate);

INSERT /*+ IGNORE_ROW_ON_DUPKEY_INDEX(plugin_handle(id)) */ INTO plugin_handle (id, plugin_id, field, label, data_type, type, sort, ext_obj, date_created, date_updated) 
VALUES ('1722804548510507056', '51', 'maxActive', 'maxActive', 1, 3, 9, '{"required":"0","defaultValue":"8","rule":""}', sysdate, sysdate);

INSERT /*+ IGNORE_ROW_ON_DUPKEY_INDEX(plugin_handle(id)) */ INTO plugin_handle (id, plugin_id, field, label, data_type, type, sort, ext_obj, date_created, date_updated) 
VALUES ('1722804548510507057', '51', 'maxWait', 'maxWait', 3, 3, 10, '{"required":"0","defaultValue":"-1","rule":""}', sysdate, sysdate);

INSERT /*+ IGNORE_ROW_ON_DUPKEY_INDEX(shenyu_dict(id)) */ INTO shenyu_dict (id, type, dict_code, dict_name, dict_value, "desc", sort, enabled, date_created, date_updated)
VALUES ('1679002911061737490', 'aiTokenLimitType', 'CONTEXT_PATH_KEY_RESOLVER', 'contextPath', 'contextPath', 'Rate limit by contextPath', 0, 1, sysdate, sysdate);

INSERT /*+ IGNORE_ROW_ON_DUPKEY_INDEX(shenyu_dict(id)) */ INTO shenyu_dict (id, type, dict_code, dict_name, dict_value, "desc", sort, enabled, date_created, date_updated)
VALUES ('1679002911061737491', 'aiTokenLimitType', 'IP_KEY_RESOLVER', 'ip', 'ip', 'Rate limit by request ip', 1, 1, sysdate, sysdate);

INSERT /*+ IGNORE_ROW_ON_DUPKEY_INDEX(shenyu_dict(id)) */ INTO shenyu_dict (id, type, dict_code, dict_name, dict_value, "desc", sort, enabled, date_created, date_updated)
VALUES ('1679002911061737492', 'aiTokenLimitType', 'URI_KEY_RESOLVER', 'uri', 'uri', 'Rate limit by request uri', 2, 1, sysdate, sysdate);

INSERT /*+ IGNORE_ROW_ON_DUPKEY_INDEX(shenyu_dict(id)) */ INTO shenyu_dict (id, type, dict_code, dict_name, dict_value, "desc", sort, enabled, date_created, date_updated)
VALUES ('1679002911061737493', 'aiTokenLimitType', 'HEADER_KEY_RESOLVER', 'header', 'header', 'Rate limit by request header', 3, 1, sysdate, sysdate);

INSERT /*+ IGNORE_ROW_ON_DUPKEY_INDEX(shenyu_dict(id)) */ INTO shenyu_dict (id, type, dict_code, dict_name, dict_value, "desc", sort, enabled, date_created, date_updated)
VALUES ('1679002911061737494', 'aiTokenLimitType', 'PARAMETER_KEY_RESOLVER', 'parameter', 'parameter', 'Rate limit by request parameter', 4, 1, sysdate, sysdate);

INSERT /*+ IGNORE_ROW_ON_DUPKEY_INDEX(shenyu_dict(id)) */ INTO shenyu_dict (id, type, dict_code, dict_name, dict_value, "desc", sort, enabled, date_created, date_updated)
VALUES ('1679002911061737495', 'aiTokenLimitType', 'COOKIE_KEY_RESOLVER', 'cookie', 'cookie', 'Rate limit by request cookie', 5, 1, sysdate, sysdate);

INSERT /*+ IGNORE_ROW_ON_DUPKEY_INDEX(plugin_handle(id)) */ INTO plugin_handle (id, plugin_id, field, label, data_type, type, sort, ext_obj, date_created, date_updated)
VALUES ('1899702350766538752', '51', 'aiTokenLimitType', 'aiTokenLimitType', 3, 2, 0, '{"required":"0","rule":""}', sysdate, sysdate);

INSERT /*+ IGNORE_ROW_ON_DUPKEY_INDEX(plugin_handle(id)) */ INTO plugin_handle (id, plugin_id, field, label, data_type, type, sort, ext_obj, date_created, date_updated)
VALUES ('1899702411294539776', '51', 'timeWindowSeconds', 'timeWindowSeconds', 1, 2, 1, '{"required":"0","rule":""}', sysdate, sysdate);

INSERT /*+ IGNORE_ROW_ON_DUPKEY_INDEX(plugin_handle(id)) */ INTO plugin_handle (id, plugin_id, field, label, data_type, type, sort, ext_obj, date_created, date_updated)
VALUES ('1899702472330051584', '51', 'keyName', 'keyName', 2, 2, 2, '{"required":"0","rule":""}', sysdate, sysdate);

INSERT /*+ IGNORE_ROW_ON_DUPKEY_INDEX(plugin_handle(id)) */ INTO plugin_handle (id, plugin_id, field, label, data_type, type, sort, ext_obj, date_created, date_updated)
VALUES ('1899702529972371456', '51', 'tokenLimit', 'tokenLimit', 1, 2, 3, '{"required":"0","rule":""}', sysdate, sysdate);
INSERT /*+ IGNORE_ROW_ON_DUPKEY_INDEX(plugin_handle(plugin_id, field, type)) */ into plugin_handle (ID, PLUGIN_ID, FIELD, LABEL, DATA_TYPE, TYPE, SORT, EXT_OBJ)
VALUES ('1529402613204173926', '6', 'registry', 'registry', 2, 1, 0, '{"required":"0","placeholder":"","rule":""}');

<<<<<<< HEAD
UPDATE plugin_handle SET ext_obj = '{"required":"0","rule":""}' WHERE plugin_id = '6' AND label = 'ip:port' AND data_type = 2;
=======
INSERT /*+ IGNORE_ROW_ON_DUPKEY_INDEX(plugin(id)) */ INTO plugin (id, name, config, role, sort, enabled) VALUES ('53', 'aiRequestTransformer', NULL, 'Ai', 65, 0);

INSERT /*+ IGNORE_ROW_ON_DUPKEY_INDEX (namespace_plugin_rel(id)) */ INTO namespace_plugin_rel (id,namespace_id,plugin_id, config, sort, enabled) VALUES ('1801816010882822190','649330b6-c2d7-4edc-be8e-8a54df9eb385','53', NULL, 65, 0);

INSERT /*+ IGNORE_ROW_ON_DUPKEY_INDEX(resource(id)) */ INTO resource (id, parent_id, title, name, url, component, resource_type, sort, icon, is_leaf, is_route, perms, status)
VALUES ('1844026099075564859', '1346775491550474240', 'aiRequestTransformer', 'aiRequestTransformer', '/plug/aiRequestTransformer', 'aiRequestTransformer', 1, 0, 'pic-center', 0, 0, '', 1);

INSERT /*+ IGNORE_ROW_ON_DUPKEY_INDEX(resource(id)) */ INTO resource (id, parent_id, title, name, url, component, resource_type, sort, icon, is_leaf, is_route, perms, status)
VALUES ('1844026099075564860', '1844026099075564859', 'SHENYU.BUTTON.PLUGIN.SELECTOR.ADD', '', '', '', 2, 0, '', 1, 0, 'plugin:aiRequestTransformerSelector:add', 1);

INSERT /*+ IGNORE_ROW_ON_DUPKEY_INDEX(resource(id)) */ INTO resource (id, parent_id, title, name, url, component, resource_type, sort, icon, is_leaf, is_route, perms, status)
VALUES ('1844026099075564861', '1844026099075564859', 'SHENYU.BUTTON.PLUGIN.SELECTOR.QUERY', '', '', '', 2, 0, '', 1, 0, 'plugin:aiRequestTransformerSelector:query', 1);

INSERT /*+ IGNORE_ROW_ON_DUPKEY_INDEX(resource(id)) */ INTO resource (id, parent_id, title, name, url, component, resource_type, sort, icon, is_leaf, is_route, perms, status)
VALUES ('1844026099075564862', '1844026099075564859', 'SHENYU.BUTTON.PLUGIN.SELECTOR.EDIT', '', '', '', 2, 0, '', 1, 0, 'plugin:aiRequestTransformerSelector:edit', 1);

INSERT /*+ IGNORE_ROW_ON_DUPKEY_INDEX(resource(id)) */ INTO resource (id, parent_id, title, name, url, component, resource_type, sort, icon, is_leaf, is_route, perms, status)
VALUES ('1844026099075564863', '1844026099075564859', 'SHENYU.BUTTON.PLUGIN.SELECTOR.DELETE', '', '', '', 2, 0, '', 1, 0, 'plugin:aiRequestTransformerSelector:delete',1);

INSERT /*+ IGNORE_ROW_ON_DUPKEY_INDEX(resource(id)) */ INTO resource (id, parent_id, title, name, url, component, resource_type, sort, icon, is_leaf, is_route, perms, status)
VALUES ('1844026099075564864', '1844026099075564859', 'SHENYU.BUTTON.PLUGIN.RULE.ADD', '', '', '', 2, 0, '', 1, 0, 'plugin:aiRequestTransformerRule:add', 1);

INSERT /*+ IGNORE_ROW_ON_DUPKEY_INDEX(resource(id)) */ INTO resource (id, parent_id, title, name, url, component, resource_type, sort, icon, is_leaf, is_route, perms, status)
VALUES ('1844026099075564865', '1844026099075564859', 'SHENYU.BUTTON.PLUGIN.RULE.QUERY', '', '', '', 2, 0, '', 1, 0, 'plugin:aiRequestTransformerRule:query', 1);

INSERT /*+ IGNORE_ROW_ON_DUPKEY_INDEX(resource(id)) */ INTO resource (id, parent_id, title, name, url, component, resource_type, sort, icon, is_leaf, is_route, perms, status)
VALUES ('1844026099075564866', '1844026099075564859', 'SHENYU.BUTTON.PLUGIN.RULE.EDIT', '', '', '', 2, 0, '', 1, 0, 'plugin:aiRequestTransformerRule:edit', 1);

INSERT /*+ IGNORE_ROW_ON_DUPKEY_INDEX(resource(id)) */ INTO resource (id, parent_id, title, name, url, component, resource_type, sort, icon, is_leaf, is_route, perms, status)
VALUES ('1844026099075564867', '1844026099075564859', 'SHENYU.BUTTON.PLUGIN.RULE.DELETE', '', '', '', 2, 0, '', 1, 0, 'plugin:aiRequestTransformerRule:delete',1);

INSERT /*+ IGNORE_ROW_ON_DUPKEY_INDEX(resource(id)) */ INTO resource (id, parent_id, title, name, url, component, resource_type, sort, icon, is_leaf, is_route, perms, status)
VALUES ('1844026099075564868', '1844026099075564859', 'SHENYU.BUTTON.PLUGIN.SYNCHRONIZE', '', '', '', 2, 0, '', 1, 0, 'plugin:aiRequestTransformer:modify', 1);


INSERT /*+ IGNORE_ROW_ON_DUPKEY_INDEX(plugin_handle(id)) */ INTO permission (id, object_id, resource_id)
VALUES ('1697146860569742751', '1346358560427216896', '1844026099075564859');

INSERT /*+ IGNORE_ROW_ON_DUPKEY_INDEX(plugin_handle(id)) */ INTO permission (id, object_id, resource_id)
VALUES ('1697146860569742752', '1346358560427216896', '1844026099075564860');

INSERT /*+ IGNORE_ROW_ON_DUPKEY_INDEX(plugin_handle(id)) */ INTO permission (id, object_id, resource_id)
VALUES ('1697146860569742753', '1346358560427216896', '1844026099075564861');

INSERT /*+ IGNORE_ROW_ON_DUPKEY_INDEX(plugin_handle(id)) */ INTO permission (id, object_id, resource_id)
VALUES ('1697146860569742754', '1346358560427216896', '1844026099075564862');

INSERT /*+ IGNORE_ROW_ON_DUPKEY_INDEX(plugin_handle(id)) */ INTO permission (id, object_id, resource_id)
VALUES ('1697146860569742755', '1346358560427216896', '1844026099075564863');

INSERT /*+ IGNORE_ROW_ON_DUPKEY_INDEX(plugin_handle(id)) */ INTO permission (id, object_id, resource_id)
VALUES ('1697146860569742756', '1346358560427216896', '1844026099075564864');

INSERT /*+ IGNORE_ROW_ON_DUPKEY_INDEX(plugin_handle(id)) */ INTO permission (id, object_id, resource_id)
VALUES ('1697146860569742757', '1346358560427216896', '1844026099075564865');

INSERT /*+ IGNORE_ROW_ON_DUPKEY_INDEX(plugin_handle(id)) */ INTO permission (id, object_id, resource_id)
VALUES ('1697146860569742758', '1346358560427216896', '1844026099075564866');

INSERT /*+ IGNORE_ROW_ON_DUPKEY_INDEX(plugin_handle(id)) */ INTO permission (id, object_id, resource_id)
VALUES ('1697146860569742759', '1346358560427216896', '1844026099075564867');

INSERT /*+ IGNORE_ROW_ON_DUPKEY_INDEX(plugin_handle(id)) */ INTO permission (id, object_id, resource_id)
VALUES ('1697146860569742760', '1346358560427216896', '1844026099075564868');

INSERT /*+ IGNORE_ROW_ON_DUPKEY_INDEX(plugin_handle(id)) */ INTO plugin_handle (id, plugin_id, field, label, data_type, type, sort, ext_obj, date_created, date_updated)
VALUES ('1722804548510507240', '53', 'provider', 'provider', 3, 3, 0, '{"required":"0","rule":""}', sysdate, sysdate);

INSERT /*+ IGNORE_ROW_ON_DUPKEY_INDEX(plugin_handle(id)) */ INTO plugin_handle (id, plugin_id, field, label, data_type, type, sort, ext_obj, date_created, date_updated)
VALUES ('1722804548510507241', '53', 'baseUrl', 'baseUrl', 2, 3, 1, '{required":"0","rule":""}', sysdate, sysdate);

INSERT /*+ IGNORE_ROW_ON_DUPKEY_INDEX(plugin_handle(id)) */ INTO plugin_handle (id, plugin_id, field, label, data_type, type, sort, ext_obj, date_created, date_updated)
VALUES ('1722804548510507242', '53', 'apiKey', 'apiKey', 2, 3, 2, '{"required":"0","rule":""}', sysdate, sysdate);

INSERT /*+ IGNORE_ROW_ON_DUPKEY_INDEX(plugin_handle(id)) */ INTO plugin_handle (id, plugin_id, field, label, data_type, type, sort, ext_obj, date_created, date_updated)
VALUES ('1722804548510507243', '53', 'model', 'model', 2, 3, 3, '{"required":"0","rule":""}', sysdate, sysdate);

INSERT /*+ IGNORE_ROW_ON_DUPKEY_INDEX(plugin_handle(id)) */ INTO plugin_handle (id, plugin_id, field, label, data_type, type, sort, ext_obj, date_created, date_updated)
VALUES ('1722804548510507244', '53', 'content', 'content', 2, 3, 4, '{"required":"0","rule":""}', sysdate, sysdate);

>>>>>>> 667f88fc
delete from plugin_handle where plugin_id = '8';<|MERGE_RESOLUTION|>--- conflicted
+++ resolved
@@ -360,9 +360,7 @@
 INSERT /*+ IGNORE_ROW_ON_DUPKEY_INDEX(plugin_handle(plugin_id, field, type)) */ into plugin_handle (ID, PLUGIN_ID, FIELD, LABEL, DATA_TYPE, TYPE, SORT, EXT_OBJ)
 VALUES ('1529402613204173926', '6', 'registry', 'registry', 2, 1, 0, '{"required":"0","placeholder":"","rule":""}');
 
-<<<<<<< HEAD
 UPDATE plugin_handle SET ext_obj = '{"required":"0","rule":""}' WHERE plugin_id = '6' AND label = 'ip:port' AND data_type = 2;
-=======
 INSERT /*+ IGNORE_ROW_ON_DUPKEY_INDEX(plugin(id)) */ INTO plugin (id, name, config, role, sort, enabled) VALUES ('53', 'aiRequestTransformer', NULL, 'Ai', 65, 0);
 
 INSERT /*+ IGNORE_ROW_ON_DUPKEY_INDEX (namespace_plugin_rel(id)) */ INTO namespace_plugin_rel (id,namespace_id,plugin_id, config, sort, enabled) VALUES ('1801816010882822190','649330b6-c2d7-4edc-be8e-8a54df9eb385','53', NULL, 65, 0);
@@ -443,5 +441,4 @@
 INSERT /*+ IGNORE_ROW_ON_DUPKEY_INDEX(plugin_handle(id)) */ INTO plugin_handle (id, plugin_id, field, label, data_type, type, sort, ext_obj, date_created, date_updated)
 VALUES ('1722804548510507244', '53', 'content', 'content', 2, 3, 4, '{"required":"0","rule":""}', sysdate, sysdate);
 
->>>>>>> 667f88fc
 delete from plugin_handle where plugin_id = '8';