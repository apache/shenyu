--- conflicted
+++ resolved
@@ -234,7 +234,12 @@
 
 UPDATE meta_data SET namespace_id = '649330b6-c2d7-4edc-be8e-8a54df9eb385' WHERE namespace_id IS NULL;
 
-<<<<<<< HEAD
+ALTER TABLE app_auth ADD namespace_id VARCHAR2(50) NULL;
+COMMENT ON COLUMN app_auth.namespace_id IS 'namespaceId';
+
+UPDATE app_auth SET namespace_id = '649330b6-c2d7-4edc-be8e-8a54df9eb385' WHERE namespace_id IS NULL;
+
+
 ALTER TABLE discovery ADD namespace_id VARCHAR2(50) NULL;
 COMMENT ON COLUMN discovery.namespace_id IS 'namespaceId';
 
@@ -248,10 +253,4 @@
 ALTER TABLE proxy_selector ADD namespace_id VARCHAR2(50) NULL;
 COMMENT ON COLUMN proxy_selector.namespace_id IS 'namespaceId';
 
-UPDATE proxy_selector SET namespace_id = '649330b6-c2d7-4edc-be8e-8a54df9eb385' WHERE namespace_id IS NULL;
-=======
-ALTER TABLE app_auth ADD namespace_id VARCHAR2(50) NULL;
-COMMENT ON COLUMN app_auth.namespace_id IS 'namespaceId';
-
-UPDATE app_auth SET namespace_id = '649330b6-c2d7-4edc-be8e-8a54df9eb385' WHERE namespace_id IS NULL;
->>>>>>> 21118286
+UPDATE proxy_selector SET namespace_id = '649330b6-c2d7-4edc-be8e-8a54df9eb385' WHERE namespace_id IS NULL;