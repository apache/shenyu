--- conflicted
+++ resolved
@@ -342,12 +342,10 @@
 
 UPDATE app_auth SET namespace_id = '649330b6-c2d7-4edc-be8e-8a54df9eb385' WHERE namespace_id IS NULL;
 
-<<<<<<< HEAD
 ALTER TABLE alert_receiver ADD namespace_id VARCHAR2(50) NULL;
 COMMENT ON COLUMN alert_receiver.namespace_id IS 'namespaceId';
 
 UPDATE alert_receiver SET namespace_id = '649330b6-c2d7-4edc-be8e-8a54df9eb385' WHERE namespace_id IS NULL;
-=======
 
 ALTER TABLE discovery ADD namespace_id VARCHAR2(50) NULL;
 COMMENT ON COLUMN discovery.namespace_id IS 'namespaceId';
@@ -362,5 +360,4 @@
 ALTER TABLE proxy_selector ADD namespace_id VARCHAR2(50) NULL;
 COMMENT ON COLUMN proxy_selector.namespace_id IS 'namespaceId';
 
-UPDATE proxy_selector SET namespace_id = '649330b6-c2d7-4edc-be8e-8a54df9eb385' WHERE namespace_id IS NULL;
->>>>>>> cb0373b1
+UPDATE proxy_selector SET namespace_id = '649330b6-c2d7-4edc-be8e-8a54df9eb385' WHERE namespace_id IS NULL;