-- Licensed to the Apache Software Foundation (ASF) under one
-- or more contributor license agreements.  See the NOTICE file
-- distributed with this work for additional information
-- regarding copyright ownership.  The ASF licenses this file
-- to you under the Apache License, Version 2.0 (the
-- "License"); you may not use this file except in compliance
-- with the License.  You may obtain a copy of the License at
--
--     http://www.apache.org/licenses/LICENSE-2.0
--
-- Unless required by applicable law or agreed to in writing, software
-- distributed under the License is distributed on an "AS IS" BASIS,
-- WITHOUT WARRANTIES OR CONDITIONS OF ANY KIND, either express or implied.
-- See the License for the specific language governing permissions and
-- limitations under the License.

-- this file works for Oracle, can not use "`" syntax.
INSERT /*+ IGNORE_ROW_ON_DUPKEY_INDEX(shenyu_dict(type, dict_code, dict_name)) */ INTO SHENYU_DICT (ID, TYPE, DICT_CODE, DICT_NAME, DICT_VALUE, "desc", SORT, ENABLED)
VALUES ('1679002911061737478', 'rewriteMetaData', 'REWRITE_META_DATA', 'true', 'true', '', 4, 1);

INSERT /*+ IGNORE_ROW_ON_DUPKEY_INDEX(shenyu_dict(type, dict_code, dict_name)) */ INTO SHENYU_DICT (ID, TYPE, DICT_CODE, DICT_NAME, DICT_VALUE, "desc", SORT, ENABLED)
VALUES ('1679002911061737479', 'rewriteMetaData', 'REWRITE_META_DATA', 'false', 'false', '', 4, 1);

insert /*+ IGNORE_ROW_ON_DUPKEY_INDEX(plugin_handle(plugin_id, field, type)) */ into plugin_handle (ID, PLUGIN_ID, FIELD, LABEL, DATA_TYPE, TYPE, SORT, EXT_OBJ)
values ('1722804548510507020', '14', 'rewriteContextPath', 'rewriteContextPath', 2, 2, 2, '{"required":"0","defaultValue":""}');

insert /*+ IGNORE_ROW_ON_DUPKEY_INDEX(plugin_handle(plugin_id, field, type)) */ into plugin_handle (ID, PLUGIN_ID, FIELD, LABEL, DATA_TYPE, TYPE, SORT, EXT_OBJ)
values ('1722804548510507021', '14', 'percentage', 'percentage', 1, 2, 3, '{"required":"1","defaultValue":"100"}');

insert /*+ IGNORE_ROW_ON_DUPKEY_INDEX(plugin_handle(plugin_id, field, type)) */ into plugin_handle (ID, PLUGIN_ID, FIELD, LABEL, DATA_TYPE, TYPE, SORT, EXT_OBJ)
values ('1722804548510507022', '3', 'rewriteMetaData', 'rewriteMetaData', 3, 2, 3, '{"required":"1","defaultValue":"false"}');

-- ----------------------------
-- Table structure for SHENYU_LOCK
-- ----------------------------
CREATE TABLE SHENYU_LOCK  (
   LOCK_KEY CHAR(36),
   REGION VARCHAR(100),
   CLIENT_ID CHAR(36),
   CREATED_DATE TIMESTAMP NOT NULL,
   constraint SHENYU_LOCK_PK primary key (LOCK_KEY, REGION)
);
-- Add comments to the columns
comment on column INT_LOCK.LOCK_KEY
  is 'LOCK_KEY';
comment on column SHENYU_LOCK.REGION
  is 'REGION';
comment on column SHENYU_LOCK.CLIENT_ID
  is 'CLIENT_ID';
comment on column SHENYU_LOCK.CREATED_DATE
  is 'CREATED_DATE';


INSERT /*+ IGNORE_ROW_ON_DUPKEY_INDEX("resource" (id)) */ INTO "resource"  (id, parent_id, title, name, url, component, resource_type, sort, icon, is_leaf, is_route, perms, status) VALUES('1347048240677269503','1346777766301888512','SHENYU.PLUGIN.BATCH.OPENED','','','','2','3','','1','0','system:authen:open','1');
INSERT /*+ IGNORE_ROW_ON_DUPKEY_INDEX (permission(id)) */ INTO permission (id, object_id, resource_id) VALUES ('1351007708748849151', '1346358560427216896', '1347048240677269503');

INSERT /*+ IGNORE_ROW_ON_DUPKEY_INDEX("resource" (id)) */ INTO "resource"  (id, parent_id, title, name, url, component, resource_type, sort, icon, is_leaf, is_route, perms, status) VALUES('1386680049203195915','1346777157943259136','SHENYU.COMMON.EXPORT', '', '', '', 2, 0, '', 1, 0, 'system:manager:exportConfig', 1);
INSERT /*+ IGNORE_ROW_ON_DUPKEY_INDEX("resource" (id)) */ INTO "resource"  (id, parent_id, title, name, url, component, resource_type, sort, icon, is_leaf, is_route, perms, status) VALUES('1386680049203195916','1346777157943259136','SHENYU.COMMON.IMPORT', '', '', '', 2, 0, '', 1, 0, 'system:manager:importConfig', 1);
INSERT /*+ IGNORE_ROW_ON_DUPKEY_INDEX (permission(id)) */ INTO permission (id, object_id, resource_id) VALUES ('1386680049203195906', '1346358560427216896', '1386680049203195915');
INSERT /*+ IGNORE_ROW_ON_DUPKEY_INDEX (permission(id)) */ INTO permission (id, object_id, resource_id) VALUES ('1386680049203195907', '1346358560427216896', '1386680049203195916');


-- ----------------------------
-- Table structure for cluster_master
-- ----------------------------
create table cluster_master
(
    id                   varchar(128)   not null,
    master_host          varchar(255)   not null,
    master_port          varchar(255)   not null,
    context_path          varchar(255)   not null,
    date_created      timestamp(3) default SYSDATE not null,
    date_updated      timestamp(3) default SYSDATE not null,
    PRIMARY KEY (id)
)
;
-- Add comments to the columns
comment
on column alert_receiver.id
  is 'primary key id';
comment
on column alert_receiver.master_host
  is 'master host';
comment
on column alert_receiver.master_port
  is 'master port';
comment
on column alert_receiver.context_path
  is 'master context_path';
comment
on column alert_receiver.date_created
  is 'create time';
comment
on column alert_receiver.date_updated
  is 'update time';



INSERT /*+ IGNORE_ROW_ON_DUPKEY_INDEX("resource" (id)) */ INTO "resource"  (id, parent_id, title, name, url, component, resource_type, sort, icon, is_leaf, is_route, perms, status) VALUES ('1792749362445840474', '1357956838021890048', 'SHENYU.MENU.SYSTEM.MANAGMENT.NAMESPACE', 'namespace', '/config/namespace', 'namespace', 1, 0, 'appstore', 0, 0, '', 1);
INSERT /*+ IGNORE_ROW_ON_DUPKEY_INDEX("resource" (id)) */ INTO "resource"  (id, parent_id, title, name, url, component, resource_type, sort, icon, is_leaf, is_route, perms, status) VALUES ('1792749362445840475', '1792749362445840474', 'SHENYU.BUTTON.SYSTEM.ADD', '', '', '', 2, 0, '', 1, 0, 'system:namespace:add', 1);
INSERT /*+ IGNORE_ROW_ON_DUPKEY_INDEX("resource" (id)) */ INTO "resource"  (id, parent_id, title, name, url, component, resource_type, sort, icon, is_leaf, is_route, perms, status) VALUES ('1792749362445840476', '1792749362445840474', 'SHENYU.BUTTON.SYSTEM.LIST', '', '', '', 2, 1, '', 1, 0, 'system:namespace:list', 1);
INSERT /*+ IGNORE_ROW_ON_DUPKEY_INDEX("resource" (id)) */ INTO "resource"  (id, parent_id, title, name, url, component, resource_type, sort, icon, is_leaf, is_route, perms, status) VALUES ('1792749362445840477', '1792749362445840474', 'SHENYU.BUTTON.SYSTEM.DELETE', '', '', '', 2, 2, '', 1, 0, 'system:namespace:delete', 1);
INSERT /*+ IGNORE_ROW_ON_DUPKEY_INDEX("resource" (id)) */ INTO "resource"  (id, parent_id, title, name, url, component, resource_type, sort, icon, is_leaf, is_route, perms, status) VALUES ('1792749362445840478', '1792749362445840474', 'SHENYU.BUTTON.SYSTEM.EDIT', '', '', '', 2, 3, '', 1, 0, 'system:namespace:edit', 1);


INSERT /*+ IGNORE_ROW_ON_DUPKEY_INDEX (permission(id)) */ INTO permission (id, object_id, resource_id) VALUES ('1792779493541343252', '1346358560427216896', '1792749362445840474');
INSERT /*+ IGNORE_ROW_ON_DUPKEY_INDEX (permission(id)) */ INTO permission (id, object_id, resource_id) VALUES ('1792779493541343253', '1346358560427216896', '1792749362445840475');
INSERT /*+ IGNORE_ROW_ON_DUPKEY_INDEX (permission(id)) */ INTO permission (id, object_id, resource_id) VALUES ('1792779493541343254', '1346358560427216896', '1792749362445840476');
INSERT /*+ IGNORE_ROW_ON_DUPKEY_INDEX (permission(id)) */ INTO permission (id, object_id, resource_id) VALUES ('1792779493541343255', '1346358560427216896', '1792749362445840477');
INSERT /*+ IGNORE_ROW_ON_DUPKEY_INDEX (permission(id)) */ INTO permission (id, object_id, resource_id) VALUES ('1792779493541343256', '1346358560427216896', '1792749362445840478');

CREATE TABLE namespace (
                             id VARCHAR2(128) NOT NULL,
                             namespace_id VARCHAR2(50) NOT NULL,
                             name VARCHAR2(255) NOT NULL,
                             description VARCHAR2(255),
                             date_created      timestamp(3) default SYSDATE not null,
                             date_updated      timestamp(3) default SYSDATE not null,
                             CONSTRAINT pk_namespace PRIMARY KEY (id)
);


COMMENT ON COLUMN namespace.id IS 'namespace primary key';
COMMENT ON COLUMN namespace.namespace_id IS 'namespace id';
COMMENT ON COLUMN namespace.name IS 'namespace name';
COMMENT ON COLUMN namespace.description IS 'namespace desc';
COMMENT ON COLUMN namespace.date_created IS 'create time';
COMMENT ON COLUMN namespace.date_updated IS 'update time';

INSERT /*+ IGNORE_ROW_ON_DUPKEY_INDEX (namespace(id)) */ INTO `namespace` (`id`, `namespace_id`, `name`, `description`) VALUES ('1', '649330b6-c2d7-4edc-be8e-8a54df9eb385', 'default', 'default-namespace');


CREATE TABLE plugin_ns_rel (
                               id VARCHAR2(128) COLLATE utf8mb4_unicode_ci NOT NULL,
                               namespace_id VARCHAR2(50) COLLATE utf8mb4_unicode_ci NOT NULL,
                               plugin_id NUMBER(11) NOT NULL,
                               config CLOB COLLATE utf8mb4_unicode_ci,
                               sort NUMBER(11),
                               enabled NUMBER(4,0) NOT NULL DEFAULT 0 CHECK (enabled IN (0, 1)),
                               date_created      timestamp(3) default SYSDATE not null,
                               date_updated      timestamp(3) default SYSDATE not null,
                               CONSTRAINT pk_plugin_ns_rel PRIMARY KEY (id)
);

COMMENT ON COLUMN plugin_ns_rel.id IS 'Primary key ID';
COMMENT ON COLUMN plugin_ns_rel.namespace_id IS 'Namespace ID';
COMMENT ON COLUMN plugin_ns_rel.plugin_id IS 'Plugin ID';
COMMENT ON COLUMN plugin_ns_rel.config IS 'Plugin configuration';
COMMENT ON COLUMN plugin_ns_rel.sort IS 'Sort order';
COMMENT ON COLUMN plugin_ns_rel.enabled IS 'Whether the plugin is enabled (0 = not open, 1 = open)';
COMMENT ON COLUMN plugin_ns_rel.date_created IS 'Creation time';
COMMENT ON COLUMN plugin_ns_rel.date_updated IS 'Update time';

INSERT /*+ IGNORE_ROW_ON_DUPKEY_INDEX (plugin_ns_rel(id)) */ INTO plugin_ns_rel (id,namespace_id,plugin_id, config, sort, enabled) VALUES ('1801816010882822145','649330b6-c2d7-4edc-be8e-8a54df9eb385','1', NULL, 20, 0);
INSERT /*+ IGNORE_ROW_ON_DUPKEY_INDEX (plugin_ns_rel(id)) */ INTO plugin_ns_rel (id,namespace_id,plugin_id, config, sort, enabled) VALUES ('1801816010882822146','649330b6-c2d7-4edc-be8e-8a54df9eb385','10', NULL, 140, 0);
INSERT /*+ IGNORE_ROW_ON_DUPKEY_INDEX (plugin_ns_rel(id)) */ INTO plugin_ns_rel (id,namespace_id,plugin_id, config, sort, enabled) VALUES ('1801816010882822147','649330b6-c2d7-4edc-be8e-8a54df9eb385','11', '{"protocol":"zookeeper","register":"127.0.0.1:2181","threadpool":"shared"}', 310, 0);
INSERT /*+ IGNORE_ROW_ON_DUPKEY_INDEX (plugin_ns_rel(id)) */ INTO plugin_ns_rel (id,namespace_id,plugin_id, config, sort, enabled) VALUES ('1801816010882822148','649330b6-c2d7-4edc-be8e-8a54df9eb385','12', NULL, 310, 0);
INSERT /*+ IGNORE_ROW_ON_DUPKEY_INDEX (plugin_ns_rel(id)) */ INTO plugin_ns_rel (id,namespace_id,plugin_id, config, sort, enabled) VALUES ('1801816010882822149','649330b6-c2d7-4edc-be8e-8a54df9eb385','13', '{"multiSelectorHandle":"1","multiRuleHandle":"0","threadpool":"shared"}', 310, 0);
INSERT /*+ IGNORE_ROW_ON_DUPKEY_INDEX (plugin_ns_rel(id)) */ INTO plugin_ns_rel (id,namespace_id,plugin_id, config, sort, enabled) VALUES ('1801816010882822150','649330b6-c2d7-4edc-be8e-8a54df9eb385','14', NULL, 80, 1);
INSERT /*+ IGNORE_ROW_ON_DUPKEY_INDEX (plugin_ns_rel(id)) */ INTO plugin_ns_rel (id,namespace_id,plugin_id, config, sort, enabled) VALUES ('1801816010882822151','649330b6-c2d7-4edc-be8e-8a54df9eb385','15', '{"multiSelectorHandle":"1","multiRuleHandle":"0","threadpool":"shared"}', 310, 0);
INSERT /*+ IGNORE_ROW_ON_DUPKEY_INDEX (plugin_ns_rel(id)) */ INTO plugin_ns_rel (id,namespace_id,plugin_id, config, sort, enabled) VALUES ('1801816010882822152','649330b6-c2d7-4edc-be8e-8a54df9eb385','16', NULL, 110, 0);
INSERT /*+ IGNORE_ROW_ON_DUPKEY_INDEX (plugin_ns_rel(id)) */ INTO plugin_ns_rel (id,namespace_id,plugin_id, config, sort, enabled) VALUES ('1801816010882822153','649330b6-c2d7-4edc-be8e-8a54df9eb385','17', '{"registerProtocol":"direct","registerAddress":"127.0.0.1:2181","corethreads":0,"threads":2147483647,"queues":0,"threadpool":"shared"}', 310, 0);
INSERT /*+ IGNORE_ROW_ON_DUPKEY_INDEX (plugin_ns_rel(id)) */ INTO plugin_ns_rel (id,namespace_id,plugin_id, config, sort, enabled) VALUES ('1801816010882822154','649330b6-c2d7-4edc-be8e-8a54df9eb385','18', NULL, 160, 0);
INSERT /*+ IGNORE_ROW_ON_DUPKEY_INDEX (plugin_ns_rel(id)) */ INTO plugin_ns_rel (id,namespace_id,plugin_id, config, sort, enabled) VALUES ('1801816010882822155','649330b6-c2d7-4edc-be8e-8a54df9eb385','19', '{"secretKey":"key"}', 30, 0);
INSERT /*+ IGNORE_ROW_ON_DUPKEY_INDEX (plugin_ns_rel(id)) */ INTO plugin_ns_rel (id,namespace_id,plugin_id, config, sort, enabled) VALUES ('1801816010882822156','649330b6-c2d7-4edc-be8e-8a54df9eb385','2', '{"model":"black"}', 50, 0);
INSERT /*+ IGNORE_ROW_ON_DUPKEY_INDEX (plugin_ns_rel(id)) */ INTO plugin_ns_rel (id,namespace_id,plugin_id, config, sort, enabled) VALUES ('1801816010882822157','649330b6-c2d7-4edc-be8e-8a54df9eb385','20', NULL, 120, 0);
INSERT /*+ IGNORE_ROW_ON_DUPKEY_INDEX (plugin_ns_rel(id)) */ INTO plugin_ns_rel (id,namespace_id,plugin_id, config, sort, enabled) VALUES ('1801816010882822158','649330b6-c2d7-4edc-be8e-8a54df9eb385','21', NULL, 40, 0);
INSERT /*+ IGNORE_ROW_ON_DUPKEY_INDEX (plugin_ns_rel(id)) */ INTO plugin_ns_rel (id,namespace_id,plugin_id, config, sort, enabled) VALUES ('1801816010882822159','649330b6-c2d7-4edc-be8e-8a54df9eb385','22', NULL, 70, 0);
INSERT /*+ IGNORE_ROW_ON_DUPKEY_INDEX (plugin_ns_rel(id)) */ INTO plugin_ns_rel (id,namespace_id,plugin_id, config, sort, enabled) VALUES ('1801816010882822160','649330b6-c2d7-4edc-be8e-8a54df9eb385','23', NULL, 220, 0);
INSERT /*+ IGNORE_ROW_ON_DUPKEY_INDEX (plugin_ns_rel(id)) */ INTO plugin_ns_rel (id,namespace_id,plugin_id, config, sort, enabled) VALUES ('1801816010882822161','649330b6-c2d7-4edc-be8e-8a54df9eb385','24', NULL, 100, 1);
INSERT /*+ IGNORE_ROW_ON_DUPKEY_INDEX (plugin_ns_rel(id)) */ INTO plugin_ns_rel (id,namespace_id,plugin_id, config, sort, enabled) VALUES ('1801816010882822162','649330b6-c2d7-4edc-be8e-8a54df9eb385','25', NULL, 410, 1);
INSERT /*+ IGNORE_ROW_ON_DUPKEY_INDEX (plugin_ns_rel(id)) */ INTO plugin_ns_rel (id,namespace_id,plugin_id, config, sort, enabled) VALUES ('1801816010882822163','649330b6-c2d7-4edc-be8e-8a54df9eb385','26', '{"multiSelectorHandle":"1"}', 200, 1);
INSERT /*+ IGNORE_ROW_ON_DUPKEY_INDEX (plugin_ns_rel(id)) */ INTO plugin_ns_rel (id,namespace_id,plugin_id, config, sort, enabled) VALUES ('1801816010882822164','649330b6-c2d7-4edc-be8e-8a54df9eb385','27', NULL, 125, 1);
INSERT /*+ IGNORE_ROW_ON_DUPKEY_INDEX (plugin_ns_rel(id)) */ INTO plugin_ns_rel (id,namespace_id,plugin_id, config, sort, enabled) VALUES ('1801816010882822165','649330b6-c2d7-4edc-be8e-8a54df9eb385','28', '{"port": 9500,"bossGroupThreadCount": 1,"maxPayloadSize": 65536,"workerGroupThreadCount": 12,"userName": "shenyu","password": "shenyu","isEncryptPassword": false,"encryptMode": "","leakDetectorLevel": "DISABLED"}', 125, 0);
INSERT /*+ IGNORE_ROW_ON_DUPKEY_INDEX (plugin_ns_rel(id)) */ INTO plugin_ns_rel (id,namespace_id,plugin_id, config, sort, enabled) VALUES ('1801816010882822166','649330b6-c2d7-4edc-be8e-8a54df9eb385','29', '{"topic":"shenyu-access-logging", "namesrvAddr": "localhost:9876","producerGroup":"shenyu-plugin-logging-rocketmq"}', 170, 0);
INSERT /*+ IGNORE_ROW_ON_DUPKEY_INDEX (plugin_ns_rel(id)) */ INTO plugin_ns_rel (id,namespace_id,plugin_id, config, sort, enabled) VALUES ('1801816010882822167','649330b6-c2d7-4edc-be8e-8a54df9eb385','3', NULL, 90, 0);
INSERT /*+ IGNORE_ROW_ON_DUPKEY_INDEX (plugin_ns_rel(id)) */ INTO plugin_ns_rel (id,namespace_id,plugin_id, config, sort, enabled) VALUES ('1801816010882822168','649330b6-c2d7-4edc-be8e-8a54df9eb385','30', '{"cacheType":"memory"}', 10, 0);
INSERT /*+ IGNORE_ROW_ON_DUPKEY_INDEX (plugin_ns_rel(id)) */ INTO plugin_ns_rel (id,namespace_id,plugin_id, config, sort, enabled) VALUES ('1801816010882822169','649330b6-c2d7-4edc-be8e-8a54df9eb385','31', NULL, 1, 0);
INSERT /*+ IGNORE_ROW_ON_DUPKEY_INDEX (plugin_ns_rel(id)) */ INTO plugin_ns_rel (id,namespace_id,plugin_id, config, sort, enabled) VALUES ('1801816010882822170','649330b6-c2d7-4edc-be8e-8a54df9eb385','32', '{"host":"localhost", "port": "9200"}', 190, 0);
INSERT /*+ IGNORE_ROW_ON_DUPKEY_INDEX (plugin_ns_rel(id)) */ INTO plugin_ns_rel (id,namespace_id,plugin_id, config, sort, enabled) VALUES ('1801816010882822171','649330b6-c2d7-4edc-be8e-8a54df9eb385','33', '{"host":"localhost", "port": "9092"}', 180, 0);
INSERT /*+ IGNORE_ROW_ON_DUPKEY_INDEX (plugin_ns_rel(id)) */ INTO plugin_ns_rel (id,namespace_id,plugin_id, config, sort, enabled) VALUES ('1801816010882822172','649330b6-c2d7-4edc-be8e-8a54df9eb385','34', '{"projectName": "shenyu", "logStoreName": "shenyu-logstore", "topic": "shenyu-topic"}', 175, 0);
INSERT /*+ IGNORE_ROW_ON_DUPKEY_INDEX (plugin_ns_rel(id)) */ INTO plugin_ns_rel (id,namespace_id,plugin_id, config, sort, enabled) VALUES ('1801816010882822173','649330b6-c2d7-4edc-be8e-8a54df9eb385','35', '{"topic":"shenyu-access-logging", "serviceUrl": "pulsar://localhost:6650"}', 185, 0);
INSERT /*+ IGNORE_ROW_ON_DUPKEY_INDEX (plugin_ns_rel(id)) */ INTO plugin_ns_rel (id,namespace_id,plugin_id, config, sort, enabled) VALUES ('1801816010882822174','649330b6-c2d7-4edc-be8e-8a54df9eb385','36', '{"endpoint": "ap-guangzhou.cls.tencentcs.com", "topic": "shenyu-topic"}', 176, 0);
INSERT /*+ IGNORE_ROW_ON_DUPKEY_INDEX (plugin_ns_rel(id)) */ INTO plugin_ns_rel (id,namespace_id,plugin_id, config, sort, enabled) VALUES ('1801816010882822175','649330b6-c2d7-4edc-be8e-8a54df9eb385','38', '{"host":"127.0.0.1","port":"8123","databse":"shenyu-gateway","username":"foo","password":"bar"}', 195, 0);
INSERT /*+ IGNORE_ROW_ON_DUPKEY_INDEX (plugin_ns_rel(id)) */ INTO plugin_ns_rel (id,namespace_id,plugin_id, config, sort, enabled) VALUES ('1801816010882822176','649330b6-c2d7-4edc-be8e-8a54df9eb385','39', '{"endpoint":"http://localhost:8000"}', 40, 0);
INSERT /*+ IGNORE_ROW_ON_DUPKEY_INDEX (plugin_ns_rel(id)) */ INTO plugin_ns_rel (id,namespace_id,plugin_id, config, sort, enabled) VALUES ('1801816010882822177','649330b6-c2d7-4edc-be8e-8a54df9eb385','4', '{"master":"mymaster","mode":"standalone","url":"192.168.1.1:6379","password":"abc"}', 60, 0);
INSERT /*+ IGNORE_ROW_ON_DUPKEY_INDEX (plugin_ns_rel(id)) */ INTO plugin_ns_rel (id,namespace_id,plugin_id, config, sort, enabled) VALUES ('1801816010882822178','649330b6-c2d7-4edc-be8e-8a54df9eb385','40', NULL, 150, 0);
INSERT /*+ IGNORE_ROW_ON_DUPKEY_INDEX (plugin_ns_rel(id)) */ INTO plugin_ns_rel (id,namespace_id,plugin_id, config, sort, enabled) VALUES ('1801816010882822179','649330b6-c2d7-4edc-be8e-8a54df9eb385','42', NULL, 320, 1);
INSERT /*+ IGNORE_ROW_ON_DUPKEY_INDEX (plugin_ns_rel(id)) */ INTO plugin_ns_rel (id,namespace_id,plugin_id, config, sort, enabled) VALUES ('1801816010882822180','649330b6-c2d7-4edc-be8e-8a54df9eb385','43', '{"totalSizeInBytes":"104857600","maxBlockMs":"0","ioThreadCount":"1","batchSizeThresholdInBytes":"524288","batchCountThreshold":"4096","lingerMs":"2000","retries":"100","baseRetryBackoffMs":"100","maxRetryBackoffMs":"100","enableLocalTest":"true","setGiveUpExtraLongSingleLog":"false"}', 177, 0);
INSERT /*+ IGNORE_ROW_ON_DUPKEY_INDEX (plugin_ns_rel(id)) */ INTO plugin_ns_rel (id,namespace_id,plugin_id, config, sort, enabled) VALUES ('1801816010882822181','649330b6-c2d7-4edc-be8e-8a54df9eb385','44', '{"defaultHandleJson":"{\"authorization\":\"test:test123\"}"}', 150, 0);
INSERT /*+ IGNORE_ROW_ON_DUPKEY_INDEX (plugin_ns_rel(id)) */ INTO plugin_ns_rel (id,namespace_id,plugin_id, config, sort, enabled) VALUES ('1801816010882822182','649330b6-c2d7-4edc-be8e-8a54df9eb385','45', '{"host":"127.0.0.1","port":5672,"password":"admin","username":"admin","exchangeName":"exchange.logging.plugin","queueName":"queue.logging.plugin","routingKey":"topic.logging","virtualHost":"/","exchangeType":"direct","durable":"true","exclusive":"false","autoDelete":"false"}', 171, 0);
INSERT /*+ IGNORE_ROW_ON_DUPKEY_INDEX (plugin_ns_rel(id)) */ INTO plugin_ns_rel (id,namespace_id,plugin_id, config, sort, enabled) VALUES ('1801816010882822183','649330b6-c2d7-4edc-be8e-8a54df9eb385','5', '{"multiSelectorHandle":"1","multiRuleHandle":"0"}', 200, 1);
INSERT /*+ IGNORE_ROW_ON_DUPKEY_INDEX (plugin_ns_rel(id)) */ INTO plugin_ns_rel (id,namespace_id,plugin_id, config, sort, enabled) VALUES ('1801816010882822184','649330b6-c2d7-4edc-be8e-8a54df9eb385','6', '{"register":"zookeeper://localhost:2181","multiSelectorHandle":"1","threadpool":"shared","corethreads":0,"threads":2147483647,"queues":0}', 310, 0);
INSERT /*+ IGNORE_ROW_ON_DUPKEY_INDEX (plugin_ns_rel(id)) */ INTO plugin_ns_rel (id,namespace_id,plugin_id, config, sort, enabled) VALUES ('1801816010882822185','649330b6-c2d7-4edc-be8e-8a54df9eb385','8', NULL, 200, 0);
INSERT /*+ IGNORE_ROW_ON_DUPKEY_INDEX (plugin_ns_rel(id)) */ INTO plugin_ns_rel (id,namespace_id,plugin_id, config, sort, enabled) VALUES ('1801816010882822186','649330b6-c2d7-4edc-be8e-8a54df9eb385','9', NULL, 130, 0);



INSERT /*+ IGNORE_ROW_ON_DUPKEY_INDEX("resource" (id)) */ INTO "resource"  (id, parent_id, title, name, url, component, resource_type, sort, icon, is_leaf, is_route, perms, status)VALUES ('1792749362445840479', '1357956838021890048', 'SHENYU.MENU.SYSTEM.MANAGMENT.NAMESPACEPLUGIN', 'namespacePlugin', '/config/namespacePlugin', 'namespacePlugin', 1, 2, 'build', 0, 0, '', 1);
INSERT /*+ IGNORE_ROW_ON_DUPKEY_INDEX("resource" (id)) */ INTO "resource"  (id, parent_id, title, name, url, component, resource_type, sort, icon, is_leaf, is_route, perms, status)VALUES ('1792749362445840480', '1792749362445840479', 'SHENYU.BUTTON.SYSTEM.LIST', '', '', '', 2, 0, '', 1, 0, 'system:namespacePlugin:list', 1);
INSERT /*+ IGNORE_ROW_ON_DUPKEY_INDEX("resource" (id)) */ INTO "resource"  (id, parent_id, title, name, url, component, resource_type, sort, icon, is_leaf, is_route, perms, status)VALUES ('1792749362445840481', '1792749362445840479', 'SHENYU.BUTTON.SYSTEM.DELETE', '', '', '', 2, 1, '', 1, 0, 'system:namespacePlugin:delete', 1);
INSERT /*+ IGNORE_ROW_ON_DUPKEY_INDEX("resource" (id)) */ INTO "resource"  (id, parent_id, title, name, url, component, resource_type, sort, icon, is_leaf, is_route, perms, status)VALUES ('1792749362445840482', '1792749362445840479', 'SHENYU.BUTTON.SYSTEM.ADD', '', '', '', 2, 2, '', 1, 0, 'system:namespacePlugin:add', 1);
INSERT /*+ IGNORE_ROW_ON_DUPKEY_INDEX("resource" (id)) */ INTO "resource"  (id, parent_id, title, name, url, component, resource_type, sort, icon, is_leaf, is_route, perms, status)VALUES ('1792749362445840483', '1792749362445840479', 'SHENYU.BUTTON.SYSTEM.SYNCHRONIZE', '', '', '', 2, 3, '', 1, 0, 'system:namespacePlugin:modify', 1);
INSERT /*+ IGNORE_ROW_ON_DUPKEY_INDEX("resource" (id)) */ INTO "resource"  (id, parent_id, title, name, url, component, resource_type, sort, icon, is_leaf, is_route, perms, status)VALUES ('1792749362445840484', '1792749362445840479', 'SHENYU.BUTTON.SYSTEM.ENABLE', '', '', '', 2, 4, '', 1, 0, 'system:namespacePlugin:disable', 1);
INSERT /*+ IGNORE_ROW_ON_DUPKEY_INDEX("resource" (id)) */ INTO "resource"  (id, parent_id, title, name, url, component, resource_type, sort, icon, is_leaf, is_route, perms, status)VALUES ('1792749362445840485', '1792749362445840479', 'SHENYU.BUTTON.SYSTEM.EDIT', '', '', '', 2, 5, '', 1, 0, 'system:namespacePlugin:edit', 1);
INSERT /*+ IGNORE_ROW_ON_DUPKEY_INDEX("resource" (id)) */ INTO "resource"  (id, parent_id, title, name, url, component, resource_type, sort, icon, is_leaf, is_route, perms, status)VALUES ('1792749362445840486', '1792749362445840479', 'SHENYU.BUTTON.SYSTEM.RESOURCE', '', '', '', 2, 6, '', 1, 0, 'system:namespacePlugin:resource', 1);


INSERT /*+ IGNORE_ROW_ON_DUPKEY_INDEX (permission(id)) */ INTO permission (id, object_id, resource_id) VALUES ('1792779493541343260', '1346358560427216896', '1792749362445840479');
INSERT /*+ IGNORE_ROW_ON_DUPKEY_INDEX (permission(id)) */ INTO permission (id, object_id, resource_id) VALUES ('1792779493541343261', '1346358560427216896', '1792749362445840480');
INSERT /*+ IGNORE_ROW_ON_DUPKEY_INDEX (permission(id)) */ INTO permission (id, object_id, resource_id) VALUES ('1792779493541343262', '1346358560427216896', '1792749362445840481');
INSERT /*+ IGNORE_ROW_ON_DUPKEY_INDEX (permission(id)) */ INTO permission (id, object_id, resource_id) VALUES ('1792779493541343263', '1346358560427216896', '1792749362445840482');
INSERT /*+ IGNORE_ROW_ON_DUPKEY_INDEX (permission(id)) */ INTO permission (id, object_id, resource_id) VALUES ('1792779493541343264', '1346358560427216896', '1792749362445840483');
INSERT /*+ IGNORE_ROW_ON_DUPKEY_INDEX (permission(id)) */ INTO permission (id, object_id, resource_id) VALUES ('1792779493541343265', '1346358560427216896', '1792749362445840484');
INSERT /*+ IGNORE_ROW_ON_DUPKEY_INDEX (permission(id)) */ INTO permission (id, object_id, resource_id) VALUES ('1792779493541343266', '1346358560427216896', '1792749362445840485');
INSERT /*+ IGNORE_ROW_ON_DUPKEY_INDEX (permission(id)) */ INTO permission (id, object_id, resource_id) VALUES ('1792779493541343267', '1346358560427216896', '1792749362445840486');

<<<<<<< HEAD
ALTER TABLE selector ADD namespace_id VARCHAR2(50) NULL;
COMMENT ON COLUMN selector.namespace_id IS 'namespaceId';
=======
/* add column into dashboard_user table */
ALTER TABLE dashboard_user ADD client_id VARCHAR(32) NULL;
COMMENT ON COLUMN dashboard_user.client_id IS 'client id';
>>>>>>> a1d4cdec
<|MERGE_RESOLUTION|>--- conflicted
+++ resolved
@@ -215,11 +215,9 @@
 INSERT /*+ IGNORE_ROW_ON_DUPKEY_INDEX (permission(id)) */ INTO permission (id, object_id, resource_id) VALUES ('1792779493541343266', '1346358560427216896', '1792749362445840485');
 INSERT /*+ IGNORE_ROW_ON_DUPKEY_INDEX (permission(id)) */ INTO permission (id, object_id, resource_id) VALUES ('1792779493541343267', '1346358560427216896', '1792749362445840486');
 
-<<<<<<< HEAD
-ALTER TABLE selector ADD namespace_id VARCHAR2(50) NULL;
-COMMENT ON COLUMN selector.namespace_id IS 'namespaceId';
-=======
 /* add column into dashboard_user table */
 ALTER TABLE dashboard_user ADD client_id VARCHAR(32) NULL;
 COMMENT ON COLUMN dashboard_user.client_id IS 'client id';
->>>>>>> a1d4cdec
+
+ALTER TABLE selector ADD namespace_id VARCHAR2(50) NULL;
+COMMENT ON COLUMN selector.namespace_id IS 'namespaceId';