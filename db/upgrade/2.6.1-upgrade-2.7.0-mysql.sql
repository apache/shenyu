--- conflicted
+++ resolved
@@ -267,9 +267,6 @@
     `enabled`,
     `date_created`,
     `date_updated`
-<<<<<<< HEAD
-FROM `plugin`;
-=======
 FROM `plugin`;
 
 
@@ -286,5 +283,4 @@
     `id`,
     `date_created`,
     `date_updated`
-FROM `dashboard_user`;
->>>>>>> cb443e0b
+FROM `dashboard_user`;