--- conflicted
+++ resolved
@@ -247,14 +247,13 @@
 UPDATE app_auth
 SET namespace_id = '649330b6-c2d7-4edc-be8e-8a54df9eb385'
 WHERE namespace_id IS NULL;
-<<<<<<< HEAD
 
 ALTER TABLE `shenyu`.`alert_receiver` ADD COLUMN `namespace_id` varchar(50) NULL COMMENT 'namespaceId' AFTER `levels`;
 
 UPDATE alert_receiver
 SET namespace_id = '649330b6-c2d7-4edc-be8e-8a54df9eb385'
 WHERE namespace_id IS NULL;
-=======
+
 ALTER TABLE `shenyu`.`discovery` ADD COLUMN `namespace_id` varchar(50) NULL COMMENT 'namespaceId' AFTER `plugin_name`;
 
 UPDATE discovery
@@ -272,7 +271,4 @@
 
 UPDATE proxy_selector
 SET namespace_id = '649330b6-c2d7-4edc-be8e-8a54df9eb385'
-WHERE namespace_id IS NULL;
-
-
->>>>>>> cb0373b1
+WHERE namespace_id IS NULL;