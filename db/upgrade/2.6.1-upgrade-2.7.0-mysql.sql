-- Licensed to the Apache Software Foundation (ASF) under one
-- or more contributor license agreements.  See the NOTICE file
-- distributed with this work for additional information
-- regarding copyright ownership.  The ASF licenses this file
-- to you under the Apache License, Version 2.0 (the
-- "License"); you may not use this file except in compliance
-- with the License.  You may obtain a copy of the License at
--
--     http://www.apache.org/licenses/LICENSE-2.0
--
-- Unless required by applicable law or agreed to in writing, software
-- distributed under the License is distributed on an "AS IS" BASIS,
-- WITHOUT WARRANTIES OR CONDITIONS OF ANY KIND, either express or implied.
-- See the License for the specific language governing permissions and
-- limitations under the License.

-- this file works for MySQL.
INSERT INTO `plugin_handle` VALUES ('1722804548510507021', '14', 'rewriteContextPath', 'rewriteContextPath', 2, 2, 2, '{"required":"0","defaultValue":""}', '2024-02-07 14:31:49', '2024-02-07 14:31:49');
INSERT INTO `plugin_handle` VALUES ('1722804548510507022', '14', 'percentage', 'percentage', 1, 2, 3, '{"required":"1","defaultValue":"100"}', '2024-02-07 14:31:49', '2024-02-07 14:31:49');
INSERT INTO `plugin_handle` VALUES ('1722804548510507023', '3', 'rewriteMetaData', 'rewriteMetaData', 3, 2, 3, '{"required":"1","defaultValue":"false"}', '2024-02-07 14:31:49', '2024-02-07 14:31:49');

INSERT INTO `plugin_handle` VALUES ('1722804548510507024', '8', 'registerType', 'registerType', 2, 3, 1, NULL, '2024-08-24 09:40:03.293', '2024-08-24 21:52:27.920');
INSERT INTO `plugin_handle` VALUES ('1722804548510507025', '8', 'serverLists', 'serverLists', 2, 3, 2, NULL, '2024-08-24 21:52:51.179', '2024-08-24 21:53:27.483');
INSERT INTO `plugin_handle` VALUES ('1722804548510507026', '8', 'props', 'props', 4, 3, 3, NULL, '2024-08-24 21:53:25.764', '2024-08-24 21:53:30.255');

INSERT INTO `shenyu_dict` VALUES ('1679002911061737478', 'rewriteMetaData', 'REWRITE_META_DATA', 'true', 'true', '', 4, 1, '2024-02-07 14:31:49', '2024-02-07 14:31:49');
INSERT INTO `shenyu_dict` VALUES ('1679002911061737479', 'rewriteMetaData', 'REWRITE_META_DATA', 'false', 'false', '', 4, 1, '2024-02-07 14:31:49', '2024-02-07 14:31:49');

-- ----------------------------
-- Table structure for sheny_lock
-- ----------------------------
DROP TABLE IF EXISTS `SHENYU_LOCK`;
CREATE TABLE IF NOT EXISTS SHENYU_LOCK  (
    `LOCK_KEY` CHAR(36) NOT NULL,
    `REGION` VARCHAR(100) NOT NULL,
    `CLIENT_ID` CHAR(36),
    `CREATED_DATE` TIMESTAMP NOT NULL,
    constraint SHENYU_LOCK_PK primary key (LOCK_KEY, REGION)
) ENGINE = InnoDB CHARACTER SET = utf8mb4 COLLATE = utf8mb4_unicode_ci ROW_FORMAT = Dynamic;

INSERT INTO `resource` VALUES ('1347048240677269503', '1346777766301888512', 'SHENYU.PLUGIN.BATCH.OPENED', '', '', '', 2, 3, '', 1, 0, 'system:authen:open', 1, '2022-05-25 18:02:53', '2022-05-25 18:02:53');
INSERT INTO `permission` VALUES ('1351007708748849151', '1346358560427216896', '1347048240677269503', '2022-05-25 18:02:53', '2022-05-25 18:02:53');

INSERT INTO `resource` VALUES ('1386680049203195915', '1346777157943259136', 'SHENYU.COMMON.EXPORT', '', '', '', 2, 0, '', 1, 0, 'system:manager:exportConfig', 1, '2022-05-25 18:02:53', '2022-05-25 18:02:53');
INSERT INTO `resource` VALUES ('1386680049203195916', '1346777157943259136', 'SHENYU.COMMON.IMPORT', '', '', '', 2, 0, '', 1, 0, 'system:manager:importConfig', 1, '2022-05-25 18:02:53', '2022-05-25 18:02:53');
INSERT INTO `permission` VALUES ('1386680049203195906', '1346358560427216896', '1386680049203195915', '2022-05-25 18:02:53', '2022-05-25 18:02:53');
INSERT INTO `permission` VALUES ('1386680049203195907', '1346358560427216896', '1386680049203195916', '2022-05-25 18:02:53', '2022-05-25 18:02:53');


-- ----------------------------
-- Table structure for cluster_master
-- ----------------------------
DROP TABLE IF EXISTS `cluster_master`;
CREATE TABLE IF NOT EXISTS cluster_master  (
    `id`           varchar(128) CHARACTER SET utf8mb4 COLLATE utf8mb4_unicode_ci NOT NULL COMMENT 'primary key id',
    `master_host`  varchar(255) CHARACTER SET utf8mb4 COLLATE utf8mb4_unicode_ci NOT NULL COMMENT 'master host',
    `master_port`  varchar(255) CHARACTER SET utf8mb4 COLLATE utf8mb4_unicode_ci NOT NULL COMMENT 'master port',
    `context_path`  varchar(255) CHARACTER SET utf8mb4 COLLATE utf8mb4_unicode_ci NOT NULL COMMENT 'master context_path',
    `date_created` timestamp(3) NOT NULL DEFAULT CURRENT_TIMESTAMP(3) COMMENT 'create time',
    `date_updated` timestamp(3) NOT NULL DEFAULT CURRENT_TIMESTAMP(3) ON UPDATE CURRENT_TIMESTAMP(3) COMMENT 'update time',
    PRIMARY KEY (`id`) USING BTREE
) ENGINE = InnoDB CHARACTER SET = utf8mb4 COLLATE = utf8mb4_unicode_ci ROW_FORMAT = Dynamic;


INSERT INTO `shenyu`.`resource` (`id`, `parent_id`, `title`, `name`, `url`, `component`, `resource_type`, `sort`, `icon`, `is_leaf`, `is_route`, `perms`, `status`, `date_created`, `date_updated`) VALUES ('1792749362445840474', '1357956838021890048', 'SHENYU.MENU.SYSTEM.MANAGMENT.NAMESPACE', 'namespace', '/config/namespace', 'namespace', 1, 0, 'appstore', 0, 0, '', 1, '2024-06-22 17:00:00.000', '2024-06-22 17:00:00.000');
INSERT INTO `shenyu`.`resource` (`id`, `parent_id`, `title`, `name`, `url`, `component`, `resource_type`, `sort`, `icon`, `is_leaf`, `is_route`, `perms`, `status`, `date_created`, `date_updated`) VALUES ('1792749362445840475', '1792749362445840474', 'SHENYU.BUTTON.SYSTEM.ADD', '', '', '', 2, 0, '', 1, 0, 'system:namespace:add', 1, '2024-06-22 17:00:00.000', '2024-06-22 17:00:00.000');
INSERT INTO `shenyu`.`resource` (`id`, `parent_id`, `title`, `name`, `url`, `component`, `resource_type`, `sort`, `icon`, `is_leaf`, `is_route`, `perms`, `status`, `date_created`, `date_updated`) VALUES ('1792749362445840476', '1792749362445840474', 'SHENYU.BUTTON.SYSTEM.LIST', '', '', '', 2, 1, '', 1, 0, 'system:namespace:list', 1, '2024-06-22 17:00:00.000', '2024-06-22 17:00:00.000');
INSERT INTO `shenyu`.`resource` (`id`, `parent_id`, `title`, `name`, `url`, `component`, `resource_type`, `sort`, `icon`, `is_leaf`, `is_route`, `perms`, `status`, `date_created`, `date_updated`) VALUES ('1792749362445840477', '1792749362445840474', 'SHENYU.BUTTON.SYSTEM.DELETE', '', '', '', 2, 2, '', 1, 0, 'system:namespace:delete', 1,'2024-06-22 17:00:00.000', '2024-06-22 17:00:00.000');
INSERT INTO `shenyu`.`resource` (`id`, `parent_id`, `title`, `name`, `url`, `component`, `resource_type`, `sort`, `icon`, `is_leaf`, `is_route`, `perms`, `status`, `date_created`, `date_updated`) VALUES ('1792749362445840478', '1792749362445840474', 'SHENYU.BUTTON.SYSTEM.EDIT', '', '', '', 2, 3, '', 1, 0, 'system:namespace:edit', 1, '2024-06-22 17:00:00.000', '2024-06-22 17:00:00.000');


INSERT INTO `shenyu`.`permission` (`id`, `object_id`, `resource_id`, `date_created`, `date_updated`) VALUES ('1792779493541343252', '1346358560427216896', '1792749362445840474', '2024-06-22 17:00:00.000', '2024-06-22 17:00:00.000');
INSERT INTO `shenyu`.`permission` (`id`, `object_id`, `resource_id`, `date_created`, `date_updated`) VALUES ('1792779493541343253', '1346358560427216896', '1792749362445840475', '2024-06-22 17:00:00.000', '2024-06-22 17:00:00.000');
INSERT INTO `shenyu`.`permission` (`id`, `object_id`, `resource_id`, `date_created`, `date_updated`) VALUES ('1792779493541343254', '1346358560427216896', '1792749362445840476', '2024-06-22 17:00:00.000', '2024-06-22 17:00:00.000');
INSERT INTO `shenyu`.`permission` (`id`, `object_id`, `resource_id`, `date_created`, `date_updated`) VALUES ('1792779493541343255', '1346358560427216896', '1792749362445840477', '2024-06-22 17:00:00.000', '2024-06-22 17:00:00.000');
INSERT INTO `shenyu`.`permission` (`id`, `object_id`, `resource_id`, `date_created`, `date_updated`) VALUES ('1792779493541343256', '1346358560427216896', '1792749362445840478', '2024-06-22 17:00:00.000', '2024-06-22 17:00:00.000');


CREATE TABLE `namespace` (
                             `id` varchar(128) NOT NULL COMMENT 'namespace primary key',
                             `namespace_id` varchar(50) NOT NULL COMMENT 'namespace id',
                             `name` varchar(255) NOT NULL COMMENT 'namespace name',
                             `description` varchar(255) DEFAULT NULL COMMENT 'namespace desc',
                             `date_created` timestamp(3) NOT NULL DEFAULT CURRENT_TIMESTAMP(3) COMMENT 'create time',
                             `date_updated` timestamp(3) NOT NULL DEFAULT CURRENT_TIMESTAMP(3) ON UPDATE CURRENT_TIMESTAMP(3) COMMENT 'update time',
                             PRIMARY KEY (`id`)
) ENGINE=InnoDB DEFAULT CHARSET=utf8mb4;

INSERT INTO `shenyu`.`namespace` (`id`, `namespace_id`, `name`, `description`, `date_created`, `date_updated`) VALUES ('1', '649330b6-c2d7-4edc-be8e-8a54df9eb385', 'default', 'default-namespace', '2024-06-22 20:25:14.359', '2024-06-22 23:27:40.778');


CREATE TABLE `namespace_plugin_rel` (
                                        `id` varchar(128) COLLATE utf8mb4_unicode_ci NOT NULL COMMENT 'primary key id',
                                        `namespace_id` varchar(50) COLLATE utf8mb4_unicode_ci NOT NULL COMMENT 'namespace id',
                                        `plugin_id` varchar(128) COLLATE utf8mb4_unicode_ci NOT NULL COMMENT 'plugin id',
                                        `config` text COLLATE utf8mb4_unicode_ci COMMENT 'plugin configuration',
                                        `sort` int(11) DEFAULT NULL COMMENT 'sort',
                                        `enabled` tinyint(4) NOT NULL DEFAULT '0' COMMENT 'whether to open (0, not open, 1 open)',
                                        `date_created` timestamp(3) NOT NULL DEFAULT CURRENT_TIMESTAMP(3) COMMENT 'create time',
                                        `date_updated` timestamp(3) NOT NULL DEFAULT CURRENT_TIMESTAMP(3) ON UPDATE CURRENT_TIMESTAMP(3) COMMENT 'update time',
                                        PRIMARY KEY (`id`) USING BTREE
) ENGINE=InnoDB DEFAULT CHARSET=utf8mb4 COLLATE=utf8mb4_unicode_ci ROW_FORMAT=DYNAMIC;


INSERT INTO `shenyu`.`namespace_plugin_rel` (`id`,`namespace_id`,`plugin_id`, `config`, `sort`, `enabled`, `date_created`, `date_updated`) VALUES ('1801816010882822145','649330b6-c2d7-4edc-be8e-8a54df9eb385','1', NULL, 20, 0, '2022-05-25 18:02:53.000', '2022-05-25 18:02:53.000');
INSERT INTO `shenyu`.`namespace_plugin_rel` (`id`,`namespace_id`,`plugin_id`, `config`, `sort`, `enabled`, `date_created`, `date_updated`) VALUES ('1801816010882822146','649330b6-c2d7-4edc-be8e-8a54df9eb385','10', NULL, 140, 0, '2022-05-25 18:02:53.000', '2022-05-25 18:02:53.000');
INSERT INTO `shenyu`.`namespace_plugin_rel` (`id`,`namespace_id`,`plugin_id`, `config`, `sort`, `enabled`, `date_created`, `date_updated`) VALUES ('1801816010882822147','649330b6-c2d7-4edc-be8e-8a54df9eb385','11', '{\"protocol\":\"zookeeper\",\"register\":\"127.0.0.1:2181\",\"threadpool\":\"shared\"}', 310, 0, '2022-05-25 18:02:53.000', '2022-05-25 18:02:53.000');
INSERT INTO `shenyu`.`namespace_plugin_rel` (`id`,`namespace_id`,`plugin_id`, `config`, `sort`, `enabled`, `date_created`, `date_updated`) VALUES ('1801816010882822148','649330b6-c2d7-4edc-be8e-8a54df9eb385','12', NULL, 310, 0, '2022-05-25 18:02:53.000', '2022-05-25 18:02:53.000');
INSERT INTO `shenyu`.`namespace_plugin_rel` (`id`,`namespace_id`,`plugin_id`, `config`, `sort`, `enabled`, `date_created`, `date_updated`) VALUES ('1801816010882822149','649330b6-c2d7-4edc-be8e-8a54df9eb385','13', '{\"multiSelectorHandle\":\"1\",\"multiRuleHandle\":\"0\",\"threadpool\":\"shared\"}', 310, 0, '2022-05-25 18:02:53.000', '2022-05-25 18:02:53.000');
INSERT INTO `shenyu`.`namespace_plugin_rel` (`id`,`namespace_id`,`plugin_id`, `config`, `sort`, `enabled`, `date_created`, `date_updated`) VALUES ('1801816010882822150','649330b6-c2d7-4edc-be8e-8a54df9eb385','14', NULL, 80, 1, '2022-05-25 18:02:53.000', '2022-05-25 18:02:53.000');
INSERT INTO `shenyu`.`namespace_plugin_rel` (`id`,`namespace_id`,`plugin_id`, `config`, `sort`, `enabled`, `date_created`, `date_updated`) VALUES ('1801816010882822151','649330b6-c2d7-4edc-be8e-8a54df9eb385','15', '{\"multiSelectorHandle\":\"1\",\"multiRuleHandle\":\"0\",\"threadpool\":\"shared\"}', 310, 0, '2022-05-25 18:02:53.000', '2022-05-25 18:02:53.000');
INSERT INTO `shenyu`.`namespace_plugin_rel` (`id`,`namespace_id`,`plugin_id`, `config`, `sort`, `enabled`, `date_created`, `date_updated`) VALUES ('1801816010882822152','649330b6-c2d7-4edc-be8e-8a54df9eb385','16', NULL, 110, 0, '2022-05-25 18:02:53.000', '2022-05-25 18:02:53.000');
INSERT INTO `shenyu`.`namespace_plugin_rel` (`id`,`namespace_id`,`plugin_id`, `config`, `sort`, `enabled`, `date_created`, `date_updated`) VALUES ('1801816010882822153','649330b6-c2d7-4edc-be8e-8a54df9eb385','17', '{\"registerProtocol\":\"direct\",\"registerAddress\":\"127.0.0.1:2181\",\"corethreads\":0,\"threads\":2147483647,\"queues\":0,\"threadpool\":\"shared\"}', 310, 0, '2022-05-25 18:02:53.000', '2022-05-25 18:02:53.000');
INSERT INTO `shenyu`.`namespace_plugin_rel` (`id`,`namespace_id`,`plugin_id`, `config`, `sort`, `enabled`, `date_created`, `date_updated`) VALUES ('1801816010882822154','649330b6-c2d7-4edc-be8e-8a54df9eb385','18', NULL, 160, 0, '2022-05-25 18:02:53.000', '2022-05-25 18:02:53.000');
INSERT INTO `shenyu`.`namespace_plugin_rel` (`id`,`namespace_id`,`plugin_id`, `config`, `sort`, `enabled`, `date_created`, `date_updated`) VALUES ('1801816010882822155','649330b6-c2d7-4edc-be8e-8a54df9eb385','19', '{\"secretKey\":\"key\"}', 30, 0, '2022-05-25 18:02:53.000', '2022-05-25 18:02:53.000');
INSERT INTO `shenyu`.`namespace_plugin_rel` (`id`,`namespace_id`,`plugin_id`, `config`, `sort`, `enabled`, `date_created`, `date_updated`) VALUES ('1801816010882822156','649330b6-c2d7-4edc-be8e-8a54df9eb385','2', '{\"model\":\"black\"}', 50, 0, '2022-05-25 18:02:53.000', '2022-05-25 18:02:53.000');
INSERT INTO `shenyu`.`namespace_plugin_rel` (`id`,`namespace_id`,`plugin_id`, `config`, `sort`, `enabled`, `date_created`, `date_updated`) VALUES ('1801816010882822157','649330b6-c2d7-4edc-be8e-8a54df9eb385','20', NULL, 120, 0, '2022-05-25 18:02:53.000', '2022-05-25 18:02:53.000');
INSERT INTO `shenyu`.`namespace_plugin_rel` (`id`,`namespace_id`,`plugin_id`, `config`, `sort`, `enabled`, `date_created`, `date_updated`) VALUES ('1801816010882822158','649330b6-c2d7-4edc-be8e-8a54df9eb385','21', NULL, 40, 0, '2022-05-25 18:02:53.000', '2022-05-25 18:02:53.000');
INSERT INTO `shenyu`.`namespace_plugin_rel` (`id`,`namespace_id`,`plugin_id`, `config`, `sort`, `enabled`, `date_created`, `date_updated`) VALUES ('1801816010882822159','649330b6-c2d7-4edc-be8e-8a54df9eb385','22', NULL, 70, 0, '2022-05-25 18:02:53.000', '2022-05-25 18:02:53.000');
INSERT INTO `shenyu`.`namespace_plugin_rel` (`id`,`namespace_id`,`plugin_id`, `config`, `sort`, `enabled`, `date_created`, `date_updated`) VALUES ('1801816010882822160','649330b6-c2d7-4edc-be8e-8a54df9eb385','23', NULL, 220, 0, '2022-05-25 18:02:53.000', '2022-05-25 18:02:53.000');
INSERT INTO `shenyu`.`namespace_plugin_rel` (`id`,`namespace_id`,`plugin_id`, `config`, `sort`, `enabled`, `date_created`, `date_updated`) VALUES ('1801816010882822161','649330b6-c2d7-4edc-be8e-8a54df9eb385','24', NULL, 100, 1, '2022-05-25 18:02:53.000', '2022-05-25 18:02:53.000');
INSERT INTO `shenyu`.`namespace_plugin_rel` (`id`,`namespace_id`,`plugin_id`, `config`, `sort`, `enabled`, `date_created`, `date_updated`) VALUES ('1801816010882822162','649330b6-c2d7-4edc-be8e-8a54df9eb385','25', NULL, 410, 1, '2022-05-25 18:02:53.000', '2022-05-25 18:02:53.000');
INSERT INTO `shenyu`.`namespace_plugin_rel` (`id`,`namespace_id`,`plugin_id`, `config`, `sort`, `enabled`, `date_created`, `date_updated`) VALUES ('1801816010882822163','649330b6-c2d7-4edc-be8e-8a54df9eb385','26', '{\"multiSelectorHandle\":\"1\"}', 200, 1, '2022-05-25 18:02:53.000', '2022-05-25 18:02:53.000');
INSERT INTO `shenyu`.`namespace_plugin_rel` (`id`,`namespace_id`,`plugin_id`, `config`, `sort`, `enabled`, `date_created`, `date_updated`) VALUES ('1801816010882822164','649330b6-c2d7-4edc-be8e-8a54df9eb385','27', NULL, 125, 1, '2022-05-25 18:02:53.000', '2022-05-25 18:02:53.000');
INSERT INTO `shenyu`.`namespace_plugin_rel` (`id`,`namespace_id`,`plugin_id`, `config`, `sort`, `enabled`, `date_created`, `date_updated`) VALUES ('1801816010882822165','649330b6-c2d7-4edc-be8e-8a54df9eb385','28', '{\"port\": 9500,\"bossGroupThreadCount\": 1,\"maxPayloadSize\": 65536,\"workerGroupThreadCount\": 12,\"userName\": \"shenyu\",\"password\": \"shenyu\",\"isEncryptPassword\": false,\"encryptMode\": \"\",\"leakDetectorLevel\": \"DISABLED\"}', 125, 0, '2022-05-25 18:02:53.000', '2022-05-25 18:02:53.000');
INSERT INTO `shenyu`.`namespace_plugin_rel` (`id`,`namespace_id`,`plugin_id`, `config`, `sort`, `enabled`, `date_created`, `date_updated`) VALUES ('1801816010882822166','649330b6-c2d7-4edc-be8e-8a54df9eb385','29', '{\"topic\":\"shenyu-access-logging\", \"namesrvAddr\": \"localhost:9876\",\"producerGroup\":\"shenyu-plugin-logging-rocketmq\"}', 170, 0, '2022-05-25 18:02:53.000', '2022-05-25 18:02:53.000');
INSERT INTO `shenyu`.`namespace_plugin_rel` (`id`,`namespace_id`,`plugin_id`, `config`, `sort`, `enabled`, `date_created`, `date_updated`) VALUES ('1801816010882822167','649330b6-c2d7-4edc-be8e-8a54df9eb385','3', NULL, 90, 0, '2022-05-25 18:02:53.000', '2022-05-25 18:02:53.000');
INSERT INTO `shenyu`.`namespace_plugin_rel` (`id`,`namespace_id`,`plugin_id`, `config`, `sort`, `enabled`, `date_created`, `date_updated`) VALUES ('1801816010882822168','649330b6-c2d7-4edc-be8e-8a54df9eb385','30', '{\"cacheType\":\"memory\"}', 10, 0, '2022-05-25 18:02:53.000', '2022-05-25 18:02:53.000');
INSERT INTO `shenyu`.`namespace_plugin_rel` (`id`,`namespace_id`,`plugin_id`, `config`, `sort`, `enabled`, `date_created`, `date_updated`) VALUES ('1801816010882822169','649330b6-c2d7-4edc-be8e-8a54df9eb385','31', NULL, 1, 0, '2022-06-16 14:40:35.000', '2022-06-16 14:40:55.000');
INSERT INTO `shenyu`.`namespace_plugin_rel` (`id`,`namespace_id`,`plugin_id`, `config`, `sort`, `enabled`, `date_created`, `date_updated`) VALUES ('1801816010882822170','649330b6-c2d7-4edc-be8e-8a54df9eb385','32', '{\"host\":\"localhost\", \"port\": \"9200\"}', 190, 0, '2022-06-19 22:00:00.000', '2022-06-19 22:00:00.000');
INSERT INTO `shenyu`.`namespace_plugin_rel` (`id`,`namespace_id`,`plugin_id`, `config`, `sort`, `enabled`, `date_created`, `date_updated`) VALUES ('1801816010882822171','649330b6-c2d7-4edc-be8e-8a54df9eb385','33', '{\"host\":\"localhost\", \"port\": \"9092\"}', 180, 0, '2022-07-04 22:00:00.000', '2022-07-02 22:00:00.000');
INSERT INTO `shenyu`.`namespace_plugin_rel` (`id`,`namespace_id`,`plugin_id`, `config`, `sort`, `enabled`, `date_created`, `date_updated`) VALUES ('1801816010882822172','649330b6-c2d7-4edc-be8e-8a54df9eb385','34', '{\"projectName\": \"shenyu\", \"logStoreName\": \"shenyu-logstore\", \"topic\": \"shenyu-topic\"}', 175, 0, '2022-06-30 21:00:00.000', '2022-06-30 21:00:00.000');
INSERT INTO `shenyu`.`namespace_plugin_rel` (`id`,`namespace_id`,`plugin_id`, `config`, `sort`, `enabled`, `date_created`, `date_updated`) VALUES ('1801816010882822173','649330b6-c2d7-4edc-be8e-8a54df9eb385','35', '{\"topic\":\"shenyu-access-logging\", \"serviceUrl\": \"pulsar://localhost:6650\"}', 185, 0, '2022-06-30 21:00:00.000', '2022-06-30 21:00:00.000');
INSERT INTO `shenyu`.`namespace_plugin_rel` (`id`,`namespace_id`,`plugin_id`, `config`, `sort`, `enabled`, `date_created`, `date_updated`) VALUES ('1801816010882822174','649330b6-c2d7-4edc-be8e-8a54df9eb385','36', '{\"endpoint\": \"ap-guangzhou.cls.tencentcs.com\", \"topic\": \"shenyu-topic\"}', 176, 0, '2022-06-30 21:00:00.000', '2022-06-30 21:00:00.000');
INSERT INTO `shenyu`.`namespace_plugin_rel` (`id`,`namespace_id`,`plugin_id`, `config`, `sort`, `enabled`, `date_created`, `date_updated`) VALUES ('1801816010882822175','649330b6-c2d7-4edc-be8e-8a54df9eb385','38', '{\"host\":\"127.0.0.1\",\"port\":\"8123\",\"databse\":\"shenyu-gateway\",\"username\":\"foo\",\"password\":\"bar\"}', 195, 0, '2022-06-30 21:00:00.000', '2022-06-30 21:00:00.000');
INSERT INTO `shenyu`.`namespace_plugin_rel` (`id`,`namespace_id`,`plugin_id`, `config`, `sort`, `enabled`, `date_created`, `date_updated`) VALUES ('1801816010882822176','649330b6-c2d7-4edc-be8e-8a54df9eb385','39', '{\"endpoint\":\"http://localhost:8000\"}', 40, 0, '2022-09-11 12:00:00.000', '2022-09-11 12:00:00.000');
INSERT INTO `shenyu`.`namespace_plugin_rel` (`id`,`namespace_id`,`plugin_id`, `config`, `sort`, `enabled`, `date_created`, `date_updated`) VALUES ('1801816010882822177','649330b6-c2d7-4edc-be8e-8a54df9eb385','4', '{\"master\":\"mymaster\",\"mode\":\"standalone\",\"url\":\"192.168.1.1:6379\",\"password\":\"abc\"}', 60, 0, '2022-05-25 18:02:53.000', '2022-05-25 18:02:53.000');
INSERT INTO `shenyu`.`namespace_plugin_rel` (`id`,`namespace_id`,`plugin_id`, `config`, `sort`, `enabled`, `date_created`, `date_updated`) VALUES ('1801816010882822178','649330b6-c2d7-4edc-be8e-8a54df9eb385','40', NULL, 150, 0, '2022-07-24 19:00:00.000', '2022-07-24 19:00:00.000');
INSERT INTO `shenyu`.`namespace_plugin_rel` (`id`,`namespace_id`,`plugin_id`, `config`, `sort`, `enabled`, `date_created`, `date_updated`) VALUES ('1801816010882822179','649330b6-c2d7-4edc-be8e-8a54df9eb385','42', NULL, 320, 1, '2023-05-30 18:02:53.000', '2022-05-30 18:02:53.000');
INSERT INTO `shenyu`.`namespace_plugin_rel` (`id`,`namespace_id`,`plugin_id`, `config`, `sort`, `enabled`, `date_created`, `date_updated`) VALUES ('1801816010882822180','649330b6-c2d7-4edc-be8e-8a54df9eb385','43', '{\"totalSizeInBytes\":\"104857600\",\"maxBlockMs\":\"0\",\"ioThreadCount\":\"1\",\"batchSizeThresholdInBytes\":\"524288\",\"batchCountThreshold\":\"4096\",\"lingerMs\":\"2000\",\"retries\":\"100\",\"baseRetryBackoffMs\":\"100\",\"maxRetryBackoffMs\":\"100\",\"enableLocalTest\":\"true\",\"setGiveUpExtraLongSingleLog\":\"false\"}', 177, 0, '2023-07-05 14:03:53.686', '2023-07-06 12:42:07.234');
INSERT INTO `shenyu`.`namespace_plugin_rel` (`id`,`namespace_id`,`plugin_id`, `config`, `sort`, `enabled`, `date_created`, `date_updated`) VALUES ('1801816010882822181','649330b6-c2d7-4edc-be8e-8a54df9eb385','44', '{\"defaultHandleJson\":\"{\\\"authorization\\\":\\\"test:test123\\\"}\"}', 150, 0, '2022-07-24 19:00:00.000', '2022-07-24 19:00:00.000');
INSERT INTO `shenyu`.`namespace_plugin_rel` (`id`,`namespace_id`,`plugin_id`, `config`, `sort`, `enabled`, `date_created`, `date_updated`) VALUES ('1801816010882822182','649330b6-c2d7-4edc-be8e-8a54df9eb385','45', '{\"host\":\"127.0.0.1\",\"port\":5672,\"password\":\"admin\",\"username\":\"admin\",\"exchangeName\":\"exchange.logging.plugin\",\"queueName\":\"queue.logging.plugin\",\"routingKey\":\"topic.logging\",\"virtualHost\":\"/\",\"exchangeType\":\"direct\",\"durable\":\"true\",\"exclusive\":\"false\",\"autoDelete\":\"false\"}', 171, 0, '2023-11-06 15:49:56.454', '2023-11-10 10:40:58.447');
INSERT INTO `shenyu`.`namespace_plugin_rel` (`id`,`namespace_id`,`plugin_id`, `config`, `sort`, `enabled`, `date_created`, `date_updated`) VALUES ('1801816010882822183','649330b6-c2d7-4edc-be8e-8a54df9eb385','5', '{\"multiSelectorHandle\":\"1\",\"multiRuleHandle\":\"0\"}', 200, 1, '2022-05-25 18:02:53.000', '2022-05-25 18:02:53.000');
INSERT INTO `shenyu`.`namespace_plugin_rel` (`id`,`namespace_id`,`plugin_id`, `config`, `sort`, `enabled`, `date_created`, `date_updated`) VALUES ('1801816010882822184','649330b6-c2d7-4edc-be8e-8a54df9eb385','6', '{\"register\":\"zookeeper://localhost:2181\",\"multiSelectorHandle\":\"1\",\"threadpool\":\"shared\",\"corethreads\":0,\"threads\":2147483647,\"queues\":0}', 310, 0, '2022-05-25 18:02:53.000', '2022-05-25 18:02:53.000');
INSERT INTO `shenyu`.`namespace_plugin_rel` (`id`,`namespace_id`,`plugin_id`, `config`, `sort`, `enabled`, `date_created`, `date_updated`) VALUES ('1801816010882822185','649330b6-c2d7-4edc-be8e-8a54df9eb385','8', '{\"enabled\":false,\"registerType\":\"eureka\",\"serverLists\":\"http://localhost:8761/eureka\",\"props\": {}}', 200, 0, '2022-05-25 18:02:53.000', '2022-05-25 18:02:53.000');
INSERT INTO `shenyu`.`namespace_plugin_rel` (`id`,`namespace_id`,`plugin_id`, `config`, `sort`, `enabled`, `date_created`, `date_updated`) VALUES ('1801816010882822186','649330b6-c2d7-4edc-be8e-8a54df9eb385','9', NULL, 130, 0, '2022-05-25 18:02:53.000', '2022-05-25 18:02:53.000');



INSERT INTO `shenyu`.`resource` (`id`, `parent_id`, `title`, `name`, `url`, `component`, `resource_type`, `sort`, `icon`, `is_leaf`, `is_route`, `perms`, `status`, `date_created`, `date_updated`)
VALUES ('1792749362445840479', '1357956838021890048', 'SHENYU.MENU.SYSTEM.MANAGMENT.NAMESPACEPLUGIN', 'namespacePlugin', '/config/namespacePlugin', 'namespacePlugin', 1, 2, 'build', 0, 0, '', 1, '2024-06-25 18:02:53.000', '2024-06-25 18:02:53.000');


INSERT INTO `shenyu`.`resource` (`id`, `parent_id`, `title`, `name`, `url`, `component`, `resource_type`, `sort`, `icon`, `is_leaf`, `is_route`, `perms`, `status`, `date_created`, `date_updated`)VALUES ('1792749362445840479', '1357956838021890048', 'SHENYU.MENU.SYSTEM.MANAGMENT.NAMESPACEPLUGIN', 'namespacePlugin', '/config/namespacePlugin', 'namespacePlugin', 1, 2, 'build', 0, 0, '', 1, '2024-06-25 18:02:53.000', '2024-06-25 18:02:53.000');
INSERT INTO `shenyu`.`resource` (`id`, `parent_id`, `title`, `name`, `url`, `component`, `resource_type`, `sort`, `icon`, `is_leaf`, `is_route`, `perms`, `status`, `date_created`, `date_updated`) VALUES ('1792749362445840480', '1792749362445840479', 'SHENYU.BUTTON.SYSTEM.LIST', '', '', '', 2, 0, '', 1, 0, 'system:namespacePlugin:list', 1, '2024-06-25 18:02:53.000', '2024-06-25 18:02:53.000');
INSERT INTO `shenyu`.`resource` (`id`, `parent_id`, `title`, `name`, `url`, `component`, `resource_type`, `sort`, `icon`, `is_leaf`, `is_route`, `perms`, `status`, `date_created`, `date_updated`) VALUES ('1792749362445840481', '1792749362445840479', 'SHENYU.BUTTON.SYSTEM.DELETE', '', '', '', 2, 1, '', 1, 0, 'system:namespacePlugin:delete', 1, '2024-06-25 18:02:53.000', '2024-06-25 18:02:53.000');
INSERT INTO `shenyu`.`resource` (`id`, `parent_id`, `title`, `name`, `url`, `component`, `resource_type`, `sort`, `icon`, `is_leaf`, `is_route`, `perms`, `status`, `date_created`, `date_updated`) VALUES ('1792749362445840482', '1792749362445840479', 'SHENYU.BUTTON.SYSTEM.ADD', '', '', '', 2, 2, '', 1, 0, 'system:namespacePlugin:add', 1, '2024-06-25 18:02:53.000', '2024-06-25 18:02:53.000');
INSERT INTO `shenyu`.`resource` (`id`, `parent_id`, `title`, `name`, `url`, `component`, `resource_type`, `sort`, `icon`, `is_leaf`, `is_route`, `perms`, `status`, `date_created`, `date_updated`) VALUES ('1792749362445840483', '1792749362445840479', 'SHENYU.BUTTON.SYSTEM.SYNCHRONIZE', '', '', '', 2, 3, '', 1, 0, 'system:namespacePlugin:modify', 1, '2024-06-25 18:02:53.000', '2024-06-25 18:02:53.000');
INSERT INTO `shenyu`.`resource` (`id`, `parent_id`, `title`, `name`, `url`, `component`, `resource_type`, `sort`, `icon`, `is_leaf`, `is_route`, `perms`, `status`, `date_created`, `date_updated`) VALUES ('1792749362445840484', '1792749362445840479', 'SHENYU.BUTTON.SYSTEM.ENABLE', '', '', '', 2, 4, '', 1, 0, 'system:namespacePlugin:disable', 1, '2024-06-25 18:02:53.000', '2024-06-25 18:02:53.000');
INSERT INTO `shenyu`.`resource` (`id`, `parent_id`, `title`, `name`, `url`, `component`, `resource_type`, `sort`, `icon`, `is_leaf`, `is_route`, `perms`, `status`, `date_created`, `date_updated`) VALUES ('1792749362445840485', '1792749362445840479', 'SHENYU.BUTTON.SYSTEM.EDIT', '', '', '', 2, 5, '', 1, 0, 'system:namespacePlugin:edit', 1,'2024-06-25 18:02:53.000', '2024-06-25 18:02:53.000');
INSERT INTO `shenyu`.`resource` (`id`, `parent_id`, `title`, `name`, `url`, `component`, `resource_type`, `sort`, `icon`, `is_leaf`, `is_route`, `perms`, `status`, `date_created`, `date_updated`) VALUES ('1792749362445840486', '1792749362445840479', 'SHENYU.BUTTON.SYSTEM.RESOURCE', '', '', '', 2, 6, '', 1, 0, 'system:namespacePlugin:resource', 1,'2024-06-25 18:02:53.000', '2024-06-25 18:02:53.000');


INSERT INTO `shenyu`.`permission` (`id`, `object_id`, `resource_id`, `date_created`, `date_updated`) VALUES ('1792779493541343260', '1346358560427216896', '1792749362445840479', '2024-06-25 20:00:00.000', '2024-06-25 20:00:00.000');
INSERT INTO `shenyu`.`permission` (`id`, `object_id`, `resource_id`, `date_created`, `date_updated`) VALUES ('1792779493541343261', '1346358560427216896', '1792749362445840480', '2024-06-25 20:00:00.000', '2024-06-25 20:00:00.000');
INSERT INTO `shenyu`.`permission` (`id`, `object_id`, `resource_id`, `date_created`, `date_updated`) VALUES ('1792779493541343262', '1346358560427216896', '1792749362445840481', '2024-06-25 20:00:00.000', '2024-06-25 20:00:00.000');
INSERT INTO `shenyu`.`permission` (`id`, `object_id`, `resource_id`, `date_created`, `date_updated`) VALUES ('1792779493541343263', '1346358560427216896', '1792749362445840482', '2024-06-25 20:00:00.000', '2024-06-25 20:00:00.000');
INSERT INTO `shenyu`.`permission` (`id`, `object_id`, `resource_id`, `date_created`, `date_updated`) VALUES ('1792779493541343264', '1346358560427216896', '1792749362445840483', '2024-06-25 20:00:00.000', '2024-06-25 20:00:00.000');
INSERT INTO `shenyu`.`permission` (`id`, `object_id`, `resource_id`, `date_created`, `date_updated`) VALUES ('1792779493541343265', '1346358560427216896', '1792749362445840484', '2024-06-25 20:00:00.000', '2024-06-25 20:00:00.000');
INSERT INTO `shenyu`.`permission` (`id`, `object_id`, `resource_id`, `date_created`, `date_updated`) VALUES ('1792779493541343266', '1346358560427216896', '1792749362445840485', '2024-06-25 20:00:00.000', '2024-06-25 20:00:00.000');
INSERT INTO `shenyu`.`permission` (`id`, `object_id`, `resource_id`, `date_created`, `date_updated`) VALUES ('1792779493541343267', '1346358560427216896', '1792749362445840486', '2024-06-25 20:00:00.000', '2024-06-25 20:00:00.000');

/* add column into dashboard_user table */
ALTER TABLE `shenyu`.`dashboard_user` ADD COLUMN `client_id` varchar(32) NULL DEFAULT NULL COMMENT 'client id';


ALTER TABLE `shenyu`.`selector` ADD COLUMN `namespace_id` varchar(50) NOT NULL COMMENT 'namespaceId' AFTER `match_restful`;

ALTER TABLE `shenyu`.`rule` ADD COLUMN `namespace_id` varchar(50) NOT NULL COMMENT 'namespaceId' AFTER `match_restful`;

ALTER TABLE `shenyu`.`meta_data` ADD COLUMN `namespace_id` varchar(50) NOT NULL COMMENT 'namespaceId' AFTER `rpc_ext`;

ALTER TABLE `shenyu`.`app_auth` ADD COLUMN `namespace_id` varchar(50) NOT NULL COMMENT 'namespaceId' AFTER `enabled`;

ALTER TABLE `shenyu`.`discovery` ADD COLUMN `namespace_id` varchar(50) NOT NULL COMMENT 'namespaceId' AFTER `plugin_name`;

ALTER TABLE `shenyu`.`discovery_upstream` ADD COLUMN `namespace_id` varchar(50) NOT NULL COMMENT 'namespaceId' AFTER `discovery_handler_id`;

ALTER TABLE `shenyu`.`proxy_selector` ADD COLUMN `namespace_id` varchar(50) NOT NULL COMMENT 'namespaceId' AFTER `props`;

UPDATE selector
SET namespace_id = '649330b6-c2d7-4edc-be8e-8a54df9eb385'
WHERE namespace_id IS NULL;

UPDATE rule
SET namespace_id = '649330b6-c2d7-4edc-be8e-8a54df9eb385'
WHERE namespace_id IS NULL;

UPDATE meta_data
SET namespace_id = '649330b6-c2d7-4edc-be8e-8a54df9eb385'
WHERE namespace_id IS NULL;

UPDATE app_auth
SET namespace_id = '649330b6-c2d7-4edc-be8e-8a54df9eb385'
WHERE namespace_id IS NULL;

UPDATE discovery
SET namespace_id = '649330b6-c2d7-4edc-be8e-8a54df9eb385'
WHERE namespace_id IS NULL;

UPDATE discovery_upstream
SET namespace_id = '649330b6-c2d7-4edc-be8e-8a54df9eb385'
WHERE namespace_id IS NULL;

UPDATE proxy_selector
SET namespace_id = '649330b6-c2d7-4edc-be8e-8a54df9eb385'
WHERE namespace_id IS NULL;

DROP TABLE IF EXISTS `scale_policy`;
CREATE TABLE IF NOT EXISTS `scale_policy`
(
    `id`             varchar(128)   NOT NULL COMMENT 'primary key id',
    `sort`           int(0)         NOT NULL COMMENT 'sort',
    `status`         int(0)         NOT NULL COMMENT 'status 1:enable 0:disable',
    `num`            int            COMMENT 'number of bootstrap',
    `begin_time`     datetime(3)    COMMENT 'begin time',
    `end_time`       datetime(3)  COMMENT 'end time',
    `date_created`   timestamp(3)   NOT NULL DEFAULT CURRENT_TIMESTAMP(3) COMMENT 'create time',
    `date_updated`   timestamp(3)   NOT NULL DEFAULT CURRENT_TIMESTAMP(3) ON UPDATE CURRENT_TIMESTAMP(3) COMMENT 'update time',
    PRIMARY KEY (`id`) USING BTREE
    ) ENGINE = InnoDB CHARACTER SET = utf8mb4 COLLATE = utf8mb4_unicode_ci ROW_FORMAT = Dynamic;

INSERT INTO `shenyu`.`scale_policy` (`id`, `sort`, `status`, `num`, `begin_time`, `end_time`, `date_created`, `date_updated`) VALUES ('1', 1, 0, 10, NULL, NULL, '2024-07-31 20:00:00.000', '2024-07-31 20:00:00.000');
INSERT INTO `shenyu`.`scale_policy` (`id`, `sort`, `status`, `num`, `begin_time`, `end_time`, `date_created`, `date_updated`) VALUES ('2', 2, 0, 10, '2024-07-31 20:00:00.000', '2024-08-01 20:00:00.000', '2024-07-31 20:00:00.000', '2024-07-31 20:00:00.000');
INSERT INTO `shenyu`.`scale_policy` (`id`, `sort`, `status`, `num`, `begin_time`, `end_time`, `date_created`, `date_updated`) VALUES ('3', 3, 0, NULL, NULL, NULL, '2024-07-31 20:00:00.000', '2024-07-31 20:00:00.000');

DROP TABLE IF EXISTS `scale_rule`;
CREATE TABLE IF NOT EXISTS `scale_rule`
(
    `id`             varchar(128)   NOT NULL COMMENT 'primary key id',
    `metric_name`    varchar(128)   NOT NULL COMMENT 'metric name',
    `type`           int(0)         NOT NULL COMMENT 'type 0:shenyu 1:k8s 2:others',
    `sort`           int(0)         NOT NULL COMMENT 'sort',
    `status`         int(0)         NOT NULL COMMENT 'status 1:enable 0:disable',
    `minimum`        varchar(128)   COMMENT 'minimum of metric',
    `maximum`        varchar(128)   COMMENT 'maximum of metric',
    `date_created`   timestamp(3)   NOT NULL DEFAULT CURRENT_TIMESTAMP(3) COMMENT 'create time',
    `date_updated`   timestamp(3)   NOT NULL DEFAULT CURRENT_TIMESTAMP(3) ON UPDATE CURRENT_TIMESTAMP(3) COMMENT 'update time',
    PRIMARY KEY (`id`) USING BTREE
    ) ENGINE = InnoDB CHARACTER SET = utf8mb4 COLLATE = utf8mb4_unicode_ci ROW_FORMAT = Dynamic;

DROP TABLE IF EXISTS `scale_history`;
CREATE TABLE IF NOT EXISTS `scale_history`
(
    `id`             varchar(128)   NOT NULL COMMENT 'primary key id',
    `config_id`      int(0)         NOT NULL COMMENT '0:manual 1:period 2:dynamic',
    `num`            int            NOT NULL COMMENT 'number of bootstrap',
    `action`         int(0)         NOT NULL COMMENT 'status 1:enable 0:disable',
    `msg`            text           COMMENT 'message',
    `date_created`   timestamp(3)   NOT NULL DEFAULT CURRENT_TIMESTAMP(3) COMMENT 'create time',
    `date_updated`   timestamp(3)   NOT NULL DEFAULT CURRENT_TIMESTAMP(3) ON UPDATE CURRENT_TIMESTAMP(3) COMMENT 'update time',
    PRIMARY KEY (`id`) USING BTREE
    ) ENGINE = InnoDB CHARACTER SET = utf8mb4 COLLATE = utf8mb4_unicode_ci ROW_FORMAT = Dynamic;


<<<<<<< HEAD
ALTER TABLE `shenyu`.`selector` ADD COLUMN `namespace_id` varchar(50) NULL COMMENT 'namespaceId' AFTER `match_restful`;

ALTER TABLE `shenyu`.`app_auth` ADD COLUMN `namespace_id` varchar(50) NULL COMMENT 'namespaceId' AFTER `enabled`;

UPDATE app_auth
SET namespace_id = '649330b6-c2d7-4edc-be8e-8a54df9eb385'
WHERE namespace_id IS NULL;

ALTER TABLE `shenyu`.`alert_receiver` ADD COLUMN `namespace_id` varchar(50) NULL COMMENT 'namespaceId' AFTER `levels`;

UPDATE alert_receiver
SET namespace_id = '649330b6-c2d7-4edc-be8e-8a54df9eb385'
WHERE namespace_id IS NULL;

ALTER TABLE `shenyu`.`discovery` ADD COLUMN `namespace_id` varchar(50) NULL COMMENT 'namespaceId' AFTER `plugin_name`;

UPDATE discovery
SET namespace_id = '649330b6-c2d7-4edc-be8e-8a54df9eb385'
WHERE namespace_id IS NULL;

ALTER TABLE `shenyu`.`discovery_upstream` ADD COLUMN `namespace_id` varchar(50) NULL COMMENT 'namespaceId' AFTER `discovery_handler_id`;

UPDATE discovery_upstream
SET namespace_id = '649330b6-c2d7-4edc-be8e-8a54df9eb385'
WHERE namespace_id IS NULL;


ALTER TABLE `shenyu`.`proxy_selector` ADD COLUMN `namespace_id` varchar(50) NULL COMMENT 'namespaceId' AFTER `props`;

UPDATE proxy_selector
SET namespace_id = '649330b6-c2d7-4edc-be8e-8a54df9eb385'
WHERE namespace_id IS NULL;
=======

>>>>>>> 492977e9
<|MERGE_RESOLUTION|>--- conflicted
+++ resolved
@@ -188,6 +188,8 @@
 
 ALTER TABLE `shenyu`.`proxy_selector` ADD COLUMN `namespace_id` varchar(50) NOT NULL COMMENT 'namespaceId' AFTER `props`;
 
+ALTER TABLE `shenyu`.`alert_receiver` ADD COLUMN `namespace_id` varchar(50) NOT NULL COMMENT 'namespaceId' AFTER `levels`;
+
 UPDATE selector
 SET namespace_id = '649330b6-c2d7-4edc-be8e-8a54df9eb385'
 WHERE namespace_id IS NULL;
@@ -213,6 +215,10 @@
 WHERE namespace_id IS NULL;
 
 UPDATE proxy_selector
+SET namespace_id = '649330b6-c2d7-4edc-be8e-8a54df9eb385'
+WHERE namespace_id IS NULL;
+
+UPDATE alert_receiver
 SET namespace_id = '649330b6-c2d7-4edc-be8e-8a54df9eb385'
 WHERE namespace_id IS NULL;
 
@@ -260,42 +266,4 @@
     `date_created`   timestamp(3)   NOT NULL DEFAULT CURRENT_TIMESTAMP(3) COMMENT 'create time',
     `date_updated`   timestamp(3)   NOT NULL DEFAULT CURRENT_TIMESTAMP(3) ON UPDATE CURRENT_TIMESTAMP(3) COMMENT 'update time',
     PRIMARY KEY (`id`) USING BTREE
-    ) ENGINE = InnoDB CHARACTER SET = utf8mb4 COLLATE = utf8mb4_unicode_ci ROW_FORMAT = Dynamic;
-
-
-<<<<<<< HEAD
-ALTER TABLE `shenyu`.`selector` ADD COLUMN `namespace_id` varchar(50) NULL COMMENT 'namespaceId' AFTER `match_restful`;
-
-ALTER TABLE `shenyu`.`app_auth` ADD COLUMN `namespace_id` varchar(50) NULL COMMENT 'namespaceId' AFTER `enabled`;
-
-UPDATE app_auth
-SET namespace_id = '649330b6-c2d7-4edc-be8e-8a54df9eb385'
-WHERE namespace_id IS NULL;
-
-ALTER TABLE `shenyu`.`alert_receiver` ADD COLUMN `namespace_id` varchar(50) NULL COMMENT 'namespaceId' AFTER `levels`;
-
-UPDATE alert_receiver
-SET namespace_id = '649330b6-c2d7-4edc-be8e-8a54df9eb385'
-WHERE namespace_id IS NULL;
-
-ALTER TABLE `shenyu`.`discovery` ADD COLUMN `namespace_id` varchar(50) NULL COMMENT 'namespaceId' AFTER `plugin_name`;
-
-UPDATE discovery
-SET namespace_id = '649330b6-c2d7-4edc-be8e-8a54df9eb385'
-WHERE namespace_id IS NULL;
-
-ALTER TABLE `shenyu`.`discovery_upstream` ADD COLUMN `namespace_id` varchar(50) NULL COMMENT 'namespaceId' AFTER `discovery_handler_id`;
-
-UPDATE discovery_upstream
-SET namespace_id = '649330b6-c2d7-4edc-be8e-8a54df9eb385'
-WHERE namespace_id IS NULL;
-
-
-ALTER TABLE `shenyu`.`proxy_selector` ADD COLUMN `namespace_id` varchar(50) NULL COMMENT 'namespaceId' AFTER `props`;
-
-UPDATE proxy_selector
-SET namespace_id = '649330b6-c2d7-4edc-be8e-8a54df9eb385'
-WHERE namespace_id IS NULL;
-=======
-
->>>>>>> 492977e9
+    ) ENGINE = InnoDB CHARACTER SET = utf8mb4 COLLATE = utf8mb4_unicode_ci ROW_FORMAT = Dynamic;