-- Licensed to the Apache Software Foundation (ASF) under one
-- or more contributor license agreements.  See the NOTICE file
-- distributed with this work for additional information
-- regarding copyright ownership.  The ASF licenses this file
-- to you under the Apache License, Version 2.0 (the
-- "License"); you may not use this file except in compliance
-- with the License.  You may obtain a copy of the License at
--
--     http://www.apache.org/licenses/LICENSE-2.0
--
-- Unless required by applicable law or agreed to in writing, software
-- distributed under the License is distributed on an "AS IS" BASIS,
-- WITHOUT WARRANTIES OR CONDITIONS OF ANY KIND, either express or implied.
-- See the License for the specific language governing permissions and
-- limitations under the License.

-- this file works for MySQL.
INSERT INTO `plugin_handle` VALUES ('1722804548510507021', '14', 'rewriteContextPath', 'rewriteContextPath', 2, 2, 2, '{"required":"0","defaultValue":""}', '2024-02-07 14:31:49', '2024-02-07 14:31:49');
INSERT INTO `plugin_handle` VALUES ('1722804548510507022', '14', 'percentage', 'percentage', 1, 2, 3, '{"required":"1","defaultValue":"100"}', '2024-02-07 14:31:49', '2024-02-07 14:31:49');
INSERT INTO `plugin_handle` VALUES ('1722804548510507023', '3', 'rewriteMetaData', 'rewriteMetaData', 3, 2, 3, '{"required":"1","defaultValue":"false"}', '2024-02-07 14:31:49', '2024-02-07 14:31:49');

INSERT INTO `shenyu_dict` VALUES ('1679002911061737478', 'rewriteMetaData', 'REWRITE_META_DATA', 'true', 'true', '', 4, 1, '2024-02-07 14:31:49', '2024-02-07 14:31:49');
INSERT INTO `shenyu_dict` VALUES ('1679002911061737479', 'rewriteMetaData', 'REWRITE_META_DATA', 'false', 'false', '', 4, 1, '2024-02-07 14:31:49', '2024-02-07 14:31:49');

-- ----------------------------
-- Table structure for sheny_lock
-- ----------------------------
DROP TABLE IF EXISTS `SHENYU_LOCK`;
CREATE TABLE IF NOT EXISTS SHENYU_LOCK  (
    `LOCK_KEY` CHAR(36) NOT NULL,
    `REGION` VARCHAR(100) NOT NULL,
    `CLIENT_ID` CHAR(36),
    `CREATED_DATE` TIMESTAMP NOT NULL,
    constraint SHENYU_LOCK_PK primary key (LOCK_KEY, REGION)
) ENGINE = InnoDB CHARACTER SET = utf8mb4 COLLATE = utf8mb4_unicode_ci ROW_FORMAT = Dynamic;

INSERT INTO `resource` VALUES ('1347048240677269503', '1346777766301888512', 'SHENYU.PLUGIN.BATCH.OPENED', '', '', '', 2, 3, '', 1, 0, 'system:authen:open', 1, '2022-05-25 18:02:53', '2022-05-25 18:02:53');
INSERT INTO `permission` VALUES ('1351007708748849151', '1346358560427216896', '1347048240677269503', '2022-05-25 18:02:53', '2022-05-25 18:02:53');

INSERT INTO `resource` VALUES ('1386680049203195915', '1346777157943259136', 'SHENYU.COMMON.EXPORT', '', '', '', 2, 0, '', 1, 0, 'system:manager:exportConfig', 1, '2022-05-25 18:02:53', '2022-05-25 18:02:53');
INSERT INTO `resource` VALUES ('1386680049203195916', '1346777157943259136', 'SHENYU.COMMON.IMPORT', '', '', '', 2, 0, '', 1, 0, 'system:manager:importConfig', 1, '2022-05-25 18:02:53', '2022-05-25 18:02:53');
INSERT INTO `permission` VALUES ('1386680049203195906', '1346358560427216896', '1386680049203195915', '2022-05-25 18:02:53', '2022-05-25 18:02:53');
INSERT INTO `permission` VALUES ('1386680049203195907', '1346358560427216896', '1386680049203195916', '2022-05-25 18:02:53', '2022-05-25 18:02:53');


-- ----------------------------
-- Table structure for cluster_master
-- ----------------------------
DROP TABLE IF EXISTS `cluster_master`;
CREATE TABLE IF NOT EXISTS cluster_master  (
    `id`           varchar(128) CHARACTER SET utf8mb4 COLLATE utf8mb4_unicode_ci NOT NULL COMMENT 'primary key id',
    `master_host`  varchar(255) CHARACTER SET utf8mb4 COLLATE utf8mb4_unicode_ci NOT NULL COMMENT 'master host',
    `master_port`  varchar(255) CHARACTER SET utf8mb4 COLLATE utf8mb4_unicode_ci NOT NULL COMMENT 'master port',
    `context_path`  varchar(255) CHARACTER SET utf8mb4 COLLATE utf8mb4_unicode_ci NOT NULL COMMENT 'master context_path',
    `date_created` timestamp(3) NOT NULL DEFAULT CURRENT_TIMESTAMP(3) COMMENT 'create time',
    `date_updated` timestamp(3) NOT NULL DEFAULT CURRENT_TIMESTAMP(3) ON UPDATE CURRENT_TIMESTAMP(3) COMMENT 'update time',
    PRIMARY KEY (`id`) USING BTREE
) ENGINE = InnoDB CHARACTER SET = utf8mb4 COLLATE = utf8mb4_unicode_ci ROW_FORMAT = Dynamic;


INSERT INTO `shenyu`.`resource` (`id`, `parent_id`, `title`, `name`, `url`, `component`, `resource_type`, `sort`, `icon`, `is_leaf`, `is_route`, `perms`, `status`, `date_created`, `date_updated`) VALUES ('1792749362445840474', '1357956838021890048', 'SHENYU.MENU.SYSTEM.MANAGMENT.NAMESPACE', 'namespace', '/config/namespace', 'namespace', 1, 0, 'appstore', 0, 0, '', 1, '2024-06-22 17:00:00.000', '2024-06-22 17:00:00.000');
INSERT INTO `shenyu`.`resource` (`id`, `parent_id`, `title`, `name`, `url`, `component`, `resource_type`, `sort`, `icon`, `is_leaf`, `is_route`, `perms`, `status`, `date_created`, `date_updated`) VALUES ('1792749362445840475', '1792749362445840474', 'SHENYU.BUTTON.SYSTEM.ADD', '', '', '', 2, 0, '', 1, 0, 'system:namespace:add', 1, '2024-06-22 17:00:00.000', '2024-06-22 17:00:00.000');
INSERT INTO `shenyu`.`resource` (`id`, `parent_id`, `title`, `name`, `url`, `component`, `resource_type`, `sort`, `icon`, `is_leaf`, `is_route`, `perms`, `status`, `date_created`, `date_updated`) VALUES ('1792749362445840476', '1792749362445840474', 'SHENYU.BUTTON.SYSTEM.LIST', '', '', '', 2, 1, '', 1, 0, 'system:namespace:list', 1, '2024-06-22 17:00:00.000', '2024-06-22 17:00:00.000');
INSERT INTO `shenyu`.`resource` (`id`, `parent_id`, `title`, `name`, `url`, `component`, `resource_type`, `sort`, `icon`, `is_leaf`, `is_route`, `perms`, `status`, `date_created`, `date_updated`) VALUES ('1792749362445840477', '1792749362445840474', 'SHENYU.BUTTON.SYSTEM.DELETE', '', '', '', 2, 2, '', 1, 0, 'system:namespace:delete', 1,'2024-06-22 17:00:00.000', '2024-06-22 17:00:00.000');
INSERT INTO `shenyu`.`resource` (`id`, `parent_id`, `title`, `name`, `url`, `component`, `resource_type`, `sort`, `icon`, `is_leaf`, `is_route`, `perms`, `status`, `date_created`, `date_updated`) VALUES ('1792749362445840478', '1792749362445840474', 'SHENYU.BUTTON.SYSTEM.EDIT', '', '', '', 2, 3, '', 1, 0, 'system:namespace:edit', 1, '2024-06-22 17:00:00.000', '2024-06-22 17:00:00.000');


INSERT INTO `shenyu`.`permission` (`id`, `object_id`, `resource_id`, `date_created`, `date_updated`) VALUES ('1792779493541343252', '1346358560427216896', '1792749362445840474', '2024-06-22 17:00:00.000', '2024-06-22 17:00:00.000');
INSERT INTO `shenyu`.`permission` (`id`, `object_id`, `resource_id`, `date_created`, `date_updated`) VALUES ('1792779493541343253', '1346358560427216896', '1792749362445840475', '2024-06-22 17:00:00.000', '2024-06-22 17:00:00.000');
INSERT INTO `shenyu`.`permission` (`id`, `object_id`, `resource_id`, `date_created`, `date_updated`) VALUES ('1792779493541343254', '1346358560427216896', '1792749362445840476', '2024-06-22 17:00:00.000', '2024-06-22 17:00:00.000');
INSERT INTO `shenyu`.`permission` (`id`, `object_id`, `resource_id`, `date_created`, `date_updated`) VALUES ('1792779493541343255', '1346358560427216896', '1792749362445840477', '2024-06-22 17:00:00.000', '2024-06-22 17:00:00.000');
INSERT INTO `shenyu`.`permission` (`id`, `object_id`, `resource_id`, `date_created`, `date_updated`) VALUES ('1792779493541343256', '1346358560427216896', '1792749362445840478', '2024-06-22 17:00:00.000', '2024-06-22 17:00:00.000');


CREATE TABLE `namespace` (
                             `id` varchar(128) NOT NULL COMMENT 'namespace primary key',
                             `namespace_id` varchar(50) NOT NULL COMMENT 'namespace id',
                             `name` varchar(255) NOT NULL COMMENT 'namespace name',
                             `description` varchar(255) DEFAULT NULL COMMENT 'namespace desc',
                             `date_created` timestamp(3) NOT NULL DEFAULT CURRENT_TIMESTAMP(3) COMMENT 'create time',
                             `date_updated` timestamp(3) NOT NULL DEFAULT CURRENT_TIMESTAMP(3) ON UPDATE CURRENT_TIMESTAMP(3) COMMENT 'update time',
                             PRIMARY KEY (`id`)
) ENGINE=InnoDB DEFAULT CHARSET=utf8mb4;

INSERT INTO `shenyu`.`namespace` (`id`, `namespace_id`, `name`, `description`, `date_created`, `date_updated`) VALUES ('1', '649330b6-c2d7-4edc-be8e-8a54df9eb385', 'default', 'default-namespace', '2024-06-22 20:25:14.359', '2024-06-22 23:27:40.778');


CREATE TABLE `namespace_plugin_rel` (
                                        `id` varchar(128) COLLATE utf8mb4_unicode_ci NOT NULL COMMENT 'primary key id',
                                        `namespace_id` varchar(50) COLLATE utf8mb4_unicode_ci NOT NULL COMMENT 'namespace id',
                                        `plugin_id` varchar(128) COLLATE utf8mb4_unicode_ci NOT NULL COMMENT 'plugin id',
                                        `config` text COLLATE utf8mb4_unicode_ci COMMENT 'plugin configuration',
                                        `sort` int(11) DEFAULT NULL COMMENT 'sort',
                                        `enabled` tinyint(4) NOT NULL DEFAULT '0' COMMENT 'whether to open (0, not open, 1 open)',
                                        `date_created` timestamp(3) NOT NULL DEFAULT CURRENT_TIMESTAMP(3) COMMENT 'create time',
                                        `date_updated` timestamp(3) NOT NULL DEFAULT CURRENT_TIMESTAMP(3) ON UPDATE CURRENT_TIMESTAMP(3) COMMENT 'update time',
                                        PRIMARY KEY (`id`) USING BTREE
) ENGINE=InnoDB DEFAULT CHARSET=utf8mb4 COLLATE=utf8mb4_unicode_ci ROW_FORMAT=DYNAMIC;


INSERT INTO `shenyu`.`namespace_plugin_rel` (`id`,`namespace_id`,`plugin_id`, `config`, `sort`, `enabled`, `date_created`, `date_updated`) VALUES ('1801816010882822145','649330b6-c2d7-4edc-be8e-8a54df9eb385','1', NULL, 20, 0, '2022-05-25 18:02:53.000', '2022-05-25 18:02:53.000');
INSERT INTO `shenyu`.`namespace_plugin_rel` (`id`,`namespace_id`,`plugin_id`, `config`, `sort`, `enabled`, `date_created`, `date_updated`) VALUES ('1801816010882822146','649330b6-c2d7-4edc-be8e-8a54df9eb385','10', NULL, 140, 0, '2022-05-25 18:02:53.000', '2022-05-25 18:02:53.000');
INSERT INTO `shenyu`.`namespace_plugin_rel` (`id`,`namespace_id`,`plugin_id`, `config`, `sort`, `enabled`, `date_created`, `date_updated`) VALUES ('1801816010882822147','649330b6-c2d7-4edc-be8e-8a54df9eb385','11', '{\"protocol\":\"zookeeper\",\"register\":\"127.0.0.1:2181\",\"threadpool\":\"shared\"}', 310, 0, '2022-05-25 18:02:53.000', '2022-05-25 18:02:53.000');
INSERT INTO `shenyu`.`namespace_plugin_rel` (`id`,`namespace_id`,`plugin_id`, `config`, `sort`, `enabled`, `date_created`, `date_updated`) VALUES ('1801816010882822148','649330b6-c2d7-4edc-be8e-8a54df9eb385','12', NULL, 310, 0, '2022-05-25 18:02:53.000', '2022-05-25 18:02:53.000');
INSERT INTO `shenyu`.`namespace_plugin_rel` (`id`,`namespace_id`,`plugin_id`, `config`, `sort`, `enabled`, `date_created`, `date_updated`) VALUES ('1801816010882822149','649330b6-c2d7-4edc-be8e-8a54df9eb385','13', '{\"multiSelectorHandle\":\"1\",\"multiRuleHandle\":\"0\",\"threadpool\":\"shared\"}', 310, 0, '2022-05-25 18:02:53.000', '2022-05-25 18:02:53.000');
INSERT INTO `shenyu`.`namespace_plugin_rel` (`id`,`namespace_id`,`plugin_id`, `config`, `sort`, `enabled`, `date_created`, `date_updated`) VALUES ('1801816010882822150','649330b6-c2d7-4edc-be8e-8a54df9eb385','14', NULL, 80, 1, '2022-05-25 18:02:53.000', '2022-05-25 18:02:53.000');
INSERT INTO `shenyu`.`namespace_plugin_rel` (`id`,`namespace_id`,`plugin_id`, `config`, `sort`, `enabled`, `date_created`, `date_updated`) VALUES ('1801816010882822151','649330b6-c2d7-4edc-be8e-8a54df9eb385','15', '{\"multiSelectorHandle\":\"1\",\"multiRuleHandle\":\"0\",\"threadpool\":\"shared\"}', 310, 0, '2022-05-25 18:02:53.000', '2022-05-25 18:02:53.000');
INSERT INTO `shenyu`.`namespace_plugin_rel` (`id`,`namespace_id`,`plugin_id`, `config`, `sort`, `enabled`, `date_created`, `date_updated`) VALUES ('1801816010882822152','649330b6-c2d7-4edc-be8e-8a54df9eb385','16', NULL, 110, 0, '2022-05-25 18:02:53.000', '2022-05-25 18:02:53.000');
INSERT INTO `shenyu`.`namespace_plugin_rel` (`id`,`namespace_id`,`plugin_id`, `config`, `sort`, `enabled`, `date_created`, `date_updated`) VALUES ('1801816010882822153','649330b6-c2d7-4edc-be8e-8a54df9eb385','17', '{\"registerProtocol\":\"direct\",\"registerAddress\":\"127.0.0.1:2181\",\"corethreads\":0,\"threads\":2147483647,\"queues\":0,\"threadpool\":\"shared\"}', 310, 0, '2022-05-25 18:02:53.000', '2022-05-25 18:02:53.000');
INSERT INTO `shenyu`.`namespace_plugin_rel` (`id`,`namespace_id`,`plugin_id`, `config`, `sort`, `enabled`, `date_created`, `date_updated`) VALUES ('1801816010882822154','649330b6-c2d7-4edc-be8e-8a54df9eb385','18', NULL, 160, 0, '2022-05-25 18:02:53.000', '2022-05-25 18:02:53.000');
INSERT INTO `shenyu`.`namespace_plugin_rel` (`id`,`namespace_id`,`plugin_id`, `config`, `sort`, `enabled`, `date_created`, `date_updated`) VALUES ('1801816010882822155','649330b6-c2d7-4edc-be8e-8a54df9eb385','19', '{\"secretKey\":\"key\"}', 30, 0, '2022-05-25 18:02:53.000', '2022-05-25 18:02:53.000');
INSERT INTO `shenyu`.`namespace_plugin_rel` (`id`,`namespace_id`,`plugin_id`, `config`, `sort`, `enabled`, `date_created`, `date_updated`) VALUES ('1801816010882822156','649330b6-c2d7-4edc-be8e-8a54df9eb385','2', '{\"model\":\"black\"}', 50, 0, '2022-05-25 18:02:53.000', '2022-05-25 18:02:53.000');
INSERT INTO `shenyu`.`namespace_plugin_rel` (`id`,`namespace_id`,`plugin_id`, `config`, `sort`, `enabled`, `date_created`, `date_updated`) VALUES ('1801816010882822157','649330b6-c2d7-4edc-be8e-8a54df9eb385','20', NULL, 120, 0, '2022-05-25 18:02:53.000', '2022-05-25 18:02:53.000');
INSERT INTO `shenyu`.`namespace_plugin_rel` (`id`,`namespace_id`,`plugin_id`, `config`, `sort`, `enabled`, `date_created`, `date_updated`) VALUES ('1801816010882822158','649330b6-c2d7-4edc-be8e-8a54df9eb385','21', NULL, 40, 0, '2022-05-25 18:02:53.000', '2022-05-25 18:02:53.000');
INSERT INTO `shenyu`.`namespace_plugin_rel` (`id`,`namespace_id`,`plugin_id`, `config`, `sort`, `enabled`, `date_created`, `date_updated`) VALUES ('1801816010882822159','649330b6-c2d7-4edc-be8e-8a54df9eb385','22', NULL, 70, 0, '2022-05-25 18:02:53.000', '2022-05-25 18:02:53.000');
INSERT INTO `shenyu`.`namespace_plugin_rel` (`id`,`namespace_id`,`plugin_id`, `config`, `sort`, `enabled`, `date_created`, `date_updated`) VALUES ('1801816010882822160','649330b6-c2d7-4edc-be8e-8a54df9eb385','23', NULL, 220, 0, '2022-05-25 18:02:53.000', '2022-05-25 18:02:53.000');
INSERT INTO `shenyu`.`namespace_plugin_rel` (`id`,`namespace_id`,`plugin_id`, `config`, `sort`, `enabled`, `date_created`, `date_updated`) VALUES ('1801816010882822161','649330b6-c2d7-4edc-be8e-8a54df9eb385','24', NULL, 100, 1, '2022-05-25 18:02:53.000', '2022-05-25 18:02:53.000');
INSERT INTO `shenyu`.`namespace_plugin_rel` (`id`,`namespace_id`,`plugin_id`, `config`, `sort`, `enabled`, `date_created`, `date_updated`) VALUES ('1801816010882822162','649330b6-c2d7-4edc-be8e-8a54df9eb385','25', NULL, 410, 1, '2022-05-25 18:02:53.000', '2022-05-25 18:02:53.000');
INSERT INTO `shenyu`.`namespace_plugin_rel` (`id`,`namespace_id`,`plugin_id`, `config`, `sort`, `enabled`, `date_created`, `date_updated`) VALUES ('1801816010882822163','649330b6-c2d7-4edc-be8e-8a54df9eb385','26', '{\"multiSelectorHandle\":\"1\"}', 200, 1, '2022-05-25 18:02:53.000', '2022-05-25 18:02:53.000');
INSERT INTO `shenyu`.`namespace_plugin_rel` (`id`,`namespace_id`,`plugin_id`, `config`, `sort`, `enabled`, `date_created`, `date_updated`) VALUES ('1801816010882822164','649330b6-c2d7-4edc-be8e-8a54df9eb385','27', NULL, 125, 1, '2022-05-25 18:02:53.000', '2022-05-25 18:02:53.000');
INSERT INTO `shenyu`.`namespace_plugin_rel` (`id`,`namespace_id`,`plugin_id`, `config`, `sort`, `enabled`, `date_created`, `date_updated`) VALUES ('1801816010882822165','649330b6-c2d7-4edc-be8e-8a54df9eb385','28', '{\"port\": 9500,\"bossGroupThreadCount\": 1,\"maxPayloadSize\": 65536,\"workerGroupThreadCount\": 12,\"userName\": \"shenyu\",\"password\": \"shenyu\",\"isEncryptPassword\": false,\"encryptMode\": \"\",\"leakDetectorLevel\": \"DISABLED\"}', 125, 0, '2022-05-25 18:02:53.000', '2022-05-25 18:02:53.000');
INSERT INTO `shenyu`.`namespace_plugin_rel` (`id`,`namespace_id`,`plugin_id`, `config`, `sort`, `enabled`, `date_created`, `date_updated`) VALUES ('1801816010882822166','649330b6-c2d7-4edc-be8e-8a54df9eb385','29', '{\"topic\":\"shenyu-access-logging\", \"namesrvAddr\": \"localhost:9876\",\"producerGroup\":\"shenyu-plugin-logging-rocketmq\"}', 170, 0, '2022-05-25 18:02:53.000', '2022-05-25 18:02:53.000');
INSERT INTO `shenyu`.`namespace_plugin_rel` (`id`,`namespace_id`,`plugin_id`, `config`, `sort`, `enabled`, `date_created`, `date_updated`) VALUES ('1801816010882822167','649330b6-c2d7-4edc-be8e-8a54df9eb385','3', NULL, 90, 0, '2022-05-25 18:02:53.000', '2022-05-25 18:02:53.000');
INSERT INTO `shenyu`.`namespace_plugin_rel` (`id`,`namespace_id`,`plugin_id`, `config`, `sort`, `enabled`, `date_created`, `date_updated`) VALUES ('1801816010882822168','649330b6-c2d7-4edc-be8e-8a54df9eb385','30', '{\"cacheType\":\"memory\"}', 10, 0, '2022-05-25 18:02:53.000', '2022-05-25 18:02:53.000');
INSERT INTO `shenyu`.`namespace_plugin_rel` (`id`,`namespace_id`,`plugin_id`, `config`, `sort`, `enabled`, `date_created`, `date_updated`) VALUES ('1801816010882822169','649330b6-c2d7-4edc-be8e-8a54df9eb385','31', NULL, 1, 0, '2022-06-16 14:40:35.000', '2022-06-16 14:40:55.000');
INSERT INTO `shenyu`.`namespace_plugin_rel` (`id`,`namespace_id`,`plugin_id`, `config`, `sort`, `enabled`, `date_created`, `date_updated`) VALUES ('1801816010882822170','649330b6-c2d7-4edc-be8e-8a54df9eb385','32', '{\"host\":\"localhost\", \"port\": \"9200\"}', 190, 0, '2022-06-19 22:00:00.000', '2022-06-19 22:00:00.000');
INSERT INTO `shenyu`.`namespace_plugin_rel` (`id`,`namespace_id`,`plugin_id`, `config`, `sort`, `enabled`, `date_created`, `date_updated`) VALUES ('1801816010882822171','649330b6-c2d7-4edc-be8e-8a54df9eb385','33', '{\"host\":\"localhost\", \"port\": \"9092\"}', 180, 0, '2022-07-04 22:00:00.000', '2022-07-02 22:00:00.000');
INSERT INTO `shenyu`.`namespace_plugin_rel` (`id`,`namespace_id`,`plugin_id`, `config`, `sort`, `enabled`, `date_created`, `date_updated`) VALUES ('1801816010882822172','649330b6-c2d7-4edc-be8e-8a54df9eb385','34', '{\"projectName\": \"shenyu\", \"logStoreName\": \"shenyu-logstore\", \"topic\": \"shenyu-topic\"}', 175, 0, '2022-06-30 21:00:00.000', '2022-06-30 21:00:00.000');
INSERT INTO `shenyu`.`namespace_plugin_rel` (`id`,`namespace_id`,`plugin_id`, `config`, `sort`, `enabled`, `date_created`, `date_updated`) VALUES ('1801816010882822173','649330b6-c2d7-4edc-be8e-8a54df9eb385','35', '{\"topic\":\"shenyu-access-logging\", \"serviceUrl\": \"pulsar://localhost:6650\"}', 185, 0, '2022-06-30 21:00:00.000', '2022-06-30 21:00:00.000');
INSERT INTO `shenyu`.`namespace_plugin_rel` (`id`,`namespace_id`,`plugin_id`, `config`, `sort`, `enabled`, `date_created`, `date_updated`) VALUES ('1801816010882822174','649330b6-c2d7-4edc-be8e-8a54df9eb385','36', '{\"endpoint\": \"ap-guangzhou.cls.tencentcs.com\", \"topic\": \"shenyu-topic\"}', 176, 0, '2022-06-30 21:00:00.000', '2022-06-30 21:00:00.000');
INSERT INTO `shenyu`.`namespace_plugin_rel` (`id`,`namespace_id`,`plugin_id`, `config`, `sort`, `enabled`, `date_created`, `date_updated`) VALUES ('1801816010882822175','649330b6-c2d7-4edc-be8e-8a54df9eb385','38', '{\"host\":\"127.0.0.1\",\"port\":\"8123\",\"databse\":\"shenyu-gateway\",\"username\":\"foo\",\"password\":\"bar\"}', 195, 0, '2022-06-30 21:00:00.000', '2022-06-30 21:00:00.000');
INSERT INTO `shenyu`.`namespace_plugin_rel` (`id`,`namespace_id`,`plugin_id`, `config`, `sort`, `enabled`, `date_created`, `date_updated`) VALUES ('1801816010882822176','649330b6-c2d7-4edc-be8e-8a54df9eb385','39', '{\"endpoint\":\"http://localhost:8000\"}', 40, 0, '2022-09-11 12:00:00.000', '2022-09-11 12:00:00.000');
INSERT INTO `shenyu`.`namespace_plugin_rel` (`id`,`namespace_id`,`plugin_id`, `config`, `sort`, `enabled`, `date_created`, `date_updated`) VALUES ('1801816010882822177','649330b6-c2d7-4edc-be8e-8a54df9eb385','4', '{\"master\":\"mymaster\",\"mode\":\"standalone\",\"url\":\"192.168.1.1:6379\",\"password\":\"abc\"}', 60, 0, '2022-05-25 18:02:53.000', '2022-05-25 18:02:53.000');
INSERT INTO `shenyu`.`namespace_plugin_rel` (`id`,`namespace_id`,`plugin_id`, `config`, `sort`, `enabled`, `date_created`, `date_updated`) VALUES ('1801816010882822178','649330b6-c2d7-4edc-be8e-8a54df9eb385','40', NULL, 150, 0, '2022-07-24 19:00:00.000', '2022-07-24 19:00:00.000');
INSERT INTO `shenyu`.`namespace_plugin_rel` (`id`,`namespace_id`,`plugin_id`, `config`, `sort`, `enabled`, `date_created`, `date_updated`) VALUES ('1801816010882822179','649330b6-c2d7-4edc-be8e-8a54df9eb385','42', NULL, 320, 1, '2023-05-30 18:02:53.000', '2022-05-30 18:02:53.000');
INSERT INTO `shenyu`.`namespace_plugin_rel` (`id`,`namespace_id`,`plugin_id`, `config`, `sort`, `enabled`, `date_created`, `date_updated`) VALUES ('1801816010882822180','649330b6-c2d7-4edc-be8e-8a54df9eb385','43', '{\"totalSizeInBytes\":\"104857600\",\"maxBlockMs\":\"0\",\"ioThreadCount\":\"1\",\"batchSizeThresholdInBytes\":\"524288\",\"batchCountThreshold\":\"4096\",\"lingerMs\":\"2000\",\"retries\":\"100\",\"baseRetryBackoffMs\":\"100\",\"maxRetryBackoffMs\":\"100\",\"enableLocalTest\":\"true\",\"setGiveUpExtraLongSingleLog\":\"false\"}', 177, 0, '2023-07-05 14:03:53.686', '2023-07-06 12:42:07.234');
INSERT INTO `shenyu`.`namespace_plugin_rel` (`id`,`namespace_id`,`plugin_id`, `config`, `sort`, `enabled`, `date_created`, `date_updated`) VALUES ('1801816010882822181','649330b6-c2d7-4edc-be8e-8a54df9eb385','44', '{\"defaultHandleJson\":\"{\\\"authorization\\\":\\\"test:test123\\\"}\"}', 150, 0, '2022-07-24 19:00:00.000', '2022-07-24 19:00:00.000');
INSERT INTO `shenyu`.`namespace_plugin_rel` (`id`,`namespace_id`,`plugin_id`, `config`, `sort`, `enabled`, `date_created`, `date_updated`) VALUES ('1801816010882822182','649330b6-c2d7-4edc-be8e-8a54df9eb385','45', '{\"host\":\"127.0.0.1\",\"port\":5672,\"password\":\"admin\",\"username\":\"admin\",\"exchangeName\":\"exchange.logging.plugin\",\"queueName\":\"queue.logging.plugin\",\"routingKey\":\"topic.logging\",\"virtualHost\":\"/\",\"exchangeType\":\"direct\",\"durable\":\"true\",\"exclusive\":\"false\",\"autoDelete\":\"false\"}', 171, 0, '2023-11-06 15:49:56.454', '2023-11-10 10:40:58.447');
INSERT INTO `shenyu`.`namespace_plugin_rel` (`id`,`namespace_id`,`plugin_id`, `config`, `sort`, `enabled`, `date_created`, `date_updated`) VALUES ('1801816010882822183','649330b6-c2d7-4edc-be8e-8a54df9eb385','5', '{\"multiSelectorHandle\":\"1\",\"multiRuleHandle\":\"0\"}', 200, 1, '2022-05-25 18:02:53.000', '2022-05-25 18:02:53.000');
INSERT INTO `shenyu`.`namespace_plugin_rel` (`id`,`namespace_id`,`plugin_id`, `config`, `sort`, `enabled`, `date_created`, `date_updated`) VALUES ('1801816010882822184','649330b6-c2d7-4edc-be8e-8a54df9eb385','6', '{\"register\":\"zookeeper://localhost:2181\",\"multiSelectorHandle\":\"1\",\"threadpool\":\"shared\",\"corethreads\":0,\"threads\":2147483647,\"queues\":0}', 310, 0, '2022-05-25 18:02:53.000', '2022-05-25 18:02:53.000');
INSERT INTO `shenyu`.`namespace_plugin_rel` (`id`,`namespace_id`,`plugin_id`, `config`, `sort`, `enabled`, `date_created`, `date_updated`) VALUES ('1801816010882822185','649330b6-c2d7-4edc-be8e-8a54df9eb385','8', NULL, 200, 0, '2022-05-25 18:02:53.000', '2022-05-25 18:02:53.000');
INSERT INTO `shenyu`.`namespace_plugin_rel` (`id`,`namespace_id`,`plugin_id`, `config`, `sort`, `enabled`, `date_created`, `date_updated`) VALUES ('1801816010882822186','649330b6-c2d7-4edc-be8e-8a54df9eb385','9', NULL, 130, 0, '2022-05-25 18:02:53.000', '2022-05-25 18:02:53.000');



INSERT INTO `shenyu`.`resource` (`id`, `parent_id`, `title`, `name`, `url`, `component`, `resource_type`, `sort`, `icon`, `is_leaf`, `is_route`, `perms`, `status`, `date_created`, `date_updated`)
VALUES ('1792749362445840479', '1357956838021890048', 'SHENYU.MENU.SYSTEM.MANAGMENT.NAMESPACEPLUGIN', 'namespacePlugin', '/config/namespacePlugin', 'namespacePlugin', 1, 2, 'build', 0, 0, '', 1, '2024-06-25 18:02:53.000', '2024-06-25 18:02:53.000');


INSERT INTO `shenyu`.`resource` (`id`, `parent_id`, `title`, `name`, `url`, `component`, `resource_type`, `sort`, `icon`, `is_leaf`, `is_route`, `perms`, `status`, `date_created`, `date_updated`)VALUES ('1792749362445840479', '1357956838021890048', 'SHENYU.MENU.SYSTEM.MANAGMENT.NAMESPACEPLUGIN', 'namespacePlugin', '/config/namespacePlugin', 'namespacePlugin', 1, 2, 'build', 0, 0, '', 1, '2024-06-25 18:02:53.000', '2024-06-25 18:02:53.000');
INSERT INTO `shenyu`.`resource` (`id`, `parent_id`, `title`, `name`, `url`, `component`, `resource_type`, `sort`, `icon`, `is_leaf`, `is_route`, `perms`, `status`, `date_created`, `date_updated`) VALUES ('1792749362445840480', '1792749362445840479', 'SHENYU.BUTTON.SYSTEM.LIST', '', '', '', 2, 0, '', 1, 0, 'system:namespacePlugin:list', 1, '2024-06-25 18:02:53.000', '2024-06-25 18:02:53.000');
INSERT INTO `shenyu`.`resource` (`id`, `parent_id`, `title`, `name`, `url`, `component`, `resource_type`, `sort`, `icon`, `is_leaf`, `is_route`, `perms`, `status`, `date_created`, `date_updated`) VALUES ('1792749362445840481', '1792749362445840479', 'SHENYU.BUTTON.SYSTEM.DELETE', '', '', '', 2, 1, '', 1, 0, 'system:namespacePlugin:delete', 1, '2024-06-25 18:02:53.000', '2024-06-25 18:02:53.000');
INSERT INTO `shenyu`.`resource` (`id`, `parent_id`, `title`, `name`, `url`, `component`, `resource_type`, `sort`, `icon`, `is_leaf`, `is_route`, `perms`, `status`, `date_created`, `date_updated`) VALUES ('1792749362445840482', '1792749362445840479', 'SHENYU.BUTTON.SYSTEM.ADD', '', '', '', 2, 2, '', 1, 0, 'system:namespacePlugin:add', 1, '2024-06-25 18:02:53.000', '2024-06-25 18:02:53.000');
INSERT INTO `shenyu`.`resource` (`id`, `parent_id`, `title`, `name`, `url`, `component`, `resource_type`, `sort`, `icon`, `is_leaf`, `is_route`, `perms`, `status`, `date_created`, `date_updated`) VALUES ('1792749362445840483', '1792749362445840479', 'SHENYU.BUTTON.SYSTEM.SYNCHRONIZE', '', '', '', 2, 3, '', 1, 0, 'system:namespacePlugin:modify', 1, '2024-06-25 18:02:53.000', '2024-06-25 18:02:53.000');
INSERT INTO `shenyu`.`resource` (`id`, `parent_id`, `title`, `name`, `url`, `component`, `resource_type`, `sort`, `icon`, `is_leaf`, `is_route`, `perms`, `status`, `date_created`, `date_updated`) VALUES ('1792749362445840484', '1792749362445840479', 'SHENYU.BUTTON.SYSTEM.ENABLE', '', '', '', 2, 4, '', 1, 0, 'system:namespacePlugin:disable', 1, '2024-06-25 18:02:53.000', '2024-06-25 18:02:53.000');
INSERT INTO `shenyu`.`resource` (`id`, `parent_id`, `title`, `name`, `url`, `component`, `resource_type`, `sort`, `icon`, `is_leaf`, `is_route`, `perms`, `status`, `date_created`, `date_updated`) VALUES ('1792749362445840485', '1792749362445840479', 'SHENYU.BUTTON.SYSTEM.EDIT', '', '', '', 2, 5, '', 1, 0, 'system:namespacePlugin:edit', 1,'2024-06-25 18:02:53.000', '2024-06-25 18:02:53.000');
INSERT INTO `shenyu`.`resource` (`id`, `parent_id`, `title`, `name`, `url`, `component`, `resource_type`, `sort`, `icon`, `is_leaf`, `is_route`, `perms`, `status`, `date_created`, `date_updated`) VALUES ('1792749362445840486', '1792749362445840479', 'SHENYU.BUTTON.SYSTEM.RESOURCE', '', '', '', 2, 6, '', 1, 0, 'system:namespacePlugin:resource', 1,'2024-06-25 18:02:53.000', '2024-06-25 18:02:53.000');


INSERT INTO `shenyu`.`permission` (`id`, `object_id`, `resource_id`, `date_created`, `date_updated`) VALUES ('1792779493541343260', '1346358560427216896', '1792749362445840479', '2024-06-25 20:00:00.000', '2024-06-25 20:00:00.000');
INSERT INTO `shenyu`.`permission` (`id`, `object_id`, `resource_id`, `date_created`, `date_updated`) VALUES ('1792779493541343261', '1346358560427216896', '1792749362445840480', '2024-06-25 20:00:00.000', '2024-06-25 20:00:00.000');
INSERT INTO `shenyu`.`permission` (`id`, `object_id`, `resource_id`, `date_created`, `date_updated`) VALUES ('1792779493541343262', '1346358560427216896', '1792749362445840481', '2024-06-25 20:00:00.000', '2024-06-25 20:00:00.000');
INSERT INTO `shenyu`.`permission` (`id`, `object_id`, `resource_id`, `date_created`, `date_updated`) VALUES ('1792779493541343263', '1346358560427216896', '1792749362445840482', '2024-06-25 20:00:00.000', '2024-06-25 20:00:00.000');
INSERT INTO `shenyu`.`permission` (`id`, `object_id`, `resource_id`, `date_created`, `date_updated`) VALUES ('1792779493541343264', '1346358560427216896', '1792749362445840483', '2024-06-25 20:00:00.000', '2024-06-25 20:00:00.000');
INSERT INTO `shenyu`.`permission` (`id`, `object_id`, `resource_id`, `date_created`, `date_updated`) VALUES ('1792779493541343265', '1346358560427216896', '1792749362445840484', '2024-06-25 20:00:00.000', '2024-06-25 20:00:00.000');
INSERT INTO `shenyu`.`permission` (`id`, `object_id`, `resource_id`, `date_created`, `date_updated`) VALUES ('1792779493541343266', '1346358560427216896', '1792749362445840485', '2024-06-25 20:00:00.000', '2024-06-25 20:00:00.000');
INSERT INTO `shenyu`.`permission` (`id`, `object_id`, `resource_id`, `date_created`, `date_updated`) VALUES ('1792779493541343267', '1346358560427216896', '1792749362445840486', '2024-06-25 20:00:00.000', '2024-06-25 20:00:00.000');

/* add column into dashboard_user table */
ALTER TABLE `shenyu`.`dashboard_user` ADD COLUMN `client_id` varchar(32) NULL DEFAULT NULL COMMENT 'client id';


ALTER TABLE `shenyu`.`selector` ADD COLUMN `namespace_id` varchar(50) NULL COMMENT 'namespaceId' AFTER `match_restful`;

UPDATE selector
SET namespace_id = '649330b6-c2d7-4edc-be8e-8a54df9eb385'
WHERE namespace_id IS NULL;


ALTER TABLE `shenyu`.`rule` ADD COLUMN `namespace_id` varchar(50) NULL COMMENT 'namespaceId' AFTER `match_restful`;

UPDATE rule
SET namespace_id = '649330b6-c2d7-4edc-be8e-8a54df9eb385'
WHERE namespace_id IS NULL;

ALTER TABLE `shenyu`.`meta_data` ADD COLUMN `namespace_id` varchar(50) NULL COMMENT 'namespaceId';

UPDATE meta_data
SET namespace_id = '649330b6-c2d7-4edc-be8e-8a54df9eb385'
WHERE namespace_id IS NULL;

<<<<<<< HEAD
-- ----------------------------
-- Table structure for scale
-- ----------------------------
DROP TABLE IF EXISTS `scale_policy`;
CREATE TABLE IF NOT EXISTS `scale_policy`
(
    `id`             varchar(128)   NOT NULL COMMENT 'primary key id',
    `sort`           int(0)         NOT NULL COMMENT 'sort',
    `status`         int(0)         NOT NULL COMMENT 'status 1:enable 0:disable',
    `num`            int            COMMENT 'number of bootstrap',
    `begin_time`     datetime(3)    COMMENT 'begin time',
    `end_time`       datetime(3)  COMMENT 'end time',
    `date_created`   timestamp(3)   NOT NULL DEFAULT CURRENT_TIMESTAMP(3) COMMENT 'create time',
    `date_updated`   timestamp(3)   NOT NULL DEFAULT CURRENT_TIMESTAMP(3) ON UPDATE CURRENT_TIMESTAMP(3) COMMENT 'update time',
    PRIMARY KEY (`id`) USING BTREE
    ) ENGINE = InnoDB CHARACTER SET = utf8mb4 COLLATE = utf8mb4_unicode_ci ROW_FORMAT = Dynamic;

INSERT INTO `shenyu`.`scale_policy` (`id`, `sort`, `status`, `num`, `begin_time`, `end_time`, `date_created`, `date_updated`) VALUES ('1', 1, 0, 10, NULL, NULL, '2024-07-31 20:00:00.000', '2024-07-31 20:00:00.000');
INSERT INTO `shenyu`.`scale_policy` (`id`, `sort`, `status`, `num`, `begin_time`, `end_time`, `date_created`, `date_updated`) VALUES ('2', 2, 0, 10, '2024-07-31 20:00:00.000', '2024-08-01 20:00:00.000', '2024-07-31 20:00:00.000', '2024-07-31 20:00:00.000');
INSERT INTO `shenyu`.`scale_policy` (`id`, `sort`, `status`, `num`, `begin_time`, `end_time`, `date_created`, `date_updated`) VALUES ('3', 3, 0, NULL, NULL, NULL, '2024-07-31 20:00:00.000', '2024-07-31 20:00:00.000');

DROP TABLE IF EXISTS `scale_rule`;
CREATE TABLE IF NOT EXISTS `scale_rule`
(
    `id`             varchar(128)   NOT NULL COMMENT 'primary key id',
    `metric_name`    varchar(128)   NOT NULL COMMENT 'metric name',
    `type`           int(0)         NOT NULL COMMENT 'type 0:shenyu 1:k8s 2:others',
    `sort`           int(0)         NOT NULL COMMENT 'sort',
    `status`         int(0)         NOT NULL COMMENT 'status 1:enable 0:disable',
    `minimum`        varchar(128)   COMMENT 'minimum of metric',
    `maximum`        varchar(128)   COMMENT 'maximum of metric',
    `date_created`   timestamp(3)   NOT NULL DEFAULT CURRENT_TIMESTAMP(3) COMMENT 'create time',
    `date_updated`   timestamp(3)   NOT NULL DEFAULT CURRENT_TIMESTAMP(3) ON UPDATE CURRENT_TIMESTAMP(3) COMMENT 'update time',
    PRIMARY KEY (`id`) USING BTREE
    ) ENGINE = InnoDB CHARACTER SET = utf8mb4 COLLATE = utf8mb4_unicode_ci ROW_FORMAT = Dynamic;

DROP TABLE IF EXISTS `scale_history`;
CREATE TABLE IF NOT EXISTS `scale_history`
(
    `id`             varchar(128)   NOT NULL COMMENT 'primary key id',
    `config_id`      int(0)         NOT NULL COMMENT '0:manual 1:period 2:dynamic',
    `num`            int            NOT NULL COMMENT 'number of bootstrap',
    `action`         int(0)         NOT NULL COMMENT 'status 1:enable 0:disable',
    `msg`            text           COMMENT 'message',
    `date_created`   timestamp(3)   NOT NULL DEFAULT CURRENT_TIMESTAMP(3) COMMENT 'create time',
    `date_updated`   timestamp(3)   NOT NULL DEFAULT CURRENT_TIMESTAMP(3) ON UPDATE CURRENT_TIMESTAMP(3) COMMENT 'update time',
    PRIMARY KEY (`id`) USING BTREE
    ) ENGINE = InnoDB CHARACTER SET = utf8mb4 COLLATE = utf8mb4_unicode_ci ROW_FORMAT = Dynamic;


ALTER TABLE `shenyu`.`selector` ADD COLUMN `namespace_id` varchar(50) NULL COMMENT 'namespaceId' AFTER `match_restful`;
=======
ALTER TABLE `shenyu`.`app_auth` ADD COLUMN `namespace_id` varchar(50) NULL COMMENT 'namespaceId' AFTER `enabled`;

UPDATE app_auth
SET namespace_id = '649330b6-c2d7-4edc-be8e-8a54df9eb385'
WHERE namespace_id IS NULL;
>>>>>>> 21118286
<|MERGE_RESOLUTION|>--- conflicted
+++ resolved
@@ -189,10 +189,6 @@
 SET namespace_id = '649330b6-c2d7-4edc-be8e-8a54df9eb385'
 WHERE namespace_id IS NULL;
 
-<<<<<<< HEAD
--- ----------------------------
--- Table structure for scale
--- ----------------------------
 DROP TABLE IF EXISTS `scale_policy`;
 CREATE TABLE IF NOT EXISTS `scale_policy`
 (
@@ -241,10 +237,9 @@
 
 
 ALTER TABLE `shenyu`.`selector` ADD COLUMN `namespace_id` varchar(50) NULL COMMENT 'namespaceId' AFTER `match_restful`;
-=======
+
 ALTER TABLE `shenyu`.`app_auth` ADD COLUMN `namespace_id` varchar(50) NULL COMMENT 'namespaceId' AFTER `enabled`;
 
 UPDATE app_auth
 SET namespace_id = '649330b6-c2d7-4edc-be8e-8a54df9eb385'
-WHERE namespace_id IS NULL;
->>>>>>> 21118286
+WHERE namespace_id IS NULL;