--- conflicted
+++ resolved
@@ -43,7 +43,20 @@
 INSERT INTO `permission` VALUES ('1386680049203195907', '1346358560427216896', '1386680049203195916', '2022-05-25 18:02:53', '2022-05-25 18:02:53');
 
 
-<<<<<<< HEAD
+-- ----------------------------
+-- Table structure for cluster_master
+-- ----------------------------
+DROP TABLE IF EXISTS `cluster_master`;
+CREATE TABLE IF NOT EXISTS cluster_master  (
+    `id`           varchar(128) CHARACTER SET utf8mb4 COLLATE utf8mb4_unicode_ci NOT NULL COMMENT 'primary key id',
+    `master_host`  varchar(255) CHARACTER SET utf8mb4 COLLATE utf8mb4_unicode_ci NOT NULL COMMENT 'master host',
+    `master_port`  varchar(255) CHARACTER SET utf8mb4 COLLATE utf8mb4_unicode_ci NOT NULL COMMENT 'master port',
+    `context_path`  varchar(255) CHARACTER SET utf8mb4 COLLATE utf8mb4_unicode_ci NOT NULL COMMENT 'master context_path',
+    `date_created` timestamp(3) NOT NULL DEFAULT CURRENT_TIMESTAMP(3) COMMENT 'create time',
+    `date_updated` timestamp(3) NOT NULL DEFAULT CURRENT_TIMESTAMP(3) ON UPDATE CURRENT_TIMESTAMP(3) COMMENT 'update time',
+    PRIMARY KEY (`id`) USING BTREE
+) ENGINE = InnoDB CHARACTER SET = utf8mb4 COLLATE = utf8mb4_unicode_ci ROW_FORMAT = Dynamic;
+
 
 INSERT INTO `shenyu`.`resource` (`id`, `parent_id`, `title`, `name`, `url`, `component`, `resource_type`, `sort`, `icon`, `is_leaf`, `is_route`, `perms`, `status`, `date_created`, `date_updated`) VALUES ('1792749362445840474', '1346776175553376256', 'SHENYU.MENU.SYSTEM.MANAGMENT.NAMESPACE', 'namespace', '/system/namespace', 'namespace', 1, 0, 'appstore', 0, 0, '', 1, '2024-06-22 17:00:00.000', '2024-06-22 17:00:00.000');
 INSERT INTO `shenyu`.`resource` (`id`, `parent_id`, `title`, `name`, `url`, `component`, `resource_type`, `sort`, `icon`, `is_leaf`, `is_route`, `perms`, `status`, `date_created`, `date_updated`) VALUES ('1792749362445840475', '1792749362445840474', 'SHENYU.BUTTON.SYSTEM.ADD', '', '', '', 2, 0, '', 1, 0, 'system:namespace:add', 1, '2024-06-22 17:00:00.000', '2024-06-22 17:00:00.000');
@@ -151,19 +164,4 @@
 INSERT INTO `shenyu`.`permission` (`id`, `object_id`, `resource_id`, `date_created`, `date_updated`) VALUES ('1792779493541343264', '1346358560427216896', '1792749362445840483', '2024-06-25 20:00:00.000', '2024-06-25 20:00:00.000');
 INSERT INTO `shenyu`.`permission` (`id`, `object_id`, `resource_id`, `date_created`, `date_updated`) VALUES ('1792779493541343265', '1346358560427216896', '1792749362445840484', '2024-06-25 20:00:00.000', '2024-06-25 20:00:00.000');
 INSERT INTO `shenyu`.`permission` (`id`, `object_id`, `resource_id`, `date_created`, `date_updated`) VALUES ('1792779493541343266', '1346358560427216896', '1792749362445840485', '2024-06-25 20:00:00.000', '2024-06-25 20:00:00.000');
-INSERT INTO `shenyu`.`permission` (`id`, `object_id`, `resource_id`, `date_created`, `date_updated`) VALUES ('1792779493541343267', '1346358560427216896', '1792749362445840486', '2024-06-25 20:00:00.000', '2024-06-25 20:00:00.000');
-=======
--- ----------------------------
--- Table structure for cluster_master
--- ----------------------------
-DROP TABLE IF EXISTS `cluster_master`;
-CREATE TABLE IF NOT EXISTS cluster_master  (
-    `id`           varchar(128) CHARACTER SET utf8mb4 COLLATE utf8mb4_unicode_ci NOT NULL COMMENT 'primary key id',
-    `master_host`  varchar(255) CHARACTER SET utf8mb4 COLLATE utf8mb4_unicode_ci NOT NULL COMMENT 'master host',
-    `master_port`  varchar(255) CHARACTER SET utf8mb4 COLLATE utf8mb4_unicode_ci NOT NULL COMMENT 'master port',
-    `context_path`  varchar(255) CHARACTER SET utf8mb4 COLLATE utf8mb4_unicode_ci NOT NULL COMMENT 'master context_path',
-    `date_created` timestamp(3) NOT NULL DEFAULT CURRENT_TIMESTAMP(3) COMMENT 'create time',
-    `date_updated` timestamp(3) NOT NULL DEFAULT CURRENT_TIMESTAMP(3) ON UPDATE CURRENT_TIMESTAMP(3) COMMENT 'update time',
-    PRIMARY KEY (`id`) USING BTREE
-) ENGINE = InnoDB CHARACTER SET = utf8mb4 COLLATE = utf8mb4_unicode_ci ROW_FORMAT = Dynamic;
->>>>>>> 51cc917d
+INSERT INTO `shenyu`.`permission` (`id`, `object_id`, `resource_id`, `date_created`, `date_updated`) VALUES ('1792779493541343267', '1346358560427216896', '1792749362445840486', '2024-06-25 20:00:00.000', '2024-06-25 20:00:00.000');