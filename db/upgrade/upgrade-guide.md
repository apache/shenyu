# Upgrade Guide

> the file `*-upgrade-*-mysql.sql`、`*-upgrade-*-pg.sql` works for MySQL and PostgreSQL.

## To Shenyu Users

<<<<<<< HEAD
- 2.6.0-upgrade-2.6.1-mysql.sql

- 2.6.0-upgrade-2.6.1-oracle.sql

=======
- 2.6.0-upgrade-2.6.1-oracle.sql

- 2.6.0-upgrade-2.6.1-mysql.sql

>>>>>>> bc3e1b6d
- 2.6.0-upgrade-2.6.1-pg.sql

  > this file is the Shenyu upgrade sql from v2.6.0 to v2.6.1

<<<<<<< HEAD
- 2.5.1-upgrade-2.6.0-mysql.sql

- 2.5.1-upgrade-2.6.0-oracle.sql

=======
- 2.5.1-upgrade-2.6.0-oracle.sql

- 2.5.1-upgrade-2.6.0-mysql.sql

>>>>>>> bc3e1b6d
- 2.5.1-upgrade-2.6.0-pg.sql

  > this file is the Shenyu upgrade sql from v2.5.1 to v2.6.0

<<<<<<< HEAD
- 2.5.0-upgrade-2.5.1-mysql.sql

- 2.5.0-upgrade-2.5.1-oracle.sql

=======

- 2.5.0-upgrade-2.5.1-oracle.sql

- 2.5.0-upgrade-2.5.1-mysql.sql

>>>>>>> bc3e1b6d
- 2.5.0-upgrade-2.5.1-pg.sql

  > this file is the Shenyu upgrade sql from v2.5.0 to v2.5.1

<<<<<<< HEAD
=======
- 2.4.3-upgrade-2.5.0-oracle.sql

>>>>>>> bc3e1b6d
- 2.4.3-upgrade-2.5.0-mysql.sql

- 2.4.3-upgrade-2.5.0-pg.sql

  > this file is the Shenyu upgrade sql from v2.4.3 to v2.5.0

- 2.4.2-upgrade-2.4.3-mysql.sql

- 2.4.2-upgrade-2.4.3-pg.sql

- 2.4.2-upgrade-2.4.3-oracle.sql

  > this file is the Shenyu upgrade sql from v2.4.2 to v2.4.3

- 2.4.1-upgrade-2.4.2-mysql.sql

- 2.4.1-upgrade-2.4.2-pg.sql

- 2.4.1-upgrade-2.4.2-racle.sql
  > this file is the Shenyu upgrade sql from v2.4.1 to v2.4.2
<|MERGE_RESOLUTION|>--- conflicted
+++ resolved
@@ -4,57 +4,33 @@
 
 ## To Shenyu Users
 
-<<<<<<< HEAD
-- 2.6.0-upgrade-2.6.1-mysql.sql
-
-- 2.6.0-upgrade-2.6.1-oracle.sql
-
-=======
 - 2.6.0-upgrade-2.6.1-oracle.sql
 
 - 2.6.0-upgrade-2.6.1-mysql.sql
 
->>>>>>> bc3e1b6d
 - 2.6.0-upgrade-2.6.1-pg.sql
 
   > this file is the Shenyu upgrade sql from v2.6.0 to v2.6.1
 
-<<<<<<< HEAD
-- 2.5.1-upgrade-2.6.0-mysql.sql
-
-- 2.5.1-upgrade-2.6.0-oracle.sql
-
-=======
 - 2.5.1-upgrade-2.6.0-oracle.sql
 
 - 2.5.1-upgrade-2.6.0-mysql.sql
 
->>>>>>> bc3e1b6d
 - 2.5.1-upgrade-2.6.0-pg.sql
 
   > this file is the Shenyu upgrade sql from v2.5.1 to v2.6.0
 
-<<<<<<< HEAD
-- 2.5.0-upgrade-2.5.1-mysql.sql
-
-- 2.5.0-upgrade-2.5.1-oracle.sql
-
-=======
 
 - 2.5.0-upgrade-2.5.1-oracle.sql
 
 - 2.5.0-upgrade-2.5.1-mysql.sql
 
->>>>>>> bc3e1b6d
 - 2.5.0-upgrade-2.5.1-pg.sql
 
   > this file is the Shenyu upgrade sql from v2.5.0 to v2.5.1
 
-<<<<<<< HEAD
-=======
 - 2.4.3-upgrade-2.5.0-oracle.sql
 
->>>>>>> bc3e1b6d
 - 2.4.3-upgrade-2.5.0-mysql.sql
 
 - 2.4.3-upgrade-2.5.0-pg.sql
