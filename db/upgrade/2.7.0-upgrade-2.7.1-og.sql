-- Licensed to the Apache Software Foundation (ASF) under one
-- or more contributor license agreements.  See the NOTICE file
-- distributed with this work for additional information
-- regarding copyright ownership.  The ASF licenses this file
-- to you under the Apache License, Version 2.0 (the
-- "License"); you may not use this file except in compliance
-- with the License.  You may obtain a copy of the License at
--
--     http://www.apache.org/licenses/LICENSE-2.0
--
-- Unless required by applicable law or agreed to in writing, software
-- distributed under the License is distributed on an "AS IS" BASIS,
-- WITHOUT WARRANTIES OR CONDITIONS OF ANY KIND, either express or implied.
-- See the License for the specific language governing permissions and
-- limitations under the License.

-- this file works for og.
INSERT INTO "public"."plugin_handle" VALUES ('1722804548510507032', '19', 'handleType', 'handleType', 2, 3, 1, '{"required":"0","rule":""}', '2025-01-02 17:20:50.233', '2025-01-02 17:20:50.233');


INSERT INTO "public"."plugin" VALUES ('50', 'aiProxy', '{"provider":"OpenAI","baseUrl":"https://api.openai.com/v1/chat/completions","model":"gpt-4o-mini","apiKey":"your_api_key","temperature":"0.5","maxTokens":"1000","stream":"false","prompt":""}', 'Ai', 200, 0, '2023-12-20 18:02:53', '2023-12-20 18:02:53', null);

INSERT INTO "public"."plugin_handle" VALUES ('1722804548510507033', '50', 'provider', 'provider', 3, 3, 1, '{"required":"1","defaultValue":"OpenAI","placeholder":"provider","rule":""}', '2024-01-02 17:20:50.233', '2024-01-02 17:20:50.233');
INSERT INTO "public"."plugin_handle" VALUES ('1722804548510507034', '50', 'baseUrl', 'baseUrl', 2, 3, 2, '{"required":"1","rule":""}', '2024-01-02 17:20:50.233', '2024-01-02 17:20:50.233');
INSERT INTO "public"."plugin_handle" VALUES ('1722804548510507036', '50', 'model', 'model', 2, 3, 3, '{"required":"1","rule":""}', '2024-01-02 17:20:50.233', '2024-01-02 17:20:50.233');
INSERT INTO "public"."plugin_handle" VALUES ('1722804548510507035', '50', 'apiKey', 'apiKey', 2, 3, 4, '{"required":"1","rule":""}', '2024-01-02 17:20:50.233', '2024-01-02 17:20:50.233');
INSERT INTO "public"."plugin_handle" VALUES ('1722804548510507037', '50', 'temperature', 'temperature', 2, 3, 5, '{"required":"0","rule":"", "placeholder":"optional,0,0.01~1"}', '2024-01-02 17:20:50.233', '2024-01-02 17:20:50.233');
INSERT INTO "public"."plugin_handle" VALUES ('1722804548510507038', '50', 'maxTokens', 'maxTokens', 2, 3, 6, '{"required":"0","rule":""}', '2024-01-02 17:20:50.233', '2024-01-02 17:20:50.233');
INSERT INTO "public"."plugin_handle" VALUES ('1722804548510507039', '50', 'stream', 'stream', 3, 3, 7, '{"defaultValue":"false","rule":""}', '2024-01-02 17:20:50.233', '2024-01-02 17:20:50.233');
INSERT INTO "public"."plugin_handle" VALUES ('1722804548510507040', '50', 'prompt', 'prompt', 2, 3, 8, '{"required":"0","rule":""}', '2024-01-02 17:20:50.233', '2024-01-02 17:20:50.233');

INSERT INTO "public"."shenyu_dict" VALUES ('1679002911061737482', 'provider', 'PROVIDER_TYPE_OPENAI', 'OpenAI', 'OpenAI', 'OpenAI', 0, 1, '2024-02-07 14:31:49', '2024-02-07 14:31:49');
INSERT INTO "public"."shenyu_dict" VALUES ('1679002911061737483', 'provider', 'PROVIDER_TYPE_DEEPSEEK', 'DeepSeek', 'DeepSeek', 'DeepSeek', 1, 1, '2024-02-07 14:31:49', '2024-02-07 14:31:49');
INSERT INTO "public"."shenyu_dict" VALUES ('1679002911061737484', 'provider', 'PROVIDER_TYPE_MOONSHOT', 'Moonshot', 'Moonshot', 'Moonshot', 2, 1, '2024-02-07 14:31:49', '2024-02-07 14:31:49');
INSERT INTO "public"."shenyu_dict" VALUES ('1679002911061737485', 'provider', 'PROVIDER_TYPE_OPENAPI', 'OpenAPI', 'OpenAPI', 'OpenAPI', 3, 1, '2024-02-07 14:31:49', '2024-02-07 14:31:49');
INSERT INTO "public"."shenyu_dict" VALUES ('1679002911061737486', 'provider', 'PROVIDER_TYPE_ALIYUN', 'ALiYun', 'ALiYun', 'ALiYun', 4, 1, '2024-02-07 14:31:49', '2024-02-07 14:31:49');

INSERT INTO "public"."namespace_plugin_rel" VALUES ('1801816010882822187','649330b6-c2d7-4edc-be8e-8a54df9eb385','50', '{"provider":"OpenAI","baseUrl":"https://api.openai.com/v1/chat/completions","model":"gpt-4o-mini","apiKey":"your_api_key","temperature":"0.5","maxTokens":"1000","stream":"false","prompt":""}', 199, 0, '2022-05-25 18:02:53.000', '2022-05-25 18:02:53.000');

INSERT INTO "public"."resource" VALUES ('1844026099075534849', '1346775491550474240', 'aiProxy', 'aiProxy', '/plug/aiProxy', 'aiProxy', 1, 0, 'pic-center', 0, 0, '', 1, '2022-05-25 18:02:58', '2022-05-25 18:02:58');
INSERT INTO "public"."resource" VALUES ('1844026099075534850', '1844026099075534849', 'SHENYU.BUTTON.PLUGIN.SELECTOR.ADD', '', '', '', 2, 0, '', 1, 0, 'plugin:aiProxySelector:add', 1, '2022-05-25 18:02:58', '2022-05-25 18:02:58');
INSERT INTO "public"."resource" VALUES ('1844026099075534851', '1844026099075534849', 'SHENYU.BUTTON.PLUGIN.SELECTOR.QUERY', '', '', '', 2, 0, '', 1, 0, 'plugin:aiProxySelector:query', 1, '2022-05-25 18:02:58', '2022-05-25 18:02:58');
INSERT INTO "public"."resource" VALUES ('1844026099075534852', '1844026099075534849', 'SHENYU.BUTTON.PLUGIN.SELECTOR.EDIT', '', '', '', 2, 0, '', 1, 0, 'plugin:aiProxySelector:edit', 1, '2022-05-25 18:02:58', '2022-05-25 18:02:58');
INSERT INTO "public"."resource" VALUES ('1844026099075534853', '1844026099075534849', 'SHENYU.BUTTON.PLUGIN.SELECTOR.DELETE', '', '', '', 2, 0, '', 1, 0, 'plugin:aiProxySelector:delete', 1, '2022-05-25 18:02:58', '2022-05-25 18:02:58');
INSERT INTO "public"."resource" VALUES ('1844026099075534854', '1844026099075534849', 'SHENYU.BUTTON.PLUGIN.RULE.ADD', '', '', '', 2, 0, '', 1, 0, 'plugin:aiProxyRule:add', 1, '2022-05-25 18:02:58', '2022-05-25 18:02:58');
INSERT INTO "public"."resource" VALUES ('1844026099075534855', '1844026099075534849', 'SHENYU.BUTTON.PLUGIN.RULE.QUERY', '', '', '', 2, 0, '', 1, 0, 'plugin:aiProxyRule:query', 1, '2022-05-25 18:02:58', '2022-05-25 18:02:58');
INSERT INTO "public"."resource" VALUES ('1844026099075534856', '1844026099075534849', 'SHENYU.BUTTON.PLUGIN.RULE.EDIT', '', '', '', 2, 0, '', 1, 0, 'plugin:aiProxyRule:edit', 1, '2022-05-25 18:02:58', '2022-05-25 18:02:58');
INSERT INTO "public"."resource" VALUES ('1844026099075534857', '1844026099075534849', 'SHENYU.BUTTON.PLUGIN.RULE.DELETE', '', '', '', 2, 0, '', 1, 0, 'plugin:aiProxyRule:delete', 1, '2022-05-25 18:02:58', '2022-05-25 18:02:58');
INSERT INTO "public"."resource" VALUES ('1844026099075534858', '1844026099075534849', 'SHENYU.BUTTON.PLUGIN.SYNCHRONIZE', '', '', '', 2, 0, '', 1, 0, 'plugin:aiProxy:modify', 1, '2022-05-25 18:02:58', '2022-05-25 18:02:58');

INSERT INTO "public"."permission" VALUES ('1697146860569542741', '1346358560427216896', '1844026099075534849', '2023-08-31 06:59:01', '2023-08-31 06:59:01');
INSERT INTO "public"."permission" VALUES ('1697146860569542742', '1346358560427216896', '1844026099075534850', '2023-08-31 07:22:07', '2023-08-31 07:22:07');
INSERT INTO "public"."permission" VALUES ('1697146860569542743', '1346358560427216896', '1844026099075534851', '2023-08-31 07:14:26', '2023-08-31 07:14:26');
INSERT INTO "public"."permission" VALUES ('1697146860569542744', '1346358560427216896', '1844026099075534852', '2023-08-31 07:22:07', '2023-08-31 07:22:07');
INSERT INTO "public"."permission" VALUES ('1697146860569542745', '1346358560427216896', '1844026099075534853', '2023-08-31 07:18:37', '2023-08-31 07:18:37');
INSERT INTO "public"."permission" VALUES ('1697146860569542746', '1346358560427216896', '1844026099075534854', '2023-08-31 07:18:37', '2023-08-31 07:18:37');
INSERT INTO "public"."permission" VALUES ('1697146860569542747', '1346358560427216896', '1844026099075534855', '2023-08-31 07:18:37', '2023-08-31 07:18:37');
INSERT INTO "public"."permission" VALUES ('1697146860569542748', '1346358560427216896', '1844026099075534856', '2023-08-31 07:18:37', '2023-08-31 07:18:37');
INSERT INTO "public"."permission" VALUES ('1697146860569542749', '1346358560427216896', '1844026099075534857', '2023-08-31 07:18:37', '2023-08-31 07:18:37');
INSERT INTO "public"."permission" VALUES ('1697146860569542750', '1346358560427216896', '1844026099075534858', '2023-08-31 07:18:37', '2023-08-31 07:18:37');

INSERT INTO "public"."plugin_handle" VALUES ('1722804548510507041', '50', 'provider', 'provider', 3, 1, 0, '{"required":"0","defaultValue":"OpenAI","placeholder":"provider","rule":""}', '2024-01-02 17:20:50.233', '2024-01-02 17:20:50.233');
INSERT INTO "public"."plugin_handle" VALUES ('1722804548510507042', '50', 'baseUrl', 'baseUrl', 2, 1, 1, '{"required":"0","rule":""}', '2024-01-02 17:20:50.233', '2024-01-02 17:20:50.233');
INSERT INTO "public"."plugin_handle" VALUES ('1722804548510507043', '50', 'model', 'model', 2, 1, 2, '{"required":"0","rule":""}', '2024-01-02 17:20:50.233', '2024-01-02 17:20:50.233');
INSERT INTO "public"."plugin_handle" VALUES ('1722804548510507044', '50', 'apiKey', 'apiKey', 2, 1, 3, '{"required":"0","rule":""}', '2024-01-02 17:20:50.233', '2024-01-02 17:20:50.233');
INSERT INTO "public"."plugin_handle" VALUES ('1722804548510507045', '50', 'temperature', 'temperature', 2, 1, 4, '{"required":"0","rule":""}', '2024-01-02 17:20:50.233', '2024-01-02 17:20:50.233');
INSERT INTO "public"."plugin_handle" VALUES ('1722804548510507046', '50', 'maxTokens', 'maxTokens', 2, 1, 5, '{"required":"0","rule":"", "placeholder":"optional,0,0.01~1"}', '2024-01-02 17:20:50.233', '2024-01-02 17:20:50.233');
INSERT INTO "public"."plugin_handle" VALUES ('1722804548510507047', '50', 'stream', 'stream', 3, 1, 6, '{"defaultValue":"false","rule":""}', '2024-01-02 17:20:50.233', '2024-01-02 17:20:50.233');
INSERT INTO "public"."plugin_handle" VALUES ('1722804548510507048', '50', 'prompt', 'prompt', 2, 1, 7, '{"required":"0","rule":""}', '2024-01-02 17:20:50.233', '2024-01-02 17:20:50.233');


DROP TABLE IF EXISTS "public"."instance_info";
CREATE TABLE "public"."instance_info" (
    "id"            varchar(128)   NOT NULL,
    "namespace_id"  varchar(50)    NOT NULL,
    "instance_ip"   varchar(128)   NOT NULL,
    "instance_port"   varchar(128)   NOT NULL,
    "instance_type" varchar(128)   NOT NULL,
    "instance_info" text          NOT NULL,
    "instance_state" int2          NOT NULL,
    "date_created"  timestamp(3)   NOT NULL DEFAULT timezone('UTC-8'::text, (now())::timestamp(0) without time zone),
    "date_updated"  timestamp(3)   NOT NULL DEFAULT timezone('UTC-8'::text, (now())::timestamp(0) without time zone),
    PRIMARY KEY ("id")
);
COMMENT ON COLUMN "public"."instance_info"."id" IS 'primary key';
COMMENT ON COLUMN "public"."instance_info"."namespace_id" IS 'namespace_id';
COMMENT ON COLUMN "public"."instance_info"."instance_ip" IS 'instance_ip';
COMMENT ON COLUMN "public"."instance_info"."instance_port" IS 'instance_port';
COMMENT ON COLUMN "public"."instance_info"."instance_type" IS 'instance_type';
COMMENT ON COLUMN "public"."instance_info"."instance_info" IS 'instance_info';
COMMENT ON COLUMN "public"."instance_info"."instance_state" IS 'instance_state';
COMMENT ON COLUMN "public"."instance_info"."date_created" IS 'create time';
COMMENT ON COLUMN "public"."instance_info"."date_updated" IS 'update time';


INSERT INTO "public"."permission" VALUES ('1697146860569642741', '1346358560427216896', '1844026099075554850', '2023-08-31 06:59:01', '2023-08-31 06:59:01');
INSERT INTO "public"."permission" VALUES ('1697146860569642742', '1346358560427216896', '1844026099075554851', '2023-08-31 07:22:07', '2023-08-31 07:22:07');
INSERT INTO "public"."permission" VALUES ('1697146860569642743', '1346358560427216896', '1844026099075554852', '2023-08-31 07:14:26', '2023-08-31 07:14:26');
INSERT INTO "public"."permission" VALUES ('1697146860569642744', '1346358560427216896', '1844026099075554853', '2023-08-31 07:22:07', '2023-08-31 07:22:07');
INSERT INTO "public"."permission" VALUES ('1697146860569642745', '1346358560427216896', '1844026099075554854', '2023-08-31 07:18:37', '2023-08-31 07:18:37');
INSERT INTO "public"."permission" VALUES ('1697146860569642746', '1346358560427216896', '1844026099075554855', '2023-08-31 07:18:37', '2023-08-31 07:18:37');
INSERT INTO "public"."permission" VALUES ('1697146860569642747', '1346358560427216896', '1844026099075554856', '2023-08-31 07:18:37', '2023-08-31 07:18:37');
INSERT INTO "public"."permission" VALUES ('1697146860569642748', '1346358560427216896', '1844026099075554857', '2023-08-31 07:18:37', '2023-08-31 07:18:37');
INSERT INTO "public"."permission" VALUES ('1697146860569642749', '1346358560427216896', '1844026099075554858', '2023-08-31 07:18:37', '2023-08-31 07:18:37');
INSERT INTO "public"."permission" VALUES ('1697146860569642750', '1346358560427216896', '1844026099075554859', '2023-08-31 07:18:37', '2023-08-31 07:18:37');

INSERT INTO "public"."plugin" VALUES ('52', 'aiPrompt', null, 'Ai', 170, 0, '2023-12-20 18:02:53', '2023-12-20 18:02:53', null);

INSERT INTO "public"."plugin_handle" VALUES ('1722804548510507140', '52', 'prepend', 'prepend', 2, 3, 1, '{"required":"0","rule":""}', '2024-01-02 17:20:50.233', '2024-01-02 17:20:50.233');
INSERT INTO "public"."plugin_handle" VALUES ('1722804548510507141', '52', 'preRole', 'preRole', 3, 3, 2, '{"required":"0","rule":""}', '2024-01-02 17:20:50.233', '2024-01-02 17:20:50.233');
INSERT INTO "public"."plugin_handle" VALUES ('1722804548510507142', '52', 'append', 'append', 2, 3, 3, '{"required":"0","rule":""}', '2024-01-02 17:20:50.233', '2024-01-02 17:20:50.233');
INSERT INTO "public"."plugin_handle" VALUES ('1722804548510507143', '52', 'postRole', 'postRole', 3, 3, 4, '{"required":"0","rule":""}', '2024-01-02 17:20:50.233', '2024-01-02 17:20:50.233');

INSERT INTO "public"."resource" VALUES ('1844026099075554850', '1346775491550474240', 'aiPrompt', 'aiPrompt', '/plug/aiPrompt', 'aiPrompt', 1, 0, 'pic-center', 0, 0, '', 1, '2022-05-25 18:02:58', '2022-05-25 18:02:58');
INSERT INTO "public"."resource" VALUES ('1844026099075554851', '1844026099075554850', 'SHENYU.BUTTON.PLUGIN.SELECTOR.ADD', '', '', '', 2, 0, '', 1, 0, 'plugin:aiPromptSelector:add', 1, '2022-05-25 18:02:58', '2022-05-25 18:02:58');
INSERT INTO "public"."resource" VALUES ('1844026099075554852', '1844026099075554850', 'SHENYU.BUTTON.PLUGIN.SELECTOR.QUERY', '', '', '', 2, 0, '', 1, 0, 'plugin:aiPromptSelector:query', 1, '2022-05-25 18:02:58', '2022-05-25 18:02:58');
INSERT INTO "public"."resource" VALUES ('1844026099075554853', '1844026099075554850', 'SHENYU.BUTTON.PLUGIN.SELECTOR.EDIT', '', '', '', 2, 0, '', 1, 0, 'plugin:aiPromptSelector:edit', 1, '2022-05-25 18:02:58', '2022-05-25 18:02:58');
INSERT INTO "public"."resource" VALUES ('1844026099075554854', '1844026099075554850', 'SHENYU.BUTTON.PLUGIN.SELECTOR.DELETE', '', '', '', 2, 0, '', 1, 0, 'plugin:aiPromptSelector:delete', 1, '2022-05-25 18:02:58', '2022-05-25 18:02:58');
INSERT INTO "public"."resource" VALUES ('1844026099075554855', '1844026099075554850', 'SHENYU.BUTTON.PLUGIN.RULE.ADD', '', '', '', 2, 0, '', 1, 0, 'plugin:aiPromptRule:add', 1, '2022-05-25 18:02:58', '2022-05-25 18:02:58');
INSERT INTO "public"."resource" VALUES ('1844026099075554856', '1844026099075554850', 'SHENYU.BUTTON.PLUGIN.RULE.QUERY', '', '', '', 2, 0, '', 1, 0, 'plugin:aiPromptRule:query', 1, '2022-05-25 18:02:58', '2022-05-25 18:02:58');
INSERT INTO "public"."resource" VALUES ('1844026099075554857', '1844026099075554850', 'SHENYU.BUTTON.PLUGIN.RULE.EDIT', '', '', '', 2, 0, '', 1, 0, 'plugin:aiPromptRule:edit', 1, '2022-05-25 18:02:58', '2022-05-25 18:02:58');
INSERT INTO "public"."resource" VALUES ('1844026099075554858', '1844026099075554850', 'SHENYU.BUTTON.PLUGIN.RULE.DELETE', '', '', '', 2, 0, '', 1, 0, 'plugin:aiPromptRule:delete', 1, '2022-05-25 18:02:58', '2022-05-25 18:02:58');
INSERT INTO "public"."resource" VALUES ('1844026099075554859', '1844026099075554850', 'SHENYU.BUTTON.PLUGIN.SYNCHRONIZE', '', '', '', 2, 0, '', 1, 0, 'plugin:aiPrompt:modify', 1, '2022-05-25 18:02:58', '2022-05-25 18:02:58');

INSERT INTO "public"."shenyu_dict" VALUES ('1679002911061737580', 'preRole', 'ROLE_TYPE_SYSTEM', 'SYSTEM', 'system', 'system', 0, 1, '2024-02-07 14:31:49', '2024-02-07 14:31:49');
INSERT INTO "public"."shenyu_dict" VALUES ('1679002911061737581', 'preRole', 'ROLE_TYPE_USER', 'USER', 'user', 'user', 1, 1, '2024-02-07 14:31:49', '2024-02-07 14:31:49');
INSERT INTO "public"."shenyu_dict" VALUES ('1679002911061737582', 'postRole', 'ROLE_TYPE_SYSTEM', 'SYSTEM', 'system', 'system', 0, 1, '2024-02-07 14:31:49', '2024-02-07 14:31:49');
INSERT INTO "public"."shenyu_dict" VALUES ('1679002911061737583', 'postRole', 'ROLE_TYPE_USER', 'USER', 'user', 'user', 1, 1, '2024-02-07 14:31:49', '2024-02-07 14:31:49');

INSERT INTO "public"."namespace_plugin_rel" ("id","namespace_id","plugin_id", "config", "sort", "enabled", "date_created", "date_updated") VALUES ('1801816010882822189','649330b6-c2d7-4edc-be8e-8a54df9eb385','52', NULL, 171, 0, '2022-05-25 18:02:53.000', '2022-05-25 18:02:53.000');


INSERT INTO "public"."plugin" VALUES ('51', 'aiTokenLimiter', NULL, 'Ai', 171, 0, '2023-12-20 18:02:53', '2023-12-20 18:02:53', null);

INSERT INTO "public"."namespace_plugin_rel" VALUES ('1801816010882822188','649330b6-c2d7-4edc-be8e-8a54df9eb385','51', NULL, 171, 0, '2022-05-25 18:02:53.000', '2022-05-25 18:02:53.000');

INSERT INTO "public"."resource" VALUES ('1844026099075534859', '1346775491550474240', 'aiTokenLimiter', 'aiTokenLimiter', '/plug/aiTokenLimiter', 'aiTokenLimiter', 1, 0, 'pic-center', 0, 0, '', 1, '2022-05-25 18:02:58', '2022-05-25 18:02:58');
INSERT INTO "public"."resource" VALUES ('1844026099075534860', '1844026099075534859', 'SHENYU.BUTTON.PLUGIN.SELECTOR.ADD', '', '', '', 2, 0, '', 1, 0, 'plugin:aiTokenLimiterSelector:add', 1, '2022-05-25 18:02:58', '2022-05-25 18:02:58');
INSERT INTO "public"."resource" VALUES ('1844026099075534861', '1844026099075534859', 'SHENYU.BUTTON.PLUGIN.SELECTOR.QUERY', '', '', '', 2, 0, '', 1, 0, 'plugin:aiTokenLimiterSelector:query', 1, '2022-05-25 18:02:58', '2022-05-25 18:02:58');
INSERT INTO "public"."resource" VALUES ('1844026099075534862', '1844026099075534859', 'SHENYU.BUTTON.PLUGIN.SELECTOR.EDIT', '', '', '', 2, 0, '', 1, 0, 'plugin:aiTokenLimiterSelector:edit', 1, '2022-05-25 18:02:58', '2022-05-25 18:02:58');
INSERT INTO "public"."resource" VALUES ('1844026099075534863', '1844026099075534859', 'SHENYU.BUTTON.PLUGIN.SELECTOR.DELETE', '', '', '', 2, 0, '', 1, 0, 'plugin:aiTokenLimiterSelector:delete', 1, '2022-05-25 18:02:58', '2022-05-25 18:02:58');
INSERT INTO "public"."resource" VALUES ('1844026099075534864', '1844026099075534859', 'SHENYU.BUTTON.PLUGIN.RULE.ADD', '', '', '', 2, 0, '', 1, 0, 'plugin:aiTokenLimiterRule:add', 1, '2022-05-25 18:02:58', '2022-05-25 18:02:58');
INSERT INTO "public"."resource" VALUES ('1844026099075534865', '1844026099075534859', 'SHENYU.BUTTON.PLUGIN.RULE.QUERY', '', '', '', 2, 0, '', 1, 0, 'plugin:aiTokenLimiterRule:query', 1, '2022-05-25 18:02:58', '2022-05-25 18:02:58');
INSERT INTO "public"."resource" VALUES ('1844026099075534866', '1844026099075534859', 'SHENYU.BUTTON.PLUGIN.RULE.EDIT', '', '', '', 2, 0, '', 1, 0, 'plugin:aiTokenLimiterRule:edit', 1, '2022-05-25 18:02:58', '2022-05-25 18:02:58');
INSERT INTO "public"."resource" VALUES ('1844026099075534867', '1844026099075534859', 'SHENYU.BUTTON.PLUGIN.RULE.DELETE', '', '', '', 2, 0, '', 1, 0, 'plugin:aiTokenLimiterRule:delete', 1, '2022-05-25 18:02:58', '2022-05-25 18:02:58');
INSERT INTO "public"."resource" VALUES ('1844026099075534868', '1844026099075534859', 'SHENYU.BUTTON.PLUGIN.SYNCHRONIZE', '', '', '', 2, 0, '', 1, 0, 'plugin:aiTokenLimiter:modify', 1, '2022-05-25 18:02:58', '2022-05-25 18:02:58');

INSERT INTO "public"."permission" VALUES ('1697146860569542751', '1346358560427216896', '1844026099075534859', '2023-08-31 06:59:01', '2023-08-31 06:59:01');
INSERT INTO "public"."permission" VALUES ('1697146860569542752', '1346358560427216896', '1844026099075534860', '2023-08-31 07:22:07', '2023-08-31 07:22:07');
INSERT INTO "public"."permission" VALUES ('1697146860569542753', '1346358560427216896', '1844026099075534861', '2023-08-31 07:14:26', '2023-08-31 07:14:26');
INSERT INTO "public"."permission" VALUES ('1697146860569542754', '1346358560427216896', '1844026099075534862', '2023-08-31 07:22:07', '2023-08-31 07:22:07');
INSERT INTO "public"."permission" VALUES ('1697146860569542755', '1346358560427216896', '1844026099075534863', '2023-08-31 07:18:37', '2023-08-31 07:18:37');
INSERT INTO "public"."permission" VALUES ('1697146860569542756', '1346358560427216896', '1844026099075534864', '2023-08-31 07:18:37', '2023-08-31 07:18:37');
INSERT INTO "public"."permission" VALUES ('1697146860569542757', '1346358560427216896', '1844026099075534865', '2023-08-31 07:18:37', '2023-08-31 07:18:37');
INSERT INTO "public"."permission" VALUES ('1697146860569542758', '1346358560427216896', '1844026099075534866', '2023-08-31 07:18:37', '2023-08-31 07:18:37');
INSERT INTO "public"."permission" VALUES ('1697146860569542759', '1346358560427216896', '1844026099075534867', '2023-08-31 07:18:37', '2023-08-31 07:18:37');
INSERT INTO "public"."permission" VALUES ('1697146860569542760', '1346358560427216896', '1844026099075534868', '2023-08-31 07:18:37', '2023-08-31 07:18:37');

INSERT INTO "public"."plugin_handle" VALUES ('1722804548510507049', '51', 'database', 'database', 1, 3, 2, '{"required":"0","defaultValue":"0","rule":""}', '2022-05-25 18:02:53', '2022-05-25 18:02:53');
INSERT INTO "public"."plugin_handle" VALUES ('1722804548510507050', '51', 'master', 'master', 2, 3, 3, '{"required":"0","rule":""}', '2022-05-25 18:02:53', '2022-05-25 18:02:53');
INSERT INTO "public"."plugin_handle" VALUES ('1722804548510507051', '51', 'mode', 'mode', 2, 3, 4, '{"required":"0","defaultValue":"standalone","rule":""}', '2022-05-25 18:02:53', '2022-05-25 18:02:53');
INSERT INTO "public"."plugin_handle" VALUES ('1722804548510507052', '51', 'url', 'url', 2, 3, 5, '{"required":"0","rule":""}', '2022-05-25 18:02:53', '2022-05-25 18:02:53');
INSERT INTO "public"."plugin_handle" VALUES ('1722804548510507053', '51', 'password', 'password', 2, 3, 6, '{"required":"0","rule":""}', '2022-05-25 18:02:53', '2022-05-25 18:02:53');
INSERT INTO "public"."plugin_handle" VALUES ('1722804548510507054', '51', 'maxIdle', 'maxIdle', 1, 3, 7, '{"required":"0","defaultValue":"8","rule":""}', '2022-05-25 18:02:53', '2022-05-25 18:02:53');
INSERT INTO "public"."plugin_handle" VALUES ('1722804548510507055', '51', 'minIdle', 'minIdle', 1, 3, 8, '{"required":"0","defaultValue":"0","rule":""}', '2022-05-25 18:02:53', '2022-05-25 18:02:53');
INSERT INTO "public"."plugin_handle" VALUES ('1722804548510507056', '51', 'maxActive', 'maxActive', 1, 3, 9, '{"required":"0","defaultValue":"8","rule":""}', '2022-05-25 18:02:53', '2022-05-25 18:02:53');
INSERT INTO "public"."plugin_handle" VALUES ('1722804548510507057', '51', 'maxWait', 'maxWait', 3, 3, 10, '{"required":"0","defaultValue":"-1","rule":""}', '2022-05-25 18:02:53', '2022-05-25 18:02:53');


INSERT INTO "public"."shenyu_dict" VALUES ('1679002911061737490', 'aiTokenLimitType', 'CONTEXT_PATH_KEY_RESOLVER', 'contextPath', 'contextPath', 'Rate limit by contextPath', 0, 1, '2024-02-07 14:31:49', '2024-02-07 14:31:49');
INSERT INTO "public"."shenyu_dict" VALUES ('1679002911061737491', 'aiTokenLimitType', 'IP_KEY_RESOLVER', 'ip', 'ip', 'Rate limit by request ip', 1, 1, '2024-02-07 14:31:49', '2024-02-07 14:31:49');
INSERT INTO "public"."shenyu_dict" VALUES ('1679002911061737492', 'aiTokenLimitType', 'URI_KEY_RESOLVER', 'uri', 'uri', 'Rate limit by request uri', 2, 1, '2024-02-07 14:31:49', '2024-02-07 14:31:49');
INSERT INTO "public"."shenyu_dict" VALUES ('1679002911061737493', 'aiTokenLimitType', 'HEADER_KEY_RESOLVER', 'header', 'header', 'Rate limit by request header', 3, 1, '2024-02-07 14:31:49', '2024-02-07 14:31:49');
INSERT INTO "public"."shenyu_dict" VALUES ('1679002911061737494', 'aiTokenLimitType', 'PARAMETER_KEY_RESOLVER', 'parameter', 'parameter', 'Rate limit by request parameter', 4, 1, '2024-02-07 14:31:49', '2024-02-07 14:31:49');
INSERT INTO "public"."shenyu_dict" VALUES ('1679002911061737495', 'aiTokenLimitType', 'COOKIE_KEY_RESOLVER', 'cookie', 'cookie', 'Rate limit by request cookie', 5, 1, '2024-02-07 14:31:49', '2024-02-07 14:31:49');

INSERT INTO "public"."plugin_handle" VALUES ('1899702350766538752', '51', 'aiTokenLimitType', 'aiTokenLimitType', 3, 2, 0, '{"required":"0","rule":""}', '2025-03-12 06:01:49.725', '2025-03-12 06:07:49.856');
INSERT INTO "public"."plugin_handle" VALUES ('1899702411294539776', '51', 'timeWindowSeconds', 'timeWindowSeconds', 1, 2, 1, '{"required":"0","rule":""}', '2025-03-12 06:02:04.155', '2025-03-12 06:02:04.155');
INSERT INTO "public"."plugin_handle" VALUES ('1899702472330051584', '51', 'keyName', 'keyName', 2, 2, 2, '{"required":"0","rule":""}', '2025-03-12 06:02:18.707', '2025-03-12 06:02:18.707');
INSERT INTO "public"."plugin_handle" VALUES ('1899702529972371456', '51', 'tokenLimit', 'tokenLimit', 1, 2, 3, '{"required":"0","rule":""}', '2025-03-12 06:02:32.450', '2025-03-12 06:02:32.450');

INSERT INTO "public"."plugin" VALUES ('53', 'aiRequestTransformer', NULL, 'Ai', 65, 0, '2023-12-20 18:02:53', '2023-12-20 18:02:53', null);

INSERT INTO "public"."namespace_plugin_rel" VALUES ('1801816010882822190','649330b6-c2d7-4edc-be8e-8a54df9eb385','53', NULL, 65, 0, '2022-05-25 18:02:53.000', '2022-05-25 18:02:53.000');

INSERT INTO "public"."plugin_handle" VALUES ('1722804548510507240', '53', 'provider', 'provider', 3, 3, 0, '{"required":"0","rule":""}', '2025-03-12 06:01:49.725', '2025-03-12 06:07:49.856');
INSERT INTO "public"."plugin_handle" VALUES ('1722804548510507241', '53', 'baseUrl', 'baseUrl', 2, 3, 1, '{"required":"0","rule":""}', '2025-03-12 06:02:04.155', '2025-03-12 06:02:04.155');
INSERT INTO "public"."plugin_handle" VALUES ('1722804548510507242', '53', 'apiKey', 'apiKey', 2, 3, 2, '{"required":"0","rule":""}', '2025-03-12 06:02:18.707', '2025-03-12 06:02:18.707');
INSERT INTO "public"."plugin_handle" VALUES ('1722804548510507243', '53', 'model', 'model', 2, 3, 3, '{"required":"0","rule":""}', '2025-03-12 06:02:32.450', '2025-03-12 06:02:32.450');
INSERT INTO "public"."plugin_handle" VALUES ('1722804548510507244', '53', 'content', 'content', 2, 3, 4, '{"required":"0","rule":""}', '2025-03-12 06:02:32.450', '2025-03-12 06:02:32.450');
INSERT INTO "public"."plugin_handle" VALUES ('1722804548510507245', '53', 'provider', 'provider', 3, 2, 0, '{"required":"0","rule":""}', '2025-03-12 06:01:49.725', '2025-03-12 06:07:49.856');
INSERT INTO "public"."plugin_handle" VALUES ('1722804548510507246', '53', 'baseUrl', 'baseUrl', 2, 2, 1, '{"required":"0","rule":""}', '2025-03-12 06:02:04.155', '2025-03-12 06:02:04.155');
INSERT INTO "public"."plugin_handle" VALUES ('1722804548510507247', '53', 'apiKey', 'apiKey', 2, 2, 2, '{"required":"0","rule":""}', '2025-03-12 06:02:18.707', '2025-03-12 06:02:18.707');
INSERT INTO "public"."plugin_handle" VALUES ('1722804548510507248', '53', 'model', 'model', 2, 2, 3, '{"required":"0","rule":""}', '2025-03-12 06:02:32.450', '2025-03-12 06:02:32.450');
INSERT INTO "public"."plugin_handle" VALUES ('1722804548510507249', '53', 'content', 'content', 2, 2, 4, '{"required":"0","rule":""}', '2025-03-12 06:02:32.450', '2025-03-12 06:02:32.450');

INSERT INTO "public"."resource" VALUES ('1844026099075564859', '1346775491550474240', 'aiRequestTransformer', 'aiRequestTransformer', '/plug/aiRequestTransformer', 'aiRequestTransformer', 1, 0, 'pic-center', 0, 0, '', 1, '2022-05-25 18:02:58', '2022-05-25 18:02:58');
INSERT INTO "public"."resource" VALUES ('1844026099075564860', '1844026099075564859', 'SHENYU.BUTTON.PLUGIN.SELECTOR.ADD', '', '', '', 2, 0, '', 1, 0, 'plugin:aiRequestTransformerSelector:add', 1, '2022-05-25 18:02:58', '2022-05-25 18:02:58');
INSERT INTO "public"."resource" VALUES ('1844026099075564861', '1844026099075564859', 'SHENYU.BUTTON.PLUGIN.SELECTOR.QUERY', '', '', '', 2, 0, '', 1, 0, 'plugin:aiRequestTransformerSelector:query', 1, '2022-05-25 18:02:58', '2022-05-25 18:02:58');
INSERT INTO "public"."resource" VALUES ('1844026099075564862', '1844026099075564859', 'SHENYU.BUTTON.PLUGIN.SELECTOR.EDIT', '', '', '', 2, 0, '', 1, 0, 'plugin:aiRequestTransformerSelector:edit', 1, '2022-05-25 18:02:58', '2022-05-25 18:02:58');
INSERT INTO "public"."resource" VALUES ('1844026099075564863', '1844026099075564859', 'SHENYU.BUTTON.PLUGIN.SELECTOR.DELETE', '', '', '', 2, 0, '', 1, 0, 'plugin:aiRequestTransformerSelector:delete', 1, '2022-05-25 18:02:58', '2022-05-25 18:02:58');
INSERT INTO "public"."resource" VALUES ('1844026099075564864', '1844026099075564859', 'SHENYU.BUTTON.PLUGIN.RULE.ADD', '', '', '', 2, 0, '', 1, 0, 'plugin:aiRequestTransformerRule:add', 1, '2022-05-25 18:02:58', '2022-05-25 18:02:58');
INSERT INTO "public"."resource" VALUES ('1844026099075564865', '1844026099075564859', 'SHENYU.BUTTON.PLUGIN.RULE.QUERY', '', '', '', 2, 0, '', 1, 0, 'plugin:aiRequestTransformerRule:query', 1, '2022-05-25 18:02:58', '2022-05-25 18:02:58');
INSERT INTO "public"."resource" VALUES ('1844026099075564866', '1844026099075564859', 'SHENYU.BUTTON.PLUGIN.RULE.EDIT', '', '', '', 2, 0, '', 1, 0, 'plugin:aiRequestTransformerrRule:edit', 1, '2022-05-25 18:02:58', '2022-05-25 18:02:58');
INSERT INTO "public"."resource" VALUES ('1844026099075564867', '1844026099075564859', 'SHENYU.BUTTON.PLUGIN.RULE.DELETE', '', '', '', 2, 0, '', 1, 0, 'plugin:aiRequestTransformerRule:delete', 1, '2022-05-25 18:02:58', '2022-05-25 18:02:58');
INSERT INTO "public"."resource" VALUES ('1844026099075564868', '1844026099075564859', 'SHENYU.BUTTON.PLUGIN.SYNCHRONIZE', '', '', '', 2, 0, '', 1, 0, 'plugin:aiRequestTransformer:modify', 1, '2022-05-25 18:02:58', '2022-05-25 18:02:58');

INSERT INTO "public"."permission" VALUES ('1697146860569742751', '1346358560427216896', '1844026099075564859', '2023-08-31 06:59:01', '2023-08-31 06:59:01');
INSERT INTO "public"."permission" VALUES ('1697146860569742752', '1346358560427216896', '1844026099075564860', '2023-08-31 07:22:07', '2023-08-31 07:22:07');
INSERT INTO "public"."permission" VALUES ('1697146860569742753', '1346358560427216896', '1844026099075564861', '2023-08-31 07:14:26', '2023-08-31 07:14:26');
INSERT INTO "public"."permission" VALUES ('1697146860569742754', '1346358560427216896', '1844026099075564862', '2023-08-31 07:22:07', '2023-08-31 07:22:07');
INSERT INTO "public"."permission" VALUES ('1697146860569742755', '1346358560427216896', '1844026099075564863', '2023-08-31 07:18:37', '2023-08-31 07:18:37');
INSERT INTO "public"."permission" VALUES ('1697146860569742756', '1346358560427216896', '1844026099075564864', '2023-08-31 07:18:37', '2023-08-31 07:18:37');
INSERT INTO "public"."permission" VALUES ('1697146860569742757', '1346358560427216896', '1844026099075564865', '2023-08-31 07:18:37', '2023-08-31 07:18:37');
INSERT INTO "public"."permission" VALUES ('1697146860569742758', '1346358560427216896', '1844026099075564866', '2023-08-31 07:18:37', '2023-08-31 07:18:37');
INSERT INTO "public"."permission" VALUES ('1697146860569742759', '1346358560427216896', '1844026099075564867', '2023-08-31 07:18:37', '2023-08-31 07:18:37');
INSERT INTO "public"."permission" VALUES ('1697146860569742760', '1346358560427216896', '1844026099075564868', '2023-08-31 07:18:37', '2023-08-31 07:18:37');

DELETE FROM `plugin_handle` WHERE `plugin_id` = '8';
INSERT INTO "public"."plugin_handle" VALUES ('1529402613204173925', '6', 'registry', 'registry', 2, 1, 0, '{"required":"0","rule":""}', '2025-02-27 17:20:50.233', '2025-02-27 17:20:50.233');
UPDATE "public"."plugin_handle" SET ext_obj = '{"required":"0","rule":""}' WHERE plugin_id = '6' AND label = 'ip:port' AND data_type = 2;

INSERT INTO "public"."plugin" VALUES ('61', 'mcpServer', NULL, 'MCP', 180, 0, '2023-12-20 18:02:53', '2023-12-20 18:02:53', NULL);
INSERT INTO "public"."namespace_plugin_rel" VALUES ('1801816010882832189', '649330b6-c2d7-4edc-be8e-8a54df9eb385', '61', NULL, 180, 0, '2022-05-25 18:02:53.000', '2022-05-25 18:02:53.000');
INSERT INTO "public"."plugin_handle" VALUES ('1942847622591684608', '61', 'messageEndpoint', 'messageEndpoint', 2, 1, 0, '{"required":"0","defaultValue":"/message","rule":""}', '2025-07-09 07:25:44.249', '2025-07-09 07:25:44.249');
INSERT INTO "public"."resource" VALUES ('1844026199075534860', '1346775491550474240', 'mcpServer', 'mcpServer', '/plug/mcpServer', 'mcpServer', 1, 0, 'pic-left', 0, 0, '', 1, '2022-05-25 18:02:58', '2022-05-25 18:02:58');
INSERT INTO "public"."resource" VALUES ('1844026199075534861', '1844026199075534860', 'SHENYU.BUTTON.PLUGIN.SELECTOR.ADD', '', '', '', 2, 0, '', 1, 0, 'plugin:mcpServerSelector:add', 1, '2022-05-25 18:02:58', '2022-05-25 18:02:58');
INSERT INTO "public"."resource" VALUES ('1844026199075534862', '1844026199075534860', 'SHENYU.BUTTON.PLUGIN.SELECTOR.QUERY', '', '', '', 2, 0, '', 1, 0, 'plugin:mcpServerSelector:query', 1, '2022-05-25 18:02:58', '2022-05-25 18:02:58');
INSERT INTO "public"."resource" VALUES ('1844026199075534863', '1844026199075534860', 'SHENYU.BUTTON.PLUGIN.SELECTOR.EDIT', '', '', '', 2, 0, '', 1, 0, 'plugin:mcpServerSelector:edit', 1, '2022-05-25 18:02:58', '2022-05-25 18:02:58');
INSERT INTO "public"."resource" VALUES ('1844026199075534864', '1844026199075534860', 'SHENYU.BUTTON.PLUGIN.SELECTOR.DELETE', '', '', '', 2, 0, '', 1, 0, 'plugin:mcpServerSelector:delete', 1, '2022-05-25 18:02:58', '2022-05-25 18:02:58');
INSERT INTO "public"."resource" VALUES ('1844026199075534865', '1844026199075534860', 'SHENYU.BUTTON.PLUGIN.RULE.ADD', '', '', '', 2, 0, '', 1, 0, 'plugin:mcpServerRule:add', 1, '2022-05-25 18:02:58', '2022-05-25 18:02:58');
INSERT INTO "public"."resource" VALUES ('1844026199075534866', '1844026199075534860', 'SHENYU.BUTTON.PLUGIN.RULE.QUERY', '', '', '', 2, 0, '', 1, 0, 'plugin:mcpServerRule:query', 1, '2022-05-25 18:02:58', '2022-05-25 18:02:58');
INSERT INTO "public"."resource" VALUES ('1844026199075534867', '1844026199075534860', 'SHENYU.BUTTON.PLUGIN.RULE.EDIT', '', '', '', 2, 0, '', 1, 0, 'plugin:mcpServerRule:edit', 1, '2022-05-25 18:02:58', '2022-05-25 18:02:58');
INSERT INTO "public"."resource" VALUES ('1844026199075534868', '1844026199075534860', 'SHENYU.BUTTON.PLUGIN.RULE.DELETE', '', '', '', 2, 0, '', 1, 0, 'plugin:mcpServerRule:delete', 1, '2022-05-25 18:02:58', '2022-05-25 18:02:58');
INSERT INTO "public"."resource" VALUES ('1844026199075534869', '1844026199075534860', 'SHENYU.BUTTON.PLUGIN.SYNCHRONIZE', '', '', '', 2, 0, '', 1, 0, 'plugin:mcpServer:modify', 1, '2022-05-25 18:02:58', '2022-05-25 18:02:58');

INSERT INTO "public"."permission" VALUES ('1697146861569542751', '1346358560427216896', '1844026199075534860', '2023-08-31 06:59:01', '2023-08-31 06:59:01');
INSERT INTO "public"."permission" VALUES ('1697146861569542752', '1346358560427216896', '1844026199075534861', '2023-08-31 07:22:07', '2023-08-31 07:22:07');
INSERT INTO "public"."permission" VALUES ('1697146861569542753', '1346358560427216896', '1844026199075534862', '2023-08-31 07:14:26', '2023-08-31 07:14:26');
INSERT INTO "public"."permission" VALUES ('1697146861569542754', '1346358560427216896', '1844026199075534863', '2023-08-31 07:22:07', '2023-08-31 07:22:07');
INSERT INTO "public"."permission" VALUES ('1697146861569542755', '1346358560427216896', '1844026199075534864', '2023-08-31 07:18:37', '2023-08-31 07:18:37');
INSERT INTO "public"."permission" VALUES ('1697146861569542756', '1346358560427216896', '1844026199075534865', '2023-08-31 07:18:37', '2023-08-31 07:18:37');
INSERT INTO "public"."permission" VALUES ('1697146861569542757', '1346358560427216896', '1844026199075534866', '2023-08-31 07:18:37', '2023-08-31 07:18:37');
INSERT INTO "public"."permission" VALUES ('1697146861569542758', '1346358560427216896', '1844026199075534867', '2023-08-31 07:18:37', '2023-08-31 07:18:37');
INSERT INTO "public"."permission" VALUES ('1697146861569542759', '1346358560427216896', '1844026199075534868', '2023-08-31 07:18:37', '2023-08-31 07:18:37');
INSERT INTO "public"."permission" VALUES ('1697146861569542760', '1346358560427216896', '1844026199075534869', '2023-08-31 07:18:37', '2023-08-31 07:18:37');

DROP TABLE IF EXISTS "public"."registry_config";
CREATE TABLE "public"."registry_config"  (
                                             "id"            varchar(128) NOT NULL,
                                             "registry_id"   varchar(50)  NOT NULL,
                                             "protocol"      varchar(128) NOT NULL,
                                             "address"       varchar(512) NOT NULL,
                                             "username"      varchar(50),
                                             "password"      varchar(100),
                                             "namespace"     varchar(100),
                                             "registry_group"         varchar(20),
                                             "date_created"  timestamp(3)   NOT NULL DEFAULT timezone('UTC-8'::text, (now())::timestamp(0) without time zone),
                                             "date_updated"  timestamp(3)   NOT NULL DEFAULT timezone('UTC-8'::text, (now())::timestamp(0) without time zone),
                                             PRIMARY KEY ("id")
);

COMMENT ON COLUMN "public"."registry_config"."id" IS 'primary key';
COMMENT ON COLUMN "public"."registry_config"."registry_id" IS 'registry_id';
COMMENT ON COLUMN "public"."registry_config"."protocol" IS 'protocol';
COMMENT ON COLUMN "public"."registry_config"."address" IS 'address';
COMMENT ON COLUMN "public"."registry_config"."username" IS 'username';
COMMENT ON COLUMN "public"."registry_config"."password" IS 'password';
COMMENT ON COLUMN "public"."registry_config"."namespace" IS 'namespace';
COMMENT ON COLUMN "public"."registry_config"."group" IS 'group';
COMMENT ON COLUMN "public"."registry_config"."date_created" IS 'create time';
COMMENT ON COLUMN "public"."registry_config"."date_updated" IS 'update time';

INSERT INTO "public"."resource" VALUES ('1953048313980116900', '1357956838021890048', 'SHENYU.MENU.SYSTEM.MANAGMENT.REGISTRY', 'registry', '/config/registry', 'registry', 1, 7, 'ordered-list', 0, 0, '', 1, '2025-08-06 17:00:00.000', '2025-08-06 17:00:00.000');
INSERT INTO "public"."resource" VALUES ('1953048313980116901', '1953048313980116900', 'SHENYU.BUTTON.SYSTEM.ADD', '', '', '', 2, 0, '', 1, 0, 'system:registry:add', 1, '2025-08-06 17:00:00.000', '2025-08-06 17:00:00.000');
INSERT INTO "public"."resource" VALUES ('1953048313980116902', '1953048313980116900', 'SHENYU.BUTTON.SYSTEM.LIST', '', '', '', 2, 1, '', 1, 0, 'system:registry:list', 1, '2025-08-06 17:00:00.000', '2025-08-06 17:00:00.000');
INSERT INTO "public"."resource" VALUES ('1953048313980116903', '1953048313980116900', 'SHENYU.BUTTON.SYSTEM.DELETE', '', '', '', 2, 2, '', 1, 0, 'system:registry:delete', 1,'2025-08-06 17:00:00.000', '2025-08-06 17:00:00.000');
INSERT INTO "public"."resource" VALUES ('1953048313980116904', '1953048313980116900', 'SHENYU.BUTTON.SYSTEM.EDIT', '', '', '', 2, 3, '', 1, 0, 'system:registry:edit', 1, '2025-08-06 17:00:00.000', '2025-08-06 17:00:00.000');

INSERT INTO "public"."permission" VALUES ('1953049887387303901', '1346358560427216896', '1953048313980116900', '2025-08-06 17:00:00.000', '2025-08-06 17:00:00.000');
INSERT INTO "public"."permission" VALUES ('1953049887387303902', '1346358560427216896', '1953048313980116901', '2025-08-06 17:00:00.000', '2025-08-06 17:00:00.000');
INSERT INTO "public"."permission" VALUES ('1953049887387303903', '1346358560427216896', '1953048313980116902', '2025-08-06 17:00:00.000', '2025-08-06 17:00:00.000');
INSERT INTO "public"."permission" VALUES ('1953049887387303904', '1346358560427216896', '1953048313980116903', '2025-08-06 17:00:00.000', '2025-08-06 17:00:00.000');
INSERT INTO "public"."permission" VALUES ('1953049887387303905', '1346358560427216896', '1953048313980116904', '2025-08-06 17:00:00.000', '2025-08-06 17:00:00.000');

ALTER TABLE "public"."rule" ALTER COLUMN "handle" TYPE text;
ALTER TABLE "public"."selector" RENAME COLUMN "type" TO "selector_type";
ALTER TABLE "public"."selector" RENAME COLUMN "sort" TO "sort_code";
ALTER TABLE "public"."selector" RENAME COLUMN "name" TO "selector_name";
<<<<<<< HEAD
ALTER TABLE "public"."tag" RENAME COLUMN "name" TO "tag_name";
=======
ALTER TABLE "public"."rule" RENAME COLUMN "sort" TO "sort_code";
ALTER TABLE "public"."rule" RENAME COLUMN "name" TO "rule_name";
>>>>>>> 1b9492bf
<|MERGE_RESOLUTION|>--- conflicted
+++ resolved
@@ -287,9 +287,6 @@
 ALTER TABLE "public"."selector" RENAME COLUMN "type" TO "selector_type";
 ALTER TABLE "public"."selector" RENAME COLUMN "sort" TO "sort_code";
 ALTER TABLE "public"."selector" RENAME COLUMN "name" TO "selector_name";
-<<<<<<< HEAD
 ALTER TABLE "public"."tag" RENAME COLUMN "name" TO "tag_name";
-=======
 ALTER TABLE "public"."rule" RENAME COLUMN "sort" TO "sort_code";
-ALTER TABLE "public"."rule" RENAME COLUMN "name" TO "rule_name";
->>>>>>> 1b9492bf
+ALTER TABLE "public"."rule" RENAME COLUMN "name" TO "rule_name";