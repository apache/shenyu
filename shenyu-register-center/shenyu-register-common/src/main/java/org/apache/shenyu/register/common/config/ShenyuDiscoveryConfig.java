--- conflicted
+++ resolved
@@ -27,13 +27,11 @@
 
     private String serverList;
 
-<<<<<<< HEAD
     private String weight;
 
     private String registerPath;
-=======
+
     private String pluginName;
->>>>>>> c159ccdc
 
     /**
      * Gets name.
@@ -90,7 +88,6 @@
     }
 
     /**
-<<<<<<< HEAD
      * getWeight.
      *
      * @return weight
@@ -124,7 +121,8 @@
      */
     public void setRegisterPath(final String registerPath) {
         this.registerPath = registerPath;
-=======
+    }
+    /**
      * getPluginName.
      *
      * @return pluginName
@@ -140,6 +138,5 @@
      */
     public void setPluginName(final String pluginName) {
         this.pluginName = pluginName;
->>>>>>> c159ccdc
     }
 }