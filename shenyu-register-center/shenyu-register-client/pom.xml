--- conflicted
+++ resolved
@@ -33,10 +33,7 @@
         <module>shenyu-register-client-etcd</module>
         <module>shenyu-register-client-consul</module>
         <module>shenyu-register-client-nacos</module>
-<<<<<<< HEAD
+        <module>shenyu-register-client-apollo</module>
         <module>shenyu-register-client-polaris</module>
-=======
-        <module>shenyu-register-client-apollo</module>
->>>>>>> 1c21ed09
     </modules>
 </project>