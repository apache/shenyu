/*
 * Licensed to the Apache Software Foundation (ASF) under one or more
 * contributor license agreements.  See the NOTICE file distributed with
 * this work for additional information regarding copyright ownership.
 * The ASF licenses this file to You under the Apache License, Version 2.0
 * (the "License"); you may not use this file except in compliance with
 * the License.  You may obtain a copy of the License at
 *
 *     http://www.apache.org/licenses/LICENSE-2.0
 *
 * Unless required by applicable law or agreed to in writing, software
 * distributed under the License is distributed on an "AS IS" BASIS,
 * WITHOUT WARRANTIES OR CONDITIONS OF ANY KIND, either express or implied.
 * See the License for the specific language governing permissions and
 * limitations under the License.
 */

package org.apache.shenyu.register.client.consul;

import com.ecwid.consul.v1.ConsulClient;
import com.ecwid.consul.v1.agent.model.NewService;
import org.apache.commons.lang3.StringUtils;
import org.apache.shenyu.common.constant.Constants;
import org.apache.shenyu.common.enums.RpcTypeEnum;
import org.apache.shenyu.common.exception.ShenyuException;
import org.apache.shenyu.common.utils.ContextPathUtils;
import org.apache.shenyu.common.utils.GsonUtils;
import org.apache.shenyu.common.utils.LogUtils;
import org.apache.shenyu.register.client.api.ShenyuClientRegisterRepository;
import org.apache.shenyu.register.common.config.ShenyuRegisterCenterConfig;
import org.apache.shenyu.register.common.dto.MetaDataRegisterDTO;
import org.apache.shenyu.register.common.dto.URIRegisterDTO;
import org.apache.shenyu.register.common.path.RegisterPathConstants;
import org.apache.shenyu.spi.Join;
import org.slf4j.Logger;
import org.slf4j.LoggerFactory;

import java.util.ArrayList;
import java.util.Arrays;
import java.util.HashMap;
import java.util.Properties;
import java.util.Objects;

import static org.apache.shenyu.common.constant.Constants.PATH_SEPARATOR;
import static org.apache.shenyu.common.constant.DefaultPathConstants.SELECTOR_JOIN_RULE;

@Join
public class ConsulClientRegisterRepository implements ShenyuClientRegisterRepository {

    private static final Logger LOGGER = LoggerFactory.getLogger(ConsulClientRegisterRepository.class);

    private static final char SEPARATOR = '-';

    private ConsulClient consulClient;

    private NewService service;

    @Override
    public void init(final ShenyuRegisterCenterConfig config) {
        final Properties properties = config.getProps();
<<<<<<< HEAD
        final String serverList = config.getServerLists();
        if (StringUtils.isBlank(serverList)) {
            throw new ShenyuException("serverList can not be null.");
        }
        final String[] addresses = splitAndCheckAddress(serverList);
        consulClient = new ConsulClient(addresses[0], Integer.parseInt(addresses[1]));
=======
        consulClient = new ConsulClient(config.getServerLists());
>>>>>>> 4cedbe85
        service = new NewService();
        service.setMeta(new HashMap<>());

        final String appName = properties.getProperty("name");
        service.setName(normalizeForDns(appName));
        final String instanceId = properties.getProperty("instanceId");
        service.setId(normalizeForDns(instanceId));
        final Boolean preferAgentAddress = Boolean.valueOf(properties.getProperty("preferAgentAddress", "false"));
        if (!preferAgentAddress) {
            service.setAddress(properties.getProperty("hostName"));
        }
        final String tags = properties.getProperty("tags");
        if (StringUtils.isNotBlank(tags)) {
            service.setTags(new ArrayList<>(Arrays.asList(tags.split(","))));
        }
        service.setEnableTagOverride(Boolean.valueOf(properties.getProperty("enableTagOverride", "false")));

        final String port = properties.getProperty("port");
        if (StringUtils.isNotBlank(port)) {
            service.setPort(Integer.parseInt(port));
        }
    }

<<<<<<< HEAD
    private String[] splitAndCheckAddress(String serverList) {
        final String[] addresses = serverList.split(":");
        if (addresses == null || addresses.length != 2) {
            throw new ShenyuException("serverList formatter is not incorrect.");
        }
        return addresses;
    }

=======
>>>>>>> 4cedbe85
    private String normalizeForDns(final String s) {
        if (s == null || !Character.isLetter(s.charAt(0))
                || !Character.isLetterOrDigit(s.charAt(s.length() - 1))) {
            throw new IllegalArgumentException(
                    "Consul service ids must not be empty, must start "
                            + "with a letter, end with a letter or digit, "
                            + "and have as interior characters only letters, "
                            + "digits, and hyphen: " + s);
        }

        StringBuilder normalized = new StringBuilder();
        Character prev = null;
        for (char curr : s.toCharArray()) {
            Character toAppend = null;
            if (Character.isLetterOrDigit(curr)) {
                toAppend = curr;
            } else if (prev == null || !(prev == SEPARATOR)) {
                toAppend = SEPARATOR;
            }
            if (toAppend != null) {
                normalized.append(toAppend);
                prev = toAppend;
            }
        }

        return normalized.toString();
    }

    @Override
    public void persistInterface(final MetaDataRegisterDTO metadata) {
        String rpcType = metadata.getRpcType();
        String contextPath = ContextPathUtils.buildRealNode(metadata.getContextPath(), metadata.getAppName());
        registerMetadata(rpcType, contextPath, metadata);
        LogUtils.info(LOGGER, "{} Consul client register success: {}", rpcType, metadata);
    }
    
    /**
     * Persist uri.
     *
     * @param registerDTO the register dto
     */
    @Override
    public void persistURI(final URIRegisterDTO registerDTO) {
        registerURI(registerDTO);
    }
    
    private void registerMetadata(final String rpcType,
                                  final String contextPath,
                                  final MetaDataRegisterDTO metadata) {
        String metadataNodeName = buildMetadataNodeName(metadata);
        String metaDataPath = RegisterPathConstants.buildMetaDataParentPath(rpcType, contextPath);
        String realNode = RegisterPathConstants.buildRealNode(metaDataPath, metadataNodeName);
        String metadataJson = GsonUtils.getInstance().toJson(metadata);
        consulClient.setKVValue(realNode, metadataJson);
    }
    
    private void registerURI(final URIRegisterDTO metadata) {
        this.service.getMeta().put(Constants.URI, GsonUtils.getInstance().toJson(metadata));
        consulClient.agentServiceRegister(this.service);
    }
    
    private String buildMetadataNodeName(final MetaDataRegisterDTO metadata) {
        String nodeName;
        String rpcType = metadata.getRpcType();
        if (Objects.equals(RpcTypeEnum.HTTP.getName(), rpcType)
                || Objects.equals(RpcTypeEnum.SPRING_CLOUD.getName(), rpcType)) {
            nodeName = String.join(SELECTOR_JOIN_RULE,
                    metadata.getContextPath(),
                    metadata.getRuleName().replace(PATH_SEPARATOR, SELECTOR_JOIN_RULE));
        } else {
            nodeName = RegisterPathConstants.buildNodeName(metadata.getServiceName(), metadata.getMethodName());
        }
        return nodeName.startsWith(PATH_SEPARATOR) ? nodeName.substring(1) : nodeName;
    }
}<|MERGE_RESOLUTION|>--- conflicted
+++ resolved
@@ -58,16 +58,12 @@
     @Override
     public void init(final ShenyuRegisterCenterConfig config) {
         final Properties properties = config.getProps();
-<<<<<<< HEAD
         final String serverList = config.getServerLists();
         if (StringUtils.isBlank(serverList)) {
             throw new ShenyuException("serverList can not be null.");
         }
         final String[] addresses = splitAndCheckAddress(serverList);
         consulClient = new ConsulClient(addresses[0], Integer.parseInt(addresses[1]));
-=======
-        consulClient = new ConsulClient(config.getServerLists());
->>>>>>> 4cedbe85
         service = new NewService();
         service.setMeta(new HashMap<>());
 
@@ -75,7 +71,7 @@
         service.setName(normalizeForDns(appName));
         final String instanceId = properties.getProperty("instanceId");
         service.setId(normalizeForDns(instanceId));
-        final Boolean preferAgentAddress = Boolean.valueOf(properties.getProperty("preferAgentAddress", "false"));
+        final boolean preferAgentAddress = Boolean.parseBoolean(properties.getProperty("preferAgentAddress", "false"));
         if (!preferAgentAddress) {
             service.setAddress(properties.getProperty("hostName"));
         }
@@ -91,17 +87,14 @@
         }
     }
 
-<<<<<<< HEAD
     private String[] splitAndCheckAddress(String serverList) {
         final String[] addresses = serverList.split(":");
-        if (addresses == null || addresses.length != 2) {
+        if (addresses.length != 2) {
             throw new ShenyuException("serverList formatter is not incorrect.");
         }
         return addresses;
     }
 
-=======
->>>>>>> 4cedbe85
     private String normalizeForDns(final String s) {
         if (s == null || !Character.isLetter(s.charAt(0))
                 || !Character.isLetterOrDigit(s.charAt(s.length() - 1))) {
