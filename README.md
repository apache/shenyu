--- conflicted
+++ resolved
@@ -1,65 +1,3 @@
-<<<<<<< HEAD
-# What is the Soul
-
-[![Codacy Badge](https://api.codacy.com/project/badge/Grade/4367ffad5b434b7e8078b3a68cc6398d)](https://www.codacy.com/app/yu199195/soul?utm_source=github.com&amp;utm_medium=referral&amp;utm_content=Dromara/soul&amp;utm_campaign=Badge_Grade)
-[![Total lines](https://tokei.rs/b1/github/Dromara/soul?category=lines)](https://github.com/Dromara/soul)
-[![License](https://img.shields.io/badge/License-Apache%202.0-blue.svg?label=license)](https://github.com/Dromara/soul/blob/master/LICENSE)
-[![Build Status](https://travis-ci.org/Dromara/soul.svg?branch=master)](https://travis-ci.org/Dromara/soul)
-
-### 这是一个异步的,高性能的,跨语言的,反应式的API网关。我希望能够有一样东西像灵魂一样，保护您的微服务。参考了Kong，Spring-Cloud-Gateway等优秀的网关后，站在巨人的肩膀上，Soul由此诞生！
-
-# Features
-
-   * 支持各种语言,无缝集成Dubbo,SpringCloud。
-   
-   * 丰富的插件支持，鉴权，限流，熔断，防火墙等等。
-   
-   * 网关多种规则动态配置，支持各种策略配置。
-   
-   * 插件热插拔,易扩展。
-   
-   * 支持集群部署，支持A/B Test。
-   
- 
- # 官网
- 
-  ## https://dromara.org 或者 http://dromara.org
-  
-  
-# 文档 
-   
-   ## https://dromara.org/website/zh-cn/docs/soul/soul.html
-   
- # 架构图
- 
-  ![](https://yu199195.github.io/images/soul/soul-framework.png)
- 
- # 执行流程图
-   ![](https://yu199195.github.io/images/soul/soul-handler.png)
- 
- 
-# Prerequisite
-
-  *   #### JDK 1.8+
-
-  *   #### Maven 3.2.x
-
-  *   #### Git
-
-  *   #### zookeeper
-  
-  *   #### mysql
-  
-
-# Support
-
- * ###  如有任何问题欢迎加入QQ群(429951241)进行讨论
-  
-
- # Contribution
- 
- * ###  欢迎提供你牛逼哄哄的代码
-=======
 <p align="center" >
     <a href="https://dromara.org"><img src="https://yu199195.github.io/images/soul/soul-logo.png" width="45%"></a>
 </p>
@@ -315,5 +253,4 @@
   </tbody>
 </table>
   
- 
->>>>>>> 21eda25a
+ 