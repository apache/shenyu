--- conflicted
+++ resolved
@@ -282,12 +282,12 @@
             // shenyu routes directly to the container
             V1Endpoints v1Endpoints = endpointsLister.namespace(namespace).get(serviceName);
             List<V1EndpointSubset> subsets = v1Endpoints.getSubsets();
-<<<<<<< HEAD
-            Map<String, String> annotations = Objects.isNull(v1Endpoints.getMetadata().getAnnotations()) ? null : v1Endpoints.getMetadata().getAnnotations();
-=======
-            Map<String, String> annotations = Objects.isNull(v1Endpoints.getMetadata().getAnnotations()) ? v1Endpoints.getMetadata().getAnnotations() : null;
->>>>>>> a16f086d
-            String protocol = Objects.isNull(annotations) ? null : annotations.get(IngressConstants.UPSTREAMS_PROTOCOL_ANNOTATION_KEY);
+            V1Service v1Service = serviceLister.namespace(namespace).get(serviceName);
+            Map<String, String> annotations = v1Service.getMetadata().getAnnotations();
+            String[] protocols = annotations.get(IngressConstants.UPSTREAMS_PROTOCOL_ANNOTATION_KEY).split(",");
+            if (protocols.length == 0) {
+                protocols = new String[]{"http://"};
+            }
             if (Objects.isNull(subsets) || CollectionUtils.isEmpty(subsets)) {
                 LOG.info("Endpoints {} do not have subsets", serviceName);
             } else {
@@ -304,7 +304,7 @@
                             DivideUpstream upstream = new DivideUpstream();
                             upstream.setUpstreamUrl(upstreamIp + ":" + defaultPort);
                             upstream.setWeight(100);
-                            upstream.setProtocol(Objects.isNull(protocol) ? "http://" : protocol.split(",")[i++]);
+                            upstream.setProtocol(Objects.isNull(protocols[i]) ? "http://" : protocols[i++]);
                             upstream.setWarmup(0);
                             upstream.setStatus(true);
                             upstream.setUpstreamHost("");
