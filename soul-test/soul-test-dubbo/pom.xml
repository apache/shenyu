--- conflicted
+++ resolved
@@ -22,27 +22,12 @@
     <parent>
         <artifactId>soul-test</artifactId>
         <groupId>org.dromara</groupId>
-<<<<<<< HEAD
-        <version>1.0.0-SNAPSHOT</version>
-=======
         <version>2.1.0</version>
->>>>>>> 21eda25a
     </parent>
     <modelVersion>4.0.0</modelVersion>
 
     <artifactId>soul-test-dubbo</artifactId>
     <packaging>pom</packaging>
-<<<<<<< HEAD
-
-    <modules>
-        <module>soul-test-dubbo-api</module>
-        <module>soul-test-dubbo-service</module>
-    </modules>
-
-    <dependencyManagement>
-        <dependencies>
-
-=======
 
     <modules>
         <module>soul-test-dubbo-api</module>
@@ -52,21 +37,11 @@
 
     <dependencyManagement>
         <dependencies>
->>>>>>> 21eda25a
             <dependency>
                 <groupId>org.dromara</groupId>
                 <artifactId>soul-test-dubbo-api</artifactId>
                 <version>${project.version}</version>
             </dependency>
-<<<<<<< HEAD
-
-            <dependency>
-                <groupId>org.dromara</groupId>
-                <artifactId>soul-test-dubbo-service</artifactId>
-                <version>${project.version}</version>
-            </dependency>
-=======
->>>>>>> 21eda25a
         </dependencies>
     </dependencyManagement>
 
