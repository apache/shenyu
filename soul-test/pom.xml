<?xml version="1.0" encoding="UTF-8"?>
<!--
  ~ Licensed to the Apache Software Foundation (ASF) under one or more
  ~ contributor license agreements.  See the NOTICE file distributed with
  ~ this work for additional information regarding copyright ownership.
  ~ The ASF licenses this file to You under the Apache License, Version 2.0
  ~ (the "License"); you may not use this file except in compliance with
  ~ the License.  You may obtain a copy of the License at
  ~
  ~     http://www.apache.org/licenses/LICENSE-2.0
  ~
  ~ Unless required by applicable law or agreed to in writing, software
  ~ distributed under the License is distributed on an "AS IS" BASIS,
  ~ WITHOUT WARRANTIES OR CONDITIONS OF ANY KIND, either express or implied.
  ~ See the License for the specific language governing permissions and
  ~ limitations under the License.
  -->

<project xmlns="http://maven.apache.org/POM/4.0.0"
         xmlns:xsi="http://www.w3.org/2001/XMLSchema-instance"
         xsi:schemaLocation="http://maven.apache.org/POM/4.0.0 http://maven.apache.org/xsd/maven-4.0.0.xsd">
<<<<<<< HEAD
    <parent>
        <artifactId>soul</artifactId>
        <groupId>org.dromara</groupId>
        <version>1.0.0-SNAPSHOT</version>
    </parent>
    <modelVersion>4.0.0</modelVersion>
=======
>>>>>>> 21eda25a

    <modelVersion>4.0.0</modelVersion>
    <groupId>org.dromara</groupId>
    <artifactId>soul-test</artifactId>
    <version>2.1.0</version>
    <packaging>pom</packaging>

    <parent>
        <groupId>org.springframework.boot</groupId>
        <artifactId>spring-boot-starter-parent</artifactId>
        <version>2.2.2.RELEASE</version>
    </parent>
    
    <properties>
        <soul.version>2.2.1</soul.version>
        <maven-compiler-plugin.version>3.7.0</maven-compiler-plugin.version>
        <versions-maven-plugin.version>2.5</versions-maven-plugin.version>
    </properties>

    <modules>
        <module>soul-test-http</module>
        <module>soul-test-dubbo</module>
        <module>soul-test-springcloud</module>
<<<<<<< HEAD
=======
        <module>soul-test-eureka</module>
        <module>soul-test-sofa</module>
>>>>>>> 21eda25a
    </modules>

    <build>
        <plugins>
            <plugin>
                <groupId>org.apache.maven.plugins</groupId>
                <artifactId>maven-compiler-plugin</artifactId>
                <configuration>
                    <source>${java.version}</source>
                    <target>${java.version}</target>
                    <encoding>${project.build.sourceEncoding}</encoding>
                </configuration>
            </plugin>
            <plugin>
                <groupId>org.codehaus.mojo</groupId>
                <artifactId>versions-maven-plugin</artifactId>
                <version>${versions-maven-plugin.version}</version>
            </plugin>
        </plugins>
    </build>


</project><|MERGE_RESOLUTION|>--- conflicted
+++ resolved
@@ -19,15 +19,6 @@
 <project xmlns="http://maven.apache.org/POM/4.0.0"
          xmlns:xsi="http://www.w3.org/2001/XMLSchema-instance"
          xsi:schemaLocation="http://maven.apache.org/POM/4.0.0 http://maven.apache.org/xsd/maven-4.0.0.xsd">
-<<<<<<< HEAD
-    <parent>
-        <artifactId>soul</artifactId>
-        <groupId>org.dromara</groupId>
-        <version>1.0.0-SNAPSHOT</version>
-    </parent>
-    <modelVersion>4.0.0</modelVersion>
-=======
->>>>>>> 21eda25a
 
     <modelVersion>4.0.0</modelVersion>
     <groupId>org.dromara</groupId>
@@ -51,11 +42,8 @@
         <module>soul-test-http</module>
         <module>soul-test-dubbo</module>
         <module>soul-test-springcloud</module>
-<<<<<<< HEAD
-=======
         <module>soul-test-eureka</module>
         <module>soul-test-sofa</module>
->>>>>>> 21eda25a
     </modules>
 
     <build>
