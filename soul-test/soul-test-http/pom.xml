<?xml version="1.0" encoding="UTF-8"?>
<!--
  ~ Licensed to the Apache Software Foundation (ASF) under one or more
  ~ contributor license agreements.  See the NOTICE file distributed with
  ~ this work for additional information regarding copyright ownership.
  ~ The ASF licenses this file to You under the Apache License, Version 2.0
  ~ (the "License"); you may not use this file except in compliance with
  ~ the License.  You may obtain a copy of the License at
  ~
  ~     http://www.apache.org/licenses/LICENSE-2.0
  ~
  ~ Unless required by applicable law or agreed to in writing, software
  ~ distributed under the License is distributed on an "AS IS" BASIS,
  ~ WITHOUT WARRANTIES OR CONDITIONS OF ANY KIND, either express or implied.
  ~ See the License for the specific language governing permissions and
  ~ limitations under the License.
  -->

<project xmlns="http://maven.apache.org/POM/4.0.0"
         xmlns:xsi="http://www.w3.org/2001/XMLSchema-instance"
         xsi:schemaLocation="http://maven.apache.org/POM/4.0.0 http://maven.apache.org/xsd/maven-4.0.0.xsd">
    <parent>
        <groupId>org.dromara</groupId>
        <artifactId>soul-test</artifactId>
<<<<<<< HEAD
        <groupId>org.dromara</groupId>
        <version>1.0.0-SNAPSHOT</version>
=======
        <version>2.1.0</version>
>>>>>>> 21eda25a
    </parent>
    <modelVersion>4.0.0</modelVersion>
    <artifactId>soul-test-http</artifactId>


    <properties>
        <commons-lang3.version>3.3.2</commons-lang3.version>
        <guava.version>21.0</guava.version>
        <commons-collections4.version>4.1</commons-collections4.version>
        <reactor-spring.version>1.0.1.RELEASE</reactor-spring.version>
    </properties>


    <dependencies>

        <dependency>
            <groupId>org.dromara</groupId>
<<<<<<< HEAD
            <artifactId>soul-common</artifactId>
=======
            <artifactId>soul-spring-boot-starter-client-springmvc</artifactId>
            <version>${soul.version}</version>
>>>>>>> 21eda25a
        </dependency>

        <dependency>
            <groupId>org.springframework.boot</groupId>
            <artifactId>spring-boot-starter</artifactId>
        </dependency>

        <dependency>
            <groupId>org.springframework.boot</groupId>
            <artifactId>spring-boot-starter-webflux</artifactId>
        </dependency>

        <dependency>
            <groupId>org.springframework.boot</groupId>
            <artifactId>spring-boot-starter-logging</artifactId>
        </dependency>

        <dependency>
            <groupId>org.springframework.boot</groupId>
            <artifactId>spring-boot-starter-test</artifactId>
            <scope>test</scope>
        </dependency>

        <dependency>
            <groupId>org.projectlombok</groupId>
            <artifactId>lombok</artifactId>
        </dependency>

    </dependencies>

    <build>
        <finalName>soul-test-http</finalName>
        <plugins>
            <plugin>
                <groupId>org.springframework.boot</groupId>
                <artifactId>spring-boot-maven-plugin</artifactId>
                <configuration>
                    <mainClass>org.dromara.soul.test.http.SoulTestHttpApplication</mainClass>
                    <executable>true</executable>
                </configuration>
            </plugin>
        </plugins>
    </build>

</project><|MERGE_RESOLUTION|>--- conflicted
+++ resolved
@@ -22,12 +22,7 @@
     <parent>
         <groupId>org.dromara</groupId>
         <artifactId>soul-test</artifactId>
-<<<<<<< HEAD
-        <groupId>org.dromara</groupId>
-        <version>1.0.0-SNAPSHOT</version>
-=======
         <version>2.1.0</version>
->>>>>>> 21eda25a
     </parent>
     <modelVersion>4.0.0</modelVersion>
     <artifactId>soul-test-http</artifactId>
@@ -42,15 +37,10 @@
 
 
     <dependencies>
-
         <dependency>
             <groupId>org.dromara</groupId>
-<<<<<<< HEAD
-            <artifactId>soul-common</artifactId>
-=======
             <artifactId>soul-spring-boot-starter-client-springmvc</artifactId>
             <version>${soul.version}</version>
->>>>>>> 21eda25a
         </dependency>
 
         <dependency>
