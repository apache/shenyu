--- conflicted
+++ resolved
@@ -252,7 +252,13 @@
         </dependency>
 
         <dependency>
-<<<<<<< HEAD
+            <groupId>com.oracle.ojdbc</groupId>
+            <artifactId>ojdbc8</artifactId>
+            <scope>runtime</scope>
+        </dependency>
+
+
+        <dependency>
             <groupId>com.squareup.okhttp3</groupId>
             <artifactId>okhttp</artifactId>
         </dependency>
@@ -268,13 +274,6 @@
             <artifactId>commons-io</artifactId>
             <version>${commons-io.version}</version>
         </dependency>
-=======
-            <groupId>com.oracle.ojdbc</groupId>
-            <artifactId>ojdbc8</artifactId>
-            <scope>runtime</scope>
-        </dependency>
-
->>>>>>> b4857520
     </dependencies>
     
     <profiles>
@@ -301,20 +300,6 @@
                 <groupId>org.springframework.boot</groupId>
                 <artifactId>spring-boot-maven-plugin</artifactId>
                 <version>${spring-boot.version}</version>
-                <configuration>
-                    <mainClass>org.apache.shenyu.admin.ShenyuAdminBootstrap</mainClass>
-                    <!--                    <finalName>${project.parent.artifactId}</finalName>-->
-                    <!--                    <outputDirectory>../target</outputDirectory>-->
-                    <fork>true</fork>
-                </configuration>
-                <executions>
-                    <execution>
-                        <id>repackage</id>
-                        <goals>
-                            <goal>repackage</goal>
-                        </goals>
-                    </execution>
-                </executions>
             </plugin>
 
             <plugin>
