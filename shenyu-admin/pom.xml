<?xml version="1.0" encoding="UTF-8"?>
<!--
  ~ Licensed to the Apache Software Foundation (ASF) under one or more
  ~ contributor license agreements.  See the NOTICE file distributed with
  ~ this work for additional information regarding copyright ownership.
  ~ The ASF licenses this file to You under the Apache License, Version 2.0
  ~ (the "License"); you may not use this file except in compliance with
  ~ the License.  You may obtain a copy of the License at
  ~
  ~     http://www.apache.org/licenses/LICENSE-2.0
  ~
  ~ Unless required by applicable law or agreed to in writing, software
  ~ distributed under the License is distributed on an "AS IS" BASIS,
  ~ WITHOUT WARRANTIES OR CONDITIONS OF ANY KIND, either express or implied.
  ~ See the License for the specific language governing permissions and
  ~ limitations under the License.
  -->

<project xmlns="http://maven.apache.org/POM/4.0.0" xmlns:xsi="http://www.w3.org/2001/XMLSchema-instance" xsi:schemaLocation="http://maven.apache.org/POM/4.0.0 http://maven.apache.org/xsd/maven-4.0.0.xsd">
    <parent>
        <groupId>org.apache.shenyu</groupId>
        <artifactId>shenyu</artifactId>
        <version>2.5.0-SNAPSHOT</version>
    </parent>
    <modelVersion>4.0.0</modelVersion>
    <artifactId>shenyu-admin</artifactId>

    <properties>
        <fastjson.version>1.2.73</fastjson.version>
        <commons-io.version>2.6</commons-io.version>
    </properties>

    <dependencies>
        <dependency>
            <groupId>org.apache.shenyu</groupId>
            <artifactId>shenyu-common</artifactId>
            <version>${project.version}</version>
        </dependency>

        <dependency>
            <groupId>org.apache.shenyu</groupId>
            <artifactId>shenyu-disruptor</artifactId>
            <version>${project.version}</version>
        </dependency>

        <dependency>
            <groupId>org.apache.shenyu</groupId>
            <artifactId>shenyu-register-client-server-api</artifactId>
            <version>${project.version}</version>
        </dependency>

        <dependency>
            <groupId>org.apache.shenyu</groupId>
            <artifactId>shenyu-register-client-server-zookeeper</artifactId>
            <version>${project.version}</version>
        </dependency>

        <dependency>
            <groupId>org.apache.shenyu</groupId>
            <artifactId>shenyu-register-client-server-etcd</artifactId>
            <version>${project.version}</version>
        </dependency>

        <dependency>
            <groupId>org.apache.shenyu</groupId>
            <artifactId>shenyu-register-client-server-consul</artifactId>
            <version>${project.version}</version>
        </dependency>

        <!--shenyu consul register start-->
<!--        <dependency>-->
<!--            <groupId>org.springframework.cloud</groupId>-->
<!--            <artifactId>spring-cloud-starter-consul-discovery</artifactId>-->
<!--            <version>2.2.6.RELEASE</version>-->
<!--        </dependency>-->
        <!--shenyu consul register end-->

        <dependency>
            <groupId>org.apache.shenyu</groupId>
            <artifactId>shenyu-register-client-server-nacos</artifactId>
            <version>${project.version}</version>
        </dependency>

        <dependency>
            <groupId>org.springframework.boot</groupId>
            <artifactId>spring-boot-starter-web</artifactId>
        </dependency>

        <dependency>
            <groupId>org.springframework.boot</groupId>
            <artifactId>spring-boot-starter-logging</artifactId>
        </dependency>

        <dependency>
            <groupId>org.springframework.boot</groupId>
            <artifactId>spring-boot-starter-websocket</artifactId>
        </dependency>

        <dependency>
            <groupId>org.springframework.boot</groupId>
            <artifactId>spring-boot-starter-actuator</artifactId>
        </dependency>

        <dependency>
            <groupId>org.springframework.boot</groupId>
            <artifactId>spring-boot-starter-thymeleaf</artifactId>
        </dependency>

        <dependency>
            <groupId>org.springframework.boot</groupId>
            <artifactId>spring-boot-configuration-processor</artifactId>
            <optional>true</optional>
        </dependency>

        <dependency>
            <groupId>org.apache.shiro</groupId>
            <artifactId>shiro-spring-boot-web-starter</artifactId>
            <version>${shiro.version}</version>
        </dependency>

        <dependency>
            <groupId>com.auth0</groupId>
            <artifactId>java-jwt</artifactId>
            <version>${jwt.version}</version>
        </dependency>

        <dependency>
            <groupId>org.projectreactor</groupId>
            <artifactId>reactor-spring</artifactId>
        </dependency>

        <dependency>
            <groupId>org.springframework.boot</groupId>
            <artifactId>spring-boot-starter-test</artifactId>
            <scope>test</scope>
        </dependency>

        <dependency>
            <groupId>org.mybatis.spring.boot</groupId>
            <artifactId>mybatis-spring-boot-starter</artifactId>
        </dependency>

        <dependency>
            <groupId>mysql</groupId>
            <artifactId>mysql-connector-java</artifactId>
        </dependency>

        <dependency>
            <groupId>org.apache.commons</groupId>
            <artifactId>commons-collections4</artifactId>
        </dependency>

        <dependency>
            <groupId>com.github.pagehelper</groupId>
            <artifactId>pagehelper</artifactId>
        </dependency>

        <dependency>
            <groupId>com.alibaba.nacos</groupId>
            <artifactId>nacos-client</artifactId>
        </dependency>

        <dependency>
            <groupId>io.etcd</groupId>
            <artifactId>jetcd-core</artifactId>
            <version>${jetcd-core.version}</version>
        </dependency>

        <dependency>
            <groupId>com.ecwid.consul</groupId>
            <artifactId>consul-api</artifactId>
            <version>${consul.api.version}</version>
        </dependency>

        <dependency>
            <groupId>org.springframework.data</groupId>
            <artifactId>spring-data-ldap</artifactId>
        </dependency>

        <dependency>
            <groupId>org.springframework.ldap</groupId>
            <artifactId>spring-ldap-core</artifactId>
            <version>${spring-ldap.version}</version>
        </dependency>

        <dependency>
            <groupId>com.esotericsoftware</groupId>
            <artifactId>kryo-shaded</artifactId>
        </dependency>

        <dependency>
            <groupId>com.dyuproject.protostuff</groupId>
            <artifactId>protostuff-core</artifactId>
        </dependency>

        <dependency>
            <groupId>com.dyuproject.protostuff</groupId>
            <artifactId>protostuff-runtime</artifactId>
        </dependency>

        <dependency>
            <groupId>com.caucho</groupId>
            <artifactId>hessian</artifactId>
        </dependency>

        <dependency>
            <groupId>io.springfox</groupId>
            <artifactId>springfox-swagger2</artifactId>
        </dependency>
        <dependency>
            <groupId>io.springfox</groupId>
            <artifactId>springfox-swagger-ui</artifactId>
        </dependency>

        <dependency>
            <groupId>com.h2database</groupId>
            <artifactId>h2</artifactId>
            <version>${h2.version}</version>
        </dependency>

        <dependency>
            <groupId>org.aspectj</groupId>
            <artifactId>aspectjweaver</artifactId>
            <version>${aspectjweaver.version}</version>
        </dependency>

        <dependency>
            <groupId>org.postgresql</groupId>
            <artifactId>postgresql</artifactId>
            <scope>runtime</scope>
        </dependency>

        <dependency>
            <groupId>com.oracle.ojdbc</groupId>
            <artifactId>ojdbc8</artifactId>
            <scope>runtime</scope>
        </dependency>

<<<<<<< HEAD

        <dependency>
            <groupId>com.squareup.okhttp3</groupId>
            <artifactId>okhttp</artifactId>
        </dependency>

        <dependency>
            <groupId>com.alibaba</groupId>
            <artifactId>fastjson</artifactId>
            <version>${fastjson.version}</version>
        </dependency>

        <dependency>
            <groupId>commons-io</groupId>
            <artifactId>commons-io</artifactId>
            <version>${commons-io.version}</version>
=======
        <dependency>
            <groupId>org.apache.curator</groupId>
            <artifactId>curator-test</artifactId>
            <scope>test</scope>
>>>>>>> 858acced
        </dependency>
    </dependencies>
    
    <profiles>
        <profile>
            <id>release</id>
            <build>
                <resources>
                    <resource>
                        <directory>src/main/resources</directory>
                        <excludes>
                            <exclude>*.yml</exclude>
                            <exclude>logback.xml</exclude>
                        </excludes>
                    </resource>
                </resources>
            </build>
        </profile>
    </profiles>
    
    <build>
        <finalName>shenyu-admin</finalName>
        <plugins>
            <plugin>
                <groupId>org.springframework.boot</groupId>
                <artifactId>spring-boot-maven-plugin</artifactId>
                <version>${spring-boot.version}</version>
            </plugin>

            <plugin>
                <groupId>org.apache.maven.plugins</groupId>
                <artifactId>maven-resources-plugin</artifactId>
                <version>${maven-resources-plugin.version}</version>
                <configuration>
                    <encoding>${project.build.sourceEncoding}</encoding>
                    <useDefaultDelimiters>true</useDefaultDelimiters>
                </configuration>
            </plugin>
        </plugins>

    </build>
</project><|MERGE_RESOLUTION|>--- conflicted
+++ resolved
@@ -236,7 +236,11 @@
             <scope>runtime</scope>
         </dependency>
 
-<<<<<<< HEAD
+        <dependency>
+            <groupId>org.apache.curator</groupId>
+            <artifactId>curator-test</artifactId>
+            <scope>test</scope>
+        </dependency>
 
         <dependency>
             <groupId>com.squareup.okhttp3</groupId>
@@ -253,12 +257,6 @@
             <groupId>commons-io</groupId>
             <artifactId>commons-io</artifactId>
             <version>${commons-io.version}</version>
-=======
-        <dependency>
-            <groupId>org.apache.curator</groupId>
-            <artifactId>curator-test</artifactId>
-            <scope>test</scope>
->>>>>>> 858acced
         </dependency>
     </dependencies>
     
