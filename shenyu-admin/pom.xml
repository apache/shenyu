--- conflicted
+++ resolved
@@ -115,12 +115,8 @@
             <groupId>org.apache.shiro</groupId>
             <artifactId>shiro-spring</artifactId>
             <classifier>jakarta</classifier>
-<<<<<<< HEAD
-            <!-- 排除仍使用了jakarta.servlet的依赖 -->
-=======
             <version>${shiro.version}</version>
             <!-- Exclude the dependency of jakarta.servlet that is still used -->
->>>>>>> cde3f548
             <exclusions>
                 <exclusion>
                     <groupId>org.apache.shiro</groupId>
