--- conflicted
+++ resolved
@@ -17,36 +17,20 @@
 
 package org.apache.shenyu.admin.service.impl;
 
-<<<<<<< HEAD
-import org.apache.commons.collections.CollectionUtils;
-=======
 import com.google.common.collect.Lists;
 import org.apache.commons.collections4.CollectionUtils;
->>>>>>> ab872389
 import org.apache.commons.lang3.StringUtils;
 import org.apache.shenyu.admin.exception.ShenyuAdminException;
 import org.apache.shenyu.admin.mapper.AuthPathMapper;
 import org.apache.shenyu.admin.mapper.DiscoveryMapper;
 import org.apache.shenyu.admin.mapper.MetaDataMapper;
 import org.apache.shenyu.admin.mapper.NamespaceMapper;
-<<<<<<< HEAD
-import org.apache.shenyu.admin.mapper.NamespacePluginRelMapper;
-import org.apache.shenyu.admin.mapper.RuleMapper;
-import org.apache.shenyu.admin.mapper.SelectorMapper;
-=======
->>>>>>> ab872389
 import org.apache.shenyu.admin.model.dto.NamespaceDTO;
 import org.apache.shenyu.admin.model.entity.AuthPathDO;
 import org.apache.shenyu.admin.model.entity.DiscoveryDO;
 import org.apache.shenyu.admin.model.entity.MetaDataDO;
 import org.apache.shenyu.admin.model.entity.NamespaceDO;
-<<<<<<< HEAD
-import org.apache.shenyu.admin.model.entity.NamespacePluginRelDO;
-import org.apache.shenyu.admin.model.entity.RuleDO;
-import org.apache.shenyu.admin.model.entity.SelectorDO;
-=======
 import org.apache.shenyu.admin.model.event.namespace.NamespaceCreatedEvent;
->>>>>>> ab872389
 import org.apache.shenyu.admin.model.page.CommonPager;
 import org.apache.shenyu.admin.model.page.PageResultUtils;
 import org.apache.shenyu.admin.model.query.NamespaceQuery;
@@ -74,9 +58,9 @@
 public class NamespaceServiceImpl implements NamespaceService {
 
     private final NamespaceMapper namespaceMapper;
-    
+
     private final NamespaceUserService namespaceUserService;
-    
+
     private final NamespaceEventPublisher namespaceEventPublisher;
 
     private SelectorMapper selectorMapper;
@@ -90,7 +74,8 @@
     private DiscoveryMapper discoveryMapper;
 
     public NamespaceServiceImpl(final NamespaceMapper namespaceMapper,
-<<<<<<< HEAD
+                                final NamespaceUserService namespaceUserService,
+                                final NamespaceEventPublisher namespaceEventPublisher) {
                                 final NamespacePluginRelMapper namespacePluginRelMapper,
                                 final PluginService pluginService,
                                 final SelectorMapper selectorMapper,
@@ -99,6 +84,8 @@
                                 final MetaDataMapper metaDataMapper,
                                 final DiscoveryMapper discoveryMapper) {
         this.namespaceMapper = namespaceMapper;
+        this.namespaceUserService = namespaceUserService;
+        this.namespaceEventPublisher = namespaceEventPublisher;
         this.namespacePluginRelMapper = namespacePluginRelMapper;
         this.pluginService = pluginService;
         this.selectorMapper = selectorMapper;
@@ -106,13 +93,6 @@
         this.authPathMapper = authPathMapper;
         this.metaDataMapper = metaDataMapper;
         this.discoveryMapper = discoveryMapper;
-=======
-                                final NamespaceUserService namespaceUserService,
-                                final NamespaceEventPublisher namespaceEventPublisher) {
-        this.namespaceMapper = namespaceMapper;
-        this.namespaceUserService = namespaceUserService;
-        this.namespaceEventPublisher = namespaceEventPublisher;
->>>>>>> ab872389
     }
 
     @Override
@@ -185,11 +165,11 @@
     @Override
     public List<NamespaceVO> list(final String name) {
         List<String> namespaceIds = namespaceUserService.listNamespaceIdByUserId(SessionUtil.visitorId());
-        
+
         if (CollectionUtils.isEmpty(namespaceIds)) {
             return Lists.newArrayList();
         }
-        
+
         List<NamespaceDO> namespaceDOS = namespaceMapper.selectByNamespaceIdsAndName(namespaceIds, name);
         if (CollectionUtils.isEmpty(namespaceDOS)) {
             return Lists.newArrayList();
@@ -217,9 +197,9 @@
                 .dateUpdated(currentTime)
                 .build();
         namespaceMapper.insert(namespaceDO);
-        
+
         namespaceEventPublisher.publish(new NamespaceCreatedEvent(namespaceDO, SessionUtil.visitorId()));
-        
+
         return NamespaceTransfer.INSTANCE.mapToVo(namespaceDO);
     }
 
