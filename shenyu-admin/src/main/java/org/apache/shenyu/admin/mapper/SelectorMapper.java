--- conflicted
+++ resolved
@@ -56,15 +56,6 @@
     /**
      * select selector by id.
      *
-     * @param id          primary key.
-     * @param namespaceId namespaceId.
-     * @return {@linkplain SelectorDO}
-     */
-    SelectorDO selectByIdAndNamespaceId(String id, String namespaceId);
-
-    /**
-     * select selector by id.
-     *
      * @param id primary key.
      * @return {@linkplain SelectorDO}
      */
@@ -96,11 +87,7 @@
     List<SelectorDO> findByPluginIdAndNamespaceId(String pluginId, String namespaceId);
 
     /**
-<<<<<<< HEAD
-     * Find by plugin id and namespace id list.
-=======
      * Find list by plugin id and namespaceId.
->>>>>>> ce123f1f
      *
      * @param pluginIds   the plugin ids
      * @param namespaceId namespaceId.
@@ -227,7 +214,7 @@
     /**
      * update status.
      *
-     * @param id      id
+     * @param id id
      * @param enabled enabled
      * @return result
      */
