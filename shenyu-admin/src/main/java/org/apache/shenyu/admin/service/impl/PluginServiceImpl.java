/*
 * Licensed to the Apache Software Foundation (ASF) under one or more
 * contributor license agreements.  See the NOTICE file distributed with
 * this work for additional information regarding copyright ownership.
 * The ASF licenses this file to You under the Apache License, Version 2.0
 * (the "License"); you may not use this file except in compliance with
 * the License.  You may obtain a copy of the License at
 *
 *     http://www.apache.org/licenses/LICENSE-2.0
 *
 * Unless required by applicable law or agreed to in writing, software
 * distributed under the License is distributed on an "AS IS" BASIS,
 * WITHOUT WARRANTIES OR CONDITIONS OF ANY KIND, either express or implied.
 * See the License for the specific language governing permissions and
 * limitations under the License.
 */

package org.apache.shenyu.admin.service.impl;

import com.google.common.collect.Maps;
import org.apache.commons.collections4.CollectionUtils;
import org.apache.commons.collections4.MapUtils;
import org.apache.commons.lang3.StringUtils;
import org.apache.shenyu.admin.aspect.annotation.Pageable;
import org.apache.shenyu.admin.mapper.NamespacePluginRelMapper;
import org.apache.shenyu.admin.mapper.PluginMapper;
import org.apache.shenyu.admin.model.dto.PluginDTO;
import org.apache.shenyu.admin.model.dto.PluginHandleDTO;
import org.apache.shenyu.admin.model.entity.NamespacePluginRelDO;
import org.apache.shenyu.admin.model.entity.PluginDO;
import org.apache.shenyu.admin.model.event.plugin.PluginCreatedEvent;
import org.apache.shenyu.admin.model.page.CommonPager;
import org.apache.shenyu.admin.model.page.PageResultUtils;
import org.apache.shenyu.admin.model.query.PluginQuery;
import org.apache.shenyu.admin.model.query.PluginQueryCondition;
import org.apache.shenyu.admin.model.result.ConfigImportResult;
import org.apache.shenyu.admin.model.vo.PluginSnapshotVO;
import org.apache.shenyu.admin.model.vo.PluginVO;
import org.apache.shenyu.admin.service.PluginHandleService;
import org.apache.shenyu.admin.service.PluginService;
import org.apache.shenyu.admin.service.publish.PluginEventPublisher;
import org.apache.shenyu.admin.transfer.PluginTransfer;
import org.apache.shenyu.admin.utils.Assert;
import org.apache.shenyu.admin.utils.SessionUtil;
import org.apache.shenyu.admin.utils.ShenyuResultMessage;
import org.apache.shenyu.common.constant.AdminConstants;
import org.apache.shenyu.common.constant.Constants;
import org.apache.shenyu.common.dto.PluginData;
import org.apache.shenyu.common.exception.ShenyuException;
import org.apache.shenyu.common.utils.JarDependencyUtils;
import org.apache.shenyu.common.utils.ListUtil;
import org.apache.shenyu.common.utils.LogUtils;
import org.opengauss.util.Base64;
import org.slf4j.Logger;
import org.slf4j.LoggerFactory;
import org.springframework.stereotype.Service;
import org.springframework.transaction.annotation.Transactional;

import java.util.Collections;
import java.util.List;
import java.util.Map;
import java.util.Objects;
import java.util.Optional;
import java.util.Set;
import java.util.stream.Collectors;

/**
 * Implementation of the {@link PluginService}.
 */
@Service
public class PluginServiceImpl implements PluginService {

    /**
     * logger.
     */
    private static final Logger LOG = LoggerFactory.getLogger(PluginServiceImpl.class);

    private final PluginMapper pluginMapper;

    private final PluginEventPublisher pluginEventPublisher;

    private final PluginHandleService pluginHandleService;

    private final NamespacePluginRelMapper namespacePluginRelMapper;

    public PluginServiceImpl(final PluginMapper pluginMapper,
                             final PluginEventPublisher pluginEventPublisher,
                             final PluginHandleService pluginHandleService,
                             final NamespacePluginRelMapper namespacePluginRelMapper) {
        this.pluginMapper = pluginMapper;
        this.pluginEventPublisher = pluginEventPublisher;
        this.pluginHandleService = pluginHandleService;
        this.namespacePluginRelMapper = namespacePluginRelMapper;
    }

    @Override
    public List<PluginVO> searchByCondition(final PluginQueryCondition condition) {
        condition.init();
        return pluginMapper.searchByCondition(condition);
    }

    /**
     * create or update plugin.
     *
     * @param pluginDTO {@linkplain PluginDTO}
     * @return rows
     */
    @Override
    public String createOrUpdate(final PluginDTO pluginDTO) {
        return StringUtils.isBlank(pluginDTO.getId()) ? this.create(pluginDTO) : this.update(pluginDTO);
    }

    /**
     * create plugin resource.
     *
     * @param pluginDTO the plugin dto
     * @return result message
     */
    @Override
    public String createPluginResource(final PluginDTO pluginDTO) {
        pluginEventPublisher.onCreated(PluginDO.buildPluginDO(pluginDTO));
        return ShenyuResultMessage.CREATE_SUCCESS;
    }

    /**
     * delete plugins.
     *
     * @param ids primary key.
     * @return rows
     */
    @Override
    @Transactional(rollbackFor = Exception.class)
    public String delete(final List<String> ids) {
        // select plugin id.
        List<PluginDO> plugins = this.pluginMapper.selectByIds(ids);
        if (CollectionUtils.isEmpty(plugins)) {
            return AdminConstants.SYS_PLUGIN_ID_NOT_EXIST;
        }
        Optional<PluginDO> exist = plugins.stream()
                .filter(value -> Objects.nonNull(this.namespacePluginRelMapper.selectByPluginId(value.getId())))
                .findAny();
        if (exist.isPresent()) {
            return AdminConstants.NAMESPACE_PLUGIN_NOT_DELETE;
        }
        // delete plugins.
        if (this.pluginMapper.deleteByIds(ListUtil.map(plugins, PluginDO::getId)) > 0) {
            // publish deleted event. synchronously delete and link data[selector,rule,condition,resource]
            pluginEventPublisher.onDeleted(plugins);
        }
        return StringUtils.EMPTY;
    }

    /**
     * plugin enabled.
     *
     * @param ids     the ids
     * @param enabled enable
     * @return String
     */
    @Override
    public String enabled(final List<String> ids, final Boolean enabled) {
        List<PluginDO> plugins = pluginMapper.selectByIds(ids);
        if (CollectionUtils.isEmpty(plugins)) {
            return AdminConstants.SYS_PLUGIN_ID_NOT_EXIST;
        }
        plugins.forEach(pluginDO -> pluginDO.setEnabled(enabled));
        pluginMapper.updateEnableByIdList(ids, enabled);
        // publish change event.
        if (CollectionUtils.isNotEmpty(plugins)) {
            pluginEventPublisher.onEnabled(plugins);
        }
        return StringUtils.EMPTY;
    }

    /**
     * find plugin by id.
     *
     * @param id primary key.
     * @return {@linkplain PluginVO}
     */
    @Override
    public PluginVO findById(final String id) {
        return PluginVO.buildPluginVO(pluginMapper.selectById(id));
    }

    /**
     * find page of plugin by query.
     *
     * @param pluginQuery {@linkplain PluginQuery}
     * @return {@linkplain CommonPager}
     */
    @Override
    @Pageable
    public CommonPager<PluginVO> listByPage(final PluginQuery pluginQuery) {
        return PageResultUtils.result(pluginQuery.getPageParameter(), () -> pluginMapper.selectByQuery(pluginQuery)
                .stream()
                .map(PluginVO::buildPluginVO)
                .collect(Collectors.toList()));
    }

    /**
     * query all plugin.
     *
     * @return {@linkplain List}
     */
    @Override
    public List<PluginData> listAll() {
        return ListUtil.map(pluginMapper.selectAll(), PluginTransfer.INSTANCE::mapToData);
    }
    
    @Override
    public List<PluginVO> listAllData() {
        return pluginMapper.selectAll()
                .stream()
                .filter(Objects::nonNull)
<<<<<<< HEAD
=======
                .map(pluginDO -> {
                    PluginVO exportVO = PluginVO.buildPluginVO(pluginDO);
                    List<PluginHandleVO> pluginHandleList = Optional
                            .ofNullable(pluginHandleMap.getOrDefault(exportVO.getId(), Lists.newArrayList()))
                            .orElse(Lists.newArrayList())
                            .stream()
                            // to make less volume of export data
                            .peek(x -> x.setDictOptions(null))
                            .collect(Collectors.toList());
                    exportVO.setPluginHandleList(pluginHandleList);
                    return exportVO;
                }).collect(Collectors.toList());
    }
    
    @Override
    public List<PluginVO> listAllDataByNamespaceId(final String namespaceId) {
        List<NamespacePluginRelDO> pluginRelDOList = namespacePluginRelMapper.listByNamespaceId(namespaceId);
        if (CollectionUtils.isEmpty(pluginRelDOList)) {
            return Lists.newArrayList();
        }
        Set<String> pluginIdSet = pluginRelDOList.stream().map(NamespacePluginRelDO::getPluginId).collect(Collectors.toSet());
        
        List<PluginDO> pluginDOList = pluginMapper.selectByIds(Lists.newArrayList(pluginIdSet));
        
        if (CollectionUtils.isEmpty(pluginDOList)) {
            return Lists.newArrayList();
        }
        
        return pluginDOList
                .stream()
                .filter(Objects::nonNull)
>>>>>>> 23c4e1fe
                .map(PluginVO::buildPluginVO).collect(Collectors.toList());
    }
    
    @Override
    public List<PluginData> listAllNotInResource() {
        return ListUtil.map(pluginMapper.listAllNotInResource(), PluginTransfer.INSTANCE::mapToData);
    }

    @Override
    public String selectIdByName(final String name) {
        PluginDO pluginDO = pluginMapper.selectByName(name);
        Objects.requireNonNull(pluginDO);
        return pluginDO.getId();
    }

    /**
     * Find by name plugin do.
     *
     * @param name the name
     * @return the plugin do
     */
    @Override
    public PluginDO findByName(final String name) {
        return pluginMapper.selectByName(name);
    }

    /**
     * activate plugin snapshot.
     *
     * @return List of plugins snapshot
     */
    @Override
    public List<PluginSnapshotVO> activePluginSnapshot() {
        return pluginMapper.activePluginSnapshot(SessionUtil.isAdmin() ? null : SessionUtil.visitor().getUserId());
    }

    @Override
    @Transactional(rollbackFor = Exception.class)
    public ConfigImportResult importData(final List<PluginDTO> pluginList) {
        if (CollectionUtils.isEmpty(pluginList)) {
            return ConfigImportResult.success();
        }
        Map<String, PluginDO> existPluginMap = pluginMapper.selectAll()
                .stream()
                .filter(Objects::nonNull)
                .collect(Collectors.toMap(PluginDO::getName, x -> x));
        StringBuilder errorMsgBuilder = new StringBuilder();
        int successCount = 0;
        for (PluginDTO pluginDTO : pluginList) {
            String pluginName = pluginDTO.getName();
            // check plugin base info
            if (existPluginMap.containsKey(pluginName)) {
                errorMsgBuilder
                        .append(pluginName)
                        .append(",");
            } else {
                PluginDO pluginDO = PluginDO.buildPluginDO(pluginDTO);
                if (pluginMapper.insertSelective(pluginDO) > 0) {
                    // publish create event. init plugin data
                    successCount++;
                }
            }
        }
        if (StringUtils.isNotEmpty(errorMsgBuilder)) {
            errorMsgBuilder.setLength(errorMsgBuilder.length() - 1);
            return ConfigImportResult
                    .fail(successCount, "import fail plugin: " + errorMsgBuilder);
        }
        return ConfigImportResult.success(successCount);
    }
    
    @Override
    public ConfigImportResult importData(final String namespace, final List<PluginDTO> pluginList) {
        if (CollectionUtils.isEmpty(pluginList)) {
            return ConfigImportResult.success();
        }
        List<NamespacePluginRelDO> pluginRelDOList = namespacePluginRelMapper.listByNamespaceId(namespace);
        Map<String, PluginDO> existPluginMap = Maps.newHashMap();
        if (CollectionUtils.isNotEmpty(pluginRelDOList)) {
            List<String> pluginIds = pluginRelDOList.stream().map(NamespacePluginRelDO::getPluginId).distinct().collect(Collectors.toList());
            existPluginMap = pluginMapper.selectByIds(pluginIds)
                    .stream()
                    .filter(Objects::nonNull)
                    .collect(Collectors.toMap(PluginDO::getName, x -> x));
        }
        StringBuilder errorMsgBuilder = new StringBuilder();
        int successCount = 0;
        for (PluginDTO pluginDTO : pluginList) {
            String pluginName = pluginDTO.getName();
            String pluginId;
            // check plugin base info
            if (MapUtils.isNotEmpty(existPluginMap) && existPluginMap.containsKey(pluginName)) {
                PluginDO existPlugin = existPluginMap.get(pluginName);
                pluginId = existPlugin.getId();
                errorMsgBuilder
                        .append(pluginName)
                        .append(",");
            } else {
                PluginDO pluginDO = PluginDO.buildPluginDO(pluginDTO);
                pluginId = pluginDO.getId();
                if (pluginMapper.insertSelective(pluginDO) > 0) {
                    // publish create event. init plugin data
                    successCount++;
                }
            }
            // check and import plugin handle
            List<PluginHandleDTO> pluginHandleList = pluginDTO.getPluginHandleList();
            if (CollectionUtils.isNotEmpty(pluginHandleList)) {
                pluginHandleService
                        .importData(pluginHandleList
                                .stream()
                                .peek(x -> x.setPluginId(pluginId))
                                .collect(Collectors.toList()));
            }
        }
        if (StringUtils.isNotEmpty(errorMsgBuilder)) {
            errorMsgBuilder.setLength(errorMsgBuilder.length() - 1);
            return ConfigImportResult
                    .fail(successCount, "import fail plugin: " + errorMsgBuilder);
        }
        return ConfigImportResult.success(successCount);
    }
    
    /**
     * create plugin.<br>
     * insert plugin and insert plugin data.
     *
     * @param pluginDTO plugin info
     * @return success is empty
     * @see ResourceServiceImpl#onPluginCreated(PluginCreatedEvent)
     * @see PluginCreatedEvent
     */
    private String create(final PluginDTO pluginDTO) {
        Assert.isNull(pluginMapper.nameExisted(pluginDTO.getName()), "create" + AdminConstants.PLUGIN_NAME_IS_EXIST + pluginDTO.getName());
        if (Objects.nonNull(pluginDTO.getFile())) {
            Assert.isTrue(checkFile(Base64.decode(pluginDTO.getFile())), AdminConstants.THE_PLUGIN_JAR_FILE_IS_NOT_CORRECT_OR_EXCEEDS_16_MB);
        }
        PluginDO pluginDO = PluginDO.buildPluginDO(pluginDTO);
        if (pluginMapper.insertSelective(pluginDO) > 0) {
            // publish create event. init plugin data
            pluginEventPublisher.onCreated(pluginDO);
        }
        return ShenyuResultMessage.CREATE_SUCCESS;
    }


    /**
     * update plugin.<br>
     *
     * @param pluginDTO plugin
     * @return success is empty
     */
    private String update(final PluginDTO pluginDTO) {
        Assert.isNull(pluginMapper.nameExistedExclude(pluginDTO.getName(), Collections.singletonList(pluginDTO.getId())), AdminConstants.PLUGIN_NAME_IS_EXIST + pluginDTO.getName());
        if (Objects.nonNull(pluginDTO.getFile())) {
            Assert.isTrue(checkFile(Base64.decode(pluginDTO.getFile())), AdminConstants.THE_PLUGIN_JAR_FILE_IS_NOT_CORRECT_OR_EXCEEDS_16_MB);
        }
        final PluginDO before = pluginMapper.selectById(pluginDTO.getId());
        PluginDO pluginDO = PluginDO.buildPluginDO(pluginDTO);
        if (pluginMapper.updateSelective(pluginDO) > 0) {
            // publish update event.
            pluginEventPublisher.onUpdated(pluginDO, before);
        }
        return ShenyuResultMessage.UPDATE_SUCCESS;
    }

    /**
     * check jar.
     *
     * @param file jar file
     * @return true is right
     */
    private boolean checkFile(final byte[] file) {
        try {
            // Check if the file size is greater than 16 megabytes
            if (file.length > 16 * Constants.BYTES_PER_MB) {
                LogUtils.warn(LOG, "File size is {}MB larger than 16MB", file.length / Constants.BYTES_PER_MB);
                return false;
            }
            Set<String> dependencyTree = JarDependencyUtils.getDependencyTree(file);
            return dependencyTree.contains(AdminConstants.PLUGIN_ABSTRACT_PATH) || dependencyTree.contains(AdminConstants.PLUGIN_INTERFACE_PATH);
        } catch (Exception e) {
            LogUtils.error(LOG, "check plugin jar error:{}", e.getMessage());
            throw new ShenyuException(e);
        }
    }
}<|MERGE_RESOLUTION|>--- conflicted
+++ resolved
@@ -213,8 +213,6 @@
         return pluginMapper.selectAll()
                 .stream()
                 .filter(Objects::nonNull)
-<<<<<<< HEAD
-=======
                 .map(pluginDO -> {
                     PluginVO exportVO = PluginVO.buildPluginVO(pluginDO);
                     List<PluginHandleVO> pluginHandleList = Optional
@@ -246,7 +244,6 @@
         return pluginDOList
                 .stream()
                 .filter(Objects::nonNull)
->>>>>>> 23c4e1fe
                 .map(PluginVO::buildPluginVO).collect(Collectors.toList());
     }
     
