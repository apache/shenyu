/*
 * Licensed to the Apache Software Foundation (ASF) under one or more
 * contributor license agreements.  See the NOTICE file distributed with
 * this work for additional information regarding copyright ownership.
 * The ASF licenses this file to You under the Apache License, Version 2.0
 * (the "License"); you may not use this file except in compliance with
 * the License.  You may obtain a copy of the License at
 *
 *     http://www.apache.org/licenses/LICENSE-2.0
 *
 * Unless required by applicable law or agreed to in writing, software
 * distributed under the License is distributed on an "AS IS" BASIS,
 * WITHOUT WARRANTIES OR CONDITIONS OF ANY KIND, either express or implied.
 * See the License for the specific language governing permissions and
 * limitations under the License.
 */

package org.apache.shenyu.admin.model.dto;

import javax.validation.constraints.NotBlank;

public class AlertTemplateDTO {

    /**
     * alert template id.
     */
    private Long id;

    /**
     * alert template name.
     */
    @NotBlank
    private String name;

    /**
<<<<<<< HEAD
=======
     * alert template strategyName.
     */
    @NotBlank
    private String strategyName;

    /**
>>>>>>> f09cc4b6
     * alert template content.
     */
    @NotBlank
    private String content;

    /**
     * get id.
     * @return id
     */
    public Long getId() {
        return id;
    }

    /**
     * set id.
     * @param id id
     */
    public void setId(final Long id) {
        this.id = id;
    }

    /**
     * get alert template name.
     * @return name
     */
    public String getName() {
        return name;
    }

    /**
     * set alert template name.
     * @param name name
     */
    public void setName(final String name) {
        this.name = name;
    }

    /**
     * get content.
     * @return content
     */
    public String getContent() {
        return content;
    }

    /**
     * set content.
     * @param content content
     */
    public void setContent(final String content) {
        this.content = content;
    }
}<|MERGE_RESOLUTION|>--- conflicted
+++ resolved
@@ -33,15 +33,6 @@
     private String name;
 
     /**
-<<<<<<< HEAD
-=======
-     * alert template strategyName.
-     */
-    @NotBlank
-    private String strategyName;
-
-    /**
->>>>>>> f09cc4b6
      * alert template content.
      */
     @NotBlank
