/*
 * Licensed to the Apache Software Foundation (ASF) under one or more
 * contributor license agreements.  See the NOTICE file distributed with
 * this work for additional information regarding copyright ownership.
 * The ASF licenses this file to You under the Apache License, Version 2.0
 * (the "License"); you may not use this file except in compliance with
 * the License.  You may obtain a copy of the License at
 *
 *     http://www.apache.org/licenses/LICENSE-2.0
 *
 * Unless required by applicable law or agreed to in writing, software
 * distributed under the License is distributed on an "AS IS" BASIS,
 * WITHOUT WARRANTIES OR CONDITIONS OF ANY KIND, either express or implied.
 * See the License for the specific language governing permissions and
 * limitations under the License.
 */

package org.apache.shenyu.admin.service.impl;

import com.google.common.collect.Lists;
import com.google.common.collect.Maps;
import org.apache.commons.collections4.CollectionUtils;
import org.apache.commons.lang3.StringUtils;
import org.apache.shenyu.admin.discovery.DiscoveryLevel;
import org.apache.shenyu.admin.discovery.DiscoveryMode;
import org.apache.shenyu.admin.discovery.DiscoveryProcessor;
import org.apache.shenyu.admin.discovery.DiscoveryProcessorHolder;
import org.apache.shenyu.admin.mapper.DiscoveryHandlerMapper;
import org.apache.shenyu.admin.mapper.DiscoveryMapper;
import org.apache.shenyu.admin.mapper.DiscoveryRelMapper;
import org.apache.shenyu.admin.mapper.ProxySelectorMapper;
import org.apache.shenyu.admin.mapper.SelectorMapper;
import org.apache.shenyu.admin.model.dto.DiscoveryDTO;
import org.apache.shenyu.admin.model.dto.DiscoveryHandlerDTO;
import org.apache.shenyu.admin.model.dto.ProxySelectorDTO;
import org.apache.shenyu.admin.model.entity.DiscoveryDO;
import org.apache.shenyu.admin.model.entity.DiscoveryHandlerDO;
import org.apache.shenyu.admin.model.entity.DiscoveryRelDO;
import org.apache.shenyu.admin.model.entity.SelectorDO;
import org.apache.shenyu.admin.model.enums.DiscoveryTypeEnum;
import org.apache.shenyu.admin.model.result.ConfigImportResult;
import org.apache.shenyu.admin.model.vo.DiscoveryHandlerVO;
import org.apache.shenyu.admin.model.vo.DiscoveryRelVO;
import org.apache.shenyu.admin.model.vo.DiscoveryVO;
import org.apache.shenyu.admin.service.DiscoveryService;
import org.apache.shenyu.admin.service.SelectorService;
import org.apache.shenyu.admin.service.configs.ConfigsImportContext;
import org.apache.shenyu.admin.transfer.DiscoveryTransfer;
import org.apache.shenyu.admin.utils.ShenyuResultMessage;
import org.apache.shenyu.common.exception.ShenyuException;
import org.apache.shenyu.common.utils.GsonUtils;
import org.apache.shenyu.common.utils.UUIDUtils;
import org.apache.shenyu.register.common.dto.DiscoveryConfigRegisterDTO;
import org.slf4j.Logger;
import org.slf4j.LoggerFactory;
import org.springframework.stereotype.Service;
import org.springframework.transaction.annotation.Transactional;

import java.sql.Timestamp;
import java.util.List;
import java.util.Map;
import java.util.Objects;
import java.util.Optional;
import java.util.Properties;
import java.util.Set;
import java.util.stream.Collectors;

@Service
public class DiscoveryServiceImpl implements DiscoveryService {

    private static final Logger LOG = LoggerFactory.getLogger(DiscoveryServiceImpl.class);

    private final DiscoveryMapper discoveryMapper;

    private final ProxySelectorMapper proxySelectorMapper;

    private final DiscoveryHandlerMapper discoveryHandlerMapper;

    private final DiscoveryRelMapper discoveryRelMapper;

    private final SelectorService selectorService;

    private final SelectorMapper selectorMapper;

    private final DiscoveryProcessorHolder discoveryProcessorHolder;

    public DiscoveryServiceImpl(final DiscoveryMapper discoveryMapper,
                                final ProxySelectorMapper proxySelectorMapper,
                                final DiscoveryRelMapper discoveryRelMapper,
                                final DiscoveryHandlerMapper discoveryHandlerMapper,
                                final SelectorService selectorService,
                                final SelectorMapper selectorMapper,
                                final DiscoveryProcessorHolder discoveryProcessorHolder) {
        this.discoveryMapper = discoveryMapper;
        this.discoveryProcessorHolder = discoveryProcessorHolder;
        this.proxySelectorMapper = proxySelectorMapper;
        this.discoveryRelMapper = discoveryRelMapper;
        this.discoveryHandlerMapper = discoveryHandlerMapper;
        this.selectorService = selectorService;
        this.selectorMapper = selectorMapper;
    }

    @Override
    public List<String> typeEnums() {
        return DiscoveryTypeEnum.types();
    }

    @Override
    @Transactional(rollbackFor = Exception.class)
    public DiscoveryVO discovery(final String pluginName, final String level, final String namespaceId) {
        return DiscoveryTransfer.INSTANCE.mapToVo(discoveryMapper.selectByPluginNameAndLevelAndNamespaceId(pluginName, level, namespaceId));
    }

    @Override
    @Transactional(rollbackFor = Exception.class)
    public DiscoveryVO createOrUpdate(final DiscoveryDTO discoveryDTO) {
        return StringUtils.isBlank(discoveryDTO.getId()) ? this.create(discoveryDTO) : this.update(discoveryDTO);
    }

    @Override
    @Transactional(rollbackFor = Exception.class)
    public void registerDiscoveryConfig(final DiscoveryConfigRegisterDTO discoveryConfigRegisterDTO) {
        SelectorDO selectorDO = findAndLockOnDB(discoveryConfigRegisterDTO.getSelectorName(), discoveryConfigRegisterDTO.getPluginName(), discoveryConfigRegisterDTO.getNamespaceId());
        bindingDiscovery(discoveryConfigRegisterDTO, selectorDO);
    }

    private SelectorDO findAndLockOnDB(final String selectorName, final String pluginName, final String namespaceId) {
        SelectorDO selectorDO = null;
        for (int i = 0; i < 3; i++) {
            selectorDO = selectorService.findByNameAndPluginNameAndNamespaceIdForUpdate(selectorName, pluginName, namespaceId);
            if (Objects.nonNull(selectorDO)) {
                return selectorDO;
            }
            try {
                LOG.info("retry to find selector {} : {}", selectorName, pluginName);
                Thread.sleep(500);
            } catch (InterruptedException e) {
                // ignore
            }
        }
        throw new ShenyuException("when binding discovery don't find selector " + selectorName);
    }

    private void bindingDiscovery(final DiscoveryConfigRegisterDTO discoveryConfigRegisterDTO, final SelectorDO selectorDO) {
        ProxySelectorDTO proxySelectorDTO = new ProxySelectorDTO();
        proxySelectorDTO.setName(selectorDO.getSelectorName());
        proxySelectorDTO.setId(selectorDO.getId());
        proxySelectorDTO.setPluginName(discoveryConfigRegisterDTO.getPluginName());
        proxySelectorDTO.setNamespaceId(selectorDO.getNamespaceId());
        DiscoveryDO discoveryDO = discoveryMapper.selectByPluginNameAndLevelAndNamespaceIdAndType(discoveryConfigRegisterDTO.getPluginName(),
                DiscoveryLevel.PLUGIN.getCode(), discoveryConfigRegisterDTO.getNamespaceId(), discoveryConfigRegisterDTO.getDiscoveryType());
        if (Objects.isNull(discoveryDO)) {
            Timestamp currentTime = new Timestamp(System.currentTimeMillis());
            discoveryDO = DiscoveryDO.builder()
                    .id(UUIDUtils.getInstance().generateShortUuid())
                    .discoveryName(discoveryConfigRegisterDTO.getName())
                    .pluginName(discoveryConfigRegisterDTO.getPluginName())
<<<<<<< HEAD
                    .level(DiscoveryLevel.PLUGIN.getCode())
                    .discoveryType(discoveryConfigRegisterDTO.getDiscoveryType())
=======
                    .discoveryLevel(DiscoveryLevel.PLUGIN.getCode())
                    .type(discoveryConfigRegisterDTO.getDiscoveryType())
>>>>>>> df1389f3
                    .serverList(discoveryConfigRegisterDTO.getServerList())
                    .props(GsonUtils.getInstance().toJson(Optional.ofNullable(discoveryConfigRegisterDTO.getProps()).orElse(new Properties())))
                    .namespaceId(discoveryConfigRegisterDTO.getNamespaceId())
                    .dateCreated(currentTime)
                    .dateUpdated(currentTime)
                    .build();
            discoveryMapper.insertSelective(discoveryDO);
        }
        DiscoveryHandlerDO discoveryHandlerDO = discoveryHandlerMapper.selectBySelectorId(selectorDO.getId());
        if (Objects.isNull(discoveryHandlerDO)) {
            discoveryHandlerDO = DiscoveryHandlerDO.builder()
                    .id(UUIDUtils.getInstance().generateShortUuid())
                    .discoveryId(discoveryDO.getId())
                    .handler(discoveryConfigRegisterDTO.getHandler())
                    .listenerNode(discoveryConfigRegisterDTO.getListenerNode())
                    .props(GsonUtils.getInstance().toJson(Optional.ofNullable(discoveryConfigRegisterDTO.getProps()).orElse(new Properties())))
                    .dateCreated(new Timestamp(System.currentTimeMillis())).build();
            DiscoveryRelDO discoveryRefDO = DiscoveryRelDO.builder()
                    .id(UUIDUtils.getInstance().generateShortUuid())
                    .discoveryHandlerId(discoveryHandlerDO.getId())
                    .selectorId(selectorDO.getId())
                    .pluginName(discoveryConfigRegisterDTO.getPluginName()).build();
            discoveryRelMapper.insertSelective(discoveryRefDO);
            discoveryHandlerMapper.insertSelective(discoveryHandlerDO);
        }
        DiscoveryProcessor discoveryProcessor = discoveryProcessorHolder.chooseProcessor(discoveryConfigRegisterDTO.getDiscoveryType());
        discoveryProcessor.createDiscovery(discoveryDO);
        discoveryProcessor.createProxySelector(DiscoveryTransfer.INSTANCE.mapToDTO(discoveryHandlerDO), proxySelectorDTO);
    }

    @Override
    @Transactional(rollbackFor = Exception.class)
    public String delete(final String discoveryId) {
        List<DiscoveryHandlerDO> discoveryHandlerDOS = discoveryHandlerMapper.selectByDiscoveryId(discoveryId);
        if (CollectionUtils.isNotEmpty(discoveryHandlerDOS)) {
            LOG.warn("shenyu this discovery has discoveryHandler can't be delete");
            throw new ShenyuException("shenyu this discovery has discoveryHandler can't be delete");
        }
        DiscoveryDO discoveryDO = discoveryMapper.selectById(discoveryId);
        DiscoveryProcessor discoveryProcessor = discoveryProcessorHolder.chooseProcessor(discoveryDO.getDiscoveryType());
        discoveryProcessor.removeDiscovery(discoveryDO);
        discoveryMapper.delete(discoveryId);
        return ShenyuResultMessage.DELETE_SUCCESS;
    }

    private DiscoveryVO create(final DiscoveryDTO discoveryDTO) {
        if (Objects.isNull(discoveryDTO)) {
            return null;
        }
        Timestamp currentTime = new Timestamp(System.currentTimeMillis());
        DiscoveryDO discoveryDO = DiscoveryDO.builder()
                .id(discoveryDTO.getId())
                .discoveryName(discoveryDTO.getName())
                .pluginName(discoveryDTO.getPluginName())
                .namespaceId(discoveryDTO.getNamespaceId())
<<<<<<< HEAD
                .level(discoveryDTO.getLevel())
                .discoveryType(discoveryDTO.getType())
=======
                .discoveryLevel(discoveryDTO.getLevel())
                .type(discoveryDTO.getType())
>>>>>>> df1389f3
                .serverList(discoveryDTO.getServerList())
                .props(discoveryDTO.getProps())
                .dateCreated(currentTime)
                .dateUpdated(currentTime)
                .build();
        if (StringUtils.isEmpty(discoveryDTO.getId())) {
            discoveryDO.setId(UUIDUtils.getInstance().generateShortUuid());
        }
        DiscoveryProcessor discoveryProcessor = discoveryProcessorHolder.chooseProcessor(discoveryDO.getDiscoveryType());
        DiscoveryVO result = discoveryMapper.insert(discoveryDO) > 0 ? DiscoveryTransfer.INSTANCE.mapToVo(discoveryDO) : null;
        discoveryProcessor.createDiscovery(discoveryDO);
        return result;
    }

    private DiscoveryVO update(final DiscoveryDTO discoveryDTO) {
        if (Objects.isNull(discoveryDTO) || Objects.isNull(discoveryDTO.getId())) {
            return null;
        }
        Timestamp currentTime = new Timestamp(System.currentTimeMillis());
        DiscoveryDO discoveryDO = DiscoveryDO.builder()
                .id(discoveryDTO.getId())
                .discoveryName(discoveryDTO.getName())
                .discoveryType(discoveryDTO.getType())
                .serverList(discoveryDTO.getServerList())
                .props(discoveryDTO.getProps())
                .namespaceId(discoveryDTO.getNamespaceId())
                .dateUpdated(currentTime)
                .build();
        return discoveryMapper.updateSelective(discoveryDO) > 0 ? DiscoveryTransfer.INSTANCE.mapToVo(discoveryDO) : null;
    }

    public void syncData(final List<DiscoveryDO> discoveryDOS) {
        discoveryDOS.forEach(d -> {
            DiscoveryProcessor discoveryProcessor = discoveryProcessorHolder.chooseProcessor(d.getDiscoveryType());
            discoveryProcessor.createDiscovery(d);
            proxySelectorMapper.selectByDiscoveryId(d.getId()).stream().map(DiscoveryTransfer.INSTANCE::mapToDTO).forEach(ps -> {
                DiscoveryHandlerDO discoveryHandlerDO = discoveryHandlerMapper.selectByProxySelectorId(ps.getId());
                discoveryProcessor.createProxySelector(DiscoveryTransfer.INSTANCE.mapToDTO(discoveryHandlerDO), ps);
                discoveryProcessor.fetchAll(DiscoveryTransfer.INSTANCE.mapToDTO(discoveryHandlerDO), ps);
            });
            List<SelectorDO> selectorDOS = selectorMapper.selectByDiscoveryId(d.getId());
            for (SelectorDO selectorDO : selectorDOS) {
                ProxySelectorDTO proxySelectorDTO = new ProxySelectorDTO();
                proxySelectorDTO.setPluginName(d.getPluginName());
                proxySelectorDTO.setName(selectorDO.getSelectorName());
                proxySelectorDTO.setId(selectorDO.getId());
                proxySelectorDTO.setNamespaceId(selectorDO.getNamespaceId());
                DiscoveryHandlerDO discoveryHandlerDO = discoveryHandlerMapper.selectBySelectorId(selectorDO.getId());
                discoveryProcessor.createProxySelector(DiscoveryTransfer.INSTANCE.mapToDTO(discoveryHandlerDO), proxySelectorDTO);
                discoveryProcessor.fetchAll(DiscoveryTransfer.INSTANCE.mapToDTO(discoveryHandlerDO), proxySelectorDTO);
            }
        });
    }

    @Override
    @Transactional(rollbackFor = Exception.class)
    public void syncData() {
        LOG.info("shenyu DiscoveryService sync db ");
        List<DiscoveryDO> discoveryDOS = discoveryMapper.selectAll();
        syncData(discoveryDOS);
    }

    @Override
    @Transactional(rollbackFor = Exception.class)
    public void syncDataByNamespaceId(final String namespaceId) {
        LOG.info("shenyu DiscoveryService sync db ");
        List<DiscoveryDO> discoveryDOS = discoveryMapper.selectAllByNamespaceId(namespaceId);
        syncData(discoveryDOS);
    }

    @Override
    public List<DiscoveryVO> listAllData() {
        Map<String, DiscoveryHandlerVO> discoveryHandlerMap = discoveryHandlerMapper
                .selectAll()
                .stream()
                .map(DiscoveryTransfer.INSTANCE::mapToVo)
                .collect(Collectors.toMap(DiscoveryHandlerVO::getDiscoveryId, x -> x));
        Map<String, DiscoveryRelVO> discoveryRelMap = discoveryRelMapper
                .selectAll()
                .stream()
                .map(DiscoveryTransfer.INSTANCE::mapToVo)
                .collect(Collectors.toMap(DiscoveryRelVO::getDiscoveryHandlerId, x -> x));
        return discoveryMapper
                .selectAll()
                .stream()
                .map(x -> {
                    DiscoveryVO discoveryVO = DiscoveryTransfer.INSTANCE.mapToVo(x);
                    DiscoveryHandlerVO discoveryHandlerVO = discoveryHandlerMap.getOrDefault(discoveryVO.getId(), new DiscoveryHandlerVO());
                    discoveryVO.setDiscoveryHandler(discoveryHandlerVO);
                    if (StringUtils.isNotEmpty(discoveryHandlerVO.getId())) {
                        DiscoveryRelVO discoveryRelVO = discoveryRelMap.getOrDefault(discoveryHandlerVO.getId(), new DiscoveryRelVO());
                        discoveryVO.setDiscoveryRel(discoveryRelVO);
                    }
                    return discoveryVO;
                })
                .collect(Collectors.toList());
    }
    
    @Override
    public List<DiscoveryVO> listAllDataByNamespaceId(final String namespaceId) {
        List<DiscoveryDO> discoveryDOList = discoveryMapper
                .selectAllByNamespaceId(namespaceId);
        if (CollectionUtils.isEmpty(discoveryDOList)) {
            return Lists.newArrayList();
        }
        
        Set<String> discoveryIdSet = discoveryDOList.stream().map(DiscoveryDO::getId).collect(Collectors.toSet());
        
        List<DiscoveryHandlerDO> discoveryHandlerDOList = discoveryHandlerMapper
                .selectByDiscoveryIds(Lists.newArrayList(discoveryIdSet));
        
        Map<String, DiscoveryHandlerVO> discoveryHandlerMap = Maps.newHashMap();
        Map<String, DiscoveryRelVO> discoveryRelMap = Maps.newHashMap();
        if (CollectionUtils.isNotEmpty(discoveryHandlerDOList)) {
            discoveryHandlerMap = discoveryHandlerDOList
                    .stream()
                    .map(DiscoveryTransfer.INSTANCE::mapToVo)
                    .collect(Collectors.toMap(DiscoveryHandlerVO::getDiscoveryId, x -> x));
            discoveryRelMap = discoveryRelMapper
                    .selectAll()
                    .stream()
                    .map(DiscoveryTransfer.INSTANCE::mapToVo)
                    .collect(Collectors.toMap(DiscoveryRelVO::getDiscoveryHandlerId, x -> x));
        }
        final Map<String, DiscoveryHandlerVO> finalDiscoveryHandlerMap = discoveryHandlerMap;
        final Map<String, DiscoveryRelVO> finalDiscoveryRelMap = discoveryRelMap;
        return discoveryDOList
                .stream()
                .map(x -> {
                    DiscoveryVO discoveryVO = DiscoveryTransfer.INSTANCE.mapToVo(x);
                    DiscoveryHandlerVO discoveryHandlerVO = finalDiscoveryHandlerMap.getOrDefault(discoveryVO.getId(), new DiscoveryHandlerVO());
                    discoveryVO.setDiscoveryHandler(discoveryHandlerVO);
                    if (StringUtils.isNotEmpty(discoveryHandlerVO.getId())) {
                        DiscoveryRelVO discoveryRelVO = finalDiscoveryRelMap.getOrDefault(discoveryHandlerVO.getId(), new DiscoveryRelVO());
                        discoveryVO.setDiscoveryRel(discoveryRelVO);
                    }
                    return discoveryVO;
                })
                .collect(Collectors.toList());
    }
    
    @Override
    public DiscoveryHandlerDTO findDiscoveryHandlerBySelectorId(final String selectorId) {
        DiscoveryHandlerDO discoveryHandlerDO = discoveryHandlerMapper.selectBySelectorId(selectorId);
        return DiscoveryTransfer.INSTANCE.mapToDTO(discoveryHandlerDO);
    }

    @Override
    public String registerDefaultDiscovery(final String selectorId, final String pluginName, final String namespaceId) {
        DiscoveryHandlerDO discoveryHandlerDB = discoveryHandlerMapper.selectBySelectorId(selectorId);
        if (Objects.nonNull(discoveryHandlerDB)) {
            return discoveryHandlerDB.getId();
        }
        DiscoveryDO discoveryDO = new DiscoveryDO();
        String discoveryId = UUIDUtils.getInstance().generateShortUuid();
<<<<<<< HEAD
        discoveryDO.setLevel(DiscoveryLevel.SELECTOR.getCode());
        discoveryDO.setDiscoveryName(pluginName + "_default_discovery");
=======
        discoveryDO.setDiscoveryLevel(DiscoveryLevel.SELECTOR.getCode());
        discoveryDO.setName(pluginName + "_default_discovery");
>>>>>>> df1389f3
        discoveryDO.setPluginName(pluginName);
        discoveryDO.setDiscoveryType(DiscoveryMode.LOCAL.name().toLowerCase());
        discoveryDO.setId(discoveryId);
        discoveryDO.setNamespaceId(namespaceId);
        discoveryMapper.insertSelective(discoveryDO);
        DiscoveryHandlerDO discoveryHandlerDO = new DiscoveryHandlerDO();
        String discoveryHandlerId = UUIDUtils.getInstance().generateShortUuid();
        discoveryHandlerDO.setId(discoveryHandlerId);
        discoveryHandlerDO.setDiscoveryId(discoveryId);
        discoveryHandlerDO.setHandler("{}");
        discoveryHandlerDO.setProps("{}");
        discoveryHandlerMapper.insertSelective(discoveryHandlerDO);
        DiscoveryRelDO discoveryRelDO = new DiscoveryRelDO();
        String discoveryRelId = UUIDUtils.getInstance().generateShortUuid();
        discoveryRelDO.setDiscoveryHandlerId(discoveryHandlerId);
        discoveryRelDO.setId(discoveryRelId);
        discoveryRelDO.setSelectorId(selectorId);
        discoveryRelDO.setPluginName(pluginName);
        discoveryRelMapper.insertSelective(discoveryRelDO);
        return discoveryHandlerId;
    }

    @Override
    @Transactional(rollbackFor = Exception.class)
    public ConfigImportResult importData(final List<DiscoveryDTO> discoveryList) {
        if (CollectionUtils.isEmpty(discoveryList)) {
            return ConfigImportResult.success();
        }

        Map<String, List<DiscoveryDO>> pluginDiscoveryMap = discoveryMapper
                .selectAll()
                .stream()
                .collect(Collectors.groupingBy(DiscoveryDO::getPluginName));
        int successCount = 0;
        StringBuilder errorMsgBuilder = new StringBuilder();
        for (DiscoveryDTO discoveryDTO : discoveryList) {
            String pluginName = discoveryDTO.getPluginName();
            String discoveryName = discoveryDTO.getName();
            Set<String> existDiscoveryNameSet = pluginDiscoveryMap
                    .getOrDefault(pluginName, Lists.newArrayList())
                    .stream()
                    .map(DiscoveryDO::getDiscoveryName)
                    .collect(Collectors.toSet());
            if (existDiscoveryNameSet.contains(discoveryName)) {
                errorMsgBuilder
                        .append(discoveryName)
                        .append(",");
                continue;
            }
            String discoveryId = UUIDUtils.getInstance().generateShortUuid();
            discoveryDTO.setId(discoveryId);
            create(discoveryDTO);
            successCount++;

            // import discovery handler data
            if (Objects.nonNull(discoveryDTO.getDiscoveryHandler())) {
                DiscoveryHandlerDO discoveryHandlerDO = DiscoveryTransfer
                        .INSTANCE
                        .mapToDO(discoveryDTO.getDiscoveryHandler());
                discoveryHandlerDO.setDiscoveryId(discoveryId);
                discoveryHandlerMapper.insertSelective(discoveryHandlerDO);
            }

            // import discovery rel data
            if (Objects.nonNull(discoveryDTO.getDiscoveryRel())) {
                DiscoveryRelDO discoveryRelDO = DiscoveryTransfer
                        .INSTANCE
                        .mapToDO(discoveryDTO.getDiscoveryRel());
                discoveryRelMapper.insertSelective(discoveryRelDO);
            }
        }

        if (StringUtils.isNotEmpty(errorMsgBuilder)) {
            errorMsgBuilder.setLength(errorMsgBuilder.length() - 1);
            return ConfigImportResult
                    .fail(successCount, "import fail discovery: " + errorMsgBuilder);
        }
        return ConfigImportResult.success(successCount);
    }
    
    @Override
    @Transactional(rollbackFor = Exception.class)
    public ConfigImportResult importData(final String namespace, final List<DiscoveryDTO> discoveryList, final ConfigsImportContext context) {
        if (CollectionUtils.isEmpty(discoveryList)) {
            return ConfigImportResult.success();
        }
        Map<String, String> discoveryHandlerIdMapping = context.getDiscoveryHandlerIdMapping();
        Map<String, List<DiscoveryDO>> pluginDiscoveryMap = discoveryMapper
                .selectAllByNamespaceId(namespace)
                .stream()
                .collect(Collectors.groupingBy(DiscoveryDO::getPluginName));
        int successCount = 0;
        StringBuilder errorMsgBuilder = new StringBuilder();
        for (DiscoveryDTO discoveryDTO : discoveryList) {
            String pluginName = discoveryDTO.getPluginName();
            String discoveryName = discoveryDTO.getName();
            Set<String> existDiscoveryNameSet = pluginDiscoveryMap
                    .getOrDefault(pluginName, Lists.newArrayList())
                    .stream()
                    .map(DiscoveryDO::getDiscoveryName)
                    .collect(Collectors.toSet());
            if (existDiscoveryNameSet.contains(discoveryName)) {
                errorMsgBuilder
                        .append(discoveryName)
                        .append(",");
                continue;
            }
            String discoveryId = UUIDUtils.getInstance().generateShortUuid();
            discoveryDTO.setId(discoveryId);
            discoveryDTO.setNamespaceId(namespace);
            create(discoveryDTO);
            successCount++;
            
            // import discovery handler data
            String discoveryHandlerId = null;
            if (Objects.nonNull(discoveryDTO.getDiscoveryHandler())) {
                DiscoveryHandlerDO discoveryHandlerDO = DiscoveryTransfer
                        .INSTANCE
                        .mapToDO(discoveryDTO.getDiscoveryHandler());
                discoveryHandlerDO.setDiscoveryId(discoveryId);
                discoveryHandlerId = UUIDUtils.getInstance().generateShortUuid();
                discoveryHandlerIdMapping.put(discoveryHandlerDO.getId(), discoveryHandlerId);
                discoveryHandlerDO.setId(discoveryHandlerId);
                discoveryHandlerMapper.insertSelective(discoveryHandlerDO);
            }
            
            // import discovery rel data
            if (Objects.nonNull(discoveryDTO.getDiscoveryRel())) {
                DiscoveryRelDO discoveryRelDO = DiscoveryTransfer
                        .INSTANCE
                        .mapToDO(discoveryDTO.getDiscoveryRel());
                discoveryRelDO.setDiscoveryHandlerId(discoveryHandlerId);
                Optional.ofNullable(discoveryRelDO.getSelectorId())
                                .ifPresent(selectorId -> discoveryRelDO.setSelectorId(context.getSelectorIdMapping().get(selectorId)));
                Optional.ofNullable(discoveryRelDO.getProxySelectorId())
                        .ifPresent(proxySelectorId -> discoveryRelDO.setProxySelectorId(context.getProxySelectorIdMapping().get(proxySelectorId)));
                discoveryRelDO.setId(UUIDUtils.getInstance().generateShortUuid());
                discoveryRelMapper.insertSelective(discoveryRelDO);
            }
        }
        
        if (StringUtils.isNotEmpty(errorMsgBuilder)) {
            errorMsgBuilder.setLength(errorMsgBuilder.length() - 1);
            return ConfigImportResult
                    .fail(successCount, "import fail discovery: " + errorMsgBuilder);
        }
        return ConfigImportResult.success(successCount);
    }
}<|MERGE_RESOLUTION|>--- conflicted
+++ resolved
@@ -155,13 +155,8 @@
                     .id(UUIDUtils.getInstance().generateShortUuid())
                     .discoveryName(discoveryConfigRegisterDTO.getName())
                     .pluginName(discoveryConfigRegisterDTO.getPluginName())
-<<<<<<< HEAD
-                    .level(DiscoveryLevel.PLUGIN.getCode())
                     .discoveryType(discoveryConfigRegisterDTO.getDiscoveryType())
-=======
                     .discoveryLevel(DiscoveryLevel.PLUGIN.getCode())
-                    .type(discoveryConfigRegisterDTO.getDiscoveryType())
->>>>>>> df1389f3
                     .serverList(discoveryConfigRegisterDTO.getServerList())
                     .props(GsonUtils.getInstance().toJson(Optional.ofNullable(discoveryConfigRegisterDTO.getProps()).orElse(new Properties())))
                     .namespaceId(discoveryConfigRegisterDTO.getNamespaceId())
@@ -217,13 +212,8 @@
                 .discoveryName(discoveryDTO.getName())
                 .pluginName(discoveryDTO.getPluginName())
                 .namespaceId(discoveryDTO.getNamespaceId())
-<<<<<<< HEAD
-                .level(discoveryDTO.getLevel())
                 .discoveryType(discoveryDTO.getType())
-=======
                 .discoveryLevel(discoveryDTO.getLevel())
-                .type(discoveryDTO.getType())
->>>>>>> df1389f3
                 .serverList(discoveryDTO.getServerList())
                 .props(discoveryDTO.getProps())
                 .dateCreated(currentTime)
@@ -379,13 +369,9 @@
         }
         DiscoveryDO discoveryDO = new DiscoveryDO();
         String discoveryId = UUIDUtils.getInstance().generateShortUuid();
-<<<<<<< HEAD
         discoveryDO.setLevel(DiscoveryLevel.SELECTOR.getCode());
         discoveryDO.setDiscoveryName(pluginName + "_default_discovery");
-=======
         discoveryDO.setDiscoveryLevel(DiscoveryLevel.SELECTOR.getCode());
-        discoveryDO.setName(pluginName + "_default_discovery");
->>>>>>> df1389f3
         discoveryDO.setPluginName(pluginName);
         discoveryDO.setDiscoveryType(DiscoveryMode.LOCAL.name().toLowerCase());
         discoveryDO.setId(discoveryId);
