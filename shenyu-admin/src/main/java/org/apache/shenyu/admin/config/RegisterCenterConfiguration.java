/*
 * Licensed to the Apache Software Foundation (ASF) under one or more
 * contributor license agreements.  See the NOTICE file distributed with
 * this work for additional information regarding copyright ownership.
 * The ASF licenses this file to You under the Apache License, Version 2.0
 * (the "License"); you may not use this file except in compliance with
 * the License.  You may obtain a copy of the License at
 *
 *     http://www.apache.org/licenses/LICENSE-2.0
 *
 * Unless required by applicable law or agreed to in writing, software
 * distributed under the License is distributed on an "AS IS" BASIS,
 * WITHOUT WARRANTIES OR CONDITIONS OF ANY KIND, either express or implied.
 * See the License for the specific language governing permissions and
 * limitations under the License.
 */

package org.apache.shenyu.admin.config;

import org.apache.shenyu.admin.disruptor.RegisterClientServerDisruptorPublisher;
import org.apache.shenyu.admin.lock.RegisterExecutionRepository;
import org.apache.shenyu.admin.lock.impl.PlatformTransactionRegisterExecutionRepository;
import org.apache.shenyu.admin.mapper.PluginMapper;
import org.apache.shenyu.admin.service.DiscoveryService;
import org.apache.shenyu.admin.service.register.ShenyuClientRegisterService;
import org.apache.shenyu.register.common.config.ShenyuRegisterCenterConfig;
import org.springframework.boot.autoconfigure.condition.ConditionalOnMissingBean;
import org.springframework.boot.context.properties.ConfigurationProperties;
import org.springframework.context.annotation.Bean;
import org.springframework.context.annotation.Configuration;
<<<<<<< HEAD
import org.springframework.integration.jdbc.lock.DefaultLockRepository;
import org.springframework.integration.jdbc.lock.JdbcLockRegistry;
import org.springframework.integration.jdbc.lock.LockRepository;
=======
>>>>>>> 7bc5b2cf
import org.springframework.transaction.PlatformTransactionManager;

import javax.sql.DataSource;
import java.util.List;
import java.util.Map;
import java.util.function.Function;
import java.util.stream.Collectors;

/**
 * The type Register center configuration.
 */
@Configuration
public class RegisterCenterConfiguration {
    
    /**
     * Shenyu register center config shenyu register center config.
     *
     * @return the shenyu register center config
     */
    @Bean
    @ConfigurationProperties(prefix = "shenyu.register")
    public ShenyuRegisterCenterConfig shenyuRegisterCenterConfig() {
        return new ShenyuRegisterCenterConfig();
    }
    
    /**
     * Shenyu client server register repository server register repository.
     *
     * @param shenyuClientRegisterService the shenyu client register service
     * @param discoveryService the discovery service
     * @return the shenyu server register repository
     */
    @Bean
    public RegisterClientServerDisruptorPublisher registerClientServerDisruptorPublisher(final List<ShenyuClientRegisterService> shenyuClientRegisterService, final DiscoveryService discoveryService) {
        //        String registerType = shenyuRegisterCenterConfig.getRegisterType();
        //        ShenyuClientServerRegisterRepository registerRepository = ExtensionLoader.getExtensionLoader(ShenyuClientServerRegisterRepository.class).getJoin(registerType);
        RegisterClientServerDisruptorPublisher publisher = RegisterClientServerDisruptorPublisher.getInstance();
        Map<String, ShenyuClientRegisterService> registerServiceMap = shenyuClientRegisterService.stream().collect(Collectors.toMap(ShenyuClientRegisterService::rpcType, Function.identity()));
        publisher.start(registerServiceMap, discoveryService);
//                registerRepository.init(publisher, shenyuRegisterCenterConfig);
        return publisher;
    }
    
    /**
     * Shenyu client server register  server global lock repository.
     *
     * @param platformTransactionManager the platformTransactionManager
     * @param pluginMapper the shenyu pluginMapper
     * @return the shenyu server register repository
     */
    @Bean
    @ConditionalOnMissingBean(name = "registerExecutionRepository")
    public RegisterExecutionRepository registerExecutionRepository(final PlatformTransactionManager platformTransactionManager, final PluginMapper pluginMapper) {
        return new PlatformTransactionRegisterExecutionRepository(platformTransactionManager, pluginMapper);
    }
<<<<<<< HEAD
    
    
    /**
     * Shenyu Admin distributed lock by spring-integration-jdbc.
     *
     * @param dataSource the dataSource
     * @return defaultLockRepository
     */
    @Bean
    @ConfigurationProperties(prefix = "shenyu.distributed-lock")
    public DefaultLockRepository defaultLockRepository(final DataSource dataSource) {
        return new DefaultLockRepository(dataSource);
    }
    
    /**
     * Shenyu Admin distributed lock by spring-integration-jdbc.
     *
     * @param lockRepository the lockRepository
     * @return the shenyu Admin register repository
     */
    @Bean
    public JdbcLockRegistry jdbcLockRegistry(final LockRepository lockRepository) {
        return new JdbcLockRegistry(lockRepository);
    }
=======

>>>>>>> 7bc5b2cf
}<|MERGE_RESOLUTION|>--- conflicted
+++ resolved
@@ -28,12 +28,9 @@
 import org.springframework.boot.context.properties.ConfigurationProperties;
 import org.springframework.context.annotation.Bean;
 import org.springframework.context.annotation.Configuration;
-<<<<<<< HEAD
 import org.springframework.integration.jdbc.lock.DefaultLockRepository;
 import org.springframework.integration.jdbc.lock.JdbcLockRegistry;
 import org.springframework.integration.jdbc.lock.LockRepository;
-=======
->>>>>>> 7bc5b2cf
 import org.springframework.transaction.PlatformTransactionManager;
 
 import javax.sql.DataSource;
@@ -89,8 +86,6 @@
     public RegisterExecutionRepository registerExecutionRepository(final PlatformTransactionManager platformTransactionManager, final PluginMapper pluginMapper) {
         return new PlatformTransactionRegisterExecutionRepository(platformTransactionManager, pluginMapper);
     }
-<<<<<<< HEAD
-    
     
     /**
      * Shenyu Admin distributed lock by spring-integration-jdbc.
@@ -114,7 +109,4 @@
     public JdbcLockRegistry jdbcLockRegistry(final LockRepository lockRepository) {
         return new JdbcLockRegistry(lockRepository);
     }
-=======
-
->>>>>>> 7bc5b2cf
 }