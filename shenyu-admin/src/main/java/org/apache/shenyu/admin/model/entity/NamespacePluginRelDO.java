--- conflicted
+++ resolved
@@ -172,14 +172,9 @@
     public static NamespacePluginRelDO buildNamespacePluginRelDO(final NamespacePluginDTO namespacePluginDTO) {
         return Optional.ofNullable(namespacePluginDTO).map(item -> {
             Timestamp currentTime = new Timestamp(System.currentTimeMillis());
-<<<<<<< HEAD
-            NamespacePluginRelDO namespacePluginRelDO = NamespacePluginRelDO.builder()
-                    .config(item.getConfig() == null ? "" : item.getConfig())
-=======
             return NamespacePluginRelDO.builder()
                     .id(item.getId())
                     .config(item.getConfig())
->>>>>>> 26e590a4
                     .enabled(item.getEnabled())
                     .sort(item.getSort())
                     .namespaceId(item.getNamespaceId())
