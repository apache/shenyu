/*
 * Licensed to the Apache Software Foundation (ASF) under one or more
 * contributor license agreements.  See the NOTICE file distributed with
 * this work for additional information regarding copyright ownership.
 * The ASF licenses this file to You under the Apache License, Version 2.0
 * (the "License"); you may not use this file except in compliance with
 * the License.  You may obtain a copy of the License at
 *
 *     http://www.apache.org/licenses/LICENSE-2.0
 *
 * Unless required by applicable law or agreed to in writing, software
 * distributed under the License is distributed on an "AS IS" BASIS,
 * WITHOUT WARRANTIES OR CONDITIONS OF ANY KIND, either express or implied.
 * See the License for the specific language governing permissions and
 * limitations under the License.
 */

package org.apache.shenyu.admin.transfer;

import org.apache.shenyu.admin.model.dto.AppAuthDTO;
import org.apache.shenyu.admin.model.entity.AppAuthDO;
import org.apache.shenyu.admin.model.vo.AppAuthVO;
import org.apache.shenyu.common.utils.DateUtils;

import java.util.Optional;

/**
 * The interface App auth transfer.
 */
public enum AppAuthTransfer {

    /**
     * The constant INSTANCE.
     */
    INSTANCE;

    /**
     * Map to entity app auth do.
     *
     * @param appAuthDTO the app auth dto
     * @return the app auth do
     */
    public AppAuthDO mapToEntity(final AppAuthDTO appAuthDTO) {
<<<<<<< HEAD
        if (appAuthDTO == null) {
            return null;
        }

        AppAuthDO.AppAuthDOBuilder appAuthDO = AppAuthDO.builder();

        appAuthDO.id(appAuthDTO.getId());
        appAuthDO.appKey(appAuthDTO.getAppKey());
        appAuthDO.appSecret(appAuthDTO.getAppSecret());
        appAuthDO.enabled(appAuthDTO.getEnabled());
        appAuthDO.open(appAuthDTO.getOpen());
        appAuthDO.userId(appAuthDTO.getUserId());
        appAuthDO.phone(appAuthDTO.getPhone());
        appAuthDO.extInfo(appAuthDTO.getExtInfo());

        return appAuthDO.build();
=======
        return Optional.ofNullable(appAuthDTO)
                .map(v -> {
                    AppAuthDO.AppAuthDOBuilder<?, ?> appAuthDO = AppAuthDO.builder();
                    appAuthDO.id(v.getId());
                    appAuthDO.appKey(v.getAppKey());
                    appAuthDO.appSecret(v.getAppSecret());
                    appAuthDO.enabled(v.getEnabled());
                    appAuthDO.open(v.getOpen());
                    appAuthDO.userId(v.getUserId());
                    appAuthDO.phone(v.getPhone());
                    appAuthDO.extInfo(v.getExtInfo());
                    return appAuthDO.build();
                })
                .orElse(null);
>>>>>>> 52b059b7
    }

    /**
     * Map to vo app auth vo.
     *
     * @param appAuthDO the app auth do
     * @return the app auth vo
     */
    public AppAuthVO mapToVO(final AppAuthDO appAuthDO) {
        return Optional.ofNullable(appAuthDO)
                .map(v -> {
                    AppAuthVO appAuthVO = new AppAuthVO();
                    appAuthVO.setId(v.getId());
                    appAuthVO.setAppKey(v.getAppKey());
                    appAuthVO.setAppSecret(v.getAppSecret());
                    appAuthVO.setUserId(v.getUserId());
                    appAuthVO.setPhone(v.getPhone());
                    appAuthVO.setExtInfo(v.getExtInfo());
                    appAuthVO.setOpen(v.getOpen());
                    appAuthVO.setEnabled(appAuthDO.getEnabled());
                    appAuthVO.setDateUpdated(Optional.ofNullable(appAuthDO.getDateUpdated())
                            .map(u -> DateUtils.localDateTimeToString(u.toLocalDateTime()))
                            .orElse(null));
                    return appAuthVO;
                })
                .orElse(null);
    }

}<|MERGE_RESOLUTION|>--- conflicted
+++ resolved
@@ -41,27 +41,9 @@
      * @return the app auth do
      */
     public AppAuthDO mapToEntity(final AppAuthDTO appAuthDTO) {
-<<<<<<< HEAD
-        if (appAuthDTO == null) {
-            return null;
-        }
-
-        AppAuthDO.AppAuthDOBuilder appAuthDO = AppAuthDO.builder();
-
-        appAuthDO.id(appAuthDTO.getId());
-        appAuthDO.appKey(appAuthDTO.getAppKey());
-        appAuthDO.appSecret(appAuthDTO.getAppSecret());
-        appAuthDO.enabled(appAuthDTO.getEnabled());
-        appAuthDO.open(appAuthDTO.getOpen());
-        appAuthDO.userId(appAuthDTO.getUserId());
-        appAuthDO.phone(appAuthDTO.getPhone());
-        appAuthDO.extInfo(appAuthDTO.getExtInfo());
-
-        return appAuthDO.build();
-=======
         return Optional.ofNullable(appAuthDTO)
                 .map(v -> {
-                    AppAuthDO.AppAuthDOBuilder<?, ?> appAuthDO = AppAuthDO.builder();
+                    AppAuthDO.AppAuthDOBuilder appAuthDO = AppAuthDO.builder();
                     appAuthDO.id(v.getId());
                     appAuthDO.appKey(v.getAppKey());
                     appAuthDO.appSecret(v.getAppSecret());
@@ -73,7 +55,6 @@
                     return appAuthDO.build();
                 })
                 .orElse(null);
->>>>>>> 52b059b7
     }
 
     /**
