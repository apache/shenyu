--- conflicted
+++ resolved
@@ -43,43 +43,24 @@
 
     }
 
-<<<<<<< HEAD
     public DiscoveryDO(final String discoveryName, final String discoveryType, final String level, final String serverList,
                        final String pluginName, final String props) {
         this.discoveryName = discoveryName;
         this.discoveryType = discoveryType;
-        this.level = level;
-=======
-    public DiscoveryDO(final String name, final String type, final String discoveryLevel, final String serverList,
-                       final String pluginName, final String props) {
-        this.name = name;
-        this.type = type;
         this.discoveryLevel = discoveryLevel;
->>>>>>> df1389f3
         this.serverList = serverList;
         this.pluginName = pluginName;
         this.props = props;
     }
 
-<<<<<<< HEAD
     public DiscoveryDO(final String id, final Timestamp dateCreated, final Timestamp dateUpdated, final String discoveryName,
-                       final String discoveryType, final String level, final String serverList, final String pluginName,
-=======
-    public DiscoveryDO(final String id, final Timestamp dateCreated, final Timestamp dateUpdated, final String name,
-                       final String type, final String discoveryLevel, final String serverList, final String pluginName,
->>>>>>> df1389f3
+                       final String discoveryType, final String discoveryLevel, final String serverList, final String pluginName,
                        final String props) {
 
         super(id, dateCreated, dateUpdated);
-<<<<<<< HEAD
         this.discoveryName = discoveryName;
         this.discoveryType = discoveryType;
-        this.level = level;
-=======
-        this.name = name;
-        this.type = type;
         this.discoveryLevel = discoveryLevel;
->>>>>>> df1389f3
         this.serverList = serverList;
         this.pluginName = pluginName;
         this.props = props;
@@ -232,15 +213,9 @@
             return false;
         }
         DiscoveryDO discoveryDO = (DiscoveryDO) o;
-<<<<<<< HEAD
         return Objects.equals(discoveryName, discoveryDO.discoveryName)
                 && Objects.equals(discoveryType, discoveryDO.discoveryType)
-                && Objects.equals(level, discoveryDO.level)
-=======
-        return Objects.equals(name, discoveryDO.name)
-                && Objects.equals(type, discoveryDO.type)
                 && Objects.equals(discoveryLevel, discoveryDO.discoveryLevel)
->>>>>>> df1389f3
                 && Objects.equals(serverList, discoveryDO.serverList)
                 && Objects.equals(pluginName, discoveryDO.pluginName)
                 && Objects.equals(props, discoveryDO.props)
@@ -249,11 +224,7 @@
 
     @Override
     public int hashCode() {
-<<<<<<< HEAD
-        return Objects.hash(super.hashCode(), discoveryName, discoveryType, level, serverList, pluginName, props, namespaceId);
-=======
-        return Objects.hash(super.hashCode(), name, type, discoveryLevel, serverList, pluginName, props, namespaceId);
->>>>>>> df1389f3
+        return Objects.hash(super.hashCode(), discoveryName, discoveryType, discoveryLevel, serverList, pluginName, props, namespaceId);
     }
 
     public static final class DiscoveryDOBuilder {
@@ -403,15 +374,9 @@
             discoveryDO.setId(id);
             discoveryDO.setDateCreated(dateCreated);
             discoveryDO.setDateUpdated(dateUpdated);
-<<<<<<< HEAD
             discoveryDO.setDiscoveryName(discoveryName);
             discoveryDO.setDiscoveryType(discoveryType);
-            discoveryDO.setLevel(level);
-=======
-            discoveryDO.setName(name);
-            discoveryDO.setType(type);
             discoveryDO.setDiscoveryLevel(discoveryLevel);
->>>>>>> df1389f3
             discoveryDO.setServerList(serverList);
             discoveryDO.setPluginName(pluginName);
             discoveryDO.setProps(props);
