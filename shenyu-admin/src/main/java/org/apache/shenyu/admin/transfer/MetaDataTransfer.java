--- conflicted
+++ resolved
@@ -45,29 +45,9 @@
      * @return the meta data do
      */
     public MetaDataDO mapToEntity(final MetaDataDTO metaDataDTO) {
-<<<<<<< HEAD
-        if (metaDataDTO == null) {
-            return null;
-        }
-
-        MetaDataDO.MetaDataDOBuilder metaDataDO = MetaDataDO.builder();
-
-        metaDataDO.id(metaDataDTO.getId());
-        metaDataDO.appName(metaDataDTO.getAppName());
-        metaDataDO.path(metaDataDTO.getPath());
-        metaDataDO.pathDesc(metaDataDTO.getPathDesc());
-        metaDataDO.rpcType(metaDataDTO.getRpcType());
-        metaDataDO.serviceName(metaDataDTO.getServiceName());
-        metaDataDO.methodName(metaDataDTO.getMethodName());
-        metaDataDO.parameterTypes(metaDataDTO.getParameterTypes());
-        metaDataDO.rpcExt(metaDataDTO.getRpcExt());
-        metaDataDO.enabled(metaDataDTO.getEnabled());
-
-        return metaDataDO.build();
-=======
         return Optional.ofNullable(metaDataDTO)
                 .map(v -> {
-                    MetaDataDO.MetaDataDOBuilder<?, ?> metaDataDO = MetaDataDO.builder();
+                    MetaDataDO.MetaDataDOBuilder metaDataDO = MetaDataDO.builder();
                     metaDataDO.id(v.getId());
                     metaDataDO.appName(v.getAppName());
                     metaDataDO.path(v.getPath());
@@ -82,7 +62,6 @@
                     return metaDataDO.build();
                 })
                 .orElse(null);
->>>>>>> 52b059b7
     }
 
     /**
@@ -92,28 +71,9 @@
      * @return the meta data do
      */
     public MetaDataDO mapRegisterDTOToEntity(final MetaDataRegisterDTO metaDataDTO) {
-<<<<<<< HEAD
-        if (metaDataDTO == null) {
-            return null;
-        }
-
-        MetaDataDO.MetaDataDOBuilder metaDataDO = MetaDataDO.builder();
-
-        metaDataDO.appName(metaDataDTO.getAppName());
-        metaDataDO.path(metaDataDTO.getPath());
-        metaDataDO.pathDesc(metaDataDTO.getPathDesc());
-        metaDataDO.rpcType(metaDataDTO.getRpcType());
-        metaDataDO.serviceName(metaDataDTO.getServiceName());
-        metaDataDO.methodName(metaDataDTO.getMethodName());
-        metaDataDO.parameterTypes(metaDataDTO.getParameterTypes());
-        metaDataDO.rpcExt(metaDataDTO.getRpcExt());
-        metaDataDO.enabled(metaDataDTO.isEnabled());
-
-        return metaDataDO.build();
-=======
         return Optional.ofNullable(metaDataDTO)
                 .map(v -> {
-                    MetaDataDO.MetaDataDOBuilder<?, ?> metaDataDO = MetaDataDO.builder();
+                    MetaDataDO.MetaDataDOBuilder metaDataDO = MetaDataDO.builder();
                     metaDataDO.appName(v.getAppName());
                     metaDataDO.path(v.getPath());
                     metaDataDO.pathDesc(v.getPathDesc());
@@ -127,7 +87,6 @@
                     return metaDataDO.build();
                 })
                 .orElse(null);
->>>>>>> 52b059b7
     }
 
     /**
