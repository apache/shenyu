/*
 * Licensed to the Apache Software Foundation (ASF) under one or more
 * contributor license agreements.  See the NOTICE file distributed with
 * this work for additional information regarding copyright ownership.
 * The ASF licenses this file to You under the Apache License, Version 2.0
 * (the "License"); you may not use this file except in compliance with
 * the License.  You may obtain a copy of the License at
 *
 *     http://www.apache.org/licenses/LICENSE-2.0
 *
 * Unless required by applicable law or agreed to in writing, software
 * distributed under the License is distributed on an "AS IS" BASIS,
 * WITHOUT WARRANTIES OR CONDITIONS OF ANY KIND, either express or implied.
 * See the License for the specific language governing permissions and
 * limitations under the License.
 */

package org.apache.shenyu.admin.config;

import com.alibaba.nacos.api.NacosFactory;
import com.alibaba.nacos.api.PropertyKeyConst;
import com.alibaba.nacos.api.config.ConfigService;
import com.ecwid.consul.v1.ConsulClient;
import io.etcd.jetcd.Client;
import org.apache.commons.lang3.StringUtils;
import org.apache.shenyu.admin.config.properties.ConsulProperties;
import org.apache.shenyu.admin.config.properties.EtcdProperties;
import org.apache.shenyu.admin.config.properties.HttpSyncProperties;
import org.apache.shenyu.admin.config.properties.NacosProperties;
import org.apache.shenyu.admin.config.properties.WebsocketSyncProperties;
import org.apache.shenyu.admin.config.properties.ZookeeperProperties;
import org.apache.shenyu.admin.config.properties.ApolloProperties;
import org.apache.shenyu.admin.listener.DataChangedInit;
import org.apache.shenyu.admin.listener.DataChangedListener;
<<<<<<< HEAD
=======
import org.apache.shenyu.admin.listener.apollo.ApolloClient;
>>>>>>> 884cff0e
import org.apache.shenyu.admin.listener.apollo.ApolloDataChangedInit;
import org.apache.shenyu.admin.listener.apollo.ApolloDataChangedListener;
import org.apache.shenyu.admin.listener.consul.ConsulDataChangedInit;
import org.apache.shenyu.admin.listener.consul.ConsulDataChangedListener;
import org.apache.shenyu.admin.listener.etcd.EtcdClient;
import org.apache.shenyu.admin.listener.etcd.EtcdDataChangedInit;
import org.apache.shenyu.admin.listener.etcd.EtcdDataDataChangedListener;
import org.apache.shenyu.admin.listener.http.HttpLongPollingDataChangedListener;
import org.apache.shenyu.admin.listener.nacos.NacosDataChangedInit;
import org.apache.shenyu.admin.listener.nacos.NacosDataChangedListener;
import org.apache.shenyu.admin.listener.websocket.WebsocketCollector;
import org.apache.shenyu.admin.listener.websocket.WebsocketDataChangedListener;
import org.apache.shenyu.admin.listener.zookeeper.ZookeeperDataChangedInit;
import org.apache.shenyu.admin.listener.zookeeper.ZookeeperDataChangedListener;
import org.apache.shenyu.register.client.server.apollo.ApolloClient;
import org.apache.shenyu.register.client.server.apollo.ApolloConfig;
import org.apache.shenyu.register.client.server.zookeeper.ZookeeperClient;
import org.apache.shenyu.register.client.server.zookeeper.ZookeeperConfig;
import org.springframework.boot.autoconfigure.condition.ConditionalOnMissingBean;
import org.springframework.boot.autoconfigure.condition.ConditionalOnProperty;
import org.springframework.boot.context.properties.EnableConfigurationProperties;
import org.springframework.context.annotation.Bean;
import org.springframework.context.annotation.Configuration;
import org.springframework.web.socket.server.standard.ServerEndpointExporter;

import java.util.Objects;
import java.util.Properties;

/**
 * The type Data sync configuration.
 */
@Configuration
public class DataSyncConfiguration {

    /**
     * http long polling.
     */
    @Configuration
    @ConditionalOnProperty(name = "shenyu.sync.http.enabled", havingValue = "true")
    @EnableConfigurationProperties(HttpSyncProperties.class)
    static class HttpLongPollingListener {

        @Bean
        @ConditionalOnMissingBean(HttpLongPollingDataChangedListener.class)
        public HttpLongPollingDataChangedListener httpLongPollingDataChangedListener(final HttpSyncProperties httpSyncProperties) {
            return new HttpLongPollingDataChangedListener(httpSyncProperties);
        }
    }

    /**
     * The type Zookeeper listener.
     */
    @Configuration
    @ConditionalOnProperty(prefix = "shenyu.sync.zookeeper", name = "url")
    @EnableConfigurationProperties(ZookeeperProperties.class)
    static class ZookeeperListener {

        /**
         * register ZookeeperClient in spring ioc.
         *
         * @param zookeeperProp the zookeeper configuration
         * @return ZookeeperClient {@linkplain ZookeeperClient}
         */
        @Bean
        @ConditionalOnMissingBean(ZookeeperClient.class)
        public ZookeeperClient zookeeperClient(final ZookeeperProperties zookeeperProp) {
            int sessionTimeout = Objects.isNull(zookeeperProp.getSessionTimeout()) ? 3000 : zookeeperProp.getSessionTimeout();
            int connectionTimeout = Objects.isNull(zookeeperProp.getConnectionTimeout()) ? 3000 : zookeeperProp.getConnectionTimeout();
            ZookeeperConfig zkConfig = new ZookeeperConfig(zookeeperProp.getUrl());
            zkConfig.setSessionTimeoutMilliseconds(sessionTimeout)
                    .setConnectionTimeoutMilliseconds(connectionTimeout);
            ZookeeperClient client = new ZookeeperClient(zkConfig);
            client.start();
            return client;
        }

        /**
         * Config event listener data changed listener.
         *
         * @param zkClient the zk client
         * @return the data changed listener
         */
        @Bean
        @ConditionalOnMissingBean(ZookeeperDataChangedListener.class)
        public DataChangedListener zookeeperDataChangedListener(final ZookeeperClient zkClient) {
            return new ZookeeperDataChangedListener(zkClient);
        }

        /**
         * Zookeeper data init zookeeper data init.
         *
         * @param zkClient        the zk client
         * @return the zookeeper data init
         */
        @Bean
        @ConditionalOnMissingBean(ZookeeperDataChangedInit.class)
        public DataChangedInit zookeeperDataChangedInit(final ZookeeperClient zkClient) {
            return new ZookeeperDataChangedInit(zkClient);
        }
    }

    /**
     * The type Nacos listener.
     */
    @Configuration
    @ConditionalOnProperty(prefix = "shenyu.sync.nacos", name = "url")
    @EnableConfigurationProperties(NacosProperties.class)
    static class NacosListener {

        /**
         * register configService in spring ioc.
         *
         * @param nacosProp the nacos configuration
         * @return ConfigService {@linkplain ConfigService}
         * @throws Exception the exception
         */
        @Bean
        @ConditionalOnMissingBean(ConfigService.class)
        public ConfigService nacosConfigService(final NacosProperties nacosProp) throws Exception {
            Properties properties = new Properties();
            if (Objects.nonNull(nacosProp.getAcm()) && nacosProp.getAcm().isEnabled()) {
                // Use aliyun ACM service
                properties.put(PropertyKeyConst.ENDPOINT, nacosProp.getAcm().getEndpoint());
                properties.put(PropertyKeyConst.NAMESPACE, nacosProp.getAcm().getNamespace());
                // Use subaccount ACM administrative authority
                properties.put(PropertyKeyConst.ACCESS_KEY, nacosProp.getAcm().getAccessKey());
                properties.put(PropertyKeyConst.SECRET_KEY, nacosProp.getAcm().getSecretKey());
            } else {
                properties.put(PropertyKeyConst.SERVER_ADDR, nacosProp.getUrl());
                if (StringUtils.isNotBlank(nacosProp.getNamespace())) {
                    properties.put(PropertyKeyConst.NAMESPACE, nacosProp.getNamespace());
                }
                if (StringUtils.isNotBlank(nacosProp.getUsername())) {
                    properties.put(PropertyKeyConst.USERNAME, nacosProp.getUsername());
                }
                if (StringUtils.isNotBlank(nacosProp.getPassword())) {
                    properties.put(PropertyKeyConst.PASSWORD, nacosProp.getPassword());
                }
            }
            return NacosFactory.createConfigService(properties);
        }

        /**
         * Data changed listener data changed listener.
         *
         * @param configService the config service
         * @return the data changed listener
         */
        @Bean
        @ConditionalOnMissingBean(NacosDataChangedListener.class)
        public DataChangedListener nacosDataChangedListener(final ConfigService configService) {
            return new NacosDataChangedListener(configService);
        }

        /**
         * Nacos data init nacos data init.
         *
         * @param configService the config service
         * @return the nacos data init
         */
        @Bean
        @ConditionalOnMissingBean(NacosDataChangedInit.class)
        public DataChangedInit nacosDataChangedInit(final ConfigService configService) {
            return new NacosDataChangedInit(configService);
        }
    }

    /**
     * The WebsocketListener(default strategy).
     */
    @Configuration
    @ConditionalOnProperty(name = "shenyu.sync.websocket.enabled", havingValue = "true", matchIfMissing = true)
    @EnableConfigurationProperties(WebsocketSyncProperties.class)
    static class WebsocketListener {

        /**
         * Config event listener data changed listener.
         *
         * @return the data changed listener
         */
        @Bean
        @ConditionalOnMissingBean(WebsocketDataChangedListener.class)
        public DataChangedListener websocketDataChangedListener() {
            return new WebsocketDataChangedListener();
        }

        /**
         * Websocket collector.
         *
         * @return the websocket collector
         */
        @Bean
        @ConditionalOnMissingBean(WebsocketCollector.class)
        public WebsocketCollector websocketCollector() {
            return new WebsocketCollector();
        }

        /**
         * Server endpoint exporter server endpoint exporter.
         *
         * @return the server endpoint exporter
         */
        @Bean
        @ConditionalOnMissingBean(ServerEndpointExporter.class)
        public ServerEndpointExporter serverEndpointExporter() {
            return new ServerEndpointExporter();
        }
    }

    /**
     * The type Etcd listener.
     */
    @Configuration
    @ConditionalOnProperty(prefix = "shenyu.sync.etcd", name = "url")
    @EnableConfigurationProperties(EtcdProperties.class)
    static class EtcdListener {

        /**
         * Init etcd client.
         *
         * @param etcdProperties etcd properties
         * @return Etcd Client
         */
        @Bean
        public EtcdClient etcdClient(final EtcdProperties etcdProperties) {
            Client client = Client.builder()
                    .endpoints(etcdProperties.getUrl().split(","))
                    .build();
            return new EtcdClient(client);
        }

        /**
         * Config event listener data changed listener.
         *
         * @param etcdClient the etcd client
         * @return the data changed listener
         */
        @Bean
        @ConditionalOnMissingBean(EtcdDataDataChangedListener.class)
        public DataChangedListener etcdDataChangedListener(final EtcdClient etcdClient) {
            return new EtcdDataDataChangedListener(etcdClient);
        }

        /**
         * data init.
         *
         * @param etcdClient        the etcd client
         * @return the etcd data init
         */
        @Bean
        @ConditionalOnMissingBean(EtcdDataChangedInit.class)
        public DataChangedInit etcdDataChangedInit(final EtcdClient etcdClient) {
            return new EtcdDataChangedInit(etcdClient);
        }
    }

    /**
     * The type Consul listener.
     */
    @Configuration
    @ConditionalOnProperty(prefix = "shenyu.sync.consul", name = "url")
    @EnableConfigurationProperties(ConsulProperties.class)
    static class ConsulListener {

        /**
         * init Consul client.
         * @param consulProperties the consul properties
         * @return Consul client
         */
        @Bean
        public ConsulClient consulClient(final ConsulProperties consulProperties) {
            return new ConsulClient(consulProperties.getUrl());
        }

        /**
         * Config event listener data changed listener.
         *
         * @param consulClient the consul client
         * @return the data changed listener
         */
        @Bean
        @ConditionalOnMissingBean(ConsulDataChangedListener.class)
        public DataChangedListener consulDataChangedListener(final ConsulClient consulClient) {
            return new ConsulDataChangedListener(consulClient);
        }

        /**
         * Consul data init.
         *
         * @param consulClient the consul client
         * @return the consul data init
         */
        @Bean
        @ConditionalOnMissingBean(ConsulDataChangedInit.class)
        public DataChangedInit consulDataChangedInit(final ConsulClient consulClient) {
            return new ConsulDataChangedInit(consulClient);
        }
    }

    /**
     * the type apollo listener.
     */
    @Configuration
    @ConditionalOnProperty(prefix = "shenyu.sync.apollo", name = "meta")
    @EnableConfigurationProperties(ApolloProperties.class)
    static class ApolloListener {

        /**
         * init Consul client.
         *
         * @param apolloProperties the apollo properties
         * @return apollo client
         */
        @Bean
        public ApolloClient apolloClient(final ApolloProperties apolloProperties) {
<<<<<<< HEAD
            ApolloConfig apolloConfig = new ApolloConfig();
            apolloConfig.setPortalUrl(apolloProperties.getPortalUrl());
            apolloConfig.setAppId(apolloProperties.getAppId());
            apolloConfig.setEnv(apolloProperties.getEnv());
            apolloConfig.setClusterName(apolloProperties.getClusterName());
            apolloConfig.setNamespace(apolloProperties.getNamespace());
            apolloConfig.setToken(apolloProperties.getToken());
            return new ApolloClient(apolloConfig);
=======
            return new ApolloClient(apolloProperties);
>>>>>>> 884cff0e
        }

        /**
         * Config event listener data changed listener.
         *
         * @param apolloClient the apollo client
         * @return the data changed listener
         */
        @Bean
        @ConditionalOnMissingBean(ApolloDataChangedListener.class)
        public DataChangedListener apolloDataChangeListener(final ApolloClient apolloClient) {
            return new ApolloDataChangedListener(apolloClient);
        }

        /**
         * apollo data init.
         *
         * @param apolloClient the apollo client
         * @return the apollo data init
         */
        @Bean
        @ConditionalOnMissingBean(ApolloDataChangedInit.class)
        public DataChangedInit apolloDataChangeInit(final ApolloClient apolloClient) {
            return new ApolloDataChangedInit(apolloClient);
        }

    }
}
<|MERGE_RESOLUTION|>--- conflicted
+++ resolved
@@ -32,10 +32,7 @@
 import org.apache.shenyu.admin.config.properties.ApolloProperties;
 import org.apache.shenyu.admin.listener.DataChangedInit;
 import org.apache.shenyu.admin.listener.DataChangedListener;
-<<<<<<< HEAD
-=======
 import org.apache.shenyu.admin.listener.apollo.ApolloClient;
->>>>>>> 884cff0e
 import org.apache.shenyu.admin.listener.apollo.ApolloDataChangedInit;
 import org.apache.shenyu.admin.listener.apollo.ApolloDataChangedListener;
 import org.apache.shenyu.admin.listener.consul.ConsulDataChangedInit;
@@ -50,8 +47,6 @@
 import org.apache.shenyu.admin.listener.websocket.WebsocketDataChangedListener;
 import org.apache.shenyu.admin.listener.zookeeper.ZookeeperDataChangedInit;
 import org.apache.shenyu.admin.listener.zookeeper.ZookeeperDataChangedListener;
-import org.apache.shenyu.register.client.server.apollo.ApolloClient;
-import org.apache.shenyu.register.client.server.apollo.ApolloConfig;
 import org.apache.shenyu.register.client.server.zookeeper.ZookeeperClient;
 import org.apache.shenyu.register.client.server.zookeeper.ZookeeperConfig;
 import org.springframework.boot.autoconfigure.condition.ConditionalOnMissingBean;
@@ -351,18 +346,7 @@
          */
         @Bean
         public ApolloClient apolloClient(final ApolloProperties apolloProperties) {
-<<<<<<< HEAD
-            ApolloConfig apolloConfig = new ApolloConfig();
-            apolloConfig.setPortalUrl(apolloProperties.getPortalUrl());
-            apolloConfig.setAppId(apolloProperties.getAppId());
-            apolloConfig.setEnv(apolloProperties.getEnv());
-            apolloConfig.setClusterName(apolloProperties.getClusterName());
-            apolloConfig.setNamespace(apolloProperties.getNamespace());
-            apolloConfig.setToken(apolloProperties.getToken());
-            return new ApolloClient(apolloConfig);
-=======
             return new ApolloClient(apolloProperties);
->>>>>>> 884cff0e
         }
 
         /**
