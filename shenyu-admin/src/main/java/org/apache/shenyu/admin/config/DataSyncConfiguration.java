--- conflicted
+++ resolved
@@ -66,12 +66,9 @@
 import org.springframework.context.annotation.Configuration;
 import org.springframework.web.socket.server.standard.ServerEndpointExporter;
 
-<<<<<<< HEAD
-import java.util.Arrays;
-=======
 import java.net.MalformedURLException;
 import java.net.URL;
->>>>>>> 6704e6c8
+import java.util.Arrays;
 import java.util.Objects;
 import java.util.Properties;
 
@@ -144,7 +141,7 @@
         /**
          * Zookeeper data init zookeeper data init.
          *
-         * @param zkClient the zk client
+         * @param zkClient        the zk client
          * @return the zookeeper data init
          */
         @Bean
@@ -360,7 +357,7 @@
         /**
          * data init.
          *
-         * @param etcdClient the etcd client
+         * @param etcdClient        the etcd client
          * @return the etcd data init
          */
         @Bean
@@ -380,7 +377,6 @@
 
         /**
          * init Consul client.
-         *
          * @param consulProperties the consul properties
          * @return Consul client
          */
