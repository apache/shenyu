--- conflicted
+++ resolved
@@ -36,11 +36,7 @@
 public class HttpLongPollingSyncConfiguration {
     
     private static final Logger LOG = LoggerFactory.getLogger(HttpLongPollingSyncConfiguration.class);
-<<<<<<< HEAD
 
-=======
-    
->>>>>>> d5f85a4c
     /**
      * httpLongPollingDataChangedListener.
      *
@@ -50,11 +46,7 @@
     @Bean
     @ConditionalOnMissingBean(HttpLongPollingDataChangedListener.class)
     public HttpLongPollingDataChangedListener httpLongPollingDataChangedListener(final HttpSyncProperties httpSyncProperties) {
-<<<<<<< HEAD
-        LOG.info("support http sync, initing HttpLongPollingDataChangedListener");
-=======
         LOG.info("you use http long polling sync");
->>>>>>> d5f85a4c
         return new HttpLongPollingDataChangedListener(httpSyncProperties);
     }
     
