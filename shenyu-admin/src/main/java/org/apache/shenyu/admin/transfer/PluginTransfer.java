--- conflicted
+++ resolved
@@ -49,11 +49,7 @@
                         .role(v.getRole())
                         .enabled(v.getEnabled())
                         .sort(v.getSort())
-<<<<<<< HEAD
-                        .pluginJar(v.getPluginJar())
-=======
                         .pluginJar(Optional.ofNullable(v.getPluginJar()).map(Base64Utils::encodeToString).orElse(""))
->>>>>>> d764f9df
                         .build())
                 .orElse(null);
     }
