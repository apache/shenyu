/*
 * Licensed to the Apache Software Foundation (ASF) under one or more
 * contributor license agreements.  See the NOTICE file distributed with
 * this work for additional information regarding copyright ownership.
 * The ASF licenses this file to You under the Apache License, Version 2.0
 * (the "License"); you may not use this file except in compliance with
 * the License.  You may obtain a copy of the License at
 *
 *     http://www.apache.org/licenses/LICENSE-2.0
 *
 * Unless required by applicable law or agreed to in writing, software
 * distributed under the License is distributed on an "AS IS" BASIS,
 * WITHOUT WARRANTIES OR CONDITIONS OF ANY KIND, either express or implied.
 * See the License for the specific language governing permissions and
 * limitations under the License.
 */

package org.apache.shenyu.admin.service.manager.impl;

import com.alibaba.nacos.shaded.com.google.common.collect.Lists;
import java.util.ArrayList;
import java.util.Collections;
import java.util.Comparator;
import java.util.HashSet;
import java.util.List;
import java.util.Map;
import java.util.Objects;
import java.util.Set;
import java.util.stream.Collectors;
import org.apache.commons.collections4.CollectionUtils;
import org.apache.commons.lang3.StringUtils;
import org.apache.shenyu.admin.mapper.PluginMapper;
import org.apache.shenyu.admin.model.bean.UpstreamInstance;
import org.apache.shenyu.admin.model.entity.PluginDO;
import org.apache.shenyu.admin.model.page.CommonPager;
import org.apache.shenyu.admin.model.page.PageParameter;
import org.apache.shenyu.admin.model.query.SelectorQuery;
import org.apache.shenyu.admin.model.vo.SelectorVO;
import org.apache.shenyu.admin.model.vo.ShenyuDictVO;
import org.apache.shenyu.admin.service.SelectorService;
import org.apache.shenyu.admin.service.ShenyuDictService;
import org.apache.shenyu.admin.service.converter.SelectorHandleConverterFactor;
import org.apache.shenyu.admin.service.manager.LoadServiceDocEntry;
import org.apache.shenyu.admin.service.manager.ServiceDocManager;
import org.apache.shenyu.common.constant.AdminConstants;
import org.apache.shenyu.common.dto.SelectorData;
import org.apache.shenyu.common.dto.convert.selector.CommonUpstream;
import org.apache.shenyu.common.enums.DataEventTypeEnum;
import org.apache.shenyu.common.enums.RpcTypeEnum;
import org.apache.shenyu.common.utils.JsonUtils;
import org.apache.shenyu.common.utils.PluginNameAdapter;
import org.slf4j.Logger;
import org.slf4j.LoggerFactory;
import org.springframework.stereotype.Service;

/**
 * Load Service Doc Entry.
 */
@Service
public class LoadServiceDocEntryImpl implements LoadServiceDocEntry {
    private static final Logger LOG = LoggerFactory.getLogger(LoadServiceDocEntryImpl.class);

    @SuppressWarnings("unchecked")
    private static Map<String, String> supportSwaggerPluginMap = Collections.emptyMap();

    private final SelectorService selectorService;

    private final SelectorHandleConverterFactor converterFactor;

    private final PluginMapper pluginMapper;

    private final ServiceDocManager serviceDocManager;

    private final ShenyuDictService shenyuDictService;

    public LoadServiceDocEntryImpl(final SelectorService selectorService,
                                   final SelectorHandleConverterFactor converterFactor,
                                   final PluginMapper pluginMapper,
                                   final ServiceDocManager serviceDocManager,
                                   final ShenyuDictService shenyuDictService) {
        this.selectorService = selectorService;
        this.converterFactor = converterFactor;
        this.pluginMapper = pluginMapper;
        this.serviceDocManager = serviceDocManager;
        this.shenyuDictService = shenyuDictService;
    }

    @Override
    public synchronized void loadApiDocument() {
        if (!isEnabledLoad()) {
            return;
        }
        List<UpstreamInstance> serviceList = this.getAllClusterLastUpdateInstanceList();
        if (CollectionUtils.isEmpty(serviceList)) {
            LOG.info("load api document No service registered.");
            return;
        }
        final Set<UpstreamInstance> currentServices = new HashSet<>(serviceList);
        String log = JsonUtils.toJson(currentServices);
        LOG.info("load api document  serviceList={}", log);
        serviceDocManager.pullApiDocument(currentServices);
    }

    @Override
    public void loadDocOnSelectorChanged(final List<SelectorData> changedList, final DataEventTypeEnum eventType) {
        if (Objects.nonNull(eventType) && (eventType == DataEventTypeEnum.CREATE || eventType == DataEventTypeEnum.UPDATE)) {
            List<UpstreamInstance> serviceList = this.getLastUpdateInstanceList(changedList);
            if (CollectionUtils.isEmpty(serviceList)) {
                LOG.info("load api document, no service registered.");
                return;
            }
            if (!isEnabledLoad()) {
                return;
            }
            final Set<UpstreamInstance> currentServices = new HashSet<>(serviceList);
            String log = JsonUtils.toJson(currentServices);
            LOG.info("loadDocOnSelectorChanged serviceList={}", log);
            serviceDocManager.pullApiDocument(currentServices);
        }
    }

    private boolean isEnabledLoad() {
        ShenyuDictVO shenyuInitData = shenyuDictService.findByDictCodeName(AdminConstants.DICT_API_DOC_FLAG_DICTCODE, AdminConstants.DICT_API_DOC_FLAG_DICTNAME);
        if (Objects.nonNull(shenyuInitData) && Boolean.TRUE.toString().equals(shenyuInitData.getDictValue())) {
            return true;
        }
        LOG.info("load api document global switch is close.");
        return false;
    }

    private List<UpstreamInstance> getLastUpdateInstanceList(final List<SelectorData> changedList) {
        if (CollectionUtils.isEmpty(changedList)) {
            LOG.info("getLastUpdateInstanceList, changedList is empty.");
            return Collections.emptyList(); 
        }
        return changedList.parallelStream()
            .map(this::getClusterLastUpdateInstance)
            .filter(Objects::nonNull)
            .collect(Collectors.toList());
    }

    /**
     * Get the last started healthy instance of each cluster.
     *
     * @return List
     */
    private List<UpstreamInstance> getAllClusterLastUpdateInstanceList() {
        List<String> pluginNames = RpcTypeEnum.acquireSupportSwaggers().stream().map(
            rpcTypeEnum -> PluginNameAdapter.rpcTypeAdapter(rpcTypeEnum.getName())).collect(Collectors.toList());
        final List<PluginDO> pluginDOList = pluginMapper.selectByNames(pluginNames);
        if (CollectionUtils.isEmpty(pluginDOList)) {
            return Collections.emptyList();
        }
        supportSwaggerPluginMap = pluginDOList.stream().filter(Objects::nonNull)
            .collect(Collectors.toMap(PluginDO::getId, PluginDO::getName, (value1, value2) -> value1));

        CommonPager<SelectorVO> commonPager = selectorService.listByPage(new SelectorQuery(Lists.newArrayList(supportSwaggerPluginMap.keySet()), null, new PageParameter(1, Integer.MAX_VALUE)));
        List<SelectorVO> clusterList = commonPager.getDataList();
        if (CollectionUtils.isEmpty(clusterList)) {
            LOG.info("getAllClusterLastUpdateInstanceList, Not loaded into available backend services.");
            return Collections.emptyList();
        }
        return clusterList.parallelStream()
            .map(this::getClusterLastUpdateInstance)
            .filter(Objects::nonNull)
            .collect(Collectors.toList());
    }

    private UpstreamInstance getClusterLastUpdateInstance(final SelectorVO selectorVO) {
        List<UpstreamInstance> allInstances = getInstances(selectorVO.getPluginId(), selectorVO.getHandle(), selectorVO.getName(), selectorVO.getEnabled());
        if (CollectionUtils.isEmpty(allInstances)) {
            return null;
        }
        return getClusterLastUpdateInstance(allInstances);
    }

    private UpstreamInstance getClusterLastUpdateInstance(final SelectorData selectorData) {
        if (!supportSwaggerPluginMap.containsKey(selectorData.getPluginId())) {
            LOG.info("getClusterLastUpdateInstance. pluginNae={} does not support pulling API documents.", selectorData.getPluginName());
            return null;
        }
        List<UpstreamInstance> allInstances = getInstances(selectorData.getPluginId(), selectorData.getHandle(), selectorData.getName(), selectorData.getEnabled());
        if (Objects.isNull(allInstances)) {
            return null;
        }
        return getClusterLastUpdateInstance(allInstances);
    }

    private UpstreamInstance getClusterLastUpdateInstance(final List<UpstreamInstance> allInstances) {
        if (CollectionUtils.isEmpty(allInstances)) {
            return null;
        }
        return allInstances.stream()
                .filter(Objects::nonNull)
                .filter(UpstreamInstance::isHealthy)
                .max(Comparator.comparing(UpstreamInstance::getStartupTime))
                .orElse(null);
    }

    private List<UpstreamInstance> getInstances(final String pluginId, final String handle, final String contextPath,
        final boolean enabled) {
        List<UpstreamInstance> allInstances = null;
        // Get service instance.
        if (StringUtils.isNotEmpty(handle)) {
            allInstances = new ArrayList<>();
            try {
                List<CommonUpstream> upstreamList = this.convert(pluginId, handle);
                for (CommonUpstream upstream : upstreamList) {
                    UpstreamInstance instance = new UpstreamInstance();
                    instance.setContextPath(contextPath);
                    String[] upstreamUrlArr = upstream.getUpstreamUrl().split(":");
                    instance.setIp(upstreamUrlArr[0]);
                    instance.setPort(upstreamUrlArr.length == 1 ? 80 : Integer.parseInt(upstreamUrlArr[1]));
                    instance.setEnabled(enabled);
                    instance.setHealthy(true);
                    instance.setStartupTime(upstream.getTimestamp());
                    allInstances.add(instance);
                }
            } catch (Exception e) {
<<<<<<< HEAD
                LOG.error("Error getting cluster instance list. contextPath={} error={}", contextPath, e.getMessage());
=======
                LOG.error("Error getting cluster instance list. contextPath={} error={}", contextPath, e);
>>>>>>> 8e6728bd
                return Collections.emptyList();
            }
        }
        return allInstances;
    }

    private List<CommonUpstream> convert(final String pluginId, final String handle) {
        String pluginName = supportSwaggerPluginMap.get(pluginId);
        return converterFactor.newInstance(pluginName).convertUpstream(handle)
            .stream().filter(CommonUpstream::isStatus)
            .collect(Collectors.toList());
    }

}<|MERGE_RESOLUTION|>--- conflicted
+++ resolved
@@ -96,8 +96,7 @@
             return;
         }
         final Set<UpstreamInstance> currentServices = new HashSet<>(serviceList);
-        String log = JsonUtils.toJson(currentServices);
-        LOG.info("load api document  serviceList={}", log);
+        LOG.info("load api document  serviceList={}", JsonUtils.toJson(currentServices));
         serviceDocManager.pullApiDocument(currentServices);
     }
 
@@ -113,8 +112,7 @@
                 return;
             }
             final Set<UpstreamInstance> currentServices = new HashSet<>(serviceList);
-            String log = JsonUtils.toJson(currentServices);
-            LOG.info("loadDocOnSelectorChanged serviceList={}", log);
+            LOG.info("loadDocOnSelectorChanged serviceList={}", JsonUtils.toJson(currentServices));
             serviceDocManager.pullApiDocument(currentServices);
         }
     }
@@ -217,11 +215,7 @@
                     allInstances.add(instance);
                 }
             } catch (Exception e) {
-<<<<<<< HEAD
-                LOG.error("Error getting cluster instance list. contextPath={} error={}", contextPath, e.getMessage());
-=======
                 LOG.error("Error getting cluster instance list. contextPath={} error={}", contextPath, e);
->>>>>>> 8e6728bd
                 return Collections.emptyList();
             }
         }
