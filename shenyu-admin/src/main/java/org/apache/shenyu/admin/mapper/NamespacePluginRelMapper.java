--- conflicted
+++ resolved
@@ -66,11 +66,7 @@
      * select plugin by PluginId and namespaceId.
      *
      * @param pluginId    primary key.
-<<<<<<< HEAD
-     * @param namespaceId namespace id.
-=======
      * @param namespaceId namespaceId.
->>>>>>> ce123f1f
      * @return {@linkplain PluginVO}
      */
     NamespacePluginVO selectByPluginIdAndNamespaceId(String pluginId, String namespaceId);
