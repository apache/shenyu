/*
 * Licensed to the Apache Software Foundation (ASF) under one or more
 * contributor license agreements.  See the NOTICE file distributed with
 * this work for additional information regarding copyright ownership.
 * The ASF licenses this file to You under the Apache License, Version 2.0
 * (the "License"); you may not use this file except in compliance with
 * the License.  You may obtain a copy of the License at
 *
 *     http://www.apache.org/licenses/LICENSE-2.0
 *
 * Unless required by applicable law or agreed to in writing, software
 * distributed under the License is distributed on an "AS IS" BASIS,
 * WITHOUT WARRANTIES OR CONDITIONS OF ANY KIND, either express or implied.
 * See the License for the specific language governing permissions and
 * limitations under the License.
 */

package org.apache.shenyu.admin.mapper;

import org.apache.ibatis.annotations.Mapper;
import org.apache.ibatis.annotations.Param;
import org.apache.shenyu.admin.model.entity.NamespacePluginRelDO;
import org.apache.shenyu.admin.model.query.NamespacePluginQuery;
import org.apache.shenyu.admin.model.query.NamespacePluginQueryCondition;
import org.apache.shenyu.admin.model.query.PluginQuery;
import org.apache.shenyu.admin.model.vo.NamespacePluginVO;
import org.apache.shenyu.admin.model.vo.PluginVO;
import org.apache.shenyu.admin.validation.ExistProvider;

import java.io.Serializable;
import java.util.List;

/**
 * NamespacePluginRelMapper.
 */
@Mapper
public interface NamespacePluginRelMapper extends ExistProvider {
    
    /**
     * select namespace plugin by id.
     *
     * @param id primary key
     * @return NamespacePluginVO
     */
    NamespacePluginVO selectById(String id);

    /**
     * existed.
     *
     * @param id id
     * @return existed
     */
    @Override
    Boolean existed(@Param("id") Serializable id);

    /**
     * Batch save int.
     *
     * @param namespacePluginRelDOList the pluginNsRel do list
     * @return the int
     */
    int batchSave(@Param("namespacePluginRelDOList") List<NamespacePluginRelDO> namespacePluginRelDOList);

    /**
     * select plugin by query.
     *
     * @param namespacePluginQuery {@linkplain PluginQuery}
     * @return {@linkplain List}
     */
    List<NamespacePluginVO> selectByQuery(NamespacePluginQuery namespacePluginQuery);

    /**
     * select plugin by PluginId and namespaceId.
     *
     * @param pluginId    primary key.
     * @param namespaceId namespaceId.
     * @return {@linkplain PluginVO}
     */
    NamespacePluginVO selectByPluginIdAndNamespaceId(String pluginId, String namespaceId);

    /**
     * select plugin by pluginId.
     *
     * @param pluginId    primary key.
     * @return {@linkplain PluginVO}
     */
    NamespacePluginVO selectByPluginId(String pluginId);

    /**
     * search by condition.
     *
     * @param condition condition.
     * @return list
     */
    List<NamespacePluginVO> searchByCondition(@Param("condition") NamespacePluginQueryCondition condition);

    /**
     * plugin existed.
     *
     * @param name    name
     * @param exclude exclude
     * @param namespaceId namespaceId.
     * @return existed
     */
    Boolean nameExistedExclude(@Param("name") Serializable name, @Param("exclude") List<String> exclude, @Param("namespaceId") String namespaceId);


    /**
     * update selective plugin.
     *
     * @param namespacePluginRelDO {@linkplain NamespacePluginRelDO}
     * @return rows int
     */
    int updateSelective(NamespacePluginRelDO namespacePluginRelDO);

    /**
     * select plugin by ids and namespaceId.
     *
     * @param ids   primary keys.
     * @return {@linkplain NamespacePluginRelDO}
     */
    List<NamespacePluginVO> selectByIds(List<String> ids);


    /**
     * delete plugin by ids and namespaceId.
     *
     * @param ids         primary keys.
     * @return rows int
     */
    int deleteByIds(List<String> ids);

    /**
     * select all by namespaceId.
     *
     * @param namespaceId namespaceId.
     * @return {@linkplain List}
     */
    List<NamespacePluginVO> selectAllByNamespaceId(String namespaceId);
    
    /**
     * select all by namespaceId list.
     *
     * @param namespaceIds namespaceIds.
     * @return {@linkplain List}
     */
    List<NamespacePluginVO> selectAllByNamespaceIds(List<String> namespaceIds);

    /**
     * select all.
     *
     * @return {@linkplain List}
     */
<<<<<<< HEAD
    List<NamespacePluginVO> selectAll();
=======
    List<NamespacePluginVO> selectAllByNamespaceId();
    
    /**
     * select all by namespaceId.
     *
     * @param namespaceId namespaceId.
     * @return {@linkplain List}
     */
    List<NamespacePluginVO> selectByNamespaceId(String namespaceId);
>>>>>>> ab872389

    /**
     * enable data by a list of ids.
     *
     * @param idList  a list of ids
     * @param enabled status
     * @return the count of enabled datas
     */
    int updateEnableByIdList(@Param("idList") List<String> idList, @Param("enabled") Boolean enabled);

    /**
     * insert selective plugin.
     *
     * @param namespacePluginRelDO {@linkplain NamespacePluginRelDO}
     * @return rows int
     */
    int insertSelective(NamespacePluginRelDO namespacePluginRelDO);
}<|MERGE_RESOLUTION|>--- conflicted
+++ resolved
@@ -137,7 +137,7 @@
      * @return {@linkplain List}
      */
     List<NamespacePluginVO> selectAllByNamespaceId(String namespaceId);
-    
+
     /**
      * select all by namespaceId list.
      *
@@ -151,19 +151,9 @@
      *
      * @return {@linkplain List}
      */
-<<<<<<< HEAD
+    List<NamespacePluginVO> selectAllByNamespaceId();
+
     List<NamespacePluginVO> selectAll();
-=======
-    List<NamespacePluginVO> selectAllByNamespaceId();
-    
-    /**
-     * select all by namespaceId.
-     *
-     * @param namespaceId namespaceId.
-     * @return {@linkplain List}
-     */
-    List<NamespacePluginVO> selectByNamespaceId(String namespaceId);
->>>>>>> ab872389
 
     /**
      * enable data by a list of ids.
