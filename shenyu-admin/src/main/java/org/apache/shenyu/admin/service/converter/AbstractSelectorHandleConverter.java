/*
 * Licensed to the Apache Software Foundation (ASF) under one or more
 * contributor license agreements.  See the NOTICE file distributed with
 * this work for additional information regarding copyright ownership.
 * The ASF licenses this file to You under the Apache License, Version 2.0
 * (the "License"); you may not use this file except in compliance with
 * the License.  You may obtain a copy of the License at
 *
 *     http://www.apache.org/licenses/LICENSE-2.0
 *
 * Unless required by applicable law or agreed to in writing, software
 * distributed under the License is distributed on an "AS IS" BASIS,
 * WITHOUT WARRANTIES OR CONDITIONS OF ANY KIND, either express or implied.
 * See the License for the specific language governing permissions and
 * limitations under the License.
 */

package org.apache.shenyu.admin.service.converter;

import org.apache.commons.collections4.CollectionUtils;
import org.apache.commons.lang3.StringUtils;
import org.apache.shenyu.admin.service.impl.UpstreamCheckService;
import org.apache.shenyu.common.dto.convert.selector.CommonUpstream;
import org.apache.shenyu.common.utils.GsonUtils;

import java.util.Collections;
import java.util.List;
import java.util.concurrent.CopyOnWriteArrayList;
import java.util.concurrent.TimeUnit;
import java.util.stream.Collectors;

/**
 * The type Abstract selector handle converter.
 */
public abstract class AbstractSelectorHandleConverter implements SelectorHandleConverter {
    public static final String EMPTY_LIST_JSON = "[]";

    /**
     * Do handle object.
     *
     * @param handle the handle
     * @param aliveList the alive list
     * @return the object
     */
    protected abstract Object doHandle(String handle, List<CommonUpstream> aliveList);
    
    /**
     * Handler string.
     *
     * @param handle the handle
     * @param aliveList the upstream live list
     * @return the string
     */
    @Override
    public String handler(final String handle, final List<CommonUpstream> aliveList) {
        if ((StringUtils.isEmpty(handle) || EMPTY_LIST_JSON.equals(handle)) && CollectionUtils.isEmpty(aliveList)) {
            return EMPTY_LIST_JSON;
        }
        return GsonUtils.getInstance().toJson(doHandle(StringUtils.isEmpty(handle) ? EMPTY_LIST_JSON : handle, aliveList));
    }

    /**
     * Update upstream status and remove invalid.
     *
     * @param existList the existList
     * @param aliveList the aliveList
     * @return the valid existList
     */
    @Override
    public <T extends CommonUpstream> List<T> updateStatusAndFilter(final List<T> existList, final List<? extends CommonUpstream> aliveList) {
<<<<<<< HEAD
        if (CollectionUtils.isEmpty(aliveList) || CollectionUtils.isEmpty(existList)) {
=======
        if (aliveList == null) {
>>>>>>> 2e56cb7e
            return Collections.emptyList();
        }
        long currentTimeMillis = System.currentTimeMillis();
        
        List<T> validExistList = existList.stream()
                .filter(e -> e.isStatus() || e.getTimestamp() > currentTimeMillis - TimeUnit.SECONDS.toMillis(UpstreamCheckService.getZombieRemovalTimes())
                        || aliveList.stream().anyMatch(alive -> alive.getUpstreamUrl().equals(e.getUpstreamUrl())))
                .collect(Collectors.toCollection(CopyOnWriteArrayList::new));
        validExistList.stream()
                .filter(upstream -> !upstream.isStatus() && aliveList.stream().anyMatch(alive -> alive.getUpstreamUrl().equals(upstream.getUpstreamUrl())))
                .forEach(upstream -> {
                    upstream.setStatus(true);
                    upstream.setTimestamp(currentTimeMillis);
                });
        validExistList.stream()
                .filter(upstream -> aliveList.stream().noneMatch(alive -> alive.getUpstreamUrl().equals(upstream.getUpstreamUrl())))
                .forEach(upstream -> {
                    upstream.setStatus(false);
                    upstream.setTimestamp(currentTimeMillis);
                });
        return validExistList;
    }
}<|MERGE_RESOLUTION|>--- conflicted
+++ resolved
@@ -68,15 +68,10 @@
      */
     @Override
     public <T extends CommonUpstream> List<T> updateStatusAndFilter(final List<T> existList, final List<? extends CommonUpstream> aliveList) {
-<<<<<<< HEAD
         if (CollectionUtils.isEmpty(aliveList) || CollectionUtils.isEmpty(existList)) {
-=======
-        if (aliveList == null) {
->>>>>>> 2e56cb7e
             return Collections.emptyList();
         }
         long currentTimeMillis = System.currentTimeMillis();
-        
         List<T> validExistList = existList.stream()
                 .filter(e -> e.isStatus() || e.getTimestamp() > currentTimeMillis - TimeUnit.SECONDS.toMillis(UpstreamCheckService.getZombieRemovalTimes())
                         || aliveList.stream().anyMatch(alive -> alive.getUpstreamUrl().equals(e.getUpstreamUrl())))
