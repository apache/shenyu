--- conflicted
+++ resolved
@@ -249,11 +249,7 @@
         LOG.debug("[DataChangedListener] RuleChanged {}", changeData.getRuleDataId());
     }
 
-<<<<<<< HEAD
-    //// fixme: 12/6/2023 需要 验证 暂时只是 编译不报错了
-=======
     // fixme: 12/6/2023 需要 验证 暂时只是 编译不报错了
->>>>>>> 2e03a506
     @Override
     public void onProxySelectorChanged(final List<DiscoverySyncData> changed, final DataEventTypeEnum eventType) {
         updateProxySelectorMap(getConfig(changeData.getProxySelectorDataId()));
