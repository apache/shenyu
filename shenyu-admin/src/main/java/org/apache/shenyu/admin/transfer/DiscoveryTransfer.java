/*
 * Licensed to the Apache Software Foundation (ASF) under one or more
 * contributor license agreements.  See the NOTICE file distributed with
 * this work for additional information regarding copyright ownership.
 * The ASF licenses this file to You under the Apache License, Version 2.0
 * (the "License"); you may not use this file except in compliance with
 * the License.  You may obtain a copy of the License at
 *
 *     http://www.apache.org/licenses/LICENSE-2.0
 *
 * Unless required by applicable law or agreed to in writing, software
 * distributed under the License is distributed on an "AS IS" BASIS,
 * WITHOUT WARRANTIES OR CONDITIONS OF ANY KIND, either express or implied.
 * See the License for the specific language governing permissions and
 * limitations under the License.
 */

package org.apache.shenyu.admin.transfer;

import org.apache.shenyu.admin.model.dto.DiscoveryDTO;
import org.apache.shenyu.admin.model.dto.DiscoveryHandlerDTO;
import org.apache.shenyu.admin.model.dto.DiscoveryRelDTO;
import org.apache.shenyu.admin.model.dto.DiscoveryUpstreamDTO;
import org.apache.shenyu.admin.model.dto.ProxySelectorDTO;
import org.apache.shenyu.admin.model.entity.DiscoveryDO;
import org.apache.shenyu.admin.model.entity.DiscoveryHandlerDO;
import org.apache.shenyu.admin.model.entity.DiscoveryRelDO;
import org.apache.shenyu.admin.model.entity.DiscoveryUpstreamDO;
import org.apache.shenyu.admin.model.entity.ProxySelectorDO;
import org.apache.shenyu.admin.model.vo.DiscoveryHandlerVO;
import org.apache.shenyu.admin.model.vo.DiscoveryRelVO;
import org.apache.shenyu.admin.model.vo.DiscoveryUpstreamVO;
import org.apache.shenyu.admin.model.vo.DiscoveryVO;
import org.apache.shenyu.common.dto.DiscoveryUpstreamData;
import org.apache.shenyu.common.dto.ProxySelectorData;
import org.apache.shenyu.common.utils.GsonUtils;

<<<<<<< HEAD
import java.util.Objects;
=======
import java.util.Optional;
>>>>>>> e0d34de4
import java.util.Properties;

/**
 * DiscoveryTransfer.
 */
public enum DiscoveryTransfer {
    /**
     * The constant INSTANCE.
     */
    INSTANCE;

    /**
     * mapToDo.
     *
     * @param discoveryUpstreamData discoveryUpstreamData
     * @return DiscoveryUpstreamDO
     */
    public DiscoveryUpstreamDO mapToDo(DiscoveryUpstreamData discoveryUpstreamData) {
        return Optional.ofNullable(discoveryUpstreamData).map(data -> DiscoveryUpstreamDO.builder()
            .discoveryHandlerId(data.getDiscoveryHandlerId())
            .id(data.getId())
            .protocol(data.getProtocol())
            .status(data.getStatus())
            .weight(data.getWeight())
            .props(data.getProps())
            .url(data.getUrl())
            .dateUpdated(data.getDateUpdated())
            .dateCreated(data.getDateCreated()).build()).orElse(null);
    }

    /**
     * mapToVo.
     *
     * @param discoveryUpstreamDO discoveryUpstreamDO
     * @return DiscoveryUpstreamVO
     */
    public DiscoveryUpstreamVO mapToVo(DiscoveryUpstreamDO discoveryUpstreamDO) {
        return Optional.ofNullable(discoveryUpstreamDO).map(data -> {
            DiscoveryUpstreamVO vo = new DiscoveryUpstreamVO();
            vo.setId(data.getId());
            vo.setDiscoveryHandlerId(data.getDiscoveryHandlerId());
            vo.setProtocol(data.getProtocol());
            vo.setUrl(data.getUrl());
            vo.setStatus(data.getStatus());
            vo.setWeight(data.getWeight());
            vo.setProps(data.getProps());
            vo.setStartupTime(String.valueOf(data.getDateCreated().getTime()));
            return vo;
        }).orElse(null);
    }


    public DiscoveryRelVO mapToVo(DiscoveryRelDO discoveryRelDO) {
        return Optional.ofNullable(discoveryRelDO).map(data -> {
            DiscoveryRelVO discoveryRelVO = new DiscoveryRelVO();
            discoveryRelVO.setId(data.getId());
            discoveryRelVO.setPluginName(data.getPluginName());
            discoveryRelVO.setDiscoveryHandlerId(data.getDiscoveryHandlerId());
            discoveryRelVO.setSelectorId(data.getSelectorId());
            discoveryRelVO.setProxySelectorId(data.getProxySelectorId());
            return discoveryRelVO;
        }).orElse(null);
    }


    public DiscoveryRelDO mapToDO(DiscoveryRelDTO discoveryRelDTO) {
        return Optional.ofNullable(discoveryRelDTO).map(data -> {
            DiscoveryRelDO discoveryRelDO = new DiscoveryRelDO();
            discoveryRelDO.setId(data.getId());
            discoveryRelDO.setPluginName(data.getPluginName());
            discoveryRelDO.setDiscoveryHandlerId(data.getDiscoveryHandlerId());
            discoveryRelDO.setSelectorId(data.getSelectorId());
            discoveryRelDO.setProxySelectorId(data.getProxySelectorId());
            return discoveryRelDO;
        }).orElse(null);
    }

    public DiscoveryVO mapToVo(DiscoveryDO discoveryDO) {
<<<<<<< HEAD
        DiscoveryVO discoveryVO = new DiscoveryVO();
        if (Objects.isNull(discoveryDO)) {
            return discoveryVO;
        }
        discoveryVO.setId(discoveryDO.getId());
        discoveryVO.setName(discoveryDO.getName());
        discoveryVO.setType(discoveryDO.getType());
        discoveryVO.setLevel(discoveryDO.getLevel());
        discoveryVO.setServerList(discoveryDO.getServerList());
        discoveryVO.setPluginName(discoveryDO.getPluginName());
        discoveryVO.setProps(discoveryDO.getProps());
        return discoveryVO;
=======
        return Optional.ofNullable(discoveryDO).map(data -> {
            DiscoveryVO discoveryVO = new DiscoveryVO();
            discoveryVO.setId(data.getId());
            discoveryVO.setName(data.getName());
            discoveryVO.setType(data.getType());
            discoveryVO.setLevel(data.getLevel());
            discoveryVO.setServerList(data.getServerList());
            discoveryVO.setPluginName(data.getPluginName());
            discoveryVO.setProps(data.getProps());
            return discoveryVO;
        }).orElse(null);
>>>>>>> e0d34de4
    }

    public DiscoveryDTO mapToDTO(DiscoveryDO discoveryDO) {
        return Optional.ofNullable(discoveryDO).map(data -> {
            DiscoveryDTO discoveryDTO = new DiscoveryDTO();
            discoveryDTO.setId(data.getId());
            discoveryDTO.setName(data.getName());
            discoveryDTO.setType(data.getType());
            discoveryDTO.setLevel(data.getLevel());
            discoveryDTO.setServerList(data.getServerList());
            discoveryDTO.setPluginName(data.getPluginName());
            discoveryDTO.setProps(data.getProps());
            return discoveryDTO;
        }).orElse(null);
    }

    public DiscoveryHandlerVO mapToVo(DiscoveryHandlerDO discoveryDO) {
        return Optional.ofNullable(discoveryDO).map(data -> {
            DiscoveryHandlerVO vo = new DiscoveryHandlerVO();
            vo.setId(data.getId());
            vo.setDiscoveryId(data.getDiscoveryId());
            vo.setHandler(data.getHandler());
            vo.setListenerNode(data.getListenerNode());
            vo.setProps(data.getProps());
            return vo;
        }).orElse(null);
    }

    /**
     * mapToData.
     *
     * @param discoveryUpstreamDO discoveryUpstreamDO
     * @return DiscoveryUpstreamData
     */
    public DiscoveryUpstreamData mapToData(DiscoveryUpstreamDO discoveryUpstreamDO) {
        return Optional.ofNullable(discoveryUpstreamDO).map(data -> {
            DiscoveryUpstreamData discoveryUpstreamData = new DiscoveryUpstreamData();
            discoveryUpstreamData.setId(data.getId());
            discoveryUpstreamData.setProtocol(data.getProtocol());
            discoveryUpstreamData.setUrl(data.getUrl());
            discoveryUpstreamData.setStatus(data.getStatus());
            discoveryUpstreamData.setDiscoveryHandlerId(data.getDiscoveryHandlerId());
            discoveryUpstreamData.setWeight(data.getWeight());
            discoveryUpstreamData.setProps(data.getProps());
            discoveryUpstreamData.setDateUpdated(data.getDateUpdated());
            discoveryUpstreamData.setDateCreated(data.getDateCreated());
            return discoveryUpstreamData;
        }).orElse(null);
    }

    /**
     * mapToData.
     *
     * @param discoveryUpstreamDTO discoveryUpstreamDTO
     * @return DiscoveryUpstreamData
     */
    public DiscoveryUpstreamData mapToData(DiscoveryUpstreamDTO discoveryUpstreamDTO) {
        return Optional.ofNullable(discoveryUpstreamDTO).map(data -> {
            DiscoveryUpstreamData discoveryUpstreamData = new DiscoveryUpstreamData();
            discoveryUpstreamData.setId(data.getId());
            discoveryUpstreamData.setProtocol(data.getProtocol());
            discoveryUpstreamData.setUrl(data.getUrl());
            discoveryUpstreamData.setStatus(data.getStatus());
            discoveryUpstreamData.setDiscoveryHandlerId(data.getDiscoveryHandlerId());
            discoveryUpstreamData.setWeight(data.getWeight());
            discoveryUpstreamData.setProps(data.getProps());
            discoveryUpstreamData.setDateCreated(data.getDateCreated());
            discoveryUpstreamData.setDateUpdated(data.getDateUpdated());
            return discoveryUpstreamData;
        }).orElse(null);
    }

    /**
     * mapToData.
     *
     * @param proxySelectorDTO proxySelectorDTO
     * @return ProxySelectorData
     */
    public ProxySelectorData mapToData(ProxySelectorDTO proxySelectorDTO) {
        return Optional.ofNullable(proxySelectorDTO).map(data -> {
            ProxySelectorData proxySelectorData = new ProxySelectorData();
            proxySelectorData.setId(data.getId());
            proxySelectorData.setName(data.getName());
            proxySelectorData.setPluginName(data.getPluginName());
            proxySelectorData.setType(data.getType());
            proxySelectorData.setForwardPort(data.getForwardPort());
            String props = data.getProps();
            Properties properties = GsonUtils.getInstance().fromJson(props, Properties.class);
            proxySelectorData.setProps(properties);
            return proxySelectorData;
        }).orElse(null);
    }

    /**
     * mapToData.
     *
     * @param proxySelectorDO proxySelectorDO
     * @return ProxySelectorData
     */
    public ProxySelectorData mapToData(ProxySelectorDO proxySelectorDO) {
        return Optional.ofNullable(proxySelectorDO).map(data -> {
            ProxySelectorData proxySelectorData = new ProxySelectorData();
            proxySelectorData.setId(data.getId());
            proxySelectorData.setName(data.getName());
            proxySelectorData.setPluginName(data.getPluginName());
            proxySelectorData.setType(data.getType());
            proxySelectorData.setForwardPort(data.getForwardPort());
            String props = data.getProps();
            Properties properties = GsonUtils.getInstance().fromJson(props, Properties.class);
            proxySelectorData.setProps(properties);
            return proxySelectorData;
        }).orElse(null);
    }

    /**
     * mapToDTO.
     *
     * @param proxySelectorDO proxySelectorDO
     * @return ProxySelectorDTO
     */
    public ProxySelectorDTO mapToDTO(ProxySelectorDO proxySelectorDO) {
        return Optional.ofNullable(proxySelectorDO).map(data -> {
            ProxySelectorDTO proxySelectorDTO = new ProxySelectorDTO();
            proxySelectorDTO.setId(data.getId());
            proxySelectorDTO.setName(data.getName());
            proxySelectorDTO.setType(data.getType());
            proxySelectorDTO.setProps(data.getProps());
            proxySelectorDTO.setForwardPort(data.getForwardPort());
            proxySelectorDTO.setPluginName(data.getPluginName());
            return proxySelectorDTO;
        }).orElse(null);
    }

    /**
     * mapToDTO.
     *
     * @param discoveryHandlerDO discoveryHandlerDO
     * @return DiscoveryHandlerDTO
     */
    public DiscoveryHandlerDTO mapToDTO(DiscoveryHandlerDO discoveryHandlerDO) {
        return Optional.ofNullable(discoveryHandlerDO).map(data -> {
            DiscoveryHandlerDTO discoveryHandlerDTO = new DiscoveryHandlerDTO();
            discoveryHandlerDTO.setDiscoveryId(data.getDiscoveryId());
            discoveryHandlerDTO.setHandler(data.getHandler());
            discoveryHandlerDTO.setProps(data.getProps());
            discoveryHandlerDTO.setListenerNode(data.getListenerNode());
            discoveryHandlerDTO.setId(data.getId());
            return discoveryHandlerDTO;
        }).orElse(null);
    }

    /**
     * mapToDO.
     *
     * @param discoveryHandlerDTO discoveryHandlerDTO
     * @return DiscoveryHandlerDTO
     */
    public DiscoveryHandlerDO mapToDO(DiscoveryHandlerDTO discoveryHandlerDTO) {
        return Optional.ofNullable(discoveryHandlerDTO).map(data -> {
            DiscoveryHandlerDO discoveryHandlerDO = new DiscoveryHandlerDO();
            discoveryHandlerDO.setDiscoveryId(data.getDiscoveryId());
            discoveryHandlerDO.setHandler(data.getHandler());
            discoveryHandlerDO.setProps(data.getProps());
            discoveryHandlerDO.setListenerNode(data.getListenerNode());
            discoveryHandlerDO.setId(data.getId());
            return discoveryHandlerDO;
        }).orElse(null);
    }

    /**
     * mapToDTO.
     *
     * @param discoveryUpstreamDO discoveryUpstreamDO
     * @return DiscoveryUpstreamDTO
     */
    public DiscoveryUpstreamDTO mapToDTO(DiscoveryUpstreamDO discoveryUpstreamDO) {
        return Optional.ofNullable(discoveryUpstreamDO).map(data -> {
            DiscoveryUpstreamDTO discoveryUpstreamDTO = new DiscoveryUpstreamDTO();
            discoveryUpstreamDTO.setProps(data.getProps());
            discoveryUpstreamDTO.setStatus(data.getStatus());
            discoveryUpstreamDTO.setUrl(data.getUrl());
            discoveryUpstreamDTO.setDiscoveryHandlerId(data.getDiscoveryHandlerId());
            discoveryUpstreamDTO.setProtocol(data.getProtocol());
            discoveryUpstreamDTO.setId(data.getId());
            discoveryUpstreamDTO.setWeight(data.getWeight());
            discoveryUpstreamDTO.setDateCreated(data.getDateCreated());
            discoveryUpstreamDTO.setDateUpdated(data.getDateUpdated());
            return discoveryUpstreamDTO;
        }).orElse(null);
    }

}<|MERGE_RESOLUTION|>--- conflicted
+++ resolved
@@ -35,11 +35,7 @@
 import org.apache.shenyu.common.dto.ProxySelectorData;
 import org.apache.shenyu.common.utils.GsonUtils;
 
-<<<<<<< HEAD
-import java.util.Objects;
-=======
 import java.util.Optional;
->>>>>>> e0d34de4
 import java.util.Properties;
 
 /**
@@ -118,20 +114,6 @@
     }
 
     public DiscoveryVO mapToVo(DiscoveryDO discoveryDO) {
-<<<<<<< HEAD
-        DiscoveryVO discoveryVO = new DiscoveryVO();
-        if (Objects.isNull(discoveryDO)) {
-            return discoveryVO;
-        }
-        discoveryVO.setId(discoveryDO.getId());
-        discoveryVO.setName(discoveryDO.getName());
-        discoveryVO.setType(discoveryDO.getType());
-        discoveryVO.setLevel(discoveryDO.getLevel());
-        discoveryVO.setServerList(discoveryDO.getServerList());
-        discoveryVO.setPluginName(discoveryDO.getPluginName());
-        discoveryVO.setProps(discoveryDO.getProps());
-        return discoveryVO;
-=======
         return Optional.ofNullable(discoveryDO).map(data -> {
             DiscoveryVO discoveryVO = new DiscoveryVO();
             discoveryVO.setId(data.getId());
@@ -143,7 +125,6 @@
             discoveryVO.setProps(data.getProps());
             return discoveryVO;
         }).orElse(null);
->>>>>>> e0d34de4
     }
 
     public DiscoveryDTO mapToDTO(DiscoveryDO discoveryDO) {
