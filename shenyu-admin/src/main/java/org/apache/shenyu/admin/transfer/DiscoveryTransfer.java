/*
 * Licensed to the Apache Software Foundation (ASF) under one or more
 * contributor license agreements.  See the NOTICE file distributed with
 * this work for additional information regarding copyright ownership.
 * The ASF licenses this file to You under the Apache License, Version 2.0
 * (the "License"); you may not use this file except in compliance with
 * the License.  You may obtain a copy of the License at
 *
 *     http://www.apache.org/licenses/LICENSE-2.0
 *
 * Unless required by applicable law or agreed to in writing, software
 * distributed under the License is distributed on an "AS IS" BASIS,
 * WITHOUT WARRANTIES OR CONDITIONS OF ANY KIND, either express or implied.
 * See the License for the specific language governing permissions and
 * limitations under the License.
 */

package org.apache.shenyu.admin.transfer;

import org.apache.shenyu.admin.model.dto.DiscoveryDTO;
import org.apache.shenyu.admin.model.dto.DiscoveryHandlerDTO;
import org.apache.shenyu.admin.model.dto.DiscoveryRelDTO;
import org.apache.shenyu.admin.model.dto.DiscoveryUpstreamDTO;
import org.apache.shenyu.admin.model.dto.ProxySelectorDTO;
import org.apache.shenyu.admin.model.entity.DiscoveryDO;
import org.apache.shenyu.admin.model.entity.DiscoveryHandlerDO;
import org.apache.shenyu.admin.model.entity.DiscoveryRelDO;
import org.apache.shenyu.admin.model.entity.DiscoveryUpstreamDO;
import org.apache.shenyu.admin.model.entity.ProxySelectorDO;
import org.apache.shenyu.admin.model.vo.DiscoveryHandlerVO;
import org.apache.shenyu.admin.model.vo.DiscoveryRelVO;
import org.apache.shenyu.admin.model.vo.DiscoveryUpstreamVO;
import org.apache.shenyu.admin.model.vo.DiscoveryVO;
import org.apache.shenyu.common.dto.DiscoveryUpstreamData;
import org.apache.shenyu.common.dto.ProxySelectorData;
import org.apache.shenyu.common.utils.GsonUtils;

import java.util.Optional;
import java.util.Properties;

/**
 * DiscoveryTransfer.
 */
public enum DiscoveryTransfer {
    /**
     * The constant INSTANCE.
     */
    INSTANCE;

    /**
     * mapToDo.
     *
     * @param discoveryUpstreamData discoveryUpstreamData
     * @return DiscoveryUpstreamDO
     */
<<<<<<< HEAD
    public DiscoveryUpstreamDO mapToDo(final DiscoveryUpstreamData discoveryUpstreamData) {
        return DiscoveryUpstreamDO.builder()
                .discoveryHandlerId(discoveryUpstreamData.getDiscoveryHandlerId())
                .id(discoveryUpstreamData.getId())
                .protocol(discoveryUpstreamData.getProtocol())
                .status(discoveryUpstreamData.getStatus())
                .weight(discoveryUpstreamData.getWeight())
                .props(discoveryUpstreamData.getProps())
                .url(discoveryUpstreamData.getUrl())
                .dateUpdated(discoveryUpstreamData.getDateUpdated())
                .dateCreated(discoveryUpstreamData.getDateCreated()).build();
=======
    public DiscoveryUpstreamDO mapToDo(DiscoveryUpstreamData discoveryUpstreamData) {
        return Optional.ofNullable(discoveryUpstreamData).map(data -> DiscoveryUpstreamDO.builder()
            .discoveryHandlerId(data.getDiscoveryHandlerId())
            .id(data.getId())
            .protocol(data.getProtocol())
            .status(data.getStatus())
            .weight(data.getWeight())
            .props(data.getProps())
            .url(data.getUrl())
            .dateUpdated(data.getDateUpdated())
            .dateCreated(data.getDateCreated()).build()).orElse(null);
>>>>>>> e0d34de4
    }

    /**
     * mapToVo.
     *
     * @param discoveryUpstreamDO discoveryUpstreamDO
     * @return DiscoveryUpstreamVO
     */
<<<<<<< HEAD
    public DiscoveryUpstreamVO mapToVo(final DiscoveryUpstreamDO discoveryUpstreamDO) {
        DiscoveryUpstreamVO vo = new DiscoveryUpstreamVO();
        vo.setId(discoveryUpstreamDO.getId());
        vo.setDiscoveryHandlerId(discoveryUpstreamDO.getDiscoveryHandlerId());
        vo.setProtocol(discoveryUpstreamDO.getProtocol());
        vo.setUrl(discoveryUpstreamDO.getUrl());
        vo.setStatus(discoveryUpstreamDO.getStatus());
        vo.setWeight(discoveryUpstreamDO.getWeight());
        vo.setProps(discoveryUpstreamDO.getProps());
        vo.setStartupTime(String.valueOf(discoveryUpstreamDO.getDateCreated().getTime()));
        return vo;
=======
    public DiscoveryUpstreamVO mapToVo(DiscoveryUpstreamDO discoveryUpstreamDO) {
        return Optional.ofNullable(discoveryUpstreamDO).map(data -> {
            DiscoveryUpstreamVO vo = new DiscoveryUpstreamVO();
            vo.setId(data.getId());
            vo.setDiscoveryHandlerId(data.getDiscoveryHandlerId());
            vo.setProtocol(data.getProtocol());
            vo.setUrl(data.getUrl());
            vo.setStatus(data.getStatus());
            vo.setWeight(data.getWeight());
            vo.setProps(data.getProps());
            vo.setStartupTime(String.valueOf(data.getDateCreated().getTime()));
            return vo;
        }).orElse(null);
>>>>>>> e0d34de4
    }

    public DiscoveryRelVO mapToVo(DiscoveryRelDO discoveryRelDO) {
        return Optional.ofNullable(discoveryRelDO).map(data -> {
            DiscoveryRelVO discoveryRelVO = new DiscoveryRelVO();
            discoveryRelVO.setId(data.getId());
            discoveryRelVO.setPluginName(data.getPluginName());
            discoveryRelVO.setDiscoveryHandlerId(data.getDiscoveryHandlerId());
            discoveryRelVO.setSelectorId(data.getSelectorId());
            discoveryRelVO.setProxySelectorId(data.getProxySelectorId());
            return discoveryRelVO;
        }).orElse(null);
    }


    public DiscoveryRelDO mapToDO(DiscoveryRelDTO discoveryRelDTO) {
        return Optional.ofNullable(discoveryRelDTO).map(data -> {
            DiscoveryRelDO discoveryRelDO = new DiscoveryRelDO();
            discoveryRelDO.setId(data.getId());
            discoveryRelDO.setPluginName(data.getPluginName());
            discoveryRelDO.setDiscoveryHandlerId(data.getDiscoveryHandlerId());
            discoveryRelDO.setSelectorId(data.getSelectorId());
            discoveryRelDO.setProxySelectorId(data.getProxySelectorId());
            return discoveryRelDO;
        }).orElse(null);
    }

    public DiscoveryVO mapToVo(DiscoveryDO discoveryDO) {
        return Optional.ofNullable(discoveryDO).map(data -> {
            DiscoveryVO discoveryVO = new DiscoveryVO();
            discoveryVO.setId(data.getId());
            discoveryVO.setName(data.getName());
            discoveryVO.setType(data.getType());
            discoveryVO.setLevel(data.getLevel());
            discoveryVO.setServerList(data.getServerList());
            discoveryVO.setPluginName(data.getPluginName());
            discoveryVO.setProps(data.getProps());
            return discoveryVO;
        }).orElse(null);
    }

    public DiscoveryDTO mapToDTO(DiscoveryDO discoveryDO) {
        return Optional.ofNullable(discoveryDO).map(data -> {
            DiscoveryDTO discoveryDTO = new DiscoveryDTO();
            discoveryDTO.setId(data.getId());
            discoveryDTO.setName(data.getName());
            discoveryDTO.setType(data.getType());
            discoveryDTO.setLevel(data.getLevel());
            discoveryDTO.setServerList(data.getServerList());
            discoveryDTO.setPluginName(data.getPluginName());
            discoveryDTO.setProps(data.getProps());
            return discoveryDTO;
        }).orElse(null);
    }

    public DiscoveryHandlerVO mapToVo(DiscoveryHandlerDO discoveryDO) {
        return Optional.ofNullable(discoveryDO).map(data -> {
            DiscoveryHandlerVO vo = new DiscoveryHandlerVO();
            vo.setId(data.getId());
            vo.setDiscoveryId(data.getDiscoveryId());
            vo.setHandler(data.getHandler());
            vo.setListenerNode(data.getListenerNode());
            vo.setProps(data.getProps());
            return vo;
        }).orElse(null);
    }

    /**
     * mapToData.
     *
     * @param discoveryUpstreamDO discoveryUpstreamDO
     * @return DiscoveryUpstreamData
     */
<<<<<<< HEAD
    public DiscoveryUpstreamData mapToData(final DiscoveryUpstreamDO discoveryUpstreamDO) {
        DiscoveryUpstreamData discoveryUpstreamData = new DiscoveryUpstreamData();
        discoveryUpstreamData.setId(discoveryUpstreamDO.getId());
        discoveryUpstreamData.setProtocol(discoveryUpstreamDO.getProtocol());
        discoveryUpstreamData.setUrl(discoveryUpstreamDO.getUrl());
        discoveryUpstreamData.setStatus(discoveryUpstreamDO.getStatus());
        discoveryUpstreamData.setDiscoveryHandlerId(discoveryUpstreamDO.getDiscoveryHandlerId());
        discoveryUpstreamData.setWeight(discoveryUpstreamDO.getWeight());
        discoveryUpstreamData.setProps(discoveryUpstreamDO.getProps());
        discoveryUpstreamData.setDateUpdated(discoveryUpstreamDO.getDateUpdated());
        discoveryUpstreamData.setDateCreated(discoveryUpstreamDO.getDateCreated());
        return discoveryUpstreamData;
=======
    public DiscoveryUpstreamData mapToData(DiscoveryUpstreamDO discoveryUpstreamDO) {
        return Optional.ofNullable(discoveryUpstreamDO).map(data -> {
            DiscoveryUpstreamData discoveryUpstreamData = new DiscoveryUpstreamData();
            discoveryUpstreamData.setId(data.getId());
            discoveryUpstreamData.setProtocol(data.getProtocol());
            discoveryUpstreamData.setUrl(data.getUrl());
            discoveryUpstreamData.setStatus(data.getStatus());
            discoveryUpstreamData.setDiscoveryHandlerId(data.getDiscoveryHandlerId());
            discoveryUpstreamData.setWeight(data.getWeight());
            discoveryUpstreamData.setProps(data.getProps());
            discoveryUpstreamData.setDateUpdated(data.getDateUpdated());
            discoveryUpstreamData.setDateCreated(data.getDateCreated());
            return discoveryUpstreamData;
        }).orElse(null);
>>>>>>> e0d34de4
    }

    /**
     * mapToData.
     *
     * @param discoveryUpstreamDTO discoveryUpstreamDTO
     * @return DiscoveryUpstreamData
     */
<<<<<<< HEAD
    public DiscoveryUpstreamData mapToData(final DiscoveryUpstreamDTO discoveryUpstreamDTO) {
        DiscoveryUpstreamData discoveryUpstreamData = new DiscoveryUpstreamData();
        discoveryUpstreamData.setId(discoveryUpstreamDTO.getId());
        discoveryUpstreamData.setProtocol(discoveryUpstreamDTO.getProtocol());
        discoveryUpstreamData.setUrl(discoveryUpstreamDTO.getUrl());
        discoveryUpstreamData.setStatus(discoveryUpstreamDTO.getStatus());
        discoveryUpstreamData.setDiscoveryHandlerId(discoveryUpstreamDTO.getDiscoveryHandlerId());
        discoveryUpstreamData.setWeight(discoveryUpstreamDTO.getWeight());
        discoveryUpstreamData.setProps(discoveryUpstreamDTO.getProps());
        discoveryUpstreamData.setDateCreated(discoveryUpstreamDTO.getDateCreated());
        discoveryUpstreamData.setDateUpdated(discoveryUpstreamDTO.getDateUpdated());
        return discoveryUpstreamData;
=======
    public DiscoveryUpstreamData mapToData(DiscoveryUpstreamDTO discoveryUpstreamDTO) {
        return Optional.ofNullable(discoveryUpstreamDTO).map(data -> {
            DiscoveryUpstreamData discoveryUpstreamData = new DiscoveryUpstreamData();
            discoveryUpstreamData.setId(data.getId());
            discoveryUpstreamData.setProtocol(data.getProtocol());
            discoveryUpstreamData.setUrl(data.getUrl());
            discoveryUpstreamData.setStatus(data.getStatus());
            discoveryUpstreamData.setDiscoveryHandlerId(data.getDiscoveryHandlerId());
            discoveryUpstreamData.setWeight(data.getWeight());
            discoveryUpstreamData.setProps(data.getProps());
            discoveryUpstreamData.setDateCreated(data.getDateCreated());
            discoveryUpstreamData.setDateUpdated(data.getDateUpdated());
            return discoveryUpstreamData;
        }).orElse(null);
>>>>>>> e0d34de4
    }

    /**
     * mapToData.
     *
     * @param proxySelectorDTO proxySelectorDTO
     * @return ProxySelectorData
     */
<<<<<<< HEAD
    public ProxySelectorData mapToData(final ProxySelectorDTO proxySelectorDTO) {
        ProxySelectorData proxySelectorData = new ProxySelectorData();
        proxySelectorData.setId(proxySelectorDTO.getId());
        proxySelectorData.setName(proxySelectorDTO.getName());
        proxySelectorData.setPluginName(proxySelectorDTO.getPluginName());
        proxySelectorData.setType(proxySelectorDTO.getType());
        proxySelectorData.setForwardPort(proxySelectorDTO.getForwardPort());
        String props = proxySelectorDTO.getProps();
        Properties properties = GsonUtils.getInstance().fromJson(props, Properties.class);
        proxySelectorData.setProps(properties);
        return proxySelectorData;
=======
    public ProxySelectorData mapToData(ProxySelectorDTO proxySelectorDTO) {
        return Optional.ofNullable(proxySelectorDTO).map(data -> {
            ProxySelectorData proxySelectorData = new ProxySelectorData();
            proxySelectorData.setId(data.getId());
            proxySelectorData.setName(data.getName());
            proxySelectorData.setPluginName(data.getPluginName());
            proxySelectorData.setType(data.getType());
            proxySelectorData.setForwardPort(data.getForwardPort());
            String props = data.getProps();
            Properties properties = GsonUtils.getInstance().fromJson(props, Properties.class);
            proxySelectorData.setProps(properties);
            return proxySelectorData;
        }).orElse(null);
>>>>>>> e0d34de4
    }

    /**
     * mapToData.
     *
     * @param proxySelectorDO proxySelectorDO
     * @return ProxySelectorData
     */
<<<<<<< HEAD
    public ProxySelectorData mapToData(final ProxySelectorDO proxySelectorDO) {
        ProxySelectorData proxySelectorData = new ProxySelectorData();
        proxySelectorData.setId(proxySelectorDO.getId());
        proxySelectorData.setName(proxySelectorDO.getName());
        proxySelectorData.setPluginName(proxySelectorDO.getPluginName());
        proxySelectorData.setType(proxySelectorDO.getType());
        proxySelectorData.setForwardPort(proxySelectorDO.getForwardPort());
        String props = proxySelectorDO.getProps();
        Properties properties = GsonUtils.getInstance().fromJson(props, Properties.class);
        proxySelectorData.setProps(properties);
        return proxySelectorData;
=======
    public ProxySelectorData mapToData(ProxySelectorDO proxySelectorDO) {
        return Optional.ofNullable(proxySelectorDO).map(data -> {
            ProxySelectorData proxySelectorData = new ProxySelectorData();
            proxySelectorData.setId(data.getId());
            proxySelectorData.setName(data.getName());
            proxySelectorData.setPluginName(data.getPluginName());
            proxySelectorData.setType(data.getType());
            proxySelectorData.setForwardPort(data.getForwardPort());
            String props = data.getProps();
            Properties properties = GsonUtils.getInstance().fromJson(props, Properties.class);
            proxySelectorData.setProps(properties);
            return proxySelectorData;
        }).orElse(null);
>>>>>>> e0d34de4
    }

    /**
     * mapToDTO.
     *
     * @param proxySelectorDO proxySelectorDO
     * @return ProxySelectorDTO
     */
<<<<<<< HEAD
    public ProxySelectorDTO mapToDTO(final ProxySelectorDO proxySelectorDO) {
        ProxySelectorDTO proxySelectorDTO = new ProxySelectorDTO();
        proxySelectorDTO.setId(proxySelectorDO.getId());
        proxySelectorDTO.setName(proxySelectorDO.getName());
        proxySelectorDTO.setType(proxySelectorDO.getType());
        proxySelectorDTO.setProps(proxySelectorDO.getProps());
        proxySelectorDTO.setForwardPort(proxySelectorDO.getForwardPort());
        proxySelectorDTO.setPluginName(proxySelectorDO.getPluginName());
        return proxySelectorDTO;
=======
    public ProxySelectorDTO mapToDTO(ProxySelectorDO proxySelectorDO) {
        return Optional.ofNullable(proxySelectorDO).map(data -> {
            ProxySelectorDTO proxySelectorDTO = new ProxySelectorDTO();
            proxySelectorDTO.setId(data.getId());
            proxySelectorDTO.setName(data.getName());
            proxySelectorDTO.setType(data.getType());
            proxySelectorDTO.setProps(data.getProps());
            proxySelectorDTO.setForwardPort(data.getForwardPort());
            proxySelectorDTO.setPluginName(data.getPluginName());
            return proxySelectorDTO;
        }).orElse(null);
>>>>>>> e0d34de4
    }

    /**
     * mapToDTO.
     *
     * @param discoveryHandlerDO discoveryHandlerDO
     * @return DiscoveryHandlerDTO
     */
<<<<<<< HEAD
    public DiscoveryHandlerDTO mapToDTO(final DiscoveryHandlerDO discoveryHandlerDO) {
        DiscoveryHandlerDTO discoveryHandlerDTO = new DiscoveryHandlerDTO();
        discoveryHandlerDTO.setDiscoveryId(discoveryHandlerDO.getDiscoveryId());
        discoveryHandlerDTO.setHandler(discoveryHandlerDO.getHandler());
        discoveryHandlerDTO.setProps(discoveryHandlerDO.getProps());
        discoveryHandlerDTO.setListenerNode(discoveryHandlerDO.getListenerNode());
        discoveryHandlerDTO.setId(discoveryHandlerDO.getId());
        return discoveryHandlerDTO;
=======
    public DiscoveryHandlerDTO mapToDTO(DiscoveryHandlerDO discoveryHandlerDO) {
        return Optional.ofNullable(discoveryHandlerDO).map(data -> {
            DiscoveryHandlerDTO discoveryHandlerDTO = new DiscoveryHandlerDTO();
            discoveryHandlerDTO.setDiscoveryId(data.getDiscoveryId());
            discoveryHandlerDTO.setHandler(data.getHandler());
            discoveryHandlerDTO.setProps(data.getProps());
            discoveryHandlerDTO.setListenerNode(data.getListenerNode());
            discoveryHandlerDTO.setId(data.getId());
            return discoveryHandlerDTO;
        }).orElse(null);
>>>>>>> e0d34de4
    }

    /**
     * mapToDO.
     *
     * @param discoveryHandlerDTO discoveryHandlerDTO
     * @return DiscoveryHandlerDTO
     */
    public DiscoveryHandlerDO mapToDO(DiscoveryHandlerDTO discoveryHandlerDTO) {
        return Optional.ofNullable(discoveryHandlerDTO).map(data -> {
            DiscoveryHandlerDO discoveryHandlerDO = new DiscoveryHandlerDO();
            discoveryHandlerDO.setDiscoveryId(data.getDiscoveryId());
            discoveryHandlerDO.setHandler(data.getHandler());
            discoveryHandlerDO.setProps(data.getProps());
            discoveryHandlerDO.setListenerNode(data.getListenerNode());
            discoveryHandlerDO.setId(data.getId());
            return discoveryHandlerDO;
        }).orElse(null);
    }

    /**
     * mapToDTO.
     *
     * @param discoveryUpstreamDO discoveryUpstreamDO
     * @return DiscoveryUpstreamDTO
     */
<<<<<<< HEAD
    public DiscoveryUpstreamDTO mapToDTO(final DiscoveryUpstreamDO discoveryUpstreamDO) {
        DiscoveryUpstreamDTO discoveryUpstreamDTO = new DiscoveryUpstreamDTO();
        discoveryUpstreamDTO.setProps(discoveryUpstreamDO.getProps());
        discoveryUpstreamDTO.setStatus(discoveryUpstreamDO.getStatus());
        discoveryUpstreamDTO.setUrl(discoveryUpstreamDO.getUrl());
        discoveryUpstreamDTO.setDiscoveryHandlerId(discoveryUpstreamDO.getDiscoveryHandlerId());
        discoveryUpstreamDTO.setProtocol(discoveryUpstreamDO.getProtocol());
        discoveryUpstreamDTO.setId(discoveryUpstreamDO.getId());
        discoveryUpstreamDTO.setWeight(discoveryUpstreamDO.getWeight());
        discoveryUpstreamDTO.setDateCreated(discoveryUpstreamDO.getDateCreated());
        discoveryUpstreamDTO.setDateUpdated(discoveryUpstreamDO.getDateUpdated());
        return discoveryUpstreamDTO;
=======
    public DiscoveryUpstreamDTO mapToDTO(DiscoveryUpstreamDO discoveryUpstreamDO) {
        return Optional.ofNullable(discoveryUpstreamDO).map(data -> {
            DiscoveryUpstreamDTO discoveryUpstreamDTO = new DiscoveryUpstreamDTO();
            discoveryUpstreamDTO.setProps(data.getProps());
            discoveryUpstreamDTO.setStatus(data.getStatus());
            discoveryUpstreamDTO.setUrl(data.getUrl());
            discoveryUpstreamDTO.setDiscoveryHandlerId(data.getDiscoveryHandlerId());
            discoveryUpstreamDTO.setProtocol(data.getProtocol());
            discoveryUpstreamDTO.setId(data.getId());
            discoveryUpstreamDTO.setWeight(data.getWeight());
            discoveryUpstreamDTO.setDateCreated(data.getDateCreated());
            discoveryUpstreamDTO.setDateUpdated(data.getDateUpdated());
            return discoveryUpstreamDTO;
        }).orElse(null);
>>>>>>> e0d34de4
    }

}<|MERGE_RESOLUTION|>--- conflicted
+++ resolved
@@ -53,19 +53,6 @@
      * @param discoveryUpstreamData discoveryUpstreamData
      * @return DiscoveryUpstreamDO
      */
-<<<<<<< HEAD
-    public DiscoveryUpstreamDO mapToDo(final DiscoveryUpstreamData discoveryUpstreamData) {
-        return DiscoveryUpstreamDO.builder()
-                .discoveryHandlerId(discoveryUpstreamData.getDiscoveryHandlerId())
-                .id(discoveryUpstreamData.getId())
-                .protocol(discoveryUpstreamData.getProtocol())
-                .status(discoveryUpstreamData.getStatus())
-                .weight(discoveryUpstreamData.getWeight())
-                .props(discoveryUpstreamData.getProps())
-                .url(discoveryUpstreamData.getUrl())
-                .dateUpdated(discoveryUpstreamData.getDateUpdated())
-                .dateCreated(discoveryUpstreamData.getDateCreated()).build();
-=======
     public DiscoveryUpstreamDO mapToDo(DiscoveryUpstreamData discoveryUpstreamData) {
         return Optional.ofNullable(discoveryUpstreamData).map(data -> DiscoveryUpstreamDO.builder()
             .discoveryHandlerId(data.getDiscoveryHandlerId())
@@ -77,7 +64,6 @@
             .url(data.getUrl())
             .dateUpdated(data.getDateUpdated())
             .dateCreated(data.getDateCreated()).build()).orElse(null);
->>>>>>> e0d34de4
     }
 
     /**
@@ -86,19 +72,6 @@
      * @param discoveryUpstreamDO discoveryUpstreamDO
      * @return DiscoveryUpstreamVO
      */
-<<<<<<< HEAD
-    public DiscoveryUpstreamVO mapToVo(final DiscoveryUpstreamDO discoveryUpstreamDO) {
-        DiscoveryUpstreamVO vo = new DiscoveryUpstreamVO();
-        vo.setId(discoveryUpstreamDO.getId());
-        vo.setDiscoveryHandlerId(discoveryUpstreamDO.getDiscoveryHandlerId());
-        vo.setProtocol(discoveryUpstreamDO.getProtocol());
-        vo.setUrl(discoveryUpstreamDO.getUrl());
-        vo.setStatus(discoveryUpstreamDO.getStatus());
-        vo.setWeight(discoveryUpstreamDO.getWeight());
-        vo.setProps(discoveryUpstreamDO.getProps());
-        vo.setStartupTime(String.valueOf(discoveryUpstreamDO.getDateCreated().getTime()));
-        return vo;
-=======
     public DiscoveryUpstreamVO mapToVo(DiscoveryUpstreamDO discoveryUpstreamDO) {
         return Optional.ofNullable(discoveryUpstreamDO).map(data -> {
             DiscoveryUpstreamVO vo = new DiscoveryUpstreamVO();
@@ -112,8 +85,8 @@
             vo.setStartupTime(String.valueOf(data.getDateCreated().getTime()));
             return vo;
         }).orElse(null);
->>>>>>> e0d34de4
-    }
+    }
+
 
     public DiscoveryRelVO mapToVo(DiscoveryRelDO discoveryRelDO) {
         return Optional.ofNullable(discoveryRelDO).map(data -> {
@@ -186,20 +159,6 @@
      * @param discoveryUpstreamDO discoveryUpstreamDO
      * @return DiscoveryUpstreamData
      */
-<<<<<<< HEAD
-    public DiscoveryUpstreamData mapToData(final DiscoveryUpstreamDO discoveryUpstreamDO) {
-        DiscoveryUpstreamData discoveryUpstreamData = new DiscoveryUpstreamData();
-        discoveryUpstreamData.setId(discoveryUpstreamDO.getId());
-        discoveryUpstreamData.setProtocol(discoveryUpstreamDO.getProtocol());
-        discoveryUpstreamData.setUrl(discoveryUpstreamDO.getUrl());
-        discoveryUpstreamData.setStatus(discoveryUpstreamDO.getStatus());
-        discoveryUpstreamData.setDiscoveryHandlerId(discoveryUpstreamDO.getDiscoveryHandlerId());
-        discoveryUpstreamData.setWeight(discoveryUpstreamDO.getWeight());
-        discoveryUpstreamData.setProps(discoveryUpstreamDO.getProps());
-        discoveryUpstreamData.setDateUpdated(discoveryUpstreamDO.getDateUpdated());
-        discoveryUpstreamData.setDateCreated(discoveryUpstreamDO.getDateCreated());
-        return discoveryUpstreamData;
-=======
     public DiscoveryUpstreamData mapToData(DiscoveryUpstreamDO discoveryUpstreamDO) {
         return Optional.ofNullable(discoveryUpstreamDO).map(data -> {
             DiscoveryUpstreamData discoveryUpstreamData = new DiscoveryUpstreamData();
@@ -214,7 +173,6 @@
             discoveryUpstreamData.setDateCreated(data.getDateCreated());
             return discoveryUpstreamData;
         }).orElse(null);
->>>>>>> e0d34de4
     }
 
     /**
@@ -223,20 +181,6 @@
      * @param discoveryUpstreamDTO discoveryUpstreamDTO
      * @return DiscoveryUpstreamData
      */
-<<<<<<< HEAD
-    public DiscoveryUpstreamData mapToData(final DiscoveryUpstreamDTO discoveryUpstreamDTO) {
-        DiscoveryUpstreamData discoveryUpstreamData = new DiscoveryUpstreamData();
-        discoveryUpstreamData.setId(discoveryUpstreamDTO.getId());
-        discoveryUpstreamData.setProtocol(discoveryUpstreamDTO.getProtocol());
-        discoveryUpstreamData.setUrl(discoveryUpstreamDTO.getUrl());
-        discoveryUpstreamData.setStatus(discoveryUpstreamDTO.getStatus());
-        discoveryUpstreamData.setDiscoveryHandlerId(discoveryUpstreamDTO.getDiscoveryHandlerId());
-        discoveryUpstreamData.setWeight(discoveryUpstreamDTO.getWeight());
-        discoveryUpstreamData.setProps(discoveryUpstreamDTO.getProps());
-        discoveryUpstreamData.setDateCreated(discoveryUpstreamDTO.getDateCreated());
-        discoveryUpstreamData.setDateUpdated(discoveryUpstreamDTO.getDateUpdated());
-        return discoveryUpstreamData;
-=======
     public DiscoveryUpstreamData mapToData(DiscoveryUpstreamDTO discoveryUpstreamDTO) {
         return Optional.ofNullable(discoveryUpstreamDTO).map(data -> {
             DiscoveryUpstreamData discoveryUpstreamData = new DiscoveryUpstreamData();
@@ -251,7 +195,6 @@
             discoveryUpstreamData.setDateUpdated(data.getDateUpdated());
             return discoveryUpstreamData;
         }).orElse(null);
->>>>>>> e0d34de4
     }
 
     /**
@@ -260,19 +203,6 @@
      * @param proxySelectorDTO proxySelectorDTO
      * @return ProxySelectorData
      */
-<<<<<<< HEAD
-    public ProxySelectorData mapToData(final ProxySelectorDTO proxySelectorDTO) {
-        ProxySelectorData proxySelectorData = new ProxySelectorData();
-        proxySelectorData.setId(proxySelectorDTO.getId());
-        proxySelectorData.setName(proxySelectorDTO.getName());
-        proxySelectorData.setPluginName(proxySelectorDTO.getPluginName());
-        proxySelectorData.setType(proxySelectorDTO.getType());
-        proxySelectorData.setForwardPort(proxySelectorDTO.getForwardPort());
-        String props = proxySelectorDTO.getProps();
-        Properties properties = GsonUtils.getInstance().fromJson(props, Properties.class);
-        proxySelectorData.setProps(properties);
-        return proxySelectorData;
-=======
     public ProxySelectorData mapToData(ProxySelectorDTO proxySelectorDTO) {
         return Optional.ofNullable(proxySelectorDTO).map(data -> {
             ProxySelectorData proxySelectorData = new ProxySelectorData();
@@ -286,7 +216,6 @@
             proxySelectorData.setProps(properties);
             return proxySelectorData;
         }).orElse(null);
->>>>>>> e0d34de4
     }
 
     /**
@@ -295,19 +224,6 @@
      * @param proxySelectorDO proxySelectorDO
      * @return ProxySelectorData
      */
-<<<<<<< HEAD
-    public ProxySelectorData mapToData(final ProxySelectorDO proxySelectorDO) {
-        ProxySelectorData proxySelectorData = new ProxySelectorData();
-        proxySelectorData.setId(proxySelectorDO.getId());
-        proxySelectorData.setName(proxySelectorDO.getName());
-        proxySelectorData.setPluginName(proxySelectorDO.getPluginName());
-        proxySelectorData.setType(proxySelectorDO.getType());
-        proxySelectorData.setForwardPort(proxySelectorDO.getForwardPort());
-        String props = proxySelectorDO.getProps();
-        Properties properties = GsonUtils.getInstance().fromJson(props, Properties.class);
-        proxySelectorData.setProps(properties);
-        return proxySelectorData;
-=======
     public ProxySelectorData mapToData(ProxySelectorDO proxySelectorDO) {
         return Optional.ofNullable(proxySelectorDO).map(data -> {
             ProxySelectorData proxySelectorData = new ProxySelectorData();
@@ -321,7 +237,6 @@
             proxySelectorData.setProps(properties);
             return proxySelectorData;
         }).orElse(null);
->>>>>>> e0d34de4
     }
 
     /**
@@ -330,17 +245,6 @@
      * @param proxySelectorDO proxySelectorDO
      * @return ProxySelectorDTO
      */
-<<<<<<< HEAD
-    public ProxySelectorDTO mapToDTO(final ProxySelectorDO proxySelectorDO) {
-        ProxySelectorDTO proxySelectorDTO = new ProxySelectorDTO();
-        proxySelectorDTO.setId(proxySelectorDO.getId());
-        proxySelectorDTO.setName(proxySelectorDO.getName());
-        proxySelectorDTO.setType(proxySelectorDO.getType());
-        proxySelectorDTO.setProps(proxySelectorDO.getProps());
-        proxySelectorDTO.setForwardPort(proxySelectorDO.getForwardPort());
-        proxySelectorDTO.setPluginName(proxySelectorDO.getPluginName());
-        return proxySelectorDTO;
-=======
     public ProxySelectorDTO mapToDTO(ProxySelectorDO proxySelectorDO) {
         return Optional.ofNullable(proxySelectorDO).map(data -> {
             ProxySelectorDTO proxySelectorDTO = new ProxySelectorDTO();
@@ -352,7 +256,6 @@
             proxySelectorDTO.setPluginName(data.getPluginName());
             return proxySelectorDTO;
         }).orElse(null);
->>>>>>> e0d34de4
     }
 
     /**
@@ -361,16 +264,6 @@
      * @param discoveryHandlerDO discoveryHandlerDO
      * @return DiscoveryHandlerDTO
      */
-<<<<<<< HEAD
-    public DiscoveryHandlerDTO mapToDTO(final DiscoveryHandlerDO discoveryHandlerDO) {
-        DiscoveryHandlerDTO discoveryHandlerDTO = new DiscoveryHandlerDTO();
-        discoveryHandlerDTO.setDiscoveryId(discoveryHandlerDO.getDiscoveryId());
-        discoveryHandlerDTO.setHandler(discoveryHandlerDO.getHandler());
-        discoveryHandlerDTO.setProps(discoveryHandlerDO.getProps());
-        discoveryHandlerDTO.setListenerNode(discoveryHandlerDO.getListenerNode());
-        discoveryHandlerDTO.setId(discoveryHandlerDO.getId());
-        return discoveryHandlerDTO;
-=======
     public DiscoveryHandlerDTO mapToDTO(DiscoveryHandlerDO discoveryHandlerDO) {
         return Optional.ofNullable(discoveryHandlerDO).map(data -> {
             DiscoveryHandlerDTO discoveryHandlerDTO = new DiscoveryHandlerDTO();
@@ -381,7 +274,6 @@
             discoveryHandlerDTO.setId(data.getId());
             return discoveryHandlerDTO;
         }).orElse(null);
->>>>>>> e0d34de4
     }
 
     /**
@@ -408,20 +300,6 @@
      * @param discoveryUpstreamDO discoveryUpstreamDO
      * @return DiscoveryUpstreamDTO
      */
-<<<<<<< HEAD
-    public DiscoveryUpstreamDTO mapToDTO(final DiscoveryUpstreamDO discoveryUpstreamDO) {
-        DiscoveryUpstreamDTO discoveryUpstreamDTO = new DiscoveryUpstreamDTO();
-        discoveryUpstreamDTO.setProps(discoveryUpstreamDO.getProps());
-        discoveryUpstreamDTO.setStatus(discoveryUpstreamDO.getStatus());
-        discoveryUpstreamDTO.setUrl(discoveryUpstreamDO.getUrl());
-        discoveryUpstreamDTO.setDiscoveryHandlerId(discoveryUpstreamDO.getDiscoveryHandlerId());
-        discoveryUpstreamDTO.setProtocol(discoveryUpstreamDO.getProtocol());
-        discoveryUpstreamDTO.setId(discoveryUpstreamDO.getId());
-        discoveryUpstreamDTO.setWeight(discoveryUpstreamDO.getWeight());
-        discoveryUpstreamDTO.setDateCreated(discoveryUpstreamDO.getDateCreated());
-        discoveryUpstreamDTO.setDateUpdated(discoveryUpstreamDO.getDateUpdated());
-        return discoveryUpstreamDTO;
-=======
     public DiscoveryUpstreamDTO mapToDTO(DiscoveryUpstreamDO discoveryUpstreamDO) {
         return Optional.ofNullable(discoveryUpstreamDO).map(data -> {
             DiscoveryUpstreamDTO discoveryUpstreamDTO = new DiscoveryUpstreamDTO();
@@ -436,7 +314,6 @@
             discoveryUpstreamDTO.setDateUpdated(data.getDateUpdated());
             return discoveryUpstreamDTO;
         }).orElse(null);
->>>>>>> e0d34de4
     }
 
 }