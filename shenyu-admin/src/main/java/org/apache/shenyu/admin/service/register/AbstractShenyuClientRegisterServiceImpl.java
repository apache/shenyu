--- conflicted
+++ resolved
@@ -215,7 +215,6 @@
         }
         return ShenyuResultMessage.SUCCESS;
     }
-<<<<<<< HEAD
 
     @Override
     public void checkNamespacePluginRel(String namespaceId, String pluginName) {
@@ -226,8 +225,6 @@
             throw new IllegalArgumentException(errorMsg);
         }
     }
-
-=======
     
     @Override
     public String doHeartbeat(final String selectorName, final List<URIRegisterDTO> uriList, final String namespaceId) {
@@ -261,7 +258,6 @@
         return ShenyuResultMessage.SUCCESS;
     }
     
->>>>>>> b19af232
     protected void doDiscoveryLocal(final SelectorDO selectorDO, final String pluginName, final List<URIRegisterDTO> uriList) {
         String discoveryHandlerId = discoveryService.registerDefaultDiscovery(selectorDO.getId(), pluginName, selectorDO.getNamespaceId());
         for (URIRegisterDTO uriRegisterDTO : uriList) {
