/*
 * Licensed to the Apache Software Foundation (ASF) under one or more
 * contributor license agreements.  See the NOTICE file distributed with
 * this work for additional information regarding copyright ownership.
 * The ASF licenses this file to You under the Apache License, Version 2.0
 * (the "License"); you may not use this file except in compliance with
 * the License.  You may obtain a copy of the License at
 *
 *     http://www.apache.org/licenses/LICENSE-2.0
 *
 * Unless required by applicable law or agreed to in writing, software
 * distributed under the License is distributed on an "AS IS" BASIS,
 * WITHOUT WARRANTIES OR CONDITIONS OF ANY KIND, either express or implied.
 * See the License for the specific language governing permissions and
 * limitations under the License.
 */

package org.apache.shenyu.admin.service.register;

import jakarta.annotation.Resource;
import org.apache.commons.collections4.CollectionUtils;
import org.apache.commons.lang3.StringUtils;
import org.apache.shenyu.admin.listener.DataChangedEvent;
import org.apache.shenyu.admin.model.dto.DiscoveryUpstreamDTO;
import org.apache.shenyu.admin.model.dto.RuleConditionDTO;
import org.apache.shenyu.admin.model.dto.RuleDTO;
import org.apache.shenyu.admin.model.entity.SelectorDO;
import org.apache.shenyu.admin.service.DiscoveryService;
import org.apache.shenyu.admin.service.DiscoveryUpstreamService;
import org.apache.shenyu.admin.service.MetaDataService;
import org.apache.shenyu.admin.service.RuleService;
import org.apache.shenyu.admin.service.SelectorService;
import org.apache.shenyu.admin.service.impl.UpstreamCheckService;
import org.apache.shenyu.admin.service.manager.RegisterApiDocService;
import org.apache.shenyu.admin.utils.CommonUpstreamUtils;
import org.apache.shenyu.admin.utils.ShenyuResultMessage;
import org.apache.shenyu.common.constant.AdminConstants;
import org.apache.shenyu.common.dto.DiscoverySyncData;
import org.apache.shenyu.common.dto.DiscoveryUpstreamData;
import org.apache.shenyu.common.dto.SelectorData;
import org.apache.shenyu.common.dto.convert.selector.CommonUpstream;
import org.apache.shenyu.common.enums.ConfigGroupEnum;
import org.apache.shenyu.common.enums.DataEventTypeEnum;
import org.apache.shenyu.common.enums.MatchModeEnum;
import org.apache.shenyu.common.enums.OperatorEnum;
import org.apache.shenyu.common.enums.ParamTypeEnum;
import org.apache.shenyu.common.exception.ShenyuException;
import org.apache.shenyu.common.utils.PathUtils;
import org.apache.shenyu.common.utils.PluginNameAdapter;
import org.apache.shenyu.register.common.dto.ApiDocRegisterDTO;
import org.apache.shenyu.register.common.dto.MetaDataRegisterDTO;
import org.apache.shenyu.register.common.dto.URIRegisterDTO;
import org.slf4j.Logger;
import org.slf4j.LoggerFactory;
import org.springframework.context.ApplicationEventPublisher;

import java.util.Collections;
import java.util.List;
import java.util.Objects;
import java.util.stream.Collectors;

import static org.apache.shenyu.common.constant.AdminConstants.SYS_DEFAULT_NAMESPACE_ID;

/**
 * Abstract strategy.
 */
public abstract class AbstractShenyuClientRegisterServiceImpl extends FallbackShenyuClientRegisterService implements ShenyuClientRegisterService {
<<<<<<< HEAD
    
    private static final Logger LOG = LoggerFactory.getLogger(AbstractShenyuClientRegisterServiceImpl.class);
    
=======

>>>>>>> e052e70b
    /**
     * The Event publisher.
     */
    @Resource
    private ApplicationEventPublisher eventPublisher;

    /**
     * The Selector service.
     */
    @Resource
    private SelectorService selectorService;

    @Resource
    private MetaDataService metaDataService;

    /**
     * The Rule service.
     */
    @Resource
    private RuleService ruleService;

    @Resource
    private UpstreamCheckService upstreamCheckService;

    @Resource
    private RegisterApiDocService registerApiDocService;

    @Resource
    private DiscoveryService discoveryService;

    @Resource
    private DiscoveryUpstreamService discoveryUpstreamService;

    /**
     * Selector handler string.
     *
     * @param metaDataDTO the meta data dto
     * @return the string
     */
    protected abstract String selectorHandler(MetaDataRegisterDTO metaDataDTO);

    /**
     * Rule handler string.
     *
     * @return the string
     */
    protected abstract String ruleHandler();

    /**
     * Register metadata.
     *
     * @param metaDataDTO the meta data dto
     */
    protected abstract void registerMetadata(MetaDataRegisterDTO metaDataDTO);

    /**
     * Build handle string.
     *
     * @param uriList    the uri list
     * @param selectorDO the selector do
     * @return the string
     */
    protected abstract String buildHandle(List<URIRegisterDTO> uriList, SelectorDO selectorDO);

    /**
     * Register meta data.
     *
     * @param dto meta data register dto.
     * @return the string
     */
    @Override
    public String register(final MetaDataRegisterDTO dto) {
        String namespaceId = StringUtils.defaultIfEmpty(dto.getNamespaceId(), SYS_DEFAULT_NAMESPACE_ID);
        dto.setNamespaceId(namespaceId);
        //handler plugin selector
        String selectorHandler = selectorHandler(dto);
        String selectorId = selectorService.registerDefault(dto, PluginNameAdapter.rpcTypeAdapter(rpcType()), selectorHandler);
        //handler selector rule
        String ruleHandler = ruleHandler();
        RuleDTO ruleDTO = buildRpcDefaultRuleDTO(selectorId, dto, ruleHandler);
        ruleService.registerDefault(ruleDTO);
        //handler register metadata
        registerMetadata(dto);
        //handler context path
        String contextPath = dto.getContextPath();
        if (StringUtils.isNotEmpty(contextPath)) {
            registerContextPath(dto);
        }
        return ShenyuResultMessage.SUCCESS;
    }

    @Override
    public String registerApiDoc(final ApiDocRegisterDTO apiDocRegisterDTO) {
        registerApiDocService.registerApiDocument(apiDocRegisterDTO);
        return ShenyuResultMessage.SUCCESS;
    }

    /**
     * Register uri string.
     *
     * @param selectorName the selector name
     * @param uriList      the uri list
     * @return the string
     */
    @Override
    public String doRegisterURI(final String selectorName, final List<URIRegisterDTO> uriList) {
        if (CollectionUtils.isEmpty(uriList)) {
            return "";
        }
        String pluginName = PluginNameAdapter.rpcTypeAdapter(rpcType());
        LOG.info("doRegisterURI pluginName: {}, pluginName: {}", pluginName, selectorName);
        // todo:[To be refactored with namespace] Temporarily hardcode
        SelectorDO selectorDO = selectorService.findByNameAndPluginNameAndNamespaceId(selectorName, pluginName, SYS_DEFAULT_NAMESPACE_ID);
        if (Objects.isNull(selectorDO)) {
            throw new ShenyuException("doRegister Failed to execute,wait to retry.");
        }
        // fetch UPSTREAM_MAP data from db
        //upstreamCheckService.fetchUpstreamData();
        //update upstream
        List<URIRegisterDTO> validUriList = uriList.stream().filter(dto -> Objects.nonNull(dto.getPort()) && StringUtils.isNotBlank(dto.getHost())).collect(Collectors.toList());
        String handler = buildHandle(validUriList, selectorDO);
        LOG.debug("doRegisterURI handler: {}", handler);
        if (handler != null) {
            selectorDO.setHandle(handler);
            // todo:[To be refactored with namespace] Temporarily hardcode
            SelectorData selectorData = selectorService.buildByNameAndPluginNameAndNamespaceId(selectorName, PluginNameAdapter.rpcTypeAdapter(rpcType()), SYS_DEFAULT_NAMESPACE_ID);
            selectorData.setHandle(handler);
            // update db
            selectorService.updateSelective(selectorDO);
            // publish change event.
            doDiscoveryLocal(selectorDO, pluginName, validUriList);
        }
        return ShenyuResultMessage.SUCCESS;
    }

    protected void doDiscoveryLocal(final SelectorDO selectorDO, final String pluginName, final List<URIRegisterDTO> uriList) {
        String discoveryHandlerId = discoveryService.registerDefaultDiscovery(selectorDO.getId(), pluginName);
        for (URIRegisterDTO uriRegisterDTO : uriList) {
            DiscoveryUpstreamDTO discoveryUpstreamDTO = CommonUpstreamUtils.buildDefaultDiscoveryUpstreamDTO(uriRegisterDTO.getHost(), uriRegisterDTO.getPort(), uriRegisterDTO.getProtocol());
            discoveryUpstreamDTO.setDiscoveryHandlerId(discoveryHandlerId);
            discoveryUpstreamService.nativeCreateOrUpdate(discoveryUpstreamDTO);
        }
        DiscoverySyncData discoverySyncData = fetch(selectorDO.getId(), selectorDO.getName(), pluginName);
        eventPublisher.publishEvent(new DataChangedEvent(ConfigGroupEnum.DISCOVER_UPSTREAM, DataEventTypeEnum.UPDATE, Collections.singletonList(discoverySyncData)));
    }

    protected DiscoverySyncData fetch(final String selectorId, final String selectorName, final String pluginName) {
        List<DiscoveryUpstreamData> discoveryUpstreamDataList = discoveryUpstreamService.findBySelectorId(selectorId);
        DiscoverySyncData discoverySyncData = new DiscoverySyncData();
        discoverySyncData.setUpstreamDataList(discoveryUpstreamDataList);
        discoverySyncData.setPluginName(pluginName);
        discoverySyncData.setSelectorId(selectorId);
        discoverySyncData.setSelectorName(selectorName);
        return discoverySyncData;
    }

    protected void removeDiscoveryUpstream(final String selectorId, final String url) {
        discoveryUpstreamService.deleteBySelectorIdAndUrl(selectorId, url);
    }

    /**
     * Gets meta data service.
     *
     * @return the meta data service
     */
    public MetaDataService getMetaDataService() {
        return metaDataService;
    }

    /**
     * Gets selector service.
     *
     * @return the selector service
     */
    public SelectorService getSelectorService() {
        return selectorService;
    }

    /**
     * Gets rule service.
     *
     * @return the rule service
     */
    public RuleService getRuleService() {
        return ruleService;
    }

    /**
     * Gets event publisher.
     *
     * @return the event publisher
     */
    public ApplicationEventPublisher getEventPublisher() {
        return eventPublisher;
    }

    /**
     * Do submit.
     *
     * @param selectorId   the selector id
     * @param upstreamList the upstream list
     * @return whether this module handles
     */
    protected boolean doSubmit(final String selectorId, final List<? extends CommonUpstream> upstreamList) {
        List<CommonUpstream> commonUpstreamList = CommonUpstreamUtils.convertCommonUpstreamList(upstreamList);
        if (CollectionUtils.isEmpty(upstreamList)) {
            return true;
        }
        return commonUpstreamList.stream().map(upstream -> upstreamCheckService.checkAndSubmit(selectorId, upstream))
                .collect(Collectors.toList()).stream().findAny().orElse(false);
    }

    /**
     * Build context path default rule dto rule dto.
     *
     * @param selectorId  the selector id
     * @param metaDataDTO the meta data dto
     * @param ruleHandler the rule handler
     * @return the rule dto
     */
    protected RuleDTO buildContextPathDefaultRuleDTO(final String selectorId, final MetaDataRegisterDTO metaDataDTO, final String ruleHandler) {
        String contextPath = metaDataDTO.getContextPath();
        String namespaceId = metaDataDTO.getNamespaceId();
        return buildRuleDTO(selectorId, ruleHandler, contextPath, PathUtils.decoratorPath(contextPath), namespaceId);
    }

    private RuleDTO buildRpcDefaultRuleDTO(final String selectorId, final MetaDataRegisterDTO metaDataDTO, final String ruleHandler) {
        return buildRuleDTO(selectorId, ruleHandler, metaDataDTO.getRuleName(), metaDataDTO.getPath(), metaDataDTO.getNamespaceId());
    }

    private RuleDTO buildRuleDTO(final String selectorId, final String ruleHandler, final String ruleName, final String path, final String namespaceId) {
        RuleDTO ruleDTO = RuleDTO.builder()
                .selectorId(selectorId)
                .name(ruleName)
                .matchMode(MatchModeEnum.AND.getCode())
                .enabled(Boolean.TRUE)
                .loged(Boolean.TRUE)
                .matchRestful(Boolean.FALSE)
                .sort(1)
                .handle(ruleHandler)
                .namespaceId(namespaceId)
                .build();

        String conditionPath = this.rewritePath(path);
        RuleConditionDTO ruleConditionDTO = RuleConditionDTO.builder()
                .paramType(ParamTypeEnum.URI.getName())
                .paramName("/")
                .paramValue(conditionPath)
                .build();
        if (conditionPath.endsWith(AdminConstants.URI_SLASH_SUFFIX)) {
            ruleConditionDTO.setOperator(OperatorEnum.STARTS_WITH.getAlias());
        } else if (conditionPath.endsWith(AdminConstants.URI_SUFFIX)) {
            ruleConditionDTO.setOperator(OperatorEnum.PATH_PATTERN.getAlias());
        } else if (conditionPath.indexOf("*") > 1) {
            ruleConditionDTO.setOperator(OperatorEnum.MATCH.getAlias());
        } else {
            ruleConditionDTO.setOperator(OperatorEnum.EQ.getAlias());
        }
        ruleDTO.setRuleConditions(Collections.singletonList(ruleConditionDTO));
        return ruleDTO;
    }

    /**
     * adjustment such as '/aa/${xxx}/cc' replace to `/aa/`**`/cc` for client simpler annotation.
     * link: https://github.com/apache/shenyu/pull/3819
     *
     * @param path the path
     * @return the replaced path
     */
    private String rewritePath(final String path) {
        if (path.contains(AdminConstants.URI_VARIABLE_SUFFIX)) {
            return path.replaceAll("(/\\{.*?})+", "/**");
        }
        return path;
    }
}<|MERGE_RESOLUTION|>--- conflicted
+++ resolved
@@ -65,13 +65,9 @@
  * Abstract strategy.
  */
 public abstract class AbstractShenyuClientRegisterServiceImpl extends FallbackShenyuClientRegisterService implements ShenyuClientRegisterService {
-<<<<<<< HEAD
     
     private static final Logger LOG = LoggerFactory.getLogger(AbstractShenyuClientRegisterServiceImpl.class);
-    
-=======
-
->>>>>>> e052e70b
+
     /**
      * The Event publisher.
      */
