--- conflicted
+++ resolved
@@ -22,8 +22,7 @@
   datasource:
     url: jdbc:mysql://localhost:3306/shenyu?useUnicode=true&characterEncoding=utf-8&useSSL=false&serverTimezone=Asia/Shanghai&zeroDateTimeBehavior=convertToNull
     username: root
-<<<<<<< HEAD
-    password: xyzj1a2y3
+    password: 12345678
     driver-class-name: com.mysql.cj.jdbc.Driver
   mail:
     # Attention: this is mail server address.
@@ -39,8 +38,4 @@
           socketFactoryClass: javax.net.ssl.SSLSocketFactory
           ssl:
             enable: true
-  
-=======
-    password: 12345678
-    driver-class-name: com.mysql.cj.jdbc.Driver
->>>>>>> 86d65f2a
+  