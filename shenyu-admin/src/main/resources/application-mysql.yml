# Licensed to the Apache Software Foundation (ASF) under one or more
# contributor license agreements.  See the NOTICE file distributed with
# this work for additional information regarding copyright ownership.
# The ASF licenses this file to You under the Apache License, Version 2.0
# (the "License"); you may not use this file except in compliance with
# the License.  You may obtain a copy of the License at
#
#     http://www.apache.org/licenses/LICENSE-2.0
#
# Unless required by applicable law or agreed to in writing, software
# distributed under the License is distributed on an "AS IS" BASIS,
# WITHOUT WARRANTIES OR CONDITIONS OF ANY KIND, either express or implied.
# See the License for the specific language governing permissions and
# limitations under the License.

shenyu:
  database:
    dialect: mysql
    init_enable: true

spring:
  datasource:
    url: jdbc:mysql://localhost:3306/shenyu?useUnicode=true&characterEncoding=utf-8&useSSL=false&serverTimezone=Asia/Shanghai&zeroDateTimeBehavior=convertToNull&allowPublicKeyRetrieval=true
    username: root
<<<<<<< HEAD
    password: 123
=======
    password: 12345678
>>>>>>> 13c70320
    driver-class-name: com.mysql.cj.jdbc.Driver
    hikari:
      connection-timeout: 30000
      minimum-idle: 5
      maximum-pool-size: 20
      auto-commit: true
      idle-timeout: 600000
      max-lifetime: 1800000
      connection-test-query: SELECT 1
      connection-init-sql: SET NAMES utf8mb4
      validation-timeout: 800
  mail:
    # Attention: this is mail server address.
    host: smtp.qq.com
    username: shenyu@apache.com
    # Attention: this is not email account password, this requires an email authorization code
    password: your-password
    #Attention: Tencent mail smtps 465,smtp 587
    port: 587
    properties:
      mail:
        smtp:
          socketFactoryClass: javax.net.ssl.SSLSocketFactory
          ssl:
            enable: true<|MERGE_RESOLUTION|>--- conflicted
+++ resolved
@@ -22,11 +22,7 @@
   datasource:
     url: jdbc:mysql://localhost:3306/shenyu?useUnicode=true&characterEncoding=utf-8&useSSL=false&serverTimezone=Asia/Shanghai&zeroDateTimeBehavior=convertToNull&allowPublicKeyRetrieval=true
     username: root
-<<<<<<< HEAD
-    password: 123
-=======
-    password: 12345678
->>>>>>> 13c70320
+    password: passwd4mysql
     driver-class-name: com.mysql.cj.jdbc.Driver
     hikari:
       connection-timeout: 30000
