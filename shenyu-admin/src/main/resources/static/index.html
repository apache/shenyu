<!--
  ~ Licensed to the Apache Software Foundation (ASF) under one or more
  ~ contributor license agreements.  See the NOTICE file distributed with
  ~ this work for additional information regarding copyright ownership.
  ~ The ASF licenses this file to You under the Apache License, Version 2.0
  ~ (the "License"); you may not use this file except in compliance with
  ~ the License.  You may obtain a copy of the License at
  ~
  ~     http://www.apache.org/licenses/LICENSE-2.0
  ~
  ~ Unless required by applicable law or agreed to in writing, software
  ~ distributed under the License is distributed on an "AS IS" BASIS,
  ~ WITHOUT WARRANTIES OR CONDITIONS OF ANY KIND, either express or implied.
  ~ See the License for the specific language governing permissions and
  ~ limitations under the License.
  -->

<!DOCTYPE html>
<html lang="en" xmlns:th="http://www.w3.org/1999/xhtml">
  <head>
    <meta charset="UTF-8" />
    <meta content="IE=edge" http-equiv="X-UA-Compatible" />
    <meta content="width=device-width, initial-scale=1" name="viewport" />
    <title>Apache ShenYu Gateway</title>
<<<<<<< HEAD
    <link href="/favicon.ico" rel="icon" type="image/x-icon" />
    <link href="/index.148c9d22.css" rel="stylesheet" />
=======
    <link rel="icon" href="/favicon.ico" type="image/x-icon" />
    <link href="/index.211ac8ce.css" rel="stylesheet" />
>>>>>>> 12d9797f
  </head>

  <body>
    <div id="httpPath" style="display: none" th:text="${domain}"></div>
    <div id="root"></div>
<<<<<<< HEAD
    <script src="/index.b3d851bd.js" type="text/javascript"></script>
=======
    <script type="text/javascript" src="/index.607d052d.js"></script>
>>>>>>> 12d9797f
  </body>
</html><|MERGE_RESOLUTION|>--- conflicted
+++ resolved
@@ -19,25 +19,16 @@
 <html lang="en" xmlns:th="http://www.w3.org/1999/xhtml">
   <head>
     <meta charset="UTF-8" />
-    <meta content="IE=edge" http-equiv="X-UA-Compatible" />
-    <meta content="width=device-width, initial-scale=1" name="viewport" />
+    <meta http-equiv="X-UA-Compatible" content="IE=edge" />
+    <meta name="viewport" content="width=device-width, initial-scale=1" />
     <title>Apache ShenYu Gateway</title>
-<<<<<<< HEAD
-    <link href="/favicon.ico" rel="icon" type="image/x-icon" />
-    <link href="/index.148c9d22.css" rel="stylesheet" />
-=======
     <link rel="icon" href="/favicon.ico" type="image/x-icon" />
     <link href="/index.211ac8ce.css" rel="stylesheet" />
->>>>>>> 12d9797f
   </head>
 
   <body>
     <div id="httpPath" style="display: none" th:text="${domain}"></div>
     <div id="root"></div>
-<<<<<<< HEAD
-    <script src="/index.b3d851bd.js" type="text/javascript"></script>
-=======
     <script type="text/javascript" src="/index.607d052d.js"></script>
->>>>>>> 12d9797f
   </body>
 </html>