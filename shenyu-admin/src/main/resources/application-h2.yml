--- conflicted
+++ resolved
@@ -25,7 +25,16 @@
     username: sa
     password: sa
     driver-class-name: org.h2.Driver
-<<<<<<< HEAD
+    hikari:
+      connection-timeout: 30000
+      minimum-idle: 5
+      maximum-pool-size: 20
+      auto-commit: true
+      idle-timeout: 600000
+      max-lifetime: 1800000
+      connection-test-query: SELECT 1
+      connection-init-sql: SET NAMES utf8mb4
+      validation-timeout: 800
   mail:
     # Attention: this is mail server address.
     host: smtp.qq.com
@@ -39,16 +48,4 @@
         smtp:
           socketFactoryClass: javax.net.ssl.SSLSocketFactory
           ssl:
-            enable: true
-=======
-    hikari:
-      connection-timeout: 30000
-      minimum-idle: 5
-      maximum-pool-size: 20
-      auto-commit: true
-      idle-timeout: 600000
-      max-lifetime: 1800000
-      connection-test-query: SELECT 1
-      connection-init-sql: SET NAMES utf8mb4
-      validation-timeout: 800
->>>>>>> 7711d775
+            enable: true