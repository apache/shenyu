-- Licensed to the Apache Software Foundation (ASF) under one
-- or more contributor license agreements.  See the NOTICE file
-- distributed with this work for additional information
-- regarding copyright ownership.  The ASF licenses this file
-- to you under the Apache License, Version 2.0 (the
-- "License"); you may not use this file except in compliance
-- with the License.  You may obtain a copy of the License at
--
--     http://www.apache.org/licenses/LICENSE-2.0
--
-- Unless required by applicable law or agreed to in writing, software
-- distributed under the License is distributed on an "AS IS" BASIS,
-- WITHOUT WARRANTIES OR CONDITIONS OF ANY KIND, either express or implied.
-- See the License for the specific language governing permissions and
-- limitations under the License.

/*Table structure for table `dashboard_user` */
CREATE TABLE IF NOT EXISTS `dashboard_user` (
  `id` varchar(128) NOT NULL COMMENT 'primary key id',
  `user_name` varchar(64) NOT NULL COMMENT 'user name',
  `password` varchar(128) DEFAULT NULL COMMENT 'user password',
  `role` int(4) NOT NULL COMMENT 'role',
  `enabled` tinyint(4) NOT NULL COMMENT 'delete or not',
  `client_id` varchar(32) DEFAULT NULL COMMENT 'client id',
  `date_created` timestamp NOT NULL DEFAULT CURRENT_TIMESTAMP COMMENT 'create time',
  `date_updated` timestamp NOT NULL DEFAULT CURRENT_TIMESTAMP ON UPDATE CURRENT_TIMESTAMP COMMENT 'update time',
  PRIMARY KEY (`id`),
  UNIQUE KEY(`user_name`)
);

/*Table structure for table `plugin` */
CREATE TABLE IF NOT EXISTS `plugin` (
  `id` varchar(128) NOT NULL COMMENT 'primary key id',
  `name` varchar(62) NOT NULL COMMENT 'plugin name',
  `config` text COMMENT 'plugin configuration',
  `role` varchar(64) NOT NULL COMMENT 'plug-in role',
  `sort` int(4)  NULL COMMENT 'sort',
  `enabled` tinyint(4) NOT NULL DEFAULT '0' COMMENT 'whether to open (0, not open, 1 open)',
  `date_created` timestamp NOT NULL DEFAULT CURRENT_TIMESTAMP COMMENT 'create time',
  `date_updated` timestamp NOT NULL DEFAULT CURRENT_TIMESTAMP ON UPDATE CURRENT_TIMESTAMP COMMENT 'update time',
  `plugin_jar` mediumblob  DEFAULT NULL COMMENT 'plugin jar',
  PRIMARY KEY (`id`)
);

CREATE TABLE IF NOT EXISTS `plugin_handle` (
  `id` varchar(128) NOT NULL COMMENT 'primary key id',
  `plugin_id` varchar(128) NOT NULL COMMENT 'plugin id',
  `field` varchar(100) NOT NULL COMMENT 'field',
  `label` varchar(100) DEFAULT NULL COMMENT 'label',
  `data_type` smallint(6) NOT NULL DEFAULT '1' COMMENT 'data type 1 number 2 string',
  `type` smallint(6) NULL COMMENT 'type, 1 means selector, 2 means rule',
  `sort` int(4)  NULL COMMENT 'sort',
  `ext_obj` varchar(1024) DEFAULT NULL COMMENT 'extra configuration (json format data)',
  `date_created` timestamp NOT NULL DEFAULT CURRENT_TIMESTAMP COMMENT 'create time',
  `date_updated` timestamp NOT NULL DEFAULT CURRENT_TIMESTAMP ON UPDATE CURRENT_TIMESTAMP COMMENT 'update time',
  UNIQUE KEY `plugin_id_field_type` (`plugin_id`,`field`,`type`)
);

/*Table structure for table `selector` */
CREATE TABLE IF NOT EXISTS `selector` (
  `id` varchar(128) NOT NULL COMMENT 'primary key id varchar' primary key,
  `plugin_id` varchar(128) NOT NULL COMMENT 'plugin id',
  `name` varchar(64) NOT NULL COMMENT 'selector name',
  `match_mode` int(2) NOT NULL COMMENT 'matching mode (0 and 1 or)',
  `type` int(4) NOT NULL COMMENT 'type (0, full flow, 1 custom flow)',
  `sort` int(4) NOT NULL COMMENT 'sort',
  `handle` varchar(1024) DEFAULT NULL COMMENT 'processing logic (here for different plug-ins, there will be different fields to identify different processes, all data in JSON format is stored)',
  `enabled` tinyint(4) NOT NULL COMMENT 'whether to open',
  `loged` tinyint(4) NOT NULL COMMENT 'whether to print the log',
  `continued` tinyint(4) NOT NULL COMMENT 'whether to continue execution',
  `match_restful` tinyint(4) NOT NULL COMMENT 'whether to match restful(0 cache, 1 not cache)',
  `date_created` timestamp NOT NULL DEFAULT CURRENT_TIMESTAMP COMMENT 'create time',
  `date_updated` timestamp NOT NULL DEFAULT CURRENT_TIMESTAMP ON UPDATE CURRENT_TIMESTAMP COMMENT 'update time'
);

/*Table structure for table `selector_condition` */
CREATE TABLE IF NOT EXISTS `selector_condition` (
  `id` varchar(128) NOT NULL COMMENT 'primary key id',
  `selector_id` varchar(128) NOT NULL COMMENT 'selector id',
  `param_type` varchar(64) NOT NULL COMMENT 'parameter type (to query uri, etc.)',
  `operator` varchar(64) NOT NULL COMMENT 'matching character (=> <like matching)',
  `param_name` varchar(64) NOT NULL COMMENT 'parameter name',
  `param_value` varchar(64) NOT NULL COMMENT 'parameter value',
  `date_created` timestamp NOT NULL DEFAULT CURRENT_TIMESTAMP COMMENT 'create time',
  `date_updated` timestamp NOT NULL DEFAULT CURRENT_TIMESTAMP ON UPDATE CURRENT_TIMESTAMP COMMENT 'update time',
  PRIMARY KEY (`id`)
);

/*Table structure for table `rule` */
CREATE TABLE IF NOT EXISTS `rule` (
  `id` varchar(128) NOT NULL COMMENT 'primary key id' PRIMARY KEY,
  `selector_id` varchar(128) NOT NULL COMMENT 'selector id',
  `match_mode` int(2) NOT NULL COMMENT 'matching mode (0 and 1 or)',
  `name` varchar(128) NOT NULL COMMENT 'rule name',
  `enabled` tinyint(4) NOT NULL COMMENT 'whether to open',
  `loged` tinyint(4) NOT NULL COMMENT 'whether to log or not',
  `match_restful` tinyint(4) NOT NULL COMMENT 'whether to match restful(0 cache, 1 not cache)',
  `sort` int(4) NOT NULL COMMENT 'sort',
  `handle` varchar(1024) DEFAULT NULL COMMENT 'processing logic (here for different plug-ins, there will be different fields to identify different processes, all data in JSON format is stored)',
  `date_created` timestamp NOT NULL DEFAULT CURRENT_TIMESTAMP COMMENT 'create time',
  `date_updated` timestamp NOT NULL DEFAULT CURRENT_TIMESTAMP ON UPDATE CURRENT_TIMESTAMP COMMENT 'update time'
);

CREATE TABLE IF NOT EXISTS `rule_condition` (
  `id` varchar(128) NOT NULL COMMENT 'primary key id' PRIMARY KEY,
  `rule_id` varchar(128) NOT NULL COMMENT 'rule id',
  `param_type` varchar(64) NOT NULL COMMENT 'parameter type (post query uri, etc.)',
  `operator` varchar(64) NOT NULL COMMENT 'matching character (=> <like match)',
  `param_name` varchar(64) NOT NULL COMMENT 'parameter name',
  `param_value` varchar(64) NOT NULL COMMENT 'parameter value',
  `date_created` timestamp NOT NULL DEFAULT CURRENT_TIMESTAMP COMMENT 'create time',
  `date_updated` timestamp NOT NULL DEFAULT CURRENT_TIMESTAMP ON UPDATE CURRENT_TIMESTAMP COMMENT 'update time'
);

CREATE TABLE  IF NOT EXISTS `meta_data` (
  `id` varchar(128) NOT NULL COMMENT 'primary key id',
  `app_name` varchar(255) NOT NULL COMMENT 'application name',
  `path` varchar(255) NOT NULL COMMENT 'path, cannot be repeated',
  `path_desc` varchar(255) COMMENT 'path description',
  `rpc_type` varchar(64) NOT NULL COMMENT 'rpc type',
  `service_name` varchar(255) NULL DEFAULT NULL COMMENT 'service name',
  `method_name` varchar(255) NULL DEFAULT NULL COMMENT 'method name',
  `parameter_types` varchar(255) NULL DEFAULT NULL COMMENT 'parameter types are provided with multiple parameter types separated by commas',
  `rpc_ext` varchar(512) NULL DEFAULT NULL COMMENT 'rpc extended information, json format',
  `date_created` timestamp NOT NULL DEFAULT CURRENT_TIMESTAMP COMMENT 'create time',
  `date_updated` timestamp NOT NULL DEFAULT CURRENT_TIMESTAMP ON UPDATE CURRENT_TIMESTAMP COMMENT 'update time',
  `enabled` tinyint(4) NOT NULL DEFAULT 0 COMMENT 'enabled state',
  PRIMARY KEY (`id`)
);

CREATE TABLE IF NOT EXISTS `mock_request_record`  (
  `id` varchar(128) NOT NULL COMMENT 'primary key id',
  `api_id` varchar(128) NOT NULL COMMENT 'the api id',
  `host` varchar(32) NOT NULL COMMENT 'the request host',
  `port` int(5) NOT NULL COMMENT 'the request port',
  `url` varchar(1024) NOT NULL COMMENT 'the request url',
  `path_variable` varchar(255) NOT NULL DEFAULT '' COMMENT 'the request param in url',
  `query` varchar(1024) NOT NULL DEFAULT '' COMMENT 'the request param after url',
  `header` varchar(1024) NOT NULL DEFAULT '' COMMENT 'the request param in header',
  `body` text COMMENT 'the request body',
  `date_created` timestamp NOT NULL DEFAULT CURRENT_TIMESTAMP COMMENT 'create time',
  `date_updated` timestamp NOT NULL DEFAULT CURRENT_TIMESTAMP ON UPDATE CURRENT_TIMESTAMP COMMENT 'update time',
  PRIMARY KEY (`id`)
);

-- ----------------------------
-- Table structure for model
-- ----------------------------
CREATE TABLE IF NOT EXISTS `model`  (
  `id` varchar(128) NOT NULL COMMENT 'primary key id',
  `name` varchar(128) NOT NULL COMMENT 'the model name',
  `model_desc`   varchar(1024) NOT NULL COMMENT 'the model description',
  `date_created` timestamp NOT NULL DEFAULT CURRENT_TIMESTAMP COMMENT 'create time',
  `date_updated` timestamp NOT NULL DEFAULT CURRENT_TIMESTAMP ON UPDATE CURRENT_TIMESTAMP COMMENT 'update time',
  PRIMARY KEY (`id`)
  );

-- ----------------------------
-- Records of model
-- ----------------------------
-- todo add some simple model, like java.lang.String long java.lang.Long

CREATE TABLE IF NOT EXISTS `app_auth`  (
  `id` varchar(128) NOT NULL COMMENT 'primary key id',
  `app_key` varchar(32) NOT NULL COMMENT 'application identification key',
  `app_secret` varchar(128) NOT NULL COMMENT 'encryption algorithm secret',
  `user_id` varchar(128) NULL DEFAULT NULL COMMENT 'user id',
  `phone` varchar(255) NULL DEFAULT NULL COMMENT 'phone number when the user applies',
  `ext_info` varchar(1024) NULL DEFAULT NULL COMMENT 'extended parameter json',
  `open` tinyint(4) NOT NULL COMMENT 'open auth path or not',
  `enabled` tinyint(4) NOT NULL COMMENT 'delete or not',
  `date_created` timestamp NOT NULL DEFAULT CURRENT_TIMESTAMP COMMENT 'create time',
  `date_updated` timestamp NOT NULL DEFAULT CURRENT_TIMESTAMP ON UPDATE CURRENT_TIMESTAMP COMMENT 'update time',
  PRIMARY KEY (`id`)
);

CREATE TABLE IF NOT EXISTS `auth_param`  (
  `id` varchar(128) NOT NULL COMMENT 'primary key id',
  `auth_id` varchar(128) NULL DEFAULT NULL COMMENT 'Authentication table id',
  `app_name` varchar(255) NOT NULL COMMENT 'business Module',
  `app_param` varchar(255) NULL DEFAULT NULL COMMENT 'service module parameters (parameters that need to be passed by the gateway) json type',
  `date_created` timestamp NOT NULL DEFAULT CURRENT_TIMESTAMP COMMENT 'create time',
  `date_updated` timestamp NOT NULL DEFAULT CURRENT_TIMESTAMP ON UPDATE CURRENT_TIMESTAMP COMMENT 'update time',
  PRIMARY KEY (`id`)
);

-- ----------------------------
-- Table structure for auth_path
-- ----------------------------
CREATE TABLE IF NOT EXISTS `auth_path`  (
  `id` varchar(128) NOT NULL COMMENT 'primary key id',
  `auth_id` varchar(128) NOT NULL COMMENT 'auth table id',
  `app_name` varchar(255) NOT NULL COMMENT 'module',
  `path` varchar(255) NOT NULL COMMENT 'path',
  `enabled` tinyint(4) NOT NULL COMMENT 'whether pass 1 is',
  `date_created` timestamp NOT NULL DEFAULT CURRENT_TIMESTAMP COMMENT 'create time',
  `date_updated` timestamp NOT NULL DEFAULT CURRENT_TIMESTAMP ON UPDATE CURRENT_TIMESTAMP COMMENT 'update time',
  PRIMARY KEY (`id`)
);

CREATE TABLE IF NOT EXISTS `shenyu_dict` (
   `id` varchar(128) NOT NULL COMMENT 'primary key id',
   `type` varchar(100) NOT NULL COMMENT 'type',
   `dict_code` varchar(100) NOT NULL COMMENT 'dictionary encoding',
   `dict_name` varchar(100) NOT NULL COMMENT 'dictionary name',
   `dict_value` varchar(2048) DEFAULT NULL COMMENT 'dictionary value',
   `desc` varchar(255) DEFAULT NULL COMMENT 'dictionary description or remarks',
   `sort` int(4) NOT NULL COMMENT 'sort',
   `enabled` tinyint(4) DEFAULT NULL COMMENT 'whether it is enabled',
   `date_created` timestamp NOT NULL DEFAULT CURRENT_TIMESTAMP COMMENT 'create time',
   `date_updated` timestamp NOT NULL DEFAULT CURRENT_TIMESTAMP ON UPDATE CURRENT_TIMESTAMP COMMENT 'update time',
    PRIMARY KEY (`id`),
    UNIQUE KEY `dict_type_dict_code_dict_name` (`type`,`dict_code`,`dict_name`)
 );

-- ----------------------------
-- Table structure for permission role
-- ----------------------------
CREATE TABLE IF NOT EXISTS `role` (
    `id` varchar(128) NOT NULL COMMENT 'primary key id',
    `role_name` varchar(32) NOT NULL COMMENT 'role name',
    `description` varchar(255) DEFAULT NULL COMMENT 'role describe',
    `date_created` timestamp NOT NULL DEFAULT CURRENT_TIMESTAMP COMMENT 'create time',
    `date_updated` timestamp NOT NULL DEFAULT CURRENT_TIMESTAMP ON UPDATE CURRENT_TIMESTAMP COMMENT 'update time',
    PRIMARY KEY (`id`,`role_name`)
    );
-- ----------------------------
-- Table structure for user_role
-- ----------------------------
CREATE TABLE IF NOT EXISTS `user_role` (
    `id` varchar(128) NOT NULL COMMENT 'primary key id',
    `user_id` varchar(128) NOT NULL COMMENT 'user primary key',
    `role_id` varchar(128) NOT NULL COMMENT 'role primary key',
    `date_created` timestamp NOT NULL DEFAULT CURRENT_TIMESTAMP COMMENT 'create time',
    `date_updated` timestamp NOT NULL DEFAULT CURRENT_TIMESTAMP ON UPDATE CURRENT_TIMESTAMP COMMENT 'update time',
    PRIMARY KEY (`id`)
    );

-- ----------------------------
-- Table structure for param
-- ----------------------------
CREATE TABLE IF NOT EXISTS `param` (
    `id`           varchar(128) NOT NULL COMMENT 'primary key id',
    `api_id`       varchar(128) NOT NULL COMMENT 'the api id',
    `model_id`     varchar(128) NOT NULL COMMENT 'the model id, empty if not a model',
    `type`         int(0) NOT NULL COMMENT '0-requestPathVariable,1-requestUrlParam,2-requestHeader,3-requestBody,4-responseHeader,5-responseBody',
    `name`         varchar(255) NOT NULL COMMENT 'the param name',
    `param_desc`   varchar(1024) NOT NULL COMMENT 'the param description',
    `required`     tinyint(4) NOT NULL COMMENT 'whether to require (0 not required, 1 required)',
    `ext`          varchar(1024) NOT NULL COMMENT 'extended fields',
    `date_created` timestamp NOT NULL DEFAULT CURRENT_TIMESTAMP COMMENT 'create time',
    `date_updated` timestamp NOT NULL DEFAULT CURRENT_TIMESTAMP ON UPDATE CURRENT_TIMESTAMP COMMENT 'update time',
    PRIMARY KEY (`id`)
);

-- ----------------------------
-- Table structure for permission
-- ----------------------------
CREATE TABLE IF NOT EXISTS `permission` (
    `id` varchar(128) NOT NULL COMMENT 'primary key id',
    `object_id` varchar(128) NOT NULL COMMENT 'user primary key id or role primary key id',
    `resource_id` varchar(128) NOT NULL COMMENT 'resource primary key id',
    `date_created` timestamp NOT NULL DEFAULT CURRENT_TIMESTAMP COMMENT 'create time',
    `date_updated` timestamp NOT NULL DEFAULT CURRENT_TIMESTAMP ON UPDATE CURRENT_TIMESTAMP COMMENT 'update time',
    PRIMARY KEY (`id`)
    );
-- ----------------------------
-- Table structure for resource
-- ----------------------------
CREATE TABLE IF NOT EXISTS `resource` (
    `id` varchar(128) NOT NULL COMMENT 'primary key id',
    `parent_id` varchar(128) NULL COMMENT 'resource parent primary key id',
    `title` varchar(128) NOT NULL COMMENT 'title',
    `name` varchar(32) NULL COMMENT 'route name',
    `url` varchar(32) NULL COMMENT 'route url',
    `component` varchar(32) NULL COMMENT 'component',
    `resource_type` int(4) NOT NULL COMMENT 'resource type eg 0:main menu 1:child menu 2:function button',
    `sort` int(4) NOT NULL COMMENT 'sort',
    `icon` varchar(32) NULL COMMENT 'icon',
    `is_leaf` tinyint(1) NOT NULL COMMENT 'leaf node 0:no 1:yes',
    `is_route` int(4) NOT NULL COMMENT 'route 1:yes 0:no',
    `perms` varchar(64) NULL COMMENT 'button permission description sys:user:add(add)/sys:user:edit(edit)',
    `status` int(4) NOT NULL COMMENT 'status 1:enable 0:disable',
    `date_created` timestamp NOT NULL DEFAULT CURRENT_TIMESTAMP COMMENT 'create time',
    `date_updated` timestamp NOT NULL DEFAULT CURRENT_TIMESTAMP ON UPDATE CURRENT_TIMESTAMP COMMENT 'update time',
    PRIMARY KEY (`id`)
    );
-- ----------------------------
-- Table structure for data_permission
-- ----------------------------
CREATE TABLE IF NOT EXISTS `data_permission` (
    `id` varchar(128) NOT NULL COMMENT 'primary key id',
    `user_id` varchar(128) NOT NULL COMMENT 'user primary key id',
    `data_id` varchar(128) NOT NULL COMMENT 'data(selector,rule) primary key id',
    `data_type` int(1) NOT NULL COMMENT '0 selector type , 1 rule type',
    `date_created` timestamp NOT NULL DEFAULT CURRENT_TIMESTAMP COMMENT 'create time',
    `date_updated` timestamp NOT NULL DEFAULT CURRENT_TIMESTAMP ON UPDATE CURRENT_TIMESTAMP COMMENT 'update time',
    PRIMARY KEY (`id`)
    );

-- ----------------------------
-- Table structure for detail
-- ----------------------------
DROP TABLE IF EXISTS `detail`;
CREATE TABLE `detail`  (
    `id` varchar(128) NOT NULL COMMENT 'primary key id',
    `field_id` varchar(128) NOT NULL COMMENT 'the field id',
    `is_example` tinyint(0) NOT NULL COMMENT 'is example or not (0 not, 1 is)',
    `field_value` text NOT NULL COMMENT 'the field value',
    `value_desc` varchar(1024) NOT NULL COMMENT 'field value description',
    `date_created` timestamp(3) NOT NULL DEFAULT CURRENT_TIMESTAMP(3) COMMENT 'create time',
    `date_updated` timestamp(3) NOT NULL DEFAULT CURRENT_TIMESTAMP(3) ON UPDATE CURRENT_TIMESTAMP(3) COMMENT 'update time',
    PRIMARY KEY (`id`)
    );

-- ----------------------------
-- Table structure for field
-- ----------------------------
DROP TABLE IF EXISTS `field`;
CREATE TABLE `field`  (
    `id` varchar(128) NOT NULL COMMENT 'primary key id',
    `model_id` varchar(128) NOT NULL COMMENT 'this field belongs to which model',
    `self_model_id` varchar(128) NOT NULL COMMENT 'which model of this field is',
    `name` varchar(128) NOT NULL COMMENT 'field name',
    `field_desc` varchar(1024) NOT NULL COMMENT 'field description',
    `required`     tinyint(0) NOT NULL COMMENT 'whether to require (0 not required, 1 required)',
    `ext`          varchar(1024) NOT NULL COMMENT 'extended fields,can store genericTypes,eg..{"genericTypes":[model_id1,model_id2]}',
    `date_created` timestamp(3) NOT NULL DEFAULT CURRENT_TIMESTAMP(3) COMMENT 'create time',
    `date_updated` timestamp(3) NOT NULL DEFAULT CURRENT_TIMESTAMP(3) ON UPDATE CURRENT_TIMESTAMP(3) COMMENT 'update time',
    PRIMARY KEY (`id`)
    );

-- ----------------------------
-- Table structure for operation_record_log
-- ----------------------------
CREATE TABLE IF NOT EXISTS `operation_record_log`
(
    `id`             bigint       NOT NULL PRIMARY KEY AUTO_INCREMENT COMMENT 'id',
    `color`          varchar(20)  NOT NULL COMMENT 'log color',
    `context`        text         NOT NULL COMMENT 'log context',
    `operator`       varchar(200) NOT NULL COMMENT 'operator [user or app]]',
    `operation_time` datetime     NOT NULL DEFAULT now() COMMENT 'operation time',
    `operation_type` varchar(60)  NOT NULL DEFAULT 'update' COMMENT 'operation type：create/update/delete/register...'
);

-- ----------------------------
-- Table structure for alert_template
-- ----------------------------
CREATE TABLE IF NOT EXISTS `alert_template`
(
    `id`            bigint          NOT NULL AUTO_INCREMENT COMMENT 'primary key id',
    `name`          varchar(255)    NOT NULL COMMENT 'alert template name',
    `strategy_name` varchar(255)    NOT NULL COMMENT 'alert template strategy name',
    `content`       varchar(1000)   NOT NULL COMMENT 'alert template content',
    `date_created`  timestamp       NOT NULL DEFAULT now() COMMENT 'create time',
    `date_updated`  timestamp       NOT NULL DEFAULT now() COMMENT 'update time'
);


-- ----------------------------
-- Table structure for api
-- ----------------------------
CREATE TABLE IF NOT EXISTS `api`
(
    `id`           varchar(128)  NOT NULL COMMENT 'primary key id',
    `context_path` varchar(255)  NOT NULL COMMENT 'the context_path',
    `api_path`     varchar(255)  NOT NULL COMMENT 'the api_path',
    `http_method`  int(0)        NOT NULL COMMENT '0-get,1-head,2-post,3-put,4-patch,5-delete,6-options,7-trace',
    `consume`      varchar(255)  NOT NULL COMMENT 'consume',
    `produce`      varchar(255)  NOT NULL COMMENT 'produce',
    `version`      varchar(255)  NOT NULL COMMENT 'api version,for example V0.01',
    `rpc_type`     varchar(64)   NOT NULL COMMENT 'http,dubbo,sofa,tars,websocket,springCloud,motan,grpc',
    `state`        tinyint       NOT NULL COMMENT '0-unpublished,1-published,2-offline',
    `ext`          varchar(1024) NOT NULL COMMENT 'extended fields',
    `api_owner`    varchar(255)  NOT NULL COMMENT 'api_owner',
    `api_desc`     varchar(1024) NOT NULL COMMENT 'the api description',
    `api_source`   int(0)        NOT NULL COMMENT '0-swagger,1-annotation generation,2-create manually,3-import swagger,4-import yapi',
    `document`     text          NOT NULL COMMENT 'complete documentation of the api, including request parameters and response parameters',
    `document_md5` char(32)      NOT NULL COMMENT 'document_md5',
    `date_created` timestamp     NOT NULL DEFAULT CURRENT_TIMESTAMP COMMENT 'create time',
    `date_updated` timestamp     NOT NULL DEFAULT CURRENT_TIMESTAMP ON UPDATE CURRENT_TIMESTAMP COMMENT 'update time',
    PRIMARY KEY (`id`)
);

-- ----------------------------
-- Table structure for api_rule_relation
-- ----------------------------
CREATE TABLE IF NOT EXISTS `api_rule_relation`
(
    `id`           varchar(128) NOT NULL COMMENT 'primary key id',
    `api_id`       varchar(128) NOT NULL COMMENT 'the table api primary key id',
    `rule_id`      varchar(128) NOT NULL COMMENT 'the table rule primary key id',
    `date_created` timestamp    NOT NULL DEFAULT CURRENT_TIMESTAMP COMMENT 'create time',
    `date_updated` timestamp    NOT NULL DEFAULT CURRENT_TIMESTAMP ON UPDATE CURRENT_TIMESTAMP COMMENT 'update time',
    PRIMARY KEY (`id`)
);



/**default admin user**/
INSERT IGNORE INTO `dashboard_user` (`id`, `user_name`, `password`, `role`, `enabled`) VALUES ('1','admin','ba3253876aed6bc22d4a6ff53d8406c6ad864195ed144ab5c87621b6c233b548baeae6956df346ec8c17f5ea10f35ee3cbc514797ed7ddd3145464e2a0bab413', '1', '1');

/** insert admin role */
INSERT IGNORE INTO `user_role` (`id`, `user_id`, `role_id`) VALUES ('1351007709096976384', '1', '1346358560427216896');

/** insert permission role for role */
INSERT IGNORE INTO `role` (`id`,`role_name`,`description`) VALUES ('1346358560427216896', 'super', 'Administrator');
INSERT IGNORE INTO `role` (`id`,`role_name`,`description`) VALUES ('1385482862971723776', 'default', 'Standard');

/*shenyu dict*/
INSERT IGNORE INTO `shenyu_dict` (`id`, `type`,`dict_code`, `dict_name`, `dict_value`, `desc`, `sort`, `enabled`) VALUES ('1529402613191589888', 'degradeRuleGrade', 'DEGRADE_GRADE_RT', 'slow call ratio', '0', 'degrade type-slow call ratio', 1, 1);
INSERT IGNORE INTO `shenyu_dict` (`id`, `type`,`dict_code`, `dict_name`, `dict_value`, `desc`, `sort`, `enabled`) VALUES ('1529402613191589889', 'degradeRuleGrade', 'DEGRADE_GRADE_EXCEPTION_RATIO', 'exception ratio', '1', 'degrade type-abnormal ratio', 0, 1);
INSERT IGNORE INTO `shenyu_dict` (`id`, `type`,`dict_code`, `dict_name`, `dict_value`, `desc`, `sort`, `enabled`) VALUES ('1529402613191589890', 'degradeRuleGrade', 'DEGRADE_GRADE_EXCEPTION_COUNT', 'exception number strategy', '2', 'degrade type-abnormal number strategy', 2, 1);
INSERT IGNORE INTO `shenyu_dict` (`id`, `type`,`dict_code`, `dict_name`, `dict_value`, `desc`, `sort`, `enabled`) VALUES ('1529402613191589891', 'flowRuleGrade', 'FLOW_GRADE_QPS', 'QPS', '1', 'grade type-QPS', 0, 1);
INSERT IGNORE INTO `shenyu_dict` (`id`, `type`,`dict_code`, `dict_name`, `dict_value`, `desc`, `sort`, `enabled`) VALUES ('1529402613191589892', 'flowRuleGrade', 'FLOW_GRADE_THREAD', 'number of concurrent threads', '0', 'degrade type-number of concurrent threads', 1, 1);
INSERT IGNORE INTO `shenyu_dict` (`id`, `type`,`dict_code`, `dict_name`, `dict_value`, `desc`, `sort`, `enabled`) VALUES ('1529402613191589893', 'flowRuleControlBehavior', 'CONTROL_BEHAVIOR_DEFAULT', 'direct rejection by default', '0', 'control behavior-direct rejection by default', 0, 1);
INSERT IGNORE INTO `shenyu_dict` (`id`, `type`,`dict_code`, `dict_name`, `dict_value`, `desc`, `sort`, `enabled`) VALUES ('1529402613191589894', 'flowRuleControlBehavior', 'CONTROL_BEHAVIOR_WARM_UP', 'warm up', '1', 'control behavior-warm up', 1, 1);
INSERT IGNORE INTO `shenyu_dict` (`id`, `type`,`dict_code`, `dict_name`, `dict_value`, `desc`, `sort`, `enabled`) VALUES ('1529402613191589895', 'flowRuleControlBehavior', 'CONTROL_BEHAVIOR_RATE_LIMITER', 'constant speed queuing', '2', 'control behavior-uniform speed queuing', 2, 1);
INSERT IGNORE INTO `shenyu_dict` (`id`, `type`,`dict_code`, `dict_name`, `dict_value`, `desc`, `sort`, `enabled`) VALUES ('1529402613191589896', 'flowRuleControlBehavior', 'CONTROL_BEHAVIOR_WARM_UP_RATE_LIMITER', 'preheating uniformly queued', '3', 'control behavior-preheating uniformly queued', 3, 1);
INSERT IGNORE INTO `shenyu_dict` (`id`, `type`,`dict_code`, `dict_name`, `dict_value`, `desc`, `sort`, `enabled`) VALUES ('1529402613191589897', 'permission', 'REJECT', 'reject', 'reject', 'reject', 0, 1);
INSERT IGNORE INTO `shenyu_dict` (`id`, `type`,`dict_code`, `dict_name`, `dict_value`, `desc`, `sort`, `enabled`) VALUES ('1529402613191589898', 'permission', 'ALLOW', 'allow', 'allow', 'allow', 1, 1);
INSERT IGNORE INTO `shenyu_dict` (`id`, `type`,`dict_code`, `dict_name`, `dict_value`, `desc`, `sort`, `enabled`) VALUES ('1529402613191589899', 'algorithmName', 'ALGORITHM_SLIDINGWINDOW', 'slidingWindow', 'slidingWindow', 'Sliding window algorithm', 0, 1);
INSERT IGNORE INTO `shenyu_dict` (`id`, `type`,`dict_code`, `dict_name`, `dict_value`, `desc`, `sort`, `enabled`) VALUES ('1529402613191589900', 'algorithmName', 'ALGORITHM_LEAKYBUCKET', 'leakyBucket', 'leakyBucket', 'Leaky bucket algorithm', 1, 1);
INSERT IGNORE INTO `shenyu_dict` (`id`, `type`,`dict_code`, `dict_name`, `dict_value`, `desc`, `sort`, `enabled`) VALUES ('1529402613191589901', 'algorithmName', 'ALGORITHM_CONCURRENT', 'concurrent', 'concurrent', 'Concurrent algorithm', 2, 1);
INSERT IGNORE INTO `shenyu_dict` (`id`, `type`,`dict_code`, `dict_name`, `dict_value`, `desc`, `sort`, `enabled`) VALUES ('1529402613195784192', 'algorithmName', 'ALGORITHM_TOKENBUCKET', 'tokenBucket', 'tokenBucket', 'Token bucket algorithm', 3, 1);
INSERT IGNORE INTO `shenyu_dict` (`id`, `type`,`dict_code`, `dict_name`, `dict_value`, `desc`, `sort`, `enabled`) VALUES ('1529402613195784193', 'loadBalance', 'LOAD_BALANCE', 'roundRobin', 'roundRobin', 'roundRobin', 2, 1);
INSERT IGNORE INTO `shenyu_dict` (`id`, `type`,`dict_code`, `dict_name`, `dict_value`, `desc`, `sort`, `enabled`) VALUES ('1529402613195784194', 'loadBalance', 'LOAD_BALANCE', 'random', 'random', 'random', 1, 1);
INSERT IGNORE INTO `shenyu_dict` (`id`, `type`,`dict_code`, `dict_name`, `dict_value`, `desc`, `sort`, `enabled`) VALUES ('1529402613195784195', 'loadBalance', 'LOAD_BALANCE', 'hash', 'hash', 'hash', 0, 1);
INSERT IGNORE INTO `shenyu_dict` (`id`, `type`,`dict_code`, `dict_name`, `dict_value`, `desc`, `sort`, `enabled`) VALUES ('1529402613195784196', 'status', 'DIVIDE_STATUS', 'close', 'false', 'close', 1, 1);
INSERT IGNORE INTO `shenyu_dict` (`id`, `type`,`dict_code`, `dict_name`, `dict_value`, `desc`, `sort`, `enabled`) VALUES ('1529402613195784197', 'status', 'DIVIDE_STATUS', 'open', 'true', 'open', 0, 1);
INSERT IGNORE INTO `shenyu_dict` (`id`, `type`,`dict_code`, `dict_name`, `dict_value`, `desc`, `sort`, `enabled`) VALUES ('1529402613195784198', 'multiRuleHandle', 'MULTI_RULE_HANDLE', 'multiple rule', '1', 'multiple rule', 1, 1);
INSERT IGNORE INTO `shenyu_dict` (`id`, `type`,`dict_code`, `dict_name`, `dict_value`, `desc`, `sort`, `enabled`) VALUES ('1529402613195784199', 'multiRuleHandle', 'MULTI_RULE_HANDLE', 'single rule', '0', 'single rule', 0, 1);
INSERT IGNORE INTO `shenyu_dict` (`id`, `type`,`dict_code`, `dict_name`, `dict_value`, `desc`, `sort`, `enabled`) VALUES ('1529402613195784200', 'multiSelectorHandle', 'MULTI_SELECTOR_HANDLE', 'multiple handle', '1', 'multiple handle', 1, 1);
INSERT IGNORE INTO `shenyu_dict` (`id`, `type`,`dict_code`, `dict_name`, `dict_value`, `desc`, `sort`, `enabled`) VALUES ('1529402613195784201', 'multiSelectorHandle', 'MULTI_SELECTOR_HANDLE', 'single handle', '0', 'single handle', 0, 1);
INSERT IGNORE INTO `shenyu_dict` (`id`, `type`,`dict_code`, `dict_name`, `dict_value`, `desc`, `sort`, `enabled`) VALUES ('1529402613195784202', 'matchMode', 'MATCH_MODE', 'and', '0', 'and', 0, 1);
INSERT IGNORE INTO `shenyu_dict` (`id`, `type`,`dict_code`, `dict_name`, `dict_value`, `desc`, `sort`, `enabled`) VALUES ('1529402613195784203', 'matchMode', 'MATCH_MODE', 'or', '1', 'or', 1, 1);
INSERT IGNORE INTO `shenyu_dict` (`id`, `type`,`dict_code`, `dict_name`, `dict_value`, `desc`, `sort`, `enabled`) VALUES ('1529402613195784204', 'operator', 'OPERATOR', 'match', 'match', 'match', 0, 1);
INSERT IGNORE INTO `shenyu_dict` (`id`, `type`,`dict_code`, `dict_name`, `dict_value`, `desc`, `sort`, `enabled`) VALUES ('1529402613195784205', 'operator', 'OPERATOR', '=', '=', '=', 1, 1);
INSERT IGNORE INTO `shenyu_dict` (`id`, `type`,`dict_code`, `dict_name`, `dict_value`, `desc`, `sort`, `enabled`) VALUES ('1529402613195784206', 'operator', 'OPERATOR', 'regex', 'regex', 'regex', 2, 1);
INSERT IGNORE INTO `shenyu_dict` (`id`, `type`,`dict_code`, `dict_name`, `dict_value`, `desc`, `sort`, `enabled`) VALUES ('1529402613195784207', 'operator', 'OPERATOR', 'contains', 'contains', 'contains', 3, 1);
INSERT IGNORE INTO `shenyu_dict` (`id`, `type`,`dict_code`, `dict_name`, `dict_value`, `desc`, `sort`, `enabled`) VALUES ('1529402613195784208', 'operator', 'OPERATOR', 'TimeBefore', 'TimeBefore', 'TimeBefore', 4, 1);
INSERT IGNORE INTO `shenyu_dict` (`id`, `type`,`dict_code`, `dict_name`, `dict_value`, `desc`, `sort`, `enabled`) VALUES ('1529402613195784209', 'operator', 'OPERATOR', 'TimeAfter', 'TimeAfter', 'TimeAfter', 5, 1);
INSERT IGNORE INTO `shenyu_dict` (`id`, `type`,`dict_code`, `dict_name`, `dict_value`, `desc`, `sort`, `enabled`) VALUES ('1529402613195784210', 'operator', 'OPERATOR', 'exclude', 'exclude', 'exclude', 6, 1);
INSERT IGNORE INTO `shenyu_dict` (`id`, `type`,`dict_code`, `dict_name`, `dict_value`, `desc`, `sort`, `enabled`) VALUES ('1529402613195784211', 'operator', 'OPERATOR', 'startsWith', 'startsWith', 'startsWith', 7, 1);
INSERT IGNORE INTO `shenyu_dict` (`id`, `type`,`dict_code`, `dict_name`, `dict_value`, `desc`, `sort`, `enabled`) VALUES ('1529402613195784212', 'operator', 'OPERATOR', 'endsWith', 'endsWith', 'endsWith', 8, 1);
INSERT IGNORE INTO `shenyu_dict` (`id`, `type`,`dict_code`, `dict_name`, `dict_value`, `desc`, `sort`, `enabled`) VALUES ('1629402613195784212', 'operator', 'OPERATOR', 'pathPattern', 'pathPattern', 'pathPattern', 9, 1);
INSERT IGNORE INTO `shenyu_dict` (`id`, `type`,`dict_code`, `dict_name`, `dict_value`, `desc`, `sort`, `enabled`) VALUES ('1629402613195784213', 'operator', 'OPERATOR', 'isBlank', 'isBlank', 'isBlank', 10, 1);
INSERT IGNORE INTO `shenyu_dict` (`id`, `type`,`dict_code`, `dict_name`, `dict_value`, `desc`, `sort`, `enabled`) VALUES ('1529402613195784213', 'paramType', 'PARAM_TYPE', 'post', 'post', 'post', 0, 1);
INSERT IGNORE INTO `shenyu_dict` (`id`, `type`,`dict_code`, `dict_name`, `dict_value`, `desc`, `sort`, `enabled`) VALUES ('1529402613195784214', 'paramType', 'PARAM_TYPE', 'uri', 'uri', 'uri', 1, 1);
INSERT IGNORE INTO `shenyu_dict` (`id`, `type`,`dict_code`, `dict_name`, `dict_value`, `desc`, `sort`, `enabled`) VALUES ('1529402613195784215', 'paramType', 'PARAM_TYPE', 'query', 'query', 'query', 2, 1);
INSERT IGNORE INTO `shenyu_dict` (`id`, `type`,`dict_code`, `dict_name`, `dict_value`, `desc`, `sort`, `enabled`) VALUES ('1529402613195784216', 'paramType', 'PARAM_TYPE', 'host', 'host', 'host', 3, 1);
INSERT IGNORE INTO `shenyu_dict` (`id`, `type`,`dict_code`, `dict_name`, `dict_value`, `desc`, `sort`, `enabled`) VALUES ('1529402613195784217', 'paramType', 'PARAM_TYPE', 'ip', 'ip', 'ip', 4, 1);
INSERT IGNORE INTO `shenyu_dict` (`id`, `type`,`dict_code`, `dict_name`, `dict_value`, `desc`, `sort`, `enabled`) VALUES ('1529402613195784218', 'paramType', 'PARAM_TYPE', 'header', 'header', 'header', 5, 1);
INSERT IGNORE INTO `shenyu_dict` (`id`, `type`,`dict_code`, `dict_name`, `dict_value`, `desc`, `sort`, `enabled`) VALUES ('1529402613195784219', 'paramType', 'PARAM_TYPE', 'cookie', 'cookie', 'cookie', 6, 1);
INSERT IGNORE INTO `shenyu_dict` (`id`, `type`,`dict_code`, `dict_name`, `dict_value`, `desc`, `sort`, `enabled`) VALUES ('1529402613195784220', 'paramType', 'PARAM_TYPE', 'req_method', 'req_method', 'req_method', 7, 1);
INSERT IGNORE INTO `shenyu_dict` (`id`, `type`,`dict_code`, `dict_name`, `dict_value`, `desc`, `sort`, `enabled`) VALUES ('1529402613195784221', 'keyResolverName', 'WHOLE_KEY_RESOLVER', 'whole', 'WHOLE_KEY_RESOLVER', 'Rate limit by all request', 0, 1);
INSERT IGNORE INTO `shenyu_dict` (`id`, `type`,`dict_code`, `dict_name`, `dict_value`, `desc`, `sort`, `enabled`) VALUES ('1529402613195784222', 'keyResolverName', 'REMOTE_ADDRESS_KEY_RESOLVER', 'remoteAddress', 'REMOTE_ADDRESS_KEY_RESOLVER', 'Rate limit by remote address', 1, 1);
INSERT IGNORE INTO `shenyu_dict` (`id`, `type`,`dict_code`, `dict_name`, `dict_value`, `desc`, `sort`, `enabled`) VALUES ('1529402613195784223', 'automaticTransitionFromOpenToHalfOpenEnabled', 'AUTOMATIC_HALF_OPEN', 'open', 'true', '', 1, 1);
INSERT IGNORE INTO `shenyu_dict` (`id`, `type`,`dict_code`, `dict_name`, `dict_value`, `desc`, `sort`, `enabled`) VALUES ('1529402613195784224', 'automaticTransitionFromOpenToHalfOpenEnabled', 'AUTOMATIC_HALF_OPEN', 'close', 'false', '', 2, 1);
INSERT IGNORE INTO `shenyu_dict` (`id`, `type`,`dict_code`, `dict_name`, `dict_value`, `desc`, `sort`, `enabled`) VALUES ('1529402613195784225', 'paramType', 'PARAM_TYPE', 'domain', 'domain', 'domain', 8, 1);
INSERT IGNORE INTO `shenyu_dict` (`id`, `type`,`dict_code`, `dict_name`, `dict_value`, `desc`, `sort`, `enabled`) VALUES ('1529402613195784226', 'strategyName', 'STRATEGY_NAME', 'rsa', 'rsa', 'rsa strategy', 1, 1);
INSERT IGNORE INTO `shenyu_dict` (`id`, `type`,`dict_code`, `dict_name`, `dict_value`, `desc`, `sort`, `enabled`) VALUES ('1529402613195784227', 'way', 'WAY', 'encrypt', 'encrypt', 'encrypt', 1, 1);
INSERT IGNORE INTO `shenyu_dict` (`id`, `type`,`dict_code`, `dict_name`, `dict_value`, `desc`, `sort`, `enabled`) VALUES ('1529402613195784228', 'way', 'WAY', 'decrypt', 'decrypt', 'decrypt', 1, 1);
INSERT IGNORE INTO `shenyu_dict` (`id`, `type`,`dict_code`, `dict_name`, `dict_value`, `desc`, `sort`, `enabled`) VALUES ('1529402613195784229', 'mode', 'MODE', 'cluster', 'cluster', 'cluster', 0, 1);
INSERT IGNORE INTO `shenyu_dict` (`id`, `type`,`dict_code`, `dict_name`, `dict_value`, `desc`, `sort`, `enabled`) VALUES ('1529402613195784230', 'mode', 'MODE', 'sentinel', 'sentinel', 'sentinel', 1, 1);
INSERT IGNORE INTO `shenyu_dict` (`id`, `type`,`dict_code`, `dict_name`, `dict_value`, `desc`, `sort`, `enabled`) VALUES ('1529402613195784231', 'mode', 'MODE', 'standalone', 'standalone', 'standalone', 2, 1);
INSERT IGNORE INTO `shenyu_dict` (`id`, `type`,`dict_code`, `dict_name`, `dict_value`, `desc`, `sort`, `enabled`) VALUES ('1529402613195784232', 'gray', 'GRAY_STATUS', 'close', 'false', 'close', 1, 1);
INSERT IGNORE INTO `shenyu_dict` (`id`, `type`,`dict_code`, `dict_name`, `dict_value`, `desc`, `sort`, `enabled`) VALUES ('1529402613195784233', 'gray', 'GRAY_STATUS', 'open', 'true', 'open', 0, 1);
INSERT IGNORE INTO `shenyu_dict` (`id`, `type`,`dict_code`, `dict_name`, `dict_value`, `desc`, `sort`, `enabled`) VALUES ('1529402613195784234', 'threadpool', 'THREADPOOL', 'shared', 'shared', '', 4, 1);
INSERT IGNORE INTO `shenyu_dict` (`id`, `type`,`dict_code`, `dict_name`, `dict_value`, `desc`, `sort`, `enabled`) VALUES ('1529402613195784235', 'threadpool', 'THREADPOOL', 'fixed', 'fixed', '', 3, 1);
INSERT IGNORE INTO `shenyu_dict` (`id`, `type`,`dict_code`, `dict_name`, `dict_value`, `desc`, `sort`, `enabled`) VALUES ('1529402613195784236', 'threadpool', 'THREADPOOL', 'eager', 'eager', '', 2, 1);
INSERT IGNORE INTO `shenyu_dict` (`id`, `type`,`dict_code`, `dict_name`, `dict_value`, `desc`, `sort`, `enabled`) VALUES ('1529402613195784237', 'threadpool', 'THREADPOOL', 'cached', 'cached', '', 0, 1);
INSERT IGNORE INTO `shenyu_dict` (`id`, `type`,`dict_code`, `dict_name`, `dict_value`, `desc`, `sort`, `enabled`) VALUES ('1529402613195784238', 'threadpool', 'THREADPOOL', 'limited', 'limited', '', 1, 1);
INSERT IGNORE INTO `shenyu_dict` (`id`, `type`,`dict_code`, `dict_name`, `dict_value`, `desc`, `sort`, `enabled`) VALUES ('1529402613195784239', 'retryStrategy', 'RETRY_STRATEGY', 'current', 'current', 'current', 0, 1);
INSERT IGNORE INTO `shenyu_dict` (`id`, `type`,`dict_code`, `dict_name`, `dict_value`, `desc`, `sort`, `enabled`) VALUES ('1529402613195784240', 'retryStrategy', 'RETRY_STRATEGY', 'failover', 'failover', 'failover', 1, 1);
INSERT IGNORE INTO `shenyu_dict` (`id`, `type`,`dict_code`, `dict_name`, `dict_value`, `desc`, `sort`, `enabled`) VALUES ('1529402613195784241', 'table', 'INIT_FLAG', 'status', 'false', 'table(resource,permission) init status', 0, 1);
INSERT IGNORE INTO `shenyu_dict` (`id`, `type`,`dict_code`, `dict_name`, `dict_value`, `desc`, `sort`, `enabled`) VALUES ('1529402613195784242', 'compressAlg', 'COMPRESS_ALG', 'none', 'none', '', 0, 1);
INSERT IGNORE INTO `shenyu_dict` (`id`, `type`,`dict_code`, `dict_name`, `dict_value`, `desc`, `sort`, `enabled`) VALUES ('1529402613195784243', 'compressAlg', 'COMPRESS_ALG', 'LZ4', 'LZ4', '', 1, 1);
INSERT IGNORE INTO `shenyu_dict` (`id`, `type`,`dict_code`, `dict_name`, `dict_value`, `desc`, `sort`, `enabled`) VALUES ('1529402613195784244', 'cacheType', 'CACHE_TYPE_MEMORY', 'memory', 'memory', 'use memory to cache data', 0, 1);
INSERT IGNORE INTO `shenyu_dict` (`id`, `type`,`dict_code`, `dict_name`, `dict_value`, `desc`, `sort`, `enabled`) VALUES ('1529402613195784245', 'cacheType', 'CACHE_TYPE_REDIS', 'redis', 'redis', 'use redis to cache data', 1, 1);
INSERT IGNORE INTO `shenyu_dict` (`id`, `type`,`dict_code`, `dict_name`, `dict_value`, `desc`, `sort`, `enabled`) VALUES ('1529402613195784246', 'threadpool', 'THREADPOOL', 'default', 'default', '', 5, 1);
INSERT IGNORE INTO `shenyu_dict` (`id`, `type`,`dict_code`, `dict_name`, `dict_value`, `desc`, `sort`, `enabled`) VALUES ('1529402613195784247', 'signRequestBody', 'SIGN_REQUEST_BODY', 'close', 'false', 'close', 1, 1);
INSERT IGNORE INTO `shenyu_dict` (`id`, `type`,`dict_code`, `dict_name`, `dict_value`, `desc`, `sort`, `enabled`) VALUES ('1529402613195784248', 'signRequestBody', 'SIGN_REQUEST_BODY', 'open', 'true', 'open', 0, 1);
INSERT IGNORE INTO `shenyu_dict` (`id`, `type`,`dict_code`, `dict_name`, `dict_value`, `desc`, `sort`, `enabled`) VALUES ('1545811989312315392', 'apidoc', 'API_DOC_GLOBAL_FLAG', 'status', 'true', 'Global switching (on or off) of API documents.', 0, 1);
INSERT IGNORE INTO `shenyu_dict` (`id`, `type`,`dict_code`, `dict_name`, `dict_value`, `desc`, `sort`, `enabled`) VALUES ('1545812101056962560', 'apidocEnv', 'ENV_LABEL_OFFLINE', 'Offline', 'http://127.0.0.1:9195', 'Offline environment', 0, 1);
INSERT IGNORE INTO `shenyu_dict` (`id`, `type`,`dict_code`, `dict_name`, `dict_value`, `desc`, `sort`, `enabled`) VALUES ('1545812228228259840', 'apidocEnv', 'ENV_LABEL_ONLINE', 'Online', 'http://127.0.0.1:9196', 'Online environment', 1, 1);
INSERT IGNORE INTO `shenyu_dict` (`id`, `type`,`dict_code`, `dict_name`, `dict_value`, `desc`, `sort`, `enabled`) VALUES ('1529402613195784271', 'securityProtocol', 'SECURITY_PROTOCOL', 'default', '', '', 0, 1);
INSERT IGNORE INTO `shenyu_dict` (`id`, `type`,`dict_code`, `dict_name`, `dict_value`, `desc`, `sort`, `enabled`) VALUES ('1529402613195784272', 'securityProtocol', 'SECURITY_PROTOCOL', 'SSL', 'SSL', '', 1, 1);
INSERT IGNORE INTO `shenyu_dict` (`id`, `type`,`dict_code`, `dict_name`, `dict_value`, `desc`, `sort`, `enabled`) VALUES ('1529402613195784273', 'securityProtocol', 'SECURITY_PROTOCOL', 'PLAINTEXT', 'PLAINTEXT', '', 2, 1);
INSERT IGNORE INTO `shenyu_dict` (`id`, `type`,`dict_code`, `dict_name`, `dict_value`, `desc`, `sort`, `enabled`) VALUES ('1529402613195784274', 'securityProtocol', 'SECURITY_PROTOCOL', 'SASL_PLAINTEXT', 'SASL_PLAINTEXT', '', 3, 1);
INSERT IGNORE INTO `shenyu_dict` (`id`, `type`,`dict_code`, `dict_name`, `dict_value`, `desc`, `sort`, `enabled`) VALUES ('1529402613195784275', 'securityProtocol', 'SECURITY_PROTOCOL', 'SASL_SSL', 'SASL_SSL', '', 4, 1);
INSERT IGNORE INTO `shenyu_dict` (`id`, `type`,`dict_code`, `dict_name`, `dict_value`, `desc`, `sort`, `enabled`) VALUES ('1529402613195784276', 'saslMechanism', 'SASL_MECHANISM', 'default', '', '', 0, 1);
INSERT IGNORE INTO `shenyu_dict` (`id`, `type`,`dict_code`, `dict_name`, `dict_value`, `desc`, `sort`, `enabled`) VALUES ('1529402613195784277', 'saslMechanism', 'SASL_MECHANISM', 'GSSAPI', 'GSSAPI', '', 1, 1);
INSERT IGNORE INTO `shenyu_dict` (`id`, `type`,`dict_code`, `dict_name`, `dict_value`, `desc`, `sort`, `enabled`) VALUES ('1529402613195784278', 'saslMechanism', 'SASL_MECHANISM', 'PLAIN', 'PLAIN', '', 2, 1);
INSERT IGNORE INTO `shenyu_dict` (`id`, `type`,`dict_code`, `dict_name`, `dict_value`, `desc`, `sort`, `enabled`) VALUES ('1529402613195784282', 'addPrefixed', 'ADD_PREFIXED', 'open', 'true', '', 0, 1);
INSERT IGNORE INTO `shenyu_dict` (`id`, `type`,`dict_code`, `dict_name`, `dict_value`, `desc`, `sort`, `enabled`) VALUES ('1529402613195784283', 'addPrefixed', 'ADD_PREFIXED', 'close', 'false', '', 0, 1);
INSERT IGNORE INTO `shenyu_dict` (`id`, `type`,`dict_code`, `dict_name`, `dict_value`, `desc`, `sort`, `enabled`) VALUES ('1529402613195784290', 'saslMechanism', 'SASL_MECHANISM', 'OAUTHBEARER', 'OAUTHBEARER', '', 3, 1);
INSERT IGNORE INTO `shenyu_dict` (`id`, `type`,`dict_code`, `dict_name`, `dict_value`, `desc`, `sort`, `enabled`) VALUES ('1529402613195784291', 'saslMechanism', 'SASL_MECHANISM', 'SCRAM-SHA-256', 'SCRAM-SHA-256', '', 4, 1);
INSERT IGNORE INTO `shenyu_dict` (`id`, `type`,`dict_code`, `dict_name`, `dict_value`, `desc`, `sort`, `enabled`) VALUES ('1529402613195784292', 'saslMechanism', 'SASL_MECHANISM', 'SCRAM-SHA-512', 'SCRAM-SHA-512', '', 5, 1);
INSERT IGNORE INTO `shenyu_dict` (`id`, `type`,`dict_code`, `dict_name`, `dict_value`, `desc`, `sort`, `enabled`) VALUES ('1572621145865248768', 'keyword', 'MASK_KEYWORD', 'keyword', 'keyword', '', 0, 1);
INSERT IGNORE INTO `shenyu_dict` (`id`, `type`,`dict_code`, `dict_name`, `dict_value`, `desc`, `sort`, `enabled`) VALUES ('1572621497251454976', 'maskType', 'MASKTYPE_ENCRYPT', 'encrypt', 'dataMaskByMD5', '', 0, 1);
INSERT IGNORE INTO `shenyu_dict` (`id`, `type`,`dict_code`, `dict_name`, `dict_value`, `desc`, `sort`, `enabled`) VALUES ('1572621587282190336', 'maskType', 'MASKTYPE_REPLACE', 'replace', 'dataMaskByCharReplace', '', 0, 1);
INSERT IGNORE INTO `shenyu_dict` (`id`, `type`,`dict_code`, `dict_name`, `dict_value`, `desc`, `sort`, `enabled`) VALUES ('1572621912915369984', 'maskStatus', 'MASK_STATUS_FALSE', 'notmask', 'false', '', 0, 1);
INSERT IGNORE INTO `shenyu_dict` (`id`, `type`,`dict_code`, `dict_name`, `dict_value`, `desc`, `sort`, `enabled`) VALUES ('1572621976689762304', 'maskStatus', 'MASK_STATUS_TRUE', 'mask', 'true', '', 0, 1);
INSERT IGNORE INTO `shenyu_dict` (`id`, `type`,`dict_code`, `dict_name`, `dict_value`, `desc`, `sort`, `enabled`) VALUES ('1572621976689762305', 'engine', 'engine', 'ReplacingMergeTree', 'ReplacingMergeTree', '', 0, 1);
INSERT IGNORE INTO `shenyu_dict` (`id`, `type`,`dict_code`, `dict_name`, `dict_value`, `desc`, `sort`, `enabled`) VALUES ('1572621976689762306', 'engine', 'engine', 'MergeTree', 'MergeTree', '', 1, 1);
INSERT IGNORE INTO `shenyu_dict` (`id`, `type`,`dict_code`, `dict_name`, `dict_value`, `desc`, `sort`, `enabled`) VALUES ('1572621976689762310', 'engine', 'engine', 'ReplicatedReplicatedMergeTree', 'ReplicatedReplicatedMergeTree', '', 2, 1);
INSERT IGNORE INTO `shenyu_dict` (`id`, `type`,`dict_code`, `dict_name`, `dict_value`, `desc`, `sort`, `enabled`) VALUES ('1572621976689762311', 'engine', 'engine', 'ReplicatedMergeTree', 'ReplicatedMergeTree', '', 3, 1);
INSERT IGNORE INTO `shenyu_dict` (`id`, `type`,`dict_code`, `dict_name`, `dict_value`, `desc`, `sort`, `enabled`) VALUES ('1572621976689762307', 'loadBalance', 'LOAD_BALANCE', 'leastActive', 'leastActive', 'leastActive', 0, 1);
INSERT IGNORE INTO `shenyu_dict` (`id`, `type`,`dict_code`, `dict_name`, `dict_value`, `desc`, `sort`, `enabled`) VALUES ('1630761573833920512', 'mapType', 'mapType', 'all', 'all', '', 0, 1);
INSERT IGNORE INTO `shenyu_dict` (`id`, `type`,`dict_code`, `dict_name`, `dict_value`, `desc`, `sort`, `enabled`) VALUES ('1630761984393367552', 'mapType', 'mapType', 'field', 'field', '', 1, 1);
INSERT IGNORE INTO `shenyu_dict` (`id`, `type`,`dict_code`, `dict_name`, `dict_value`, `desc`, `sort`, `enabled`) VALUES ('1572621976689762308', 'loadBalance', 'LOAD_BALANCE', 'p2c', 'p2c', 'p2c', 0, 1);
INSERT IGNORE INTO `shenyu_dict` (`id`, `type`,`dict_code`, `dict_name`, `dict_value`, `desc`, `sort`, `enabled`) VALUES ('1572621976689762309', 'loadBalance', 'LOAD_BALANCE', 'shortestResponse', 'shortestResponse', 'shortestResponse', 0, 1);
INSERT IGNORE INTO `shenyu_dict` (`id`, `type`,`dict_code`, `dict_name`, `dict_value`, `desc`, `sort`, `enabled`) VALUES ('1679002911061737472', 'discoveryMode', 'DISCOVERY_MODE', 'zookeeper', '{"baseSleepTimeMilliseconds":"1000","maxRetries":"3","maxSleepTimeMilliseconds":"1000","connectionTimeoutMilliseconds":"1000","sessionTimeoutMilliseconds":"1000","namespace":"","digest":null}', 'discoery mode to link zookeeper', 0, 1);
INSERT IGNORE INTO `shenyu_dict` (`id`, `type`,`dict_code`, `dict_name`, `dict_value`, `desc`, `sort`, `enabled`) VALUES ('1679002911061737473', 'discoveryMode', 'DISCOVERY_MODE', 'etcd', '{"etcdTimeout": "3000", "etcdTTL": "5"}', 'discoery mode to link etcd', 0, 1);
INSERT IGNORE INTO `shenyu_dict` (`id`, `type`,`dict_code`, `dict_name`, `dict_value`, `desc`, `sort`, `enabled`) VALUES ('1679002911061737474', 'discoveryMode', 'DISCOVERY_MODE', 'nacos', '{"groupName": "SHENYU_GROUP", "nacosNameSpace": "", "username": "", "password": "", "accessKey": "", "secretKey": ""}', 'discoery mode to link nacos', 0, 1);
INSERT IGNORE INTO `shenyu_dict` (`id`, `type`,`dict_code`, `dict_name`, `dict_value`, `desc`, `sort`, `enabled`) VALUES ('1679002911061737475', 'discoveryMode', 'DISCOVERY_MODE', 'eureka', '{"eurekaClientRefreshInterval": "10", "eurekaClientRegistryFetchIntervalSeconds": "10"}', 'discoery mode to link eureka', 0, 1);
INSERT IGNORE INTO `shenyu_dict` (`id`, `type`,`dict_code`, `dict_name`, `dict_value`, `desc`, `sort`, `enabled`) VALUES ('1679002911061737478', 'rewriteMetaData', 'REWRITE_META_DATA', 'true', 'true', '', 4, 1);
INSERT IGNORE INTO `shenyu_dict` (`id`, `type`,`dict_code`, `dict_name`, `dict_value`, `desc`, `sort`, `enabled`) VALUES ('1679002911061737479', 'rewriteMetaData', 'REWRITE_META_DATA', 'false', 'false', '', 4, 1);

/*plugin*/
INSERT IGNORE INTO `plugin` (`id`, `name`, `role`, `sort`, `enabled`) VALUES ('1','sign','Authentication',  20, '0');
INSERT IGNORE INTO `plugin` (`id`, `name`, `role`, `sort`,`config`,`enabled`) VALUES ('2','waf', 'Authentication', 50,'{"model":"black"}','0');
INSERT IGNORE INTO `plugin` (`id`, `name`, `role`, `sort`, `enabled`) VALUES ('3','rewrite', 'HttpProcess', 90,'0');
INSERT IGNORE INTO `plugin` (`id`, `name`, `role`, `sort`, `config`,`enabled`) VALUES ('4','rateLimiter','FaultTolerance', 60,'{"master":"mymaster","mode":"standalone","url":"192.168.1.1:6379","password":"abc"}', '0');
INSERT IGNORE INTO `plugin` (`id`, `name`, `role`, `sort`, `config`,`enabled`) VALUES ('5','divide', 'Proxy', 200,'{"multiSelectorHandle":"1","multiRuleHandle":"0"}','1');
INSERT IGNORE INTO `plugin` (`id`, `name`, `role`, `sort`, `config`,`enabled`) VALUES ('6','dubbo','Proxy', 310,'{"register":"zookeeper://localhost:2181","multiSelectorHandle":"1","threadpool":"shared","corethreads":0,"threads":2147483647,"queues":0}', '0');
INSERT IGNORE INTO `plugin` (`id`, `name`, `role`, `sort`, `enabled`) VALUES ('8','springCloud','Proxy', 200, '0');
INSERT IGNORE INTO `plugin` (`id`, `name`, `role`, `sort`, `enabled`) VALUES ('9','hystrix', 'FaultTolerance', 130,'0');
INSERT IGNORE INTO `plugin` (`id`, `name`, `role`, `sort`, `enabled`) VALUES ('10','sentinel', 'FaultTolerance', 140,'0');
INSERT IGNORE INTO `plugin` (`id`, `name`, `role`, `sort`, `config`, `enabled`) VALUES ('11','sofa', 'Proxy', 310, '{"protocol":"zookeeper","register":"127.0.0.1:2181","threadpool":"shared"}', '0');
INSERT IGNORE INTO `plugin` (`id`, `name`, `role`, `sort`, `enabled`) VALUES ('12','resilience4j', 'FaultTolerance', 310,'0');
INSERT IGNORE INTO `plugin` (`id`, `name`, `role`, `sort`, `config`, `enabled`) VALUES ('13', 'tars', 'Proxy', 310,'{"multiSelectorHandle":"1","multiRuleHandle":"0","threadpool":"shared"}','0');
INSERT IGNORE INTO `plugin` (`id`, `name`, `role`, `sort`, `enabled`) VALUES ('14', 'contextPath', 'HttpProcess', 80,'1');
INSERT IGNORE INTO `plugin` (`id`, `name`, `role`, `sort`, `config`, `enabled`) VALUES ('15', 'grpc', 'Proxy', 310,'{"multiSelectorHandle":"1","multiRuleHandle":"0","threadpool":"shared"}','0');
INSERT IGNORE INTO `plugin` (`id`, `name`, `role`, `sort`, `enabled`) VALUES ('16', 'redirect', 'HttpProcess', 110,'0');
INSERT IGNORE INTO `plugin` (`id`, `name`, `role`, `sort`, `config`, `enabled`) VALUES ('17', 'motan', 'Proxy', 310,'{"registerProtocol":"zk","registerAddress":"127.0.0.1:2181","corethreads":0,"threads":2147483647,"queues":0,"threadpool":"shared"}','0');
INSERT IGNORE INTO `plugin` (`id`, `name`, `role`, `sort`, `enabled`) VALUES ('18', 'loggingConsole', 'Logging', 160, '0');
INSERT IGNORE INTO `plugin` (`id`, `name`, `role`, `sort`, `config`, `enabled`) VALUES ('19', 'jwt', 'Authentication', 30, '{"secretKey":"key"}', '0');
INSERT IGNORE INTO `plugin` (`id`, `name`, `role`, `sort`, `enabled`) VALUES ('20', 'request', 'HttpProcess', 120, '0');
INSERT IGNORE INTO `plugin` (`id`, `name`, `role`, `sort`, `enabled`) VALUES ('21', 'oauth2', 'Authentication', 40, '0');
INSERT IGNORE INTO `plugin` (`id`, `name`, `role`, `sort`, `enabled`) VALUES ('22', 'paramMapping','HttpProcess', 70, '0');
INSERT IGNORE INTO `plugin` (`id`, `name`, `role`, `sort`, `enabled`) VALUES ('23', 'modifyResponse', 'HttpProcess', 220, '0');
INSERT IGNORE INTO `plugin` (`id`, `name`, `role`, `sort`, `enabled`) VALUES ('24', 'cryptorRequest', 'Cryptor', 100, '1');
INSERT IGNORE INTO `plugin` (`id`, `name`, `role`, `sort`, `enabled`) VALUES ('25', 'cryptorResponse', 'Cryptor', 410, '1');
INSERT IGNORE INTO `plugin` (`id`, `name`, `role`, `sort`, `config`, `enabled`) VALUES ('26', 'websocket', 'Proxy', 200, '{"multiSelectorHandle":"1"}', '1');
INSERT IGNORE INTO `plugin` (`id`, `name`, `role`, `sort`, `enabled`) VALUES ('27', 'generalContext', 'Common', 125, '1');
INSERT IGNORE INTO `plugin` (`id`, `name`, `role`, `sort`, `config`, `enabled`) VALUES ('28', 'mqtt', 'Proxy', 125, '{"port": 9500,"bossGroupThreadCount": 1,"maxPayloadSize": 65536,"workerGroupThreadCount": 12,"userName": "shenyu","password": "shenyu","isEncryptPassword": false,"encryptMode": "","leakDetectorLevel": "DISABLED"}', '0');
INSERT IGNORE INTO `plugin` (`id`, `name`, `role`, `sort`, `config`, `enabled`) VALUES ('29', 'loggingRocketMQ', 'Logging', 170,'{"topic":"shenyu-access-logging", "namesrvAddr": "localhost:9876","producerGroup":"shenyu-plugin-logging-rocketmq"}', '0');
INSERT IGNORE INTO `plugin` (`id`, `name`, `config`, `role`, `sort`, `enabled`) VALUES ('30', 'cache', '{"cacheType":"memory"}', 'Cache', 10, 0);
INSERT IGNORE INTO `plugin` (`id`, `name`, `config`, `role`, `sort`, `enabled`) VALUES ('31', 'mock', null, 'Mock', 1, 0);
INSERT IGNORE INTO `plugin` (`id`, `name`, `role`, `sort`, `config`, `enabled`) VALUES ('32', 'loggingElasticSearch', 'Logging', 190,'{"host":"localhost", "port": "9200"}', '0');
INSERT IGNORE INTO `plugin` (`id`, `name`, `role`, `sort`, `config`, `enabled`) VALUES ('33', 'loggingKafka', 'Logging', 180,'{"topic":"shenyu-access-logging", "namesrvAddr": "localhost:9092"}', '0');
INSERT IGNORE INTO `plugin` (`id`, `name`, `role`, `sort`, `config`, `enabled`) VALUES ('34', 'loggingAliyunSls', 'Logging', 175, '{"projectName": "shenyu", "logStoreName": "shenyu-logstore", "topic": "shenyu-topic"}', '0');
INSERT IGNORE INTO `plugin` (`id`, `name`, `role`, `sort`, `config`, `enabled`) VALUES ('35', 'loggingPulsar', 'Logging', 185, '{"topic":"shenyu-access-logging", "serviceUrl": "pulsar://localhost:6650"}', '0');
INSERT IGNORE INTO `plugin` (`id`, `name`, `role`, `sort`, `config`, `enabled`) VALUES ('36', 'loggingTencentCls', 'Logging', 176, '{"endpoint": "ap-guangzhou.cls.tencentcs.com", "topic": "shenyu-topic"}', '0');
INSERT IGNORE INTO `plugin` (`id`, `name`, `role`, `sort`, `config`, `enabled`) VALUES ('38', 'loggingClickHouse', 'Logging', 195, '{"host":"127.0.0.1","port":"8123","database":"shenyu-gateway","username":"","password":""}', '0');
INSERT IGNORE INTO `plugin` (`id`, `name`, `role`, `sort`, `config`, `enabled`) VALUES ('39', 'casdoor', 'Authentication', 40, '{"endpoint":"http://localhost:8000"}', '0');
INSERT IGNORE INTO `plugin` (`id`, `name`, `role`, `sort`, `enabled`) VALUES ('40', 'keyAuth', 'Authentication', 150, '0');
INSERT IGNORE INTO `plugin` (`id`, `name`, `role`, `sort`, `enabled`) VALUES ('42','tcp','Proxy', 320, '1');
INSERT IGNORE INTO `plugin` (`id`, `name`, `role`, `sort`, `config`, `enabled`) VALUES ('43', 'loggingHuaweiLts', 'Logging', 177, '{ "totalSizeInBytes":"104857600","maxBlockMs":"0","ioThreadCount":"1","batchSizeThresholdInBytes":"524288","batchCountThreshold":"4096","lingerMs":"2000","retries":"100","baseRetryBackoffMs":"100","maxRetryBackoffMs":"100","enableLocalTest":"true","setGiveUpExtraLongSingleLog":"false"}', '0');
INSERT IGNORE INTO `plugin` (`id`, `name`, `role`, `sort`, `config`, `enabled`) VALUES ('44', 'basicAuth', 'Authentication', 500, '{"defaultHandleJson":"{\"authorization\":\"test:test123\"}"}', '0');
INSERT IGNORE INTO `plugin` (`id`, `name`, `role`, `sort`, `config`, `enabled`) VALUES ('45', 'loggingRabbitMQ', 'Logging', 171, '{"host":"127.0.0.1","port":5672,"password":"admin","username":"admin","exchangeName":"exchange.logging.plugin","queueName":"queue.logging.plugin","routingKey":"topic.logging","virtualHost":"/","exchangeType":"direct","durable":"true","exclusive":"false","autoDelete":"false"}', '0');
/*insert plugin_handle data for sentinel*/
INSERT IGNORE INTO plugin_handle (`id`, `plugin_id`,`field`,`label`,`data_type`,`type`,`sort`,`ext_obj`) VALUES ('1529402613195784246', '10', 'flowRuleGrade', 'flowRuleGrade', 3, 2, 8, '{"required":"1","defaultValue":"1","rule":""}');
INSERT IGNORE INTO plugin_handle (`id`, `plugin_id`,`field`,`label`,`data_type`,`type`,`sort`,`ext_obj`) VALUES ('1529402613199978496', '10', 'flowRuleControlBehavior', 'flowRuleControlBehavior', 3, 2, 5, '{"required":"1","defaultValue":"0","rule":""}');
INSERT IGNORE INTO plugin_handle (`id`, `plugin_id`,`field`,`label`,`data_type`,`type`,`sort`,`ext_obj`) VALUES ('1529402613199978497', '10', 'flowRuleEnable', 'flowRuleEnable 1 or 0', 1, 2, 7, '{"required":"1","defaultValue":"1","rule":"/^[01]$/"}');
INSERT IGNORE INTO plugin_handle (`id`, `plugin_id`,`field`,`label`,`data_type`,`type`,`sort`,`ext_obj`) VALUES ('1529402613199978498', '10', 'flowRuleCount', 'flowRuleCount', 1, 2, 6, '{"required":"1","defaultValue":"0","rule":""}');
INSERT IGNORE INTO plugin_handle (`id`, `plugin_id`,`field`,`label`,`data_type`,`type`,`sort`,`ext_obj`) VALUES ('1529402613199978499', '10', 'degradeRuleEnable', 'degradeRuleEnable 1 or 0', 1, 2, 2, '{"required":"1","defaultValue":"1","rule":"/^[01]$/"}');
INSERT IGNORE INTO plugin_handle (`id`, `plugin_id`,`field`,`label`,`data_type`,`type`,`sort`,`ext_obj`) VALUES ('1529402613199978500', '10', 'degradeRuleGrade', 'degradeRuleGrade', 3, 2, 3, '{"required":"1","defaultValue":"0","rule":""}');
INSERT IGNORE INTO plugin_handle (`id`, `plugin_id`,`field`,`label`,`data_type`,`type`,`sort`,`ext_obj`) VALUES ('1529402613199978501', '10', 'degradeRuleCount', 'degradeRuleCount', 1, 2, 1, '{"required":"1","defaultValue":"0","rule":""}');
INSERT IGNORE INTO plugin_handle (`id`, `plugin_id`,`field`,`label`,`data_type`,`type`,`sort`,`ext_obj`) VALUES ('1529402613199978502', '10', 'degradeRuleTimeWindow', 'degradeRuleTimeWindow', 1, 2, 4, '{"required":"1","defaultValue":"0","rule":""}');
INSERT IGNORE INTO plugin_handle (`id`, `plugin_id`,`field`,`label`,`data_type`,`type`,`sort`,`ext_obj`) VALUES ('1529402613199978503', '10', 'degradeRuleMinRequestAmount', 'degradeRuleMinRequestAmount', 1, 2, 3, '{"required":"1","defaultValue":"5","rule":""}');
INSERT IGNORE INTO plugin_handle (`id`, `plugin_id`,`field`,`label`,`data_type`,`type`,`sort`,`ext_obj`) VALUES ('1529402613199978504', '10', 'degradeRuleStatIntervals', 'degradeRuleStatIntervals', 1, 2, 3, '{"required":"1","defaultValue":"1","rule":""}');
INSERT IGNORE INTO plugin_handle (`id`, `plugin_id`,`field`,`label`,`data_type`,`type`,`sort`,`ext_obj`) VALUES ('1529402613199978505', '10', 'degradeRuleSlowRatioThreshold', 'degradeRuleSlowRatioThreshold', 1, 2, 3, '{"required":"1","defaultValue":"0.5","rule":""}');
INSERT IGNORE INTO plugin_handle (`id`, `plugin_id`,`field`,`label`,`data_type`,`type`,`sort`,`ext_obj`) VALUES ('1529402613199978506', '10', 'fallbackUri', 'fallbackUri', 2, 2, 9, '{"required":"0","rule":""}');
INSERT IGNORE INTO plugin_handle (`id`, `plugin_id`,`field`,`label`,`data_type`,`type`,`sort`) VALUES ('1529402613199978507', '2', 'permission', 'permission', 3, 2, 1);
INSERT IGNORE INTO plugin_handle (`id`, `plugin_id`,`field`,`label`,`data_type`,`type`,`sort`) VALUES ('1529402613199978508', '2', 'statusCode', 'statusCode', 2, 2, 2);
INSERT IGNORE INTO plugin_handle (`id`, `plugin_id`,`field`,`label`,`data_type`,`type`,`sort`,`ext_obj`) VALUES ('1529402613199978509', '4', 'replenishRate', 'replenishRate', 2, 2, 2, '{"required":"1","defaultValue":"10","rule":""}');
INSERT IGNORE INTO plugin_handle (`id`, `plugin_id`,`field`,`label`,`data_type`,`type`,`sort`,`ext_obj`) VALUES ('1529402613199978510', '4', 'burstCapacity', 'burstCapacity', 2, 2, 3, '{"required":"1","defaultValue":"100","rule":""}');
INSERT IGNORE INTO plugin_handle (`id`, `plugin_id`,`field`,`label`,`data_type`,`type`,`sort`) VALUES ('1529402613199978511', '3', 'regex', 'regex', 2, 2, 1);
INSERT IGNORE INTO plugin_handle (`id`, `plugin_id`,`field`,`label`,`data_type`,`type`,`sort`) VALUES ('1529402613199978512', '3', 'replace', 'replace', 2, 2, 2);
INSERT IGNORE INTO plugin_handle (`id`, `plugin_id`,`field`,`label`,`data_type`,`type`,`sort`) VALUES ('1429402613199978512', '3', 'percentage', 'percentage', 1, 2, 3);
INSERT IGNORE INTO plugin_handle (`id`, `plugin_id`,`field`,`label`,`data_type`,`type`,`sort`) VALUES ('1529402613199978513', '16', 'redirectURI', 'redirectURI', 2, 2, 1);
INSERT IGNORE INTO plugin_handle (`id`, `plugin_id`,`field`,`label`,`data_type`,`type`,`sort`) VALUES ('1529402613199978514', '8', 'path', 'path', 2, 2, 1);
INSERT IGNORE INTO plugin_handle (`id`, `plugin_id`,`field`,`label`,`data_type`,`type`,`sort`) VALUES ('1529402613199978515', '8', 'timeout', 'timeout ms)', 1, 2, 2);
INSERT IGNORE INTO plugin_handle (`id`, `plugin_id`,`field`,`label`,`data_type`,`type`,`sort`) VALUES ('1529402613199978516', '8', 'serviceId', 'serviceId', 2, 1, 1);
INSERT IGNORE INTO plugin_handle (`id`, `plugin_id`,`field`,`label`,`data_type`,`type`,`sort`,`ext_obj`) VALUES ('1529402613199978517', '12', 'timeoutDurationRate', 'timeoutDurationRate ms)', 1, 2, 1, '{"required":"1","defaultValue":"5000","rule":""}');
INSERT IGNORE INTO plugin_handle (`id`, `plugin_id`,`field`,`label`,`data_type`,`type`,`sort`,`ext_obj`) VALUES ('1529402613199978518', '12', 'limitRefreshPeriod', 'limitRefreshPeriod ms)', 1, 2, 0, '{"required":"1","defaultValue":"500","rule":""}');
INSERT IGNORE INTO plugin_handle (`id`, `plugin_id`,`field`,`label`,`data_type`,`type`,`sort`,`ext_obj`) VALUES ('1529402613199978519', '12', 'limitForPeriod', 'limitForPeriod', 1, 2, 0, '{"required":"1","defaultValue":"50","rule":""}');
INSERT IGNORE INTO plugin_handle (`id`, `plugin_id`,`field`,`label`,`data_type`,`type`,`sort`,`ext_obj`) VALUES ('1529402613199978520', '12', 'circuitEnable', 'circuitEnable', 1, 2, 2, '{"required":"1","defaultValue":"0","rule":"/^[01]$/"}');
INSERT IGNORE INTO plugin_handle (`id`, `plugin_id`,`field`,`label`,`data_type`,`type`,`sort`,`ext_obj`) VALUES ('1529402613199978521', '12', 'timeoutDuration', 'timeoutDuration ms)', 1, 2, 2, '{"required":"1","defaultValue":"30000","rule":""}');
INSERT IGNORE INTO plugin_handle (`id`, `plugin_id`,`field`,`label`,`data_type`,`type`,`sort`) VALUES ('1529402613199978522', '12', 'fallbackUri', 'fallbackUri', 2, 2, 2);
INSERT IGNORE INTO plugin_handle (`id`, `plugin_id`,`field`,`label`,`data_type`,`type`,`sort`,`ext_obj`) VALUES ('1529402613199978523', '12', 'slidingWindowSize', 'slidingWindowSize', 1, 2, 2, '{"required":"1","defaultValue":"100","rule":""}');
INSERT IGNORE INTO plugin_handle (`id`, `plugin_id`,`field`,`label`,`data_type`,`type`,`sort`,`ext_obj`) VALUES ('1529402613199978524', '12', 'slidingWindowType', 'slidingWindowType', 1, 2, 2, '{"required":"1","defaultValue":"0","rule":"/^[01]$/"}');
INSERT IGNORE INTO plugin_handle (`id`, `plugin_id`,`field`,`label`,`data_type`,`type`,`sort`,`ext_obj`) VALUES ('1529402613199978525', '12', 'minimumNumberOfCalls', 'minimumNumberOfCalls', 1, 2, 2, '{"required":"1","defaultValue":"100","rule":""}');
INSERT IGNORE INTO plugin_handle (`id`, `plugin_id`,`field`,`label`,`data_type`,`type`,`sort`,`ext_obj`) VALUES ('1529402613199978526', '12', 'waitIntervalFunctionInOpenState', 'waitIntervalInOpen', 1, 2, 2, '{"required":"1","defaultValue":"60000","rule":""}');
INSERT IGNORE INTO plugin_handle (`id`, `plugin_id`,`field`,`label`,`data_type`,`type`,`sort`,`ext_obj`) VALUES ('1529402613199978527', '12', 'permittedNumberOfCallsInHalfOpenState', 'bufferSizeInHalfOpen', 1, 2, 2, '{"required":"1","defaultValue":"10","rule":""}');
INSERT IGNORE INTO plugin_handle (`id`, `plugin_id`,`field`,`label`,`data_type`,`type`,`sort`,`ext_obj`) VALUES ('1529402613199978528', '12', 'failureRateThreshold', 'failureRateThreshold', 1, 2, 2, '{"required":"1","defaultValue":"50","rule":""}');
INSERT IGNORE INTO plugin_handle (`id`, `plugin_id`,`field`,`label`,`data_type`,`type`,`sort`,`ext_obj`) VALUES ('1529402613199978529', '12', 'automaticTransitionFromOpenToHalfOpenEnabled', 'automaticHalfOpen', 3, 2, 1, '{"required":"1","defaultValue":"true","rule":""}');
INSERT IGNORE INTO plugin_handle (`id`, `plugin_id`,`field`,`label`,`data_type`,`type`,`sort`) VALUES ('1529402613199978530', '4', 'mode', 'mode', 3, 3, 1);
INSERT IGNORE INTO plugin_handle (`id`, `plugin_id`,`field`,`label`,`data_type`,`type`,`sort`) VALUES ('1529402613199978531', '4', 'master', 'master', 2, 3, 2);
INSERT IGNORE INTO plugin_handle (`id`, `plugin_id`,`field`,`label`,`data_type`,`type`,`sort`) VALUES ('1529402613199978532', '4', 'url', 'url', 2, 3, 3);
INSERT IGNORE INTO plugin_handle (`id`, `plugin_id`,`field`,`label`,`data_type`,`type`,`sort`) VALUES ('1529402613199978533', '4', 'password', 'password', 2, 3, 4);
INSERT IGNORE INTO plugin_handle (`id`, `plugin_id`,`field`,`label`,`data_type`,`type`,`sort`) VALUES ('1529402613199978534', '11', 'protocol', 'protocol', 2, 3, 1);
INSERT IGNORE INTO plugin_handle (`id`, `plugin_id`,`field`,`label`,`data_type`,`type`,`sort`) VALUES ('1529402613199978535', '11', 'register', 'register', 2, 3, 2);
INSERT IGNORE INTO plugin_handle (`id`, `plugin_id`,`field`,`label`,`data_type`,`type`,`sort`) VALUES ('1529402613199978536', '2', 'model', 'model', 2, 3, 1);
INSERT IGNORE INTO plugin_handle (`id`, `plugin_id`,`field`,`label`,`data_type`,`type`,`sort`) VALUES ('1529402613199978537', '6', 'register', 'register', 2, 3, 1);
INSERT IGNORE INTO plugin_handle (`id`, `plugin_id`,`field`,`label`,`data_type`,`type`,`sort`,`ext_obj`) VALUES ('1529402613199978538', '4', 'algorithmName', 'algorithmName', 3, 2, 1, '{"required":"1","defaultValue":"slidingWindow","rule":""}');
INSERT IGNORE INTO plugin_handle (`id`, `plugin_id`,`field`,`label`,`data_type`,`type`,`sort`,`ext_obj`) VALUES ('1529402613199978539', '4', 'keyResolverName', 'keyResolverName', 3, 2, 4, '{"required":"1","defaultValue":"WHOLE_KEY_RESOLVER","rule":""}');
INSERT IGNORE INTO plugin_handle (`id`, `plugin_id`,`field`,`label`,`data_type`,`type`,`sort`) VALUES ('1529402613199978540', '5', 'upstreamHost', 'host', 2, 1, 0);
INSERT IGNORE INTO plugin_handle (`id`, `plugin_id`,`field`,`label`,`data_type`,`type`,`sort`,`ext_obj`) VALUES ('1529402613199978541', '5', 'protocol', 'protocol', 2, 1, 2, '{"required":"0","defaultValue":"","placeholder":"http://","rule":""}');
INSERT IGNORE INTO plugin_handle (`id`, `plugin_id`,`field`,`label`,`data_type`,`type`,`sort`,`ext_obj`) VALUES ('1529402613199978542', '5', 'upstreamUrl', 'ip:port', 2, 1, 1, '{"required":"1","placeholder":"","rule":""}');
INSERT IGNORE INTO plugin_handle (`id`, `plugin_id`,`field`,`label`,`data_type`,`type`,`sort`,`ext_obj`) VALUES ('1529402613199978543', '5', 'weight', 'weight', 1, 1, 3, '{"defaultValue":"50","rule":""}');
INSERT IGNORE INTO plugin_handle (`id`, `plugin_id`,`field`,`label`,`data_type`,`type`,`sort`,`ext_obj`) VALUES ('1529402613199978544', '5', 'timestamp', 'startupTime', 1, 1, 3, '{"defaultValue":"0","placeholder":"startup timestamp","rule":""}');
INSERT IGNORE INTO plugin_handle (`id`, `plugin_id`,`field`,`label`,`data_type`,`type`,`sort`,`ext_obj`) VALUES ('1529402613199978545', '5', 'warmup', 'warmupTime', 1, 1, 5, '{"defaultValue":"0","placeholder":"warmup time ms)","rule":""}');
INSERT IGNORE INTO plugin_handle (`id`, `plugin_id`,`field`,`label`,`data_type`,`type`,`sort`,`ext_obj`) VALUES ('1529402613199978546', '5', 'status', 'status', 3, 1, 6, '{"defaultValue":"true","rule":""}');
INSERT IGNORE INTO plugin_handle (`id`, `plugin_id`,`field`,`label`,`data_type`,`type`,`sort`) VALUES ('1529402613199978547', '5', 'loadBalance', 'loadStrategy', 3, 2, 0);
INSERT IGNORE INTO plugin_handle (`id`, `plugin_id`,`field`,`label`,`data_type`,`type`,`sort`) VALUES ('1529402613199978548', '5', 'retry', 'retryCount', 1, 2, 1);
INSERT IGNORE INTO plugin_handle (`id`, `plugin_id`,`field`,`label`,`data_type`,`type`,`sort`,`ext_obj`) VALUES ('1529402613199978549', '5', 'timeout', 'timeout', 1, 2, 2, '{"defaultValue":"3000","rule":""}');
INSERT IGNORE INTO plugin_handle (`id`, `plugin_id`,`field`,`label`,`data_type`,`type`,`sort`) VALUES ('1529402613199978550', '5', 'multiSelectorHandle', 'multiSelectorHandle', 3, 3, 0);
INSERT IGNORE INTO plugin_handle (`id`, `plugin_id`,`field`,`label`,`data_type`,`type`,`sort`) VALUES ('1529402613199978551', '5', 'multiRuleHandle', 'multiRuleHandle', 3, 3, 1);
INSERT IGNORE INTO plugin_handle (`id`, `plugin_id`,`field`,`label`,`data_type`,`type`,`sort`,`ext_obj`) VALUES ('1529402613199978552', '5', 'headerMaxSize', 'headerMaxSize', 1, 2, 3, '{"defaultValue":"10240","rule":""}');
INSERT IGNORE INTO plugin_handle (`id`, `plugin_id`,`field`,`label`,`data_type`,`type`,`sort`,`ext_obj`) VALUES ('1529402613199978553', '5', 'requestMaxSize', 'requestMaxSize', 1, 2, 4, '{"defaultValue":"102400","rule":""}');
INSERT IGNORE INTO plugin_handle (`id`, `plugin_id`,`field`,`label`,`data_type`,`type`,`sort`,`ext_obj`) VALUES ('1529402613199978554', '5', 'retryStrategy', 'retryStrategy', 3, 2, 0, '{"required":"0","defaultValue":"current","placeholder":"retryStrategy","rule":""}');
INSERT IGNORE INTO plugin_handle (`id`, `plugin_id`,`field`,`label`,`data_type`,`type`,`sort`) VALUES ('1529402613199978555', '13', 'upstreamHost', 'host', 2, 1, 0);
INSERT IGNORE INTO plugin_handle (`id`, `plugin_id`,`field`,`label`,`data_type`,`type`,`sort`,`ext_obj`) VALUES ('1529402613199978556', '13', 'protocol', 'protocol', 2, 1, 2, '{"defaultValue":"","rule":""}');
INSERT IGNORE INTO plugin_handle (`id`, `plugin_id`,`field`,`label`,`data_type`,`type`,`sort`,`ext_obj`) VALUES ('1529402613199978557', '13', 'upstreamUrl', 'ip:port', 2, 1, 1, '{"required":"1","placeholder":"","rule":""}');
INSERT IGNORE INTO plugin_handle (`id`, `plugin_id`,`field`,`label`,`data_type`,`type`,`sort`,`ext_obj`) VALUES ('1529402613199978558', '13', 'weight', 'weight', 1, 1, 3, '{"defaultValue":"50","rule":""}');
INSERT IGNORE INTO plugin_handle (`id`, `plugin_id`,`field`,`label`,`data_type`,`type`,`sort`,`ext_obj`) VALUES ('1529402613199978559', '13', 'timestamp', 'startupTime', 1, 1, 3, '{"defaultValue":"0","placeholder":"startup timestamp","rule":""}');
INSERT IGNORE INTO plugin_handle (`id`, `plugin_id`,`field`,`label`,`data_type`,`type`,`sort`,`ext_obj`) VALUES ('1529402613199978560', '13', 'warmup', 'warmupTime', 1, 1, 5, '{"defaultValue":"0","placeholder":"warmup time ms)","rule":""}');
INSERT IGNORE INTO plugin_handle (`id`, `plugin_id`,`field`,`label`,`data_type`,`type`,`sort`,`ext_obj`) VALUES ('1529402613199978561', '13', 'status', 'status', 3, 1, 6, '{"defaultValue":"true","rule":""}');
INSERT IGNORE INTO plugin_handle (`id`, `plugin_id`,`field`,`label`,`data_type`,`type`,`sort`) VALUES ('1529402613199978562', '13', 'loadBalance', 'loadStrategy', 3, 2, 0);
INSERT IGNORE INTO plugin_handle (`id`, `plugin_id`,`field`,`label`,`data_type`,`type`,`sort`)  VALUES ('1529402613199978563', '13', 'retry', 'retryCount', 1, 2, 1);
INSERT IGNORE INTO plugin_handle (`id`, `plugin_id`,`field`,`label`,`data_type`,`type`,`sort`,`ext_obj`) VALUES ('1529402613199978564', '13', 'timeout', 'timeout', 1, 2, 2, '{"defaultValue":"3000","rule":""}');
INSERT IGNORE INTO plugin_handle (`id`, `plugin_id`,`field`,`label`,`data_type`,`type`,`sort`) VALUES ('1529402613199978565', '13', 'multiSelectorHandle', 'multiSelectorHandle', 3, 3, 0);
INSERT IGNORE INTO plugin_handle (`id`, `plugin_id`,`field`,`label`,`data_type`,`type`,`sort`) VALUES ('1529402613199978566', '13', 'multiRuleHandle', 'multiRuleHandle', 3, 3, 1);
INSERT IGNORE INTO plugin_handle (`id`, `plugin_id`,`field`,`label`,`data_type`,`type`,`sort`,`ext_obj`) VALUES ('1529402613199978567', '15', 'upstreamUrl', 'ip:port', 2, 1, 1, '{"required":"1","placeholder":"","rule":""}');
INSERT IGNORE INTO plugin_handle (`id`, `plugin_id`,`field`,`label`,`data_type`,`type`,`sort`,`ext_obj`) VALUES ('1529402613199978568', '15', 'weight', 'weight', 1, 1, 3, '{"defaultValue":"50","rule":""}');
INSERT IGNORE INTO plugin_handle (`id`, `plugin_id`,`field`,`label`,`data_type`,`type`,`sort`,`ext_obj`) VALUES ('1529402613199978569', '15', 'status', 'status', 3, 1, 6, '{"defaultValue":"true","rule":""}');
INSERT IGNORE INTO plugin_handle (`id`, `plugin_id`,`field`,`label`,`data_type`,`type`,`sort`) VALUES ('1529402613199978570', '15', 'multiSelectorHandle', 'multiSelectorHandle', 3, 3, 0);
INSERT IGNORE INTO plugin_handle (`id`, `plugin_id`,`field`,`label`,`data_type`,`type`,`sort`) VALUES ('1529402613199978571', '15', 'multiRuleHandle', 'multiRuleHandle', 3, 3, 1);
INSERT IGNORE INTO plugin_handle (`id`, `plugin_id`,`field`,`label`,`data_type`,`type`,`sort`,`ext_obj`) VALUES ('1529402613199978572', '15', 'threadpool', 'threadpool', 3, 3, 0, '{"required":"0","defaultValue":"cached","placeholder":"threadpool","rule":""}');
INSERT IGNORE INTO plugin_handle (`id`, `plugin_id`,`field`,`label`,`data_type`,`type`,`sort`) VALUES ('1529402613199978573', '14', 'contextPath', 'contextPath', 2, 2, 0);
INSERT IGNORE INTO plugin_handle (`id`, `plugin_id`,`field`,`label`,`data_type`,`type`,`sort`) VALUES ('1529402613199978574', '14', 'addPrefix', 'addPrefix', 2, 2, 0);
INSERT IGNORE INTO plugin_handle (`id`, `plugin_id`,`field`,`label`,`data_type`,`type`,`sort`) VALUES ('1529402613199978576', '19', 'secretKey', 'secretKey', 2, 3, 0);
INSERT IGNORE INTO plugin_handle (`id`, `plugin_id`,`field`,`label`,`data_type`,`type`,`sort`) VALUES ('1529402613199978577', '24', 'strategyName', 'strategyName', 3, 2, 1);
INSERT IGNORE INTO plugin_handle (`id`, `plugin_id`,`field`,`label`,`data_type`,`type`,`sort`) VALUES ('1529402613199978578', '24', 'fieldNames', 'fieldNames', 2, 2, 3);
INSERT IGNORE INTO plugin_handle (`id`, `plugin_id`,`field`,`label`,`data_type`,`type`,`sort`) VALUES ('1529402613199978579', '24', 'decryptKey', 'decryptKey', 2, 2, 3);
INSERT IGNORE INTO plugin_handle (`id`, `plugin_id`,`field`,`label`,`data_type`,`type`,`sort`) VALUES ('1529402613204172800', '24', 'encryptKey', 'encryptKey', 2, 2, 3);
INSERT IGNORE INTO plugin_handle (`id`, `plugin_id`,`field`,`label`,`data_type`,`type`,`sort`) VALUES ('1529402613204172801', '24', 'way', 'way', 3, 2, 3);
INSERT IGNORE INTO plugin_handle (`id`, `plugin_id`,`field`,`label`,`data_type`,`type`,`sort`,`ext_obj`) VALUES ('1630760188111376384', '24', 'mapType', 'mapType', 3, 2, 3, '{\"required\":\"0\",\"defaultValue\":\"all\",\"rule\":\"\"}');
INSERT IGNORE INTO plugin_handle (`id`, `plugin_id`,`field`,`label`,`data_type`,`type`,`sort`) VALUES ('1529402613204172802', '25', 'strategyName', 'strategyName', 3, 2, 2);
INSERT IGNORE INTO plugin_handle (`id`, `plugin_id`,`field`,`label`,`data_type`,`type`,`sort`) VALUES ('1529402613204172803', '25', 'decryptKey', 'decryptKey', 2, 2, 3);
INSERT IGNORE INTO plugin_handle (`id`, `plugin_id`,`field`,`label`,`data_type`,`type`,`sort`) VALUES ('1529402613204172804', '25', 'encryptKey', 'encryptKey', 2, 2, 3);
INSERT IGNORE INTO plugin_handle (`id`, `plugin_id`,`field`,`label`,`data_type`,`type`,`sort`) VALUES ('1529402613204172805', '25', 'fieldNames', 'fieldNames', 2, 2, 4);
INSERT IGNORE INTO plugin_handle (`id`, `plugin_id`,`field`,`label`,`data_type`,`type`,`sort`) VALUES ('1529402613204172806', '25', 'way', 'way', 3, 2, 3);
INSERT IGNORE INTO plugin_handle (`id`, `plugin_id`,`field`,`label`,`data_type`,`type`,`sort`,`ext_obj`) VALUES ('1630768384280514560', '25', 'mapType', 'mapType', 3, 2, 4, '{\"required\":\"0\",\"defaultValue\":\"all\",\"rule\":\"\"}');
INSERT IGNORE INTO plugin_handle (`id`, `plugin_id`,`field`,`label`,`data_type`,`type`,`sort`,`ext_obj`) VALUES ('1529402613204172807', '6', 'gray', 'gray', 3, 1, 9, '{"required":"0","defaultValue":"false","placeholder":"gray","rule":""}');
INSERT IGNORE INTO plugin_handle (`id`, `plugin_id`,`field`,`label`,`data_type`,`type`,`sort`,`ext_obj`) VALUES ('1529402613204172808', '6', 'group', 'group', 2, 1, 3, '{"required":"0","placeholder":"group","rule":""}');
INSERT IGNORE INTO plugin_handle (`id`, `plugin_id`,`field`,`label`,`data_type`,`type`,`sort`) VALUES ('1529402613204172809', '6', 'loadBalance', 'loadStrategy', 3, 2, 0);
INSERT IGNORE INTO plugin_handle (`id`, `plugin_id`,`field`,`label`,`data_type`,`type`,`sort`) VALUES ('1529402613204172810', '6', 'multiSelectorHandle', 'multiSelectorHandle', 3, 3, 0);
INSERT IGNORE INTO plugin_handle (`id`, `plugin_id`,`field`,`label`,`data_type`,`type`,`sort`,`ext_obj`) VALUES ('1529402613204172811', '6', 'protocol', 'protocol', 2, 1, 2, '{"required":"0","defaultValue":"","placeholder":"http://","rule":""}');
INSERT IGNORE INTO plugin_handle (`id`, `plugin_id`,`field`,`label`,`data_type`,`type`,`sort`,`ext_obj`) VALUES ('1529402613204172812', '6', 'status', 'status', 3, 1, 8, '{"defaultValue":"true","rule":""}');
INSERT IGNORE INTO plugin_handle (`id`, `plugin_id`,`field`,`label`,`data_type`,`type`,`sort`,`ext_obj`) VALUES ('1529402613204172813', '6', 'timestamp', 'startupTime', 1, 1, 7, '{"defaultValue":"0","placeholder":"startup timestamp","rule":""}');
INSERT IGNORE INTO plugin_handle (`id`, `plugin_id`,`field`,`label`,`data_type`,`type`,`sort`) VALUES ('1529402613204172814', '6', 'upstreamHost', 'host', 2, 1, 0);
INSERT IGNORE INTO plugin_handle (`id`, `plugin_id`,`field`,`label`,`data_type`,`type`,`sort`,`ext_obj`) VALUES ('1529402613204172815', '6', 'upstreamUrl', 'ip:port', 2, 1, 1, '{"required":"1","placeholder":"","rule":""}');
INSERT IGNORE INTO plugin_handle (`id`, `plugin_id`,`field`,`label`,`data_type`,`type`,`sort`,`ext_obj`) VALUES ('1529402613204172816', '6', 'version', 'version', 2, 1, 4, '{"required":"0","placeholder":"version","rule":""}');
INSERT IGNORE INTO plugin_handle (`id`, `plugin_id`,`field`,`label`,`data_type`,`type`,`sort`,`ext_obj`) VALUES ('1529402613204172817', '6', 'warmup', 'warmupTime', 1, 1, 6, '{"defaultValue":"0","placeholder":"warmup time ms)","rule":""}');
INSERT IGNORE INTO plugin_handle (`id`, `plugin_id`,`field`,`label`,`data_type`,`type`,`sort`,`ext_obj`) VALUES ('1529402613204172818', '6', 'weight', 'weight', 1, 1, 5, '{"defaultValue":"50","rule":""}');
INSERT IGNORE INTO plugin_handle (`id`, `plugin_id`,`field`,`label`,`data_type`,`type`,`sort`,`ext_obj`) VALUES ('1529402613204172819', '6', 'threadpool', 'threadpool', 3, 3, 0, '{"required":"0","defaultValue":"cached","placeholder":"threadpool","rule":""}');
INSERT IGNORE INTO plugin_handle (`id`, `plugin_id`,`field`,`label`,`data_type`,`type`,`sort`,`ext_obj`) VALUES ('1529402613204172820', '6', 'corethreads', 'corethreads', 1, 3, 0, '{"required":"0","defaultValue":"0","placeholder":"corethreads","rule":""}');
INSERT IGNORE INTO plugin_handle (`id`, `plugin_id`,`field`,`label`,`data_type`,`type`,`sort`,`ext_obj`) VALUES ('1529402613204172821', '6', 'threads', 'threads', 1, 3, 0, '{"required":"0","defaultValue":"2147483647","placeholder":"threads","rule":""}');
INSERT IGNORE INTO plugin_handle (`id`, `plugin_id`,`field`,`label`,`data_type`,`type`,`sort`,`ext_obj`) VALUES ('1529402613204172822', '6', 'queues', 'queues', 1, 3, 0, '{"required":"0","defaultValue":"0","placeholder":"queues","rule":""}');
INSERT IGNORE INTO plugin_handle (`id`, `plugin_id`,`field`,`label`,`data_type`,`type`,`sort`) VALUES ('1529402613204173923', '6', 'timeout', 'timeout', 3, 2, 0);
INSERT IGNORE INTO plugin_handle (`id`, `plugin_id`,`field`,`label`,`data_type`,`type`,`sort`) VALUES ('1529402613204173924', '6', 'retries', 'retries', 3, 2, 0);
INSERT IGNORE INTO plugin_handle (`id`, `plugin_id`,`field`,`label`,`data_type`,`type`,`sort`) VALUES ('1529402613204172823', '26', 'host', 'host', 2, 1, 0);
INSERT IGNORE INTO plugin_handle (`id`, `plugin_id`,`field`,`label`,`data_type`,`type`,`sort`,`ext_obj`) VALUES ('1529402613204172824', '26', 'protocol', 'protocol', 2, 1, 2, '{"required":"0","defaultValue":"","placeholder":"ws://","rule":""}');
INSERT IGNORE INTO plugin_handle (`id`, `plugin_id`,`field`,`label`,`data_type`,`type`,`sort`,`ext_obj`) VALUES ('1529402613204172825', '26', 'url', 'ip:port', 2, 1, 1, '{"required":"1","placeholder":"","rule":""}');
INSERT IGNORE INTO plugin_handle (`id`, `plugin_id`,`field`,`label`,`data_type`,`type`,`sort`,`ext_obj`) VALUES ('1529402613204172826', '26', 'weight', 'weight', 1, 1, 3, '{"defaultValue":"50","rule":""}');
INSERT IGNORE INTO plugin_handle (`id`, `plugin_id`,`field`,`label`,`data_type`,`type`,`sort`,`ext_obj`) VALUES ('1529402613204172827', '26', 'timestamp', 'startupTime', 1, 1, 3, '{"defaultValue":"0","placeholder":"startup timestamp","rule":""}');
INSERT IGNORE INTO plugin_handle (`id`, `plugin_id`,`field`,`label`,`data_type`,`type`,`sort`,`ext_obj`) VALUES ('1529402613204172828', '26', 'warmup', 'warmupTime', 1, 1, 5, '{"defaultValue":"0","placeholder":"warmup time ms)","rule":""}');
INSERT IGNORE INTO plugin_handle (`id`, `plugin_id`,`field`,`label`,`data_type`,`type`,`sort`,`ext_obj`) VALUES ('1529402613204172829', '26', 'status', 'status', 3, 1, 6, '{"defaultValue":"true","rule":""}');
INSERT IGNORE INTO plugin_handle (`id`, `plugin_id`,`field`,`label`,`data_type`,`type`,`sort`) VALUES ('1529402613204172830', '26', 'loadBalance', 'loadStrategy', 3, 2, 0);
INSERT IGNORE INTO plugin_handle (`id`, `plugin_id`,`field`,`label`,`data_type`,`type`,`sort`) VALUES ('1529402613204172831', '26', 'retry', 'retryCount', 1, 2, 1);
INSERT IGNORE INTO plugin_handle (`id`, `plugin_id`,`field`,`label`,`data_type`,`type`,`sort`,`ext_obj`) VALUES ('1529402613204172832', '26', 'timeout', 'timeout', 1, 2, 2, '{"defaultValue":"3000","rule":""}');
INSERT IGNORE INTO plugin_handle (`id`, `plugin_id`,`field`,`label`,`data_type`,`type`,`sort`) VALUES ('1529402613204172833', '26', 'multiSelectorHandle', 'multiSelectorHandle', 3, 3, 0);
INSERT IGNORE INTO plugin_handle (`id`, `plugin_id`,`field`,`label`,`data_type`,`type`,`sort`,`ext_obj`) VALUES ('1529402613204172834', '17', 'registerProtocol', 'registerProtocol', 2, 3, 0, '{"required":"0","defaultValue":"direct","placeholder":"registerProtocol","rule":""}');
INSERT IGNORE INTO plugin_handle (`id`, `plugin_id`,`field`,`label`,`data_type`,`type`,`sort`,`ext_obj`) VALUES ('1529402613204172835', '17', 'corethreads', 'corethreads', 1, 3, 2, '{"required":"0","defaultValue":"0","placeholder":"corethreads","rule":""}');
INSERT IGNORE INTO plugin_handle (`id`, `plugin_id`,`field`,`label`,`data_type`,`type`,`sort`,`ext_obj`) VALUES ('1529402613204172836', '17', 'threads', 'threads', 1, 3, 3, '{"required":"0","defaultValue":"2147483647","placeholder":"threads","rule":""}');
INSERT IGNORE INTO plugin_handle (`id`, `plugin_id`,`field`,`label`,`data_type`,`type`,`sort`,`ext_obj`) VALUES ('1529402613204172837', '17', 'queues', 'queues', 1, 3, 4, '{"required":"0","defaultValue":"0","placeholder":"queues","rule":""}');
INSERT IGNORE INTO plugin_handle (`id`, `plugin_id`,`field`,`label`,`data_type`,`type`,`sort`,`ext_obj`) VALUES ('1529402613204172838', '17', 'threadpool', 'threadpool', 3, 3, 5, '{"required":"0","defaultValue":"cached","placeholder":"threadpool","rule":""}');
INSERT IGNORE INTO plugin_handle (`id`, `plugin_id`,`field`,`label`,`data_type`,`type`,`sort`) VALUES ('1529402613204172839', '28', 'port', 'port', 1, 3, 1);
INSERT IGNORE INTO plugin_handle (`id`, `plugin_id`,`field`,`label`,`data_type`,`type`,`sort`) VALUES ('1529402613204172840', '28', 'bossGroupThreadCount', 'bossGroupThreadCount', 1, 3, 1);
INSERT IGNORE INTO plugin_handle (`id`, `plugin_id`,`field`,`label`,`data_type`,`type`,`sort`) VALUES ('1529402613204172841', '28', 'maxPayloadSize', 'maxPayloadSize', 1, 3, 1);
INSERT IGNORE INTO plugin_handle (`id`, `plugin_id`,`field`,`label`,`data_type`,`type`,`sort`) VALUES ('1529402613204172842', '28', 'workerGroupThreadCount', 'workerGroupThreadCount', 1, 3, 1);
INSERT IGNORE INTO plugin_handle (`id`, `plugin_id`,`field`,`label`,`data_type`,`type`,`sort`) VALUES ('1529402613204172843', '28', 'userName', 'userName', 2, 3, 1);
INSERT IGNORE INTO plugin_handle (`id`, `plugin_id`,`field`,`label`,`data_type`,`type`,`sort`) VALUES ('1529402613204172844', '28', 'password', 'password', 2, 3, 1);
INSERT IGNORE INTO plugin_handle (`id`, `plugin_id`,`field`,`label`,`data_type`,`type`,`sort`) VALUES ('1529402613204172845', '28', 'isEncryptPassword', 'isEncryptPassword', 2, 3, 1);
INSERT IGNORE INTO plugin_handle (`id`, `plugin_id`,`field`,`label`,`data_type`,`type`,`sort`) VALUES ('1529402613204172846', '28', 'encryptMode', 'encryptMode', 2, 3, 1);
INSERT IGNORE INTO plugin_handle (`id`, `plugin_id`,`field`,`label`,`data_type`,`type`,`sort`) VALUES ('1529402613204172847', '28', 'leakDetectorLevel', 'leakDetectorLevel', 2, 3, 1);
INSERT IGNORE INTO plugin_handle (`id`, `plugin_id`,`field`,`label`,`data_type`,`type`,`sort`,`ext_obj`) VALUES ('1529402613204172848', '29', 'topic', 'topic', 2, 3, 1, '{"required":"1","defaultValue":"shenyu-access-logging"}');
INSERT IGNORE INTO plugin_handle (`id`, `plugin_id`,`field`,`label`,`data_type`,`type`,`sort`,`ext_obj`) VALUES ('1529402613204172849', '29', 'namesrvAddr', 'namesrvAddr', 2, 3, 2, '{"required":"1","defaultValue":"localhost:9876"}');
INSERT IGNORE INTO plugin_handle (`id`, `plugin_id`,`field`,`label`,`data_type`,`type`,`sort`,`ext_obj`) VALUES ('1529402613204172850', '29', 'producerGroup', 'producerGroup', 2, 3, 3, '{"required":"1","defaultValue":"shenyu-plugin-logging-rocketmq"}');
INSERT IGNORE INTO plugin_handle (`id`, `plugin_id`,`field`,`label`,`data_type`,`type`,`sort`,`ext_obj`) VALUES ('1529402613204172909', '29', 'accessKey', 'accessKey', 2, 3, 4, '{"required":"0","defaultValue":"","placeholder":"accessKey"}');
INSERT IGNORE INTO plugin_handle (`id`, `plugin_id`,`field`,`label`,`data_type`,`type`,`sort`,`ext_obj`) VALUES ('1529402613204172910', '29', 'secretKey', 'secretKey', 2, 3, 5, '{"required":"0","defaultValue":"","placeholder":"secretKey"}');
INSERT IGNORE INTO plugin_handle (`id`, `plugin_id`,`field`,`label`,`data_type`,`type`,`sort`,`ext_obj`) VALUES ('1529402613204172851', '29', 'sampleRate', 'sampleRate', 2, 3, 6, '{"required":"0","defaultValue":"1","placeholder":"optional,0,0.01~1"}');
INSERT IGNORE INTO plugin_handle (`id`, `plugin_id`,`field`,`label`,`data_type`,`type`,`sort`,`ext_obj`) VALUES ('1529402613204172852', '29', 'maxResponseBody', 'maxResponseBody', 1, 3, 7, '{"required":"0","defaultValue":524288}');
INSERT IGNORE INTO plugin_handle (`id`, `plugin_id`,`field`,`label`,`data_type`,`type`,`sort`,`ext_obj`) VALUES ('1529402613204172853', '29', 'maxRequestBody', 'maxRequestBody', 1, 3, 8, '{"required":"0","defaultValue":524288}');
INSERT IGNORE INTO plugin_handle (`id`, `plugin_id`,`field`,`label`,`data_type`,`type`,`sort`,`ext_obj`) VALUES ('1529402613204172854', '29', 'compressAlg', 'compressAlg', 3, 3, 9, '{"required":"0","defaultValue":"none"}');
INSERT IGNORE INTO plugin_handle (`id`, `plugin_id`,`field`,`label`,`data_type`,`type`,`sort`,`ext_obj`) VALUES ('1529402613204172855', '29', 'topic', 'topic', 2, 1, 1, '{"required":"0","defaultValue":"","placeholder":"optional"}');
INSERT IGNORE INTO plugin_handle (`id`, `plugin_id`,`field`,`label`,`data_type`,`type`,`sort`,`ext_obj`) VALUES ('1529402613204172856', '29', 'sampleRate', 'sampleRate', 2, 1, 2, '{"required":"0","defaultValue":"","placeholder":"optional,0,0.01~1"}');
INSERT IGNORE INTO plugin_handle (`id`, `plugin_id`,`field`,`label`,`data_type`,`type`,`sort`,`ext_obj`) VALUES ('1529402613204172857', '30', 'cacheType', 'cacheType', 3, 3, 1, '{"required":"1","defaultValue":"memory","rule":""}');
INSERT IGNORE INTO plugin_handle (`id`, `plugin_id`,`field`,`label`,`data_type`,`type`,`sort`,`ext_obj`) VALUES ('1529402613204172858', '30', 'database', 'database', 1, 3, 2, '{"required":"0","defaultValue":"0","rule":""}');
INSERT IGNORE INTO plugin_handle (`id`, `plugin_id`,`field`,`label`,`data_type`,`type`,`sort`,`ext_obj`) VALUES ('1529402613204172859', '30', 'master', 'master', 2, 3, 3, '{"required":"0","rule":""}');
INSERT IGNORE INTO plugin_handle (`id`, `plugin_id`,`field`,`label`,`data_type`,`type`,`sort`,`ext_obj`) VALUES ('1529402613204172860', '30', 'mode', 'mode', 2, 3, 4, '{"required":"0","defaultValue":"standalone","rule":""}');
INSERT IGNORE INTO plugin_handle (`id`, `plugin_id`,`field`,`label`,`data_type`,`type`,`sort`,`ext_obj`) VALUES ('1529402613204172861', '30', 'url', 'url', 2, 3, 5, '{"required":"0","rule":""}');
INSERT IGNORE INTO plugin_handle (`id`, `plugin_id`,`field`,`label`,`data_type`,`type`,`sort`,`ext_obj`) VALUES ('1529402613204172862', '30', 'password', 'password', 2, 3, 6, '{"required":"0","rule":""}');
INSERT IGNORE INTO plugin_handle (`id`, `plugin_id`,`field`,`label`,`data_type`,`type`,`sort`,`ext_obj`) VALUES ('1529402613204172863', '30', 'maxIdle', 'maxIdle', 1, 3, 7, '{"required":"0","defaultValue":"8","rule":""}');
INSERT IGNORE INTO plugin_handle (`id`, `plugin_id`,`field`,`label`,`data_type`,`type`,`sort`,`ext_obj`) VALUES ('1529402613204172864', '30', 'minIdle', 'minIdle', 1, 3, 8, '{"required":"0","defaultValue":"0","rule":""}');
INSERT IGNORE INTO plugin_handle (`id`, `plugin_id`,`field`,`label`,`data_type`,`type`,`sort`,`ext_obj`) VALUES ('1529402613204172865', '30', 'maxActive', 'maxActive', 1, 3, 9, '{"required":"0","defaultValue":"8","rule":""}');
INSERT IGNORE INTO plugin_handle (`id`, `plugin_id`,`field`,`label`,`data_type`,`type`,`sort`,`ext_obj`) VALUES ('1529402613204172866', '30', 'maxWait', 'maxWait', 3, 3, 10, '{"required":"0","defaultValue":"-1","rule":""}');
INSERT IGNORE INTO plugin_handle (`id`, `plugin_id`,`field`,`label`,`data_type`,`type`,`sort`,`ext_obj`) VALUES ('1529402613204172867', '30', 'timeoutSeconds', 'timeoutSeconds', 1, 2, 0, '{"required":"0","defaultValue":"60","rule":""}');
INSERT IGNORE INTO plugin_handle (`id`, `plugin_id`,`field`,`label`,`data_type`,`type`,`sort`,`ext_obj`) VALUES ('1529402613204172868', '13', 'corethreads', 'corethreads', 1, 3, 3, '{"required":"0","defaultValue":"0","placeholder":"corethreads","rule":""}');
INSERT IGNORE INTO plugin_handle (`id`, `plugin_id`,`field`,`label`,`data_type`,`type`,`sort`,`ext_obj`) VALUES ('1529402613204172869', '13', 'threads', 'threads', 1, 3, 4, '{"required":"0","defaultValue":"2147483647","placeholder":"threads","rule":""}');
INSERT IGNORE INTO plugin_handle (`id`, `plugin_id`,`field`,`label`,`data_type`,`type`,`sort`,`ext_obj`) VALUES ('1529402613204172870', '13', 'queues', 'queues', 1, 3, 5, '{"required":"0","defaultValue":"0","placeholder":"queues","rule":""}');
INSERT IGNORE INTO plugin_handle (`id`, `plugin_id`,`field`,`label`,`data_type`,`type`,`sort`,`ext_obj`) VALUES ('1529402613204172871', '13', 'threadpool', 'threadpool', 3, 3, 2, '{"required":"0","defaultValue":"default","placeholder":"threadpool","rule":""}');
INSERT IGNORE INTO plugin_handle (`id`, `plugin_id`,`field`,`label`,`data_type`,`type`,`sort`,`ext_obj`) VALUES ('1529402613204172872', '11', 'corethreads', 'corethreads', 1, 3, 4, '{"required":"0","defaultValue":"0","placeholder":"corethreads","rule":""}');
INSERT IGNORE INTO plugin_handle (`id`, `plugin_id`,`field`,`label`,`data_type`,`type`,`sort`,`ext_obj`) VALUES ('1529402613204172873', '11', 'threads', 'threads', 1, 3, 5, '{"required":"0","defaultValue":"2147483647","placeholder":"threads","rule":""}');
INSERT IGNORE INTO plugin_handle (`id`, `plugin_id`,`field`,`label`,`data_type`,`type`,`sort`,`ext_obj`) VALUES ('1529402613204172874', '11', 'queues', 'queues', 1, 3, 6, '{"required":"0","defaultValue":"0","placeholder":"queues","rule":""}');
INSERT IGNORE INTO plugin_handle (`id`, `plugin_id`,`field`,`label`,`data_type`,`type`,`sort`,`ext_obj`) VALUES ('1529402613204172875', '11', 'threadpool', 'threadpool', 3, 3, 3, '{"required":"0","defaultValue":"default","placeholder":"threadpool","rule":""}');
INSERT IGNORE INTO plugin_handle (`id`, `plugin_id`,`field`,`label`,`data_type`,`type`,`sort`,`ext_obj`) VALUES ('1537326008606343168', '31', 'responseContent', 'responseContent', 2, 2, 0, '{"required":"0","rule":""}');
INSERT IGNORE INTO plugin_handle (`id`, `plugin_id`,`field`,`label`,`data_type`,`type`,`sort`,`ext_obj`) VALUES ('1537325892176658432', '31', 'httpStatusCode', 'httpStatusCode', 1, 2, 0, '{"required":"0","defaultValue":"200","rule":""}');
INSERT IGNORE INTO plugin_handle (`id`, `plugin_id`,`field`,`label`,`data_type`,`type`,`sort`,`ext_obj`) VALUES ('1529402613204172876', '32', 'host', 'host', 2, 3, 1, '{"required":"1","defaultValue":"localhost"}');
INSERT IGNORE INTO plugin_handle (`id`, `plugin_id`,`field`,`label`,`data_type`,`type`,`sort`,`ext_obj`) VALUES ('1529402613204172877', '32', 'port', 'port', 2, 3, 2, '{"required":"1","defaultValue":"9200"}');
INSERT IGNORE INTO plugin_handle (`id`, `plugin_id`,`field`,`label`,`data_type`,`type`,`sort`,`ext_obj`) VALUES ('1529402613204172906', '32', 'username', 'username', 2, 3, 3, '{"required":"0","defaultValue":""}');
INSERT IGNORE INTO plugin_handle (`id`, `plugin_id`,`field`,`label`,`data_type`,`type`,`sort`,`ext_obj`) VALUES ('1529402613204172907', '32', 'password', 'password', 2, 3, 4, '{"required":"0","defaultValue":""}');
INSERT IGNORE INTO plugin_handle (`id`, `plugin_id`,`field`,`label`,`data_type`,`type`,`sort`,`ext_obj`) VALUES ('1529402613204172908', '32', 'authCache', 'authCache', 2, 3, 5, '{"required":"0","defaultValue":"","placeholder":"true|false"}');
INSERT IGNORE INTO plugin_handle (`id`, `plugin_id`,`field`,`label`,`data_type`,`type`,`sort`,`ext_obj`) VALUES ('1529402613204172878', '32', 'sampleRate', 'sampleRate', 2, 3, 6, '{"required":"0","defaultValue":"1","placeholder":"optional,0,0.01~1"}');
INSERT IGNORE INTO plugin_handle (`id`, `plugin_id`,`field`,`label`,`data_type`,`type`,`sort`,`ext_obj`) VALUES ('1529402613204172879', '32', 'maxResponseBody', 'maxResponseBody', 1, 3, 7, '{"required":"0","defaultValue":524288}');
INSERT IGNORE INTO plugin_handle (`id`, `plugin_id`,`field`,`label`,`data_type`,`type`,`sort`,`ext_obj`) VALUES ('1529402613204172880', '32', 'maxRequestBody', 'maxRequestBody', 1, 3, 8, '{"required":"0","defaultValue":524288}');
INSERT IGNORE INTO plugin_handle (`id`, `plugin_id`,`field`,`label`,`data_type`,`type`,`sort`,`ext_obj`) VALUES ('1529402613204172881', '32', 'compressAlg', 'compressAlg', 3, 3, 9, '{"required":"0","defaultValue":"none"}');
INSERT IGNORE INTO plugin_handle (`id`, `plugin_id`,`field`,`label`,`data_type`,`type`,`sort`,`ext_obj`) VALUES ('1529402613204172882', '32', 'indexName', 'indexName', 2, 3, 10, '{"required":"0","defaultValue":"shenyu-access-logging"}');
INSERT IGNORE INTO plugin_handle (`id`, `plugin_id`,`field`,`label`,`data_type`,`type`,`sort`,`ext_obj`) VALUES ('1529402613204172883', '32', 'sampleRate', 'sampleRate', 2, 1, 2, '{"required":"0","defaultValue":"","placeholder":"optional,0,0.01~1"}');
INSERT IGNORE INTO plugin_handle (`id`, `plugin_id`,`field`,`label`,`data_type`,`type`,`sort`,`ext_obj`) VALUES ('1529402613204172884', '1', 'signRequestBody', 'signRequestBody', 3, 2, 9, '{"required":"0","defaultValue":"false","placeholder":"signRequestBody","rule":""}');
INSERT IGNORE INTO plugin_handle (`id`, `plugin_id`,`field`,`label`,`data_type`,`type`,`sort`,`ext_obj`) VALUES ('1529402613204172885', '33', 'topic', 'topic', 2, 3, 1, '{"required":"1","defaultValue":"shenyu-access-logging"}');
INSERT IGNORE INTO plugin_handle (`id`, `plugin_id`,`field`,`label`,`data_type`,`type`,`sort`,`ext_obj`) VALUES ('1529402613204172886', '33', 'namesrvAddr', 'namesrvAddr', 2, 3, 2, '{"required":"1","defaultValue":"localhost:9092"}');
INSERT IGNORE INTO plugin_handle (`id`, `plugin_id`,`field`,`label`,`data_type`,`type`,`sort`,`ext_obj`) VALUES ('1529402613204172887', '33', 'sampleRate', 'sampleRate', 2, 3, 4, '{"required":"0","defaultValue":"1","placeholder":"optional,0,0.01~1"}');
INSERT IGNORE INTO plugin_handle (`id`, `plugin_id`,`field`,`label`,`data_type`,`type`,`sort`,`ext_obj`) VALUES ('1529402613204172888', '33', 'maxResponseBody', 'maxResponseBody', 1, 3, 5, '{"required":"0","defaultValue":524288}');
INSERT IGNORE INTO plugin_handle (`id`, `plugin_id`,`field`,`label`,`data_type`,`type`,`sort`,`ext_obj`) VALUES ('1529402613204172889', '33', 'maxRequestBody', 'maxRequestBody', 1, 3, 6, '{"required":"0","defaultValue":524288}');
INSERT IGNORE INTO plugin_handle (`id`, `plugin_id`,`field`,`label`,`data_type`,`type`,`sort`,`ext_obj`) VALUES ('1529402613204172890', '33', 'compressAlg', 'compressAlg', 3, 3, 7, '{"required":"0","defaultValue":"none"}');
INSERT IGNORE INTO plugin_handle (`id`, `plugin_id`,`field`,`label`,`data_type`,`type`,`sort`,`ext_obj`) VALUES ('1529402613204172891', '33', 'topic', 'topic', 2, 1, 1, '{"required":"0","defaultValue":"","placeholder":"optional"}');
INSERT IGNORE INTO plugin_handle (`id`, `plugin_id`,`field`,`label`,`data_type`,`type`,`sort`,`ext_obj`) VALUES ('1529402613204172892', '33', 'securityProtocol', 'securityProtocol', 3, 3, 8, '{"required":"0","defaultValue":""}');
INSERT IGNORE INTO plugin_handle (`id`, `plugin_id`,`field`,`label`,`data_type`,`type`,`sort`,`ext_obj`) VALUES ('1529402613204172893', '33', 'saslMechanism', 'saslMechanism', 3, 3, 9, '{"required":"0","defaultValue":""}');
INSERT IGNORE INTO plugin_handle (`id`, `plugin_id`,`field`,`label`,`data_type`,`type`,`sort`,`ext_obj`) VALUES ('1529402613204172894', '33', 'userName', 'userName', 2, 3, 10, '{"required":"0","defaultValue":""}');
INSERT IGNORE INTO plugin_handle (`id`, `plugin_id`,`field`,`label`,`data_type`,`type`,`sort`,`ext_obj`) VALUES ('1529402613204172895', '33', 'passWord', 'passWord', 2, 3, 11, '{"required":"0","defaultValue":""}');
INSERT IGNORE INTO plugin_handle (`id`, `plugin_id`,`field`,`label`,`data_type`,`type`,`sort`,`ext_obj`) VALUES ('1529402613204172896', '10', 'flowRuleMaxQueueingTimeMs', 'flowRuleMaxQueueingTimeMs', 1, 2, 6, '{"required":"0","defaultValue":"500"}');
INSERT IGNORE INTO plugin_handle (`id`, `plugin_id`,`field`,`label`,`data_type`,`type`,`sort`,`ext_obj`) VALUES ('1529402613204172897', '10', 'flowRuleWarmUpPeriodSec', 'flowRuleWarmUpPeriodSec', 1, 2, 6, '{"required":"0","defaultValue":"10"}');



INSERT IGNORE INTO plugin_handle (`id`, `plugin_id`,`field`,`label`,`data_type`,`type`,`sort`,`ext_obj`) VALUES ('1529402613204172896', '34', 'accessId', 'accessId', 2, 3, 0, '{"required":"1","defaultValue":"","placeholder":""}');
INSERT IGNORE INTO plugin_handle (`id`, `plugin_id`,`field`,`label`,`data_type`,`type`,`sort`,`ext_obj`) VALUES ('1529402613204172897', '34', 'accessKey', 'accessKey', 2, 3, 1, '{"required":"1","defaultValue":"","placeholder":""}');
INSERT IGNORE INTO plugin_handle (`id`, `plugin_id`,`field`,`label`,`data_type`,`type`,`sort`,`ext_obj`) VALUES ('1529402613204172898', '34', 'host', 'host', 2, 3, 2, '{"required":"1","defaultValue":"","placeholder":""}');
INSERT IGNORE INTO plugin_handle (`id`, `plugin_id`,`field`,`label`,`data_type`,`type`,`sort`,`ext_obj`) VALUES ('1529402613204172899', '34', 'projectName', 'projectName', 2, 3, 3, '{"required":"0","defaultValue":"shenyu","placeholder":""}');
INSERT IGNORE INTO plugin_handle (`id`, `plugin_id`,`field`,`label`,`data_type`,`type`,`sort`,`ext_obj`) VALUES ('1529402613204172900', '34', 'logStoreName', 'logStoreName', 2, 3, 4, '{"required":"0","defaultValue":"shenyu-logstore","placeholder":""}');
INSERT IGNORE INTO plugin_handle (`id`, `plugin_id`,`field`,`label`,`data_type`,`type`,`sort`,`ext_obj`) VALUES ('1529402613204172901', '34', 'topic', 'topic', 2, 3, 5, '{"required":"0","defaultValue":"shenyu-topic","placeholder":""}');
INSERT IGNORE INTO plugin_handle (`id`, `plugin_id`,`field`,`label`,`data_type`,`type`,`sort`,`ext_obj`) VALUES ('1529402613204172902', '34', 'ttlInDay', 'ttlInDay', 1, 3, 6, '{"required":"0","defaultValue":3,"placeholder":""}');
INSERT IGNORE INTO plugin_handle (`id`, `plugin_id`,`field`,`label`,`data_type`,`type`,`sort`,`ext_obj`) VALUES ('1529402613204172903', '34', 'shardCount', 'shardCount', 1, 3, 7, '{"required":"0","defaultValue":10,"placeholder":""}');
INSERT IGNORE INTO plugin_handle (`id`, `plugin_id`,`field`,`label`,`data_type`,`type`,`sort`,`ext_obj`) VALUES ('1529402613204172904', '34', 'sendThreadCount', 'sendThreadCount', 1, 3, 8, '{"required":"0","defaultValue":1,"placeholder":"1-500"}');
INSERT IGNORE INTO plugin_handle (`id`, `plugin_id`,`field`,`label`,`data_type`,`type`,`sort`,`ext_obj`) VALUES ('1529402613204172905', '34', 'ioThreadCount', 'ioThreadCount', 1, 3, 9, '{"required":"0","defaultValue":1,"placeholder":"1-500"}');
INSERT IGNORE INTO plugin_handle (`id`, `plugin_id`,`field`,`label`,`data_type`,`type`,`sort`,`ext_obj`) VALUES ('1529402613204172906', '34', 'sampleRate', 'sampleRate', 2, 3, 10, '{"required":"0","defaultValue":"1","placeholder":"optional,0,0.01~1"}');
INSERT IGNORE INTO plugin_handle (`id`, `plugin_id`,`field`,`label`,`data_type`,`type`,`sort`,`ext_obj`) VALUES ('1529402613204172907', '34', 'maxRequestBody', 'maxRequestBody', 1, 3, 11, '{"required":"0","defaultValue":524288,"placeholder":""}');
INSERT IGNORE INTO plugin_handle (`id`, `plugin_id`,`field`,`label`,`data_type`,`type`,`sort`,`ext_obj`) VALUES ('1529402613204172908', '34', 'maxResponseBody', 'maxResponseBody', 1, 3, 12, '{"required":"0","defaultValue":524288,"placeholder":""}');
INSERT IGNORE INTO plugin_handle (`id`, `plugin_id`,`field`,`label`,`data_type`,`type`,`sort`,`ext_obj`) VALUES ('1529402613204172909', '34', 'bufferQueueSize', 'bufferQueueSize', 1, 3, 13, '{"required":"0","defaultValue":50000,"placeholder":""}');
INSERT IGNORE INTO plugin_handle (`id`, `plugin_id`,`field`,`label`,`data_type`,`type`,`sort`,`ext_obj`) VALUES ('1529402613204172910', '35', 'topic', 'topic', 2, 3, 1, '{"required":"1","defaultValue":"shenyu-access-logging"}');
INSERT IGNORE INTO plugin_handle (`id`, `plugin_id`,`field`,`label`,`data_type`,`type`,`sort`,`ext_obj`) VALUES ('1529402613204172911', '35', 'serviceUrl', 'serviceUrl', 2, 3, 2, '{"required":"1","defaultValue":"pulsar://localhost:6650"}');
INSERT IGNORE INTO plugin_handle (`id`, `plugin_id`,`field`,`label`,`data_type`,`type`,`sort`,`ext_obj`) VALUES ('1529402613204172912', '35', 'sampleRate', 'sampleRate', 2, 3, 4, '{"required":"0","defaultValue":"1","placeholder":"optional,0,0.01~1"}');
INSERT IGNORE INTO plugin_handle (`id`, `plugin_id`,`field`,`label`,`data_type`,`type`,`sort`,`ext_obj`) VALUES ('1529402613204172913', '35', 'maxResponseBody', 'maxResponseBody', 1, 3, 5, '{"required":"0","defaultValue":524288}');
INSERT IGNORE INTO plugin_handle (`id`, `plugin_id`,`field`,`label`,`data_type`,`type`,`sort`,`ext_obj`) VALUES ('1529402613204172914', '35', 'maxRequestBody', 'maxRequestBody', 1, 3, 6, '{"required":"0","defaultValue":524288}');
INSERT IGNORE INTO plugin_handle (`id`, `plugin_id`,`field`,`label`,`data_type`,`type`,`sort`,`ext_obj`) VALUES ('1529402613204172915', '35', 'compressAlg', 'compressAlg', 3, 3, 7, '{"required":"0","defaultValue":"none"}');
INSERT IGNORE INTO plugin_handle (`id`, `plugin_id`,`field`,`label`,`data_type`,`type`,`sort`,`ext_obj`) VALUES ('1529402613204172916', '36', 'secretId', 'secretId', 2, 3, 1, '{"required":"1","defaultValue":"","placeholder":""}');
INSERT IGNORE INTO plugin_handle (`id`, `plugin_id`,`field`,`label`,`data_type`,`type`,`sort`,`ext_obj`) VALUES ('1529402613204172917', '36', 'secretKey', 'secretKey', 2, 3, 2, '{"required":"1","defaultValue":"","placeholder":""}');
INSERT IGNORE INTO plugin_handle (`id`, `plugin_id`,`field`,`label`,`data_type`,`type`,`sort`,`ext_obj`) VALUES ('1529402613204172918', '36', 'endpoint', 'endpoint', 2, 3, 3, '{"required":"1","defaultValue":"","placeholder":""}');
INSERT IGNORE INTO plugin_handle (`id`, `plugin_id`,`field`,`label`,`data_type`,`type`,`sort`,`ext_obj`) VALUES ('1529402613204172919', '36', 'topic', 'topic', 2, 3, 4, '{"required":"1","defaultValue":"","placeholder":""}');
INSERT IGNORE INTO plugin_handle (`id`, `plugin_id`,`field`,`label`,`data_type`,`type`,`sort`,`ext_obj`) VALUES ('1529402613204172920', '36', 'sendThreadCount', 'sendThreadCount', 1, 3, 5, '{"required":"0","defaultValue":1,"placeholder":"1-500"}');
INSERT IGNORE INTO plugin_handle (`id`, `plugin_id`,`field`,`label`,`data_type`,`type`,`sort`,`ext_obj`) VALUES ('1529402613204172921', '36', 'totalSizeInBytes', 'totalSizeInBytes', 1, 3, 6, '{"required":"0","defaultValue":104857600}');
INSERT IGNORE INTO plugin_handle (`id`, `plugin_id`,`field`,`label`,`data_type`,`type`,`sort`,`ext_obj`) VALUES ('1529402613204172922', '36', 'maxSendThreadCount', 'maxSendThreadCount', 1, 3, 7, '{"required":"0","defaultValue":1,"placeholder":"availableProcessors + 1"}');
INSERT IGNORE INTO plugin_handle (`id`, `plugin_id`,`field`,`label`,`data_type`,`type`,`sort`,`ext_obj`) VALUES ('1529402613204172923', '36', 'maxBlockSec', 'maxBlockSec', 1, 3, 8, '{"required":"0","defaultValue":60000}');
INSERT IGNORE INTO plugin_handle (`id`, `plugin_id`,`field`,`label`,`data_type`,`type`,`sort`,`ext_obj`) VALUES ('1529402613204172924', '36', 'maxBatchSize', 'maxBatchSize', 1, 3, 9, '{"required":"0","defaultValue":524288}');
INSERT IGNORE INTO plugin_handle (`id`, `plugin_id`,`field`,`label`,`data_type`,`type`,`sort`,`ext_obj`) VALUES ('1529402613204172925', '36', 'maxBatchCount', 'maxBatchCount', 1, 3, 10, '{"required":"0","defaultValue":4096}');
INSERT IGNORE INTO plugin_handle (`id`, `plugin_id`,`field`,`label`,`data_type`,`type`,`sort`,`ext_obj`) VALUES ('1529402613204172922', '36', 'lingerMs', 'lingerMs', 1, 3, 11, '{"required":"0","defaultValue":2000}');
INSERT IGNORE INTO plugin_handle (`id`, `plugin_id`,`field`,`label`,`data_type`,`type`,`sort`,`ext_obj`) VALUES ('1529402613204172926', '36', 'retries', 'retries', 1, 3, 12, '{"required":"0","defaultValue":10}');
INSERT IGNORE INTO plugin_handle (`id`, `plugin_id`,`field`,`label`,`data_type`,`type`,`sort`,`ext_obj`) VALUES ('1529402613204172927', '36', 'maxReservedAttempts', 'maxReservedAttempts', 1, 3, 13, '{"required":"0","defaultValue":11}');
INSERT IGNORE INTO plugin_handle (`id`, `plugin_id`,`field`,`label`,`data_type`,`type`,`sort`,`ext_obj`) VALUES ('1529402613204172929', '36', 'baseRetryBackoffMs', 'baseRetryBackoffMs', 1, 3, 14, '{"required":"0","defaultValue":100}');
INSERT IGNORE INTO plugin_handle (`id`, `plugin_id`,`field`,`label`,`data_type`,`type`,`sort`,`ext_obj`) VALUES ('1529402613204172930', '36', 'maxRetryBackoffMs', 'maxRetryBackoffMs', 1, 3, 15, '{"required":"0","defaultValue":50000}');
INSERT IGNORE INTO plugin_handle (`id`, `plugin_id`,`field`,`label`,`data_type`,`type`,`sort`,`ext_obj`) VALUES ('1529402613204172931', '8', 'loadBalance', 'loadStrategy', 3, 2, 3, '{"defaultValue":"roundRobin","rule":""}');
INSERT IGNORE INTO plugin_handle (`id`, `plugin_id`,`field`,`label`,`data_type`,`type`,`sort`,`ext_obj`) VALUES ('1529402613204172932', '14', 'addPrefixed', 'addPrefixed', 3, 2, 3, '{"required":"1","defaultValue":"false"}');
INSERT IGNORE INTO plugin_handle (`id`, `plugin_id`,`field`,`label`,`data_type`,`type`,`sort`,`ext_obj`) VALUES ('1529402613204172933', '18', 'keyword', 'keyword', 2, 2, 0, '{"required":"0","placeholder":"please use ‘;’ to split keyword","rule":""}');
INSERT IGNORE INTO plugin_handle (`id`, `plugin_id`,`field`,`label`,`data_type`,`type`,`sort`,`ext_obj`) VALUES ('1529402613204172934', '18', 'maskType', 'maskType', 3, 2, 1, '{"required":"0","defaultValue":"dataMaskByMD5","rule":""}');
INSERT IGNORE INTO plugin_handle (`id`, `plugin_id`,`field`,`label`,`data_type`,`type`,`sort`,`ext_obj`) VALUES ('1529402613204172935', '18', 'maskStatus', 'maskStatus', 3, 2, 2, '{"required":"0","defaultValue":"false","rule":""}');
INSERT IGNORE INTO plugin_handle (`id`, `plugin_id`,`field`,`label`,`data_type`,`type`,`sort`,`ext_obj`) VALUES ('1529402613204172936', '29', 'keyword', 'keyword', 2, 2, 0, '{"required":"0","placeholder":"please use ‘;’ to split keyword","rule":""}');
INSERT IGNORE INTO plugin_handle (`id`, `plugin_id`,`field`,`label`,`data_type`,`type`,`sort`,`ext_obj`) VALUES ('1529402613204172937', '29', 'maskType', 'maskType', 3, 2, 1, '{"required":"0","defaultValue":"dataMaskByMD5","rule":""}');
INSERT IGNORE INTO plugin_handle (`id`, `plugin_id`,`field`,`label`,`data_type`,`type`,`sort`,`ext_obj`) VALUES ('1529402613204172938', '29', 'maskStatus', 'maskStatus', 3, 2, 2, '{"required":"0","defaultValue":"false","rule":""}');
INSERT IGNORE INTO plugin_handle (`id`, `plugin_id`,`field`,`label`,`data_type`,`type`,`sort`,`ext_obj`) VALUES ('1529402613204172939', '32', 'keyword', 'keyword', 2, 2, 0, '{"required":"0","placeholder":"please use ‘;’ to split keyword","rule":""}');
INSERT IGNORE INTO plugin_handle (`id`, `plugin_id`,`field`,`label`,`data_type`,`type`,`sort`,`ext_obj`) VALUES ('1529402613204172940', '32', 'maskType', 'maskType', 3, 2, 1, '{"required":"0","defaultValue":"dataMaskByMD5","rule":""}');
INSERT IGNORE INTO plugin_handle (`id`, `plugin_id`,`field`,`label`,`data_type`,`type`,`sort`,`ext_obj`) VALUES ('1529402613204172941', '32', 'maskStatus', 'maskStatus', 3, 2, 2, '{"required":"0","defaultValue":"false","rule":""}');
INSERT IGNORE INTO plugin_handle (`id`, `plugin_id`,`field`,`label`,`data_type`,`type`,`sort`,`ext_obj`) VALUES ('1529402613204172942', '33', 'keyword', 'keyword', 2, 2, 0, '{"required":"0","placeholder":"please use ‘;’ to split keyword","rule":""}');
INSERT IGNORE INTO plugin_handle (`id`, `plugin_id`,`field`,`label`,`data_type`,`type`,`sort`,`ext_obj`) VALUES ('1529402613204172943', '33', 'maskType', 'maskType', 3, 2, 1, '{"required":"0","defaultValue":"dataMaskByMD5","rule":""}');
INSERT IGNORE INTO plugin_handle (`id`, `plugin_id`,`field`,`label`,`data_type`,`type`,`sort`,`ext_obj`) VALUES ('1529402613204172944', '33', 'maskStatus', 'maskStatus', 3, 2, 2, '{"required":"0","defaultValue":"false","rule":""}');
INSERT IGNORE INTO plugin_handle (`id`, `plugin_id`,`field`,`label`,`data_type`,`type`,`sort`,`ext_obj`) VALUES ('1529402613204172945', '34', 'keyword', 'keyword', 2, 2, 0, '{"required":"0","placeholder":"please use ‘;’ to split keyword","rule":""}');
INSERT IGNORE INTO plugin_handle (`id`, `plugin_id`,`field`,`label`,`data_type`,`type`,`sort`,`ext_obj`) VALUES ('1529402613204172946', '34', 'maskType', 'maskType', 3, 2, 1, '{"required":"0","defaultValue":"dataMaskByMD5","rule":""}');
INSERT IGNORE INTO plugin_handle (`id`, `plugin_id`,`field`,`label`,`data_type`,`type`,`sort`,`ext_obj`) VALUES ('1529402613204172947', '34', 'maskStatus', 'maskStatus', 3, 2, 2, '{"required":"0","defaultValue":"false","rule":""}');
INSERT IGNORE INTO plugin_handle (`id`, `plugin_id`,`field`,`label`,`data_type`,`type`,`sort`,`ext_obj`) VALUES ('1529402613204172948', '35', 'keyword', 'keyword', 2, 2, 0, '{"required":"0","placeholder":"please use ‘;’ to split keyword","rule":""}');
INSERT IGNORE INTO plugin_handle (`id`, `plugin_id`,`field`,`label`,`data_type`,`type`,`sort`,`ext_obj`) VALUES ('1529402613204172949', '35', 'maskType', 'maskType', 3, 2, 1, '{"required":"0","defaultValue":"dataMaskByMD5","rule":""}');
INSERT IGNORE INTO plugin_handle (`id`, `plugin_id`,`field`,`label`,`data_type`,`type`,`sort`,`ext_obj`) VALUES ('1529402613204172950', '35', 'maskStatus', 'maskStatus', 3, 2, 2, '{"required":"0","defaultValue":"false","rule":""}');
INSERT IGNORE INTO plugin_handle (`id`, `plugin_id`,`field`,`label`,`data_type`,`type`,`sort`,`ext_obj`) VALUES ('1529402613204172951', '36', 'keyword', 'keyword', 2, 2, 0, '{"required":"0","placeholder":"please use ‘;’ to split keyword","rule":""}');
INSERT IGNORE INTO plugin_handle (`id`, `plugin_id`,`field`,`label`,`data_type`,`type`,`sort`,`ext_obj`) VALUES ('1529402613204172952', '36', 'maskType', 'maskType', 3, 2, 1, '{"required":"0","defaultValue":"dataMaskByMD5","rule":""}');
INSERT IGNORE INTO plugin_handle (`id`, `plugin_id`,`field`,`label`,`data_type`,`type`,`sort`,`ext_obj`) VALUES ('1529402613204172953', '36', 'maskStatus', 'maskStatus', 3, 2, 2, '{"required":"0","defaultValue":"false","rule":""}');

INSERT IGNORE INTO plugin_handle (`id`, `plugin_id`,`field`,`label`,`data_type`,`type`,`sort`,`ext_obj`) VALUES ('1529402613204172954', '38', 'keyword', 'keyword', 2, 2, 0, '{"required":"0","placeholder":"please use ‘;’ to split keyword","rule":""}');
INSERT IGNORE INTO plugin_handle (`id`, `plugin_id`,`field`,`label`,`data_type`,`type`,`sort`,`ext_obj`) VALUES ('1529402613204172955', '38', 'maskType', 'maskType', 3, 2, 1, '{"required":"0","defaultValue":"dataMaskByMD5","rule":""}');
INSERT IGNORE INTO plugin_handle (`id`, `plugin_id`,`field`,`label`,`data_type`,`type`,`sort`,`ext_obj`) VALUES ('1529402613204172956', '38', 'maskStatus', 'maskStatus', 3, 2, 2, '{"required":"0","defaultValue":"false","rule":""}');
INSERT IGNORE INTO plugin_handle (`id`, `plugin_id`,`field`,`label`,`data_type`,`type`,`sort`,`ext_obj`) VALUES ('1529402613204172890', '38', 'host', 'host', 2, 3, 3, '{"required":"1","defaultValue":"127.0.0.1"}');
INSERT IGNORE INTO plugin_handle (`id`, `plugin_id`,`field`,`label`,`data_type`,`type`,`sort`,`ext_obj`) VALUES ('1529402613204172891', '38', 'port', 'port', 2, 3, 4, '{"required":"1","defaultValue":"8123"}');
INSERT IGNORE INTO plugin_handle (`id`, `plugin_id`,`field`,`label`,`data_type`,`type`,`sort`,`ext_obj`) VALUES ('1529402613204172892', '38', 'database', 'database', 2, 3, 5, '{"required":"0","defaultValue":"shenyu-gateway"}');
INSERT IGNORE INTO plugin_handle (`id`, `plugin_id`,`field`,`label`,`data_type`,`type`,`sort`,`ext_obj`) VALUES ('1529402613204172894', '38', 'username', 'username', 2, 3, 6, '{"required":"1","defaultValue":""}');
INSERT IGNORE INTO plugin_handle (`id`, `plugin_id`,`field`,`label`,`data_type`,`type`,`sort`,`ext_obj`) VALUES ('1529402613204172895', '38', 'password', 'password', 2, 3, 7, '{"required":"1","defaultValue":""}');
INSERT IGNORE INTO plugin_handle (`id`, `plugin_id`,`field`,`label`,`data_type`,`type`,`sort`,`ext_obj`) VALUES ('1529402613204172896', '38', 'engine', 'engine', 3, 3, 8, '{"required":"0","defaultValue":"MergeTree"}');
INSERT IGNORE INTO plugin_handle (`id`, `plugin_id`,`field`,`label`,`data_type`,`type`,`sort`,`ext_obj`) VALUES ('1529402613204172897', '38', 'clusterName', 'clusterName', 3, 3, 9, '{"required":"1","defaultValue":"cluster"}');
INSERT IGNORE INTO plugin_handle (`id`, `plugin_id`,`field`,`label`,`data_type`,`type`,`sort`,`ext_obj`) VALUES ('1529402613204172777', '38', 'ttl', 'ttl', 3, 3, 10,  '{\"required\":\"0\",\"defaultValue\":\"30\"}');

INSERT IGNORE INTO plugin_handle (`id`, `plugin_id`,`field`,`label`,`data_type`,`type`,`sort`,`ext_obj`) VALUES ('1570590990341775360', '39', 'endpoint', 'casdoor endpoint', 2, 3, 0, '{"required":"1","rule":""}');
INSERT IGNORE INTO plugin_handle (`id`, `plugin_id`,`field`,`label`,`data_type`,`type`,`sort`,`ext_obj`) VALUES ('1570591047635968000', '39', 'client_id', 'client_id', 2, 3, 0, '{"required":"1","rule":""}');
INSERT IGNORE INTO plugin_handle (`id`, `plugin_id`,`field`,`label`,`data_type`,`type`,`sort`,`ext_obj`) VALUES ('1570591109623586816', '39', 'client_secrect', 'client_secrect', 2, 3, 0, '{"required":"1","rule":""}');
INSERT IGNORE INTO plugin_handle (`id`, `plugin_id`,`field`,`label`,`data_type`,`type`,`sort`,`ext_obj`) VALUES ('1570591165374275584', '39', 'certificate', 'certificate', 2, 3, 0, '{"required":"1","rule":""}');
INSERT IGNORE INTO plugin_handle (`id`, `plugin_id`,`field`,`label`,`data_type`,`type`,`sort`,`ext_obj`) VALUES ('1570591215131303936', '39', 'organization-name', 'organization-name', 2, 3, 0, '{"required":"1","rule":""}');
INSERT IGNORE INTO plugin_handle (`id`, `plugin_id`,`field`,`label`,`data_type`,`type`,`sort`,`ext_obj`) VALUES ('1570591265492312064', '39', 'application-name', 'application-name', 2, 3, 0, '{"required":"1","rule":""}');

INSERT IGNORE INTO plugin_handle (`id`, `plugin_id`,`field`,`label`,`data_type`,`type`,`sort`,`ext_obj`) VALUES ('1570591265492312065', '43', 'projectId', 'projectId', 2, 3, 0, '{"required":"1","rule":""}');
INSERT IGNORE INTO plugin_handle (`id`, `plugin_id`,`field`,`label`,`data_type`,`type`,`sort`,`ext_obj`) VALUES ('1570591265492312066', '43', 'logGroupId', 'logGroupId', 2, 3, 1, '{"required":"1","rule":""}');
INSERT IGNORE INTO plugin_handle (`id`, `plugin_id`,`field`,`label`,`data_type`,`type`,`sort`,`ext_obj`) VALUES ('1570591265492312067', '43', 'logStreamId', 'logStreamId', 2, 3, 2, '{"required":"1","rule":""}');
INSERT IGNORE INTO plugin_handle (`id`, `plugin_id`,`field`,`label`,`data_type`,`type`,`sort`,`ext_obj`) VALUES ('1570591265492312068', '43', 'accessKeyId', 'AccessKey', 2, 3, 4, '{"required":"1","rule":""}');
INSERT IGNORE INTO plugin_handle (`id`, `plugin_id`,`field`,`label`,`data_type`,`type`,`sort`,`ext_obj`) VALUES ('1570591265492312069', '43', 'accessKeySecret', 'accessKey', 2, 3, 5, '{"required":"1","rule":""}');
INSERT IGNORE INTO plugin_handle (`id`, `plugin_id`,`field`,`label`,`data_type`,`type`,`sort`,`ext_obj`) VALUES ('1570591265492312070', '43', 'regionName', 'regionName', 2, 3, 6, '{"required":"1","rule":""}');
INSERT IGNORE INTO plugin_handle (`id`, `plugin_id`,`field`,`label`,`data_type`,`type`,`sort`,`ext_obj`) VALUES ('1570591265492312071', '43', 'totalSizeInBytes', 'totalSizeInBytes', 1, 3, 8, '{"required":"0","defaultValue":"104857600","rule":""}');
INSERT IGNORE INTO plugin_handle (`id`, `plugin_id`,`field`,`label`,`data_type`,`type`,`sort`,`ext_obj`) VALUES ('1570591265492312072', '43', 'maxBlockMs', 'maxBlockMs', 1, 3, 9, '{"required":"0","defaultValue":"0","rule":""}');
INSERT IGNORE INTO plugin_handle (`id`, `plugin_id`,`field`,`label`,`data_type`,`type`,`sort`,`ext_obj`) VALUES ('1570591265492312073', '43', 'ioThreadCount', 'ioThreadCount', 1, 3, 10, '{"required":"0","defaultValue":"1","rule":""}');
INSERT IGNORE INTO plugin_handle (`id`, `plugin_id`,`field`,`label`,`data_type`,`type`,`sort`,`ext_obj`) VALUES ('1570591265492312074', '43', 'batchSizeThresholdInBytes', 'batchSizeThresholdInBytes', 1, 3, 11, '{"required":"0","defaultValue":"524388","rule":""}');
INSERT IGNORE INTO plugin_handle (`id`, `plugin_id`,`field`,`label`,`data_type`,`type`,`sort`,`ext_obj`) VALUES ('1570591265492312075', '43', 'batchCountThreshold', 'batchCountThreshold', 1, 3, 12, '{"required":"0","defaultValue":"4096","rule":""}');
INSERT IGNORE INTO plugin_handle (`id`, `plugin_id`,`field`,`label`,`data_type`,`type`,`sort`,`ext_obj`) VALUES ('1570591265492312076', '43', 'lingerMs', 'lingerMs', 1, 3, 12, '{"required":"0","defaultValue":"2000","rule":""}');
INSERT IGNORE INTO plugin_handle (`id`, `plugin_id`,`field`,`label`,`data_type`,`type`,`sort`,`ext_obj`) VALUES ('1570591265492312077', '43', 'retries', 'retries', 1, 3, 13, '{"required":"0","defaultValue":"100","rule":""}');
INSERT IGNORE INTO plugin_handle (`id`, `plugin_id`,`field`,`label`,`data_type`,`type`,`sort`,`ext_obj`) VALUES ('1570591265492312078', '43', 'baseRetryBackoffMs', 'baseRetryBackoffMs', 1, 3, 14, '{"required":"0","defaultValue":"100","rule":""}');
INSERT IGNORE INTO plugin_handle (`id`, `plugin_id`,`field`,`label`,`data_type`,`type`,`sort`,`ext_obj`) VALUES ('1570591265492312079', '43', 'maxRetryBackoffMs', 'maxRetryBackoffMs', 1, 3, 15, '{"required":"0","defaultValue":"100","rule":""}');
INSERT IGNORE INTO plugin_handle (`id`, `plugin_id`,`field`,`label`,`data_type`,`type`,`sort`,`ext_obj`) VALUES ('1570591265492312080', '43', 'enableLocalTest', 'enableLocalTest', 2, 3, 15, '{"required":"0","defaultValue":"false","rule":""}');
INSERT IGNORE INTO plugin_handle (`id`, `plugin_id`,`field`,`label`,`data_type`,`type`,`sort`,`ext_obj`) VALUES ('1570591265492312081', '43', 'setGiveUpExtraLongSingleLog', 'setGiveUpExtraLongSingleLog', 2, 3, 16, '{"required":"0","defaultValue":"false","rule":""}');
INSERT IGNORE INTO plugin_handle (`id`, `plugin_id`,`field`,`label`,`data_type`,`type`,`sort`,`ext_obj`) VALUES ('1570591265492312082', '43', 'keyword', 'keyword', 2, 2, 0, '{"required":"0","placeholder":"please use ‘;’ to split keyword","rule":""}');
INSERT IGNORE INTO plugin_handle (`id`, `plugin_id`,`field`,`label`,`data_type`,`type`,`sort`,`ext_obj`) VALUES ('1570591265492312083', '43', 'maskType', 'maskType', 3, 2, 1, '{"required":"0","defaultValue":"dataMaskByMD5","rule":""}');
INSERT IGNORE INTO plugin_handle (`id`, `plugin_id`,`field`,`label`,`data_type`,`type`,`sort`,`ext_obj`) VALUES ('1570591265492312084', '43', 'maskStatus', 'maskStatus', 3, 2, 2, '{"required":"0","defaultValue":"false","rule":""}');


INSERT IGNORE INTO plugin_handle (`id`, `plugin_id`,`field`,`label`,`data_type`,`type`,`sort`,`ext_obj`) VALUES ('1678293333363167232', '42', 'discoveryHandler', 'discoveryHandler', 2, 1, 0, '{"required":"0","defaultValue":"url,protocol,status,weight","rule":""}');
INSERT IGNORE INTO plugin_handle (`id`, `plugin_id`,`field`,`label`,`data_type`,`type`,`sort`,`ext_obj`) VALUES ('1678997037438107648', '42', 'bossGroupThreadCount', 'bossGroupThreadCount', 2, 1, 1, '{"required":"0","defaultValue":"1","rule":""}');
INSERT IGNORE INTO plugin_handle (`id`, `plugin_id`,`field`,`label`,`data_type`,`type`,`sort`,`ext_obj`) VALUES ('1678997142656417792', '42', 'workerGroupThreadCount', 'workerGroupThreadCount', 2, 1, 2, '{"required":"0","defaultValue":"12","rule":""}');
INSERT IGNORE INTO plugin_handle (`id`, `plugin_id`,`field`,`label`,`data_type`,`type`,`sort`,`ext_obj`) VALUES ('1678997399104552960', '42', 'clientMaxIdleTimeMs', 'clientMaxIdleTimeMs', 2, 1, 7, '{"required":"0","defaultValue":"30000","rule":""}');
INSERT IGNORE INTO plugin_handle (`id`, `plugin_id`,`field`,`label`,`data_type`,`type`,`sort`,`ext_obj`) VALUES ('1678997479614218240', '42', 'clientPendingAcquireMaxCount', 'clientPendingAcquireMaxCount', 2, 1, 4, '{"required":"0","defaultValue":"5","rule":""}');
INSERT IGNORE INTO plugin_handle (`id`, `plugin_id`,`field`,`label`,`data_type`,`type`,`sort`,`ext_obj`) VALUES ('1678996921914392576', '42', 'loadBalance', 'loadBalance', 3, 1, 3, '{"required":"0","defaultValue":"random","rule":""}');
INSERT IGNORE INTO plugin_handle (`id`, `plugin_id`,`field`,`label`,`data_type`,`type`,`sort`,`ext_obj`) VALUES ('1678997769998467072', '42', 'clientMaxLifeTimeMs', 'clientMaxLifeTimeMs', 2, 1, 8, '{"required":"0","defaultValue":"60000","rule":""}');
INSERT IGNORE INTO plugin_handle (`id`, `plugin_id`,`field`,`label`,`data_type`,`type`,`sort`,`ext_obj`) VALUES ('1678997277012557824', '42', 'clientMaxConnections', 'clientMaxConnections', 2, 1, 6, '{"required":"0","defaultValue":"20","rule":""}');
INSERT IGNORE INTO plugin_handle (`id`, `plugin_id`,`field`,`label`,`data_type`,`type`,`sort`,`ext_obj`) VALUES ('1678997557628272640', '42', 'clientPendingAcquireTimeout', 'clientPendingAcquireTimeout', 2, 1, 5, '{"required":"0","defaultValue":"5","rule":""}');

INSERT IGNORE INTO plugin_handle (`id`, `plugin_id`,`field`,`label`,`data_type`,`type`,`sort`,`ext_obj`) VALUES ('1678997557628272641', '17', 'registerAddress', 'registerAddress', 2, 3, 1,'{"required":"0","defaultValue":"127.0.0.1:2181","placeholder":"registerAddress","rule":""}');

INSERT IGNORE INTO plugin_handle (`id`, `plugin_id`,`field`,`label`,`data_type`,`type`,`sort`,`ext_obj`) VALUES ('1678997557628272642', '15', 'loadBalance', 'loadBalance', 3, 2, 3, '{"required":"0","defaultValue":"random","rule":""}');

INSERT IGNORE INTO plugin_handle (`id`, `plugin_id`,`field`,`label`,`data_type`,`type`,`sort`,`ext_obj`) VALUES ('1678997557628272643', '44', 'defaultHandleJson', 'defaultHandleJson', 2, 3, 2, '{"required":"0","defaultValue":"{\"authorization\":\"test:test123\"}","placeholder":""}');

INSERT IGNORE INTO plugin_handle (`id`, `plugin_id`,`field`,`label`,`data_type`,`type`,`sort`,`ext_obj`) VALUES ('1721435546642157568', '45', 'host', 'host', 2, 3, 0, '{"required":"1","defaultValue":"127.0.0.1","rule":""}');
INSERT IGNORE INTO plugin_handle (`id`, `plugin_id`,`field`,`label`,`data_type`,`type`,`sort`,`ext_obj`) VALUES ('1721435708743618560', '45', 'port', 'port', 1, 3, 0, '{"required":"1","defaultValue":"15672","rule":""}');
INSERT IGNORE INTO plugin_handle (`id`, `plugin_id`,`field`,`label`,`data_type`,`type`,`sort`,`ext_obj`) VALUES ('1721436368046264320', '45', 'password', 'password', 2, 3, 0, '{"required":"0","defaultValue":"admin","rule":""}');
INSERT IGNORE INTO plugin_handle (`id`, `plugin_id`,`field`,`label`,`data_type`,`type`,`sort`,`ext_obj`) VALUES ('1721436500343001088', '45', 'username', 'username', 2, 3, 0, '{"required":"0","defaultValue":"admin","rule":""}');
INSERT IGNORE INTO plugin_handle (`id`, `plugin_id`,`field`,`label`,`data_type`,`type`,`sort`,`ext_obj`) VALUES ('1721436639635836928', '45', 'exchangeName', 'exchangeName', 2, 3, 0, '{"required":"1","defaultValue":"","rule":""}');
INSERT IGNORE INTO plugin_handle (`id`, `plugin_id`,`field`,`label`,`data_type`,`type`,`sort`,`ext_obj`) VALUES ('1721436745583955968', '45', 'queueName', 'queueName', 2, 3, 0, '{"required":"1","defaultValue":"","rule":""}');
INSERT IGNORE INTO plugin_handle (`id`, `plugin_id`,`field`,`label`,`data_type`,`type`,`sort`,`ext_obj`) VALUES ('1721509996347617280', '45', 'routingKey', 'routingKey', 2, 3, 0, '{"required":"1","defaultValue":"","rule":""}');
INSERT IGNORE INTO plugin_handle (`id`, `plugin_id`,`field`,`label`,`data_type`,`type`,`sort`,`ext_obj`) VALUES ('1721725585461706752', '45', 'virtualHost', 'virtualHost', 2, 3, 0, '{"required":"1","defaultValue":"/","rule":""}');
INSERT IGNORE INTO plugin_handle (`id`, `plugin_id`,`field`,`label`,`data_type`,`type`,`sort`,`ext_obj`) VALUES ('1721725662875975680', '45', 'exchangeType', 'exchangeType', 2, 3, 0, '{"required":"1","defaultValue":"direct","rule":""}');
INSERT IGNORE INTO plugin_handle (`id`, `plugin_id`,`field`,`label`,`data_type`,`type`,`sort`,`ext_obj`) VALUES ('1722804180904927232', '45', 'durable', 'durable', 2, 3, 0, '{"required":"1","defaultValue":"true","placeholder":"true / false","rule":"/^(true|false)$/"}');
INSERT IGNORE INTO plugin_handle (`id`, `plugin_id`,`field`,`label`,`data_type`,`type`,`sort`,`ext_obj`) VALUES ('1722804370575548416', '45', 'exclusive', 'exclusive', 2, 3, 0, '{"required":"1","defaultValue":"false","placeholder":"true / false","rule":"/^(true|false)$/"}');
INSERT IGNORE INTO plugin_handle (`id`, `plugin_id`,`field`,`label`,`data_type`,`type`,`sort`,`ext_obj`) VALUES ('1722804461256400896', '45', 'autoDelete', 'autoDelete', 2, 3, 0, '{"required":"1","defaultValue":"false","placeholder":"true / false","rule":"/^(true|false)$/"}');
INSERT IGNORE INTO plugin_handle (`id`, `plugin_id`,`field`,`label`,`data_type`,`type`,`sort`,`ext_obj`) VALUES ('1722804548510507008', '45', 'args', 'args', 2, 3, 0, '{"required":"0","defaultValue":"","placeholder":"","rule":""}');

INSERT IGNORE INTO plugin_handle (`id`, `plugin_id`,`field`,`label`,`data_type`,`type`,`sort`,`ext_obj`) VALUES ('1722804548510507009', '33', 'sampleRate', 'sampleRate', 2, 1, 2, '{"required":"0","defaultValue":"","placeholder":"optional,0,0.01~1"}');

INSERT IGNORE INTO plugin_handle (`id`, `plugin_id`,`field`,`label`,`data_type`,`type`,`sort`,`ext_obj`) VALUES ('1722804548510507010', '45', 'sampleRate', 'sampleRate', 2, 3, 4, '{"required":"0","defaultValue":"1","placeholder":"optional,0,0.01~1"}');
INSERT IGNORE INTO plugin_handle (`id`, `plugin_id`,`field`,`label`,`data_type`,`type`,`sort`,`ext_obj`) VALUES ('1722804548510507011', '45', 'sampleRate', 'sampleRate', 2, 1, 2, '{"required":"0","defaultValue":"","placeholder":"optional,0,0.01~1"}');

INSERT IGNORE INTO plugin_handle (`id`, `plugin_id`,`field`,`label`,`data_type`,`type`,`sort`,`ext_obj`) VALUES ('1722804548510507012', '43', 'sampleRate', 'sampleRate', 2, 3, 17, '{"required":"0","defaultValue":"1","placeholder":"optional,0,0.01~1"}');
INSERT IGNORE INTO plugin_handle (`id`, `plugin_id`,`field`,`label`,`data_type`,`type`,`sort`,`ext_obj`) VALUES ('1722804548510507013', '43', 'sampleRate', 'sampleRate', 2, 1, 2, '{"required":"0","defaultValue":"","placeholder":"optional,0,0.01~1"}');

INSERT IGNORE INTO plugin_handle (`id`, `plugin_id`,`field`,`label`,`data_type`,`type`,`sort`,`ext_obj`) VALUES ('1722804548510507014', '36', 'sampleRate', 'sampleRate', 2, 3, 16, '{"required":"0","defaultValue":"1","placeholder":"optional,0,0.01~1"}');
INSERT IGNORE INTO plugin_handle (`id`, `plugin_id`,`field`,`label`,`data_type`,`type`,`sort`,`ext_obj`) VALUES ('1722804548510507015', '36', 'sampleRate', 'sampleRate', 2, 1, 2, '{"required":"0","defaultValue":"","placeholder":"optional,0,0.01~1"}');

INSERT IGNORE INTO plugin_handle (`id`, `plugin_id`,`field`,`label`,`data_type`,`type`,`sort`,`ext_obj`) VALUES ('1722804548510507016', '34', 'sampleRate', 'sampleRate', 2, 1, 2, '{"required":"0","defaultValue":"","placeholder":"optional,0,0.01~1"}');

INSERT IGNORE INTO plugin_handle (`id`, `plugin_id`,`field`,`label`,`data_type`,`type`,`sort`,`ext_obj`) VALUES ('1722804548510507017', '35', 'sampleRate', 'sampleRate', 2, 1, 2, '{"required":"0","defaultValue":"","placeholder":"optional,0,0.01~1"}');

INSERT IGNORE INTO plugin_handle (`id`, `plugin_id`,`field`,`label`,`data_type`,`type`,`sort`,`ext_obj`) VALUES ('1722804548510507018', '38', 'sampleRate', 'sampleRate', 2, 3, 11, '{"required":"0","defaultValue":"1","placeholder":"optional,0,0.01~1"}');
INSERT IGNORE INTO plugin_handle (`id`, `plugin_id`,`field`,`label`,`data_type`,`type`,`sort`,`ext_obj`) VALUES ('1722804548510507019', '38', 'sampleRate', 'sampleRate', 2, 1, 2, '{"required":"0","defaultValue":"","placeholder":"optional,0,0.01~1"}');

INSERT IGNORE INTO plugin_handle (`id`, `plugin_id`,`field`,`label`,`data_type`,`type`,`sort`,`ext_obj`) VALUES ('1722804548510507021', '14', 'rewriteContextPath', 'rewriteContextPath', 2, 2, 2, '{"required":"0","defaultValue":""}');
INSERT IGNORE INTO plugin_handle (`id`, `plugin_id`,`field`,`label`,`data_type`,`type`,`sort`,`ext_obj`) VALUES ('1722804548510507022', '14', 'percentage', 'percentage', 1, 2, 3, '{"required":"1","defaultValue":"100"}');
INSERT IGNORE INTO plugin_handle (`id`, `plugin_id`,`field`,`label`,`data_type`,`type`,`sort`,`ext_obj`) VALUES ('1722804548510507023', '3', 'rewriteMetaData', 'rewriteMetaData', 3, 2, 3, '{"required":"1","defaultValue":"false"}');

/** insert resource for resource */
INSERT IGNORE INTO `resource` (`id`, `parent_id`, `title`, `name`, `url`, `component`, `resource_type`, `sort`, `icon`, `is_leaf`, `is_route`, `perms`, `status`) VALUES('1346775491550474240','','SHENYU.MENU.PLUGIN.LIST','plug','/plug','PluginList','0','0','dashboard','0','0','','1');

INSERT IGNORE INTO `resource` (`id`, `parent_id`, `title`, `name`, `url`, `component`, `resource_type`, `sort`, `icon`, `is_leaf`, `is_route`, `perms`, `status`) VALUES('1357956838021890048','','SHENYU.MENU.CONFIG.MANAGMENT','config','/config','config','0','1','api','0','0','','1');
INSERT IGNORE INTO `resource` (`id`, `parent_id`, `title`, `name`, `url`, `component`, `resource_type`, `sort`, `icon`, `is_leaf`, `is_route`, `perms`, `status`) VALUES('1346777449787125760','1357956838021890048','SHENYU.MENU.SYSTEM.MANAGMENT.PLUGIN','plugin','/config/plugin','plugin','1','2','book','0','0','','1');
INSERT IGNORE INTO `resource` (`id`, `parent_id`, `title`, `name`, `url`, `component`, `resource_type`, `sort`, `icon`, `is_leaf`, `is_route`, `perms`, `status`) VALUES('1347034027070337024','1346777449787125760','SHENYU.BUTTON.SYSTEM.LIST','','','','2','0','','1','0','system:plugin:list','1');
INSERT IGNORE INTO `resource` (`id`, `parent_id`, `title`, `name`, `url`, `component`, `resource_type`, `sort`, `icon`, `is_leaf`, `is_route`, `perms`, `status`) VALUES('1347039054925148160','1346777449787125760','SHENYU.BUTTON.SYSTEM.DELETE','','','','2','1','','1','0','system:plugin:delete','1');
INSERT IGNORE INTO `resource` (`id`, `parent_id`, `title`, `name`, `url`, `component`, `resource_type`, `sort`, `icon`, `is_leaf`, `is_route`, `perms`, `status`) VALUES('1347041326749691904','1346777449787125760','SHENYU.BUTTON.SYSTEM.ADD','','','','2','2','','1','0','system:plugin:add','1');
INSERT IGNORE INTO `resource` (`id`, `parent_id`, `title`, `name`, `url`, `component`, `resource_type`, `sort`, `icon`, `is_leaf`, `is_route`, `perms`, `status`) VALUES('1347046566244003840','1346777449787125760','SHENYU.BUTTON.SYSTEM.SYNCHRONIZE','','','','2','3','','1','0','system:plugin:modify','1');
INSERT IGNORE INTO `resource` (`id`, `parent_id`, `title`, `name`, `url`, `component`, `resource_type`, `sort`, `icon`, `is_leaf`, `is_route`, `perms`, `status`) VALUES('1347047143350874112','1346777449787125760','SHENYU.BUTTON.SYSTEM.ENABLE','','','','2','4','','1','0','system:plugin:disable','1');
INSERT IGNORE INTO `resource` (`id`, `parent_id`, `title`, `name`, `url`, `component`, `resource_type`, `sort`, `icon`, `is_leaf`, `is_route`, `perms`, `status`) VALUES('1347047203220369408','1346777449787125760','SHENYU.BUTTON.SYSTEM.EDIT','','','','2','5','','1','0','system:plugin:edit','1');
INSERT IGNORE INTO `resource` (`id`, `parent_id`, `title`, `name`, `url`, `component`, `resource_type`, `sort`, `icon`, `is_leaf`, `is_route`, `perms`, `status`) VALUES('1572525965625266176','1346777449787125760','SHENYU.BUTTON.SYSTEM.RESOURCE','','','','2','6','','1','0','system:plugin:resource','1');

INSERT IGNORE INTO `resource` (`id`, `parent_id`, `title`, `name`, `url`, `component`, `resource_type`, `sort`, `icon`, `is_leaf`, `is_route`, `perms`, `status`) VALUES('1346777623011880960','1357956838021890048','SHENYU.PLUGIN.PLUGINHANDLE','pluginhandle','/config/pluginhandle','pluginhandle','1','3','down-square','0','0','','1');
INSERT IGNORE INTO `resource` (`id`, `parent_id`, `title`, `name`, `url`, `component`, `resource_type`, `sort`, `icon`, `is_leaf`, `is_route`, `perms`, `status`) VALUES('1347047555588042752','1346777623011880960','SHENYU.BUTTON.SYSTEM.LIST','','','','2','0','','1','0','system:pluginHandler:list','1');
INSERT IGNORE INTO `resource` (`id`, `parent_id`, `title`, `name`, `url`, `component`, `resource_type`, `sort`, `icon`, `is_leaf`, `is_route`, `perms`, `status`) VALUES('1347047640145211392','1346777623011880960','SHENYU.BUTTON.SYSTEM.DELETE','','','','2','1','','1','0','system:pluginHandler:delete','1');
INSERT IGNORE INTO `resource` (`id`, `parent_id`, `title`, `name`, `url`, `component`, `resource_type`, `sort`, `icon`, `is_leaf`, `is_route`, `perms`, `status`) VALUES('1347047695002513408','1346777623011880960','SHENYU.BUTTON.SYSTEM.ADD','','','','2','2','','1','0','system:pluginHandler:add','1');
INSERT IGNORE INTO `resource` (`id`, `parent_id`, `title`, `name`, `url`, `component`, `resource_type`, `sort`, `icon`, `is_leaf`, `is_route`, `perms`, `status`) VALUES('1347047747305484288','1346777623011880960','SHENYU.BUTTON.SYSTEM.EDIT','','','','2','3','','1','0','system:pluginHandler:edit','1');

INSERT IGNORE INTO `resource` (`id`, `parent_id`, `title`, `name`, `url`, `component`, `resource_type`, `sort`, `icon`, `is_leaf`, `is_route`, `perms`, `status`) VALUES('1346777766301888512','1357956838021890048','SHENYU.MENU.SYSTEM.MANAGMENT.AUTHEN','auth','/config/auth','auth','1','4','audit','0','0','','1');
INSERT IGNORE INTO `resource` (`id`, `parent_id`, `title`, `name`, `url`, `component`, `resource_type`, `sort`, `icon`, `is_leaf`, `is_route`, `perms`, `status`) VALUES('1347048004105940992','1346777766301888512','SHENYU.BUTTON.SYSTEM.LIST','','','','2','0','','1','0','system:authen:list','1');
INSERT IGNORE INTO `resource` (`id`, `parent_id`, `title`, `name`, `url`, `component`, `resource_type`, `sort`, `icon`, `is_leaf`, `is_route`, `perms`, `status`) VALUES('1347048101875167232','1346777766301888512','SHENYU.BUTTON.SYSTEM.DELETE','','','','2','1','','1','0','system:authen:delete','1');
INSERT IGNORE INTO `resource` (`id`, `parent_id`, `title`, `name`, `url`, `component`, `resource_type`, `sort`, `icon`, `is_leaf`, `is_route`, `perms`, `status`) VALUES('1347048145877610496','1346777766301888512','SHENYU.BUTTON.SYSTEM.ADD','','','','2','2','','1','0','system:authen:add','1');
INSERT IGNORE INTO `resource` (`id`, `parent_id`, `title`, `name`, `url`, `component`, `resource_type`, `sort`, `icon`, `is_leaf`, `is_route`, `perms`, `status`) VALUES('1347048240677269503','1346777766301888512','SHENYU.PLUGIN.BATCH.OPENED','','','','2','3','','1','0','system:authen:open','1');
INSERT IGNORE INTO `resource` (`id`, `parent_id`, `title`, `name`, `url`, `component`, `resource_type`, `sort`, `icon`, `is_leaf`, `is_route`, `perms`, `status`) VALUES('1347048240677269504','1346777766301888512','SHENYU.BUTTON.SYSTEM.ENABLE','','','','2','3','','1','0','system:authen:disable','1');
INSERT IGNORE INTO `resource` (`id`, `parent_id`, `title`, `name`, `url`, `component`, `resource_type`, `sort`, `icon`, `is_leaf`, `is_route`, `perms`, `status`) VALUES('1347048316216684544','1346777766301888512','SHENYU.BUTTON.SYSTEM.SYNCHRONIZE','','','','2','4','','1','0','system:authen:modify','1');
INSERT IGNORE INTO `resource` (`id`, `parent_id`, `title`, `name`, `url`, `component`, `resource_type`, `sort`, `icon`, `is_leaf`, `is_route`, `perms`, `status`) VALUES('1347048776029843456','1346777766301888512','SHENYU.BUTTON.SYSTEM.EDIT','','','','2','5','','1','0','system:authen:edit','1');
INSERT IGNORE INTO `resource` (`id`, `parent_id`, `title`, `name`, `url`, `component`, `resource_type`, `sort`, `icon`, `is_leaf`, `is_route`, `perms`, `status`) VALUES('1350804501819195392','1346777766301888512','SHENYU.BUTTON.SYSTEM.EDITRESOURCEDETAILS','','','','2','6','','1','0','system:authen:editResourceDetails','1');

INSERT IGNORE INTO `resource` (`id`, `parent_id`, `title`, `name`, `url`, `component`, `resource_type`, `sort`, `icon`, `is_leaf`, `is_route`, `perms`, `status`) VALUES('1346777907096285184','1357956838021890048','SHENYU.MENU.SYSTEM.MANAGMENT.METADATA','metadata','/config/metadata','metadata','1','5','snippets','0','0','','1');
INSERT IGNORE INTO `resource` (`id`, `parent_id`, `title`, `name`, `url`, `component`, `resource_type`, `sort`, `icon`, `is_leaf`, `is_route`, `perms`, `status`) VALUES('1347048968414179328','1346777907096285184','SHENYU.BUTTON.SYSTEM.LIST','','','','2','0','','1','0','system:meta:list','1');
INSERT IGNORE INTO `resource` (`id`, `parent_id`, `title`, `name`, `url`, `component`, `resource_type`, `sort`, `icon`, `is_leaf`, `is_route`, `perms`, `status`) VALUES('1347049029323862016','1346777907096285184','SHENYU.BUTTON.SYSTEM.DELETE','','','','2','1','','1','0','system:meta:delete','1');
INSERT IGNORE INTO `resource` (`id`, `parent_id`, `title`, `name`, `url`, `component`, `resource_type`, `sort`, `icon`, `is_leaf`, `is_route`, `perms`, `status`) VALUES('1347049092552994816','1346777907096285184','SHENYU.BUTTON.SYSTEM.ADD','','','','2','2','','1','0','system:meta:add','1');
INSERT IGNORE INTO `resource` (`id`, `parent_id`, `title`, `name`, `url`, `component`, `resource_type`, `sort`, `icon`, `is_leaf`, `is_route`, `perms`, `status`) VALUES('1347049251395481600','1346777907096285184','SHENYU.BUTTON.SYSTEM.ENABLE','','','','2','3','','1','0','system:meta:disable','1');
INSERT IGNORE INTO `resource` (`id`, `parent_id`, `title`, `name`, `url`, `component`, `resource_type`, `sort`, `icon`, `is_leaf`, `is_route`, `perms`, `status`) VALUES('1347049317178945536','1346777907096285184','SHENYU.BUTTON.SYSTEM.SYNCHRONIZE','','','','2','4','','1','0','system:meta:modify','1');
INSERT IGNORE INTO `resource` (`id`, `parent_id`, `title`, `name`, `url`, `component`, `resource_type`, `sort`, `icon`, `is_leaf`, `is_route`, `perms`, `status`) VALUES('1347049370014593024','1346777907096285184','SHENYU.BUTTON.SYSTEM.EDIT','','','','2','5','','1','0','system:meta:edit','1');

INSERT IGNORE INTO `resource` (`id`, `parent_id`, `title`, `name`, `url`, `component`, `resource_type`, `sort`, `icon`, `is_leaf`, `is_route`, `perms`, `status`) VALUES('1346778036402483200','1357956838021890048','SHENYU.MENU.SYSTEM.MANAGMENT.DICTIONARY','dict','/config/dict','dict','1','6','ordered-list','0','0','','1');
INSERT IGNORE INTO `resource` (`id`, `parent_id`, `title`, `name`, `url`, `component`, `resource_type`, `sort`, `icon`, `is_leaf`, `is_route`, `perms`, `status`) VALUES('1347049542417264640','1346778036402483200','SHENYU.BUTTON.SYSTEM.LIST','','','','2','0','','1','0','system:dict:list','1');
INSERT IGNORE INTO `resource` (`id`, `parent_id`, `title`, `name`, `url`, `component`, `resource_type`, `sort`, `icon`, `is_leaf`, `is_route`, `perms`, `status`) VALUES('1347049598155370496','1346778036402483200','SHENYU.BUTTON.SYSTEM.DELETE','','','','2','1','','1','0','system:dict:delete','1');
INSERT IGNORE INTO `resource` (`id`, `parent_id`, `title`, `name`, `url`, `component`, `resource_type`, `sort`, `icon`, `is_leaf`, `is_route`, `perms`, `status`) VALUES('1347049659023110144','1346778036402483200','SHENYU.BUTTON.SYSTEM.ADD','','','','2','2','','1','0','system:dict:add','1');
INSERT IGNORE INTO `resource` (`id`, `parent_id`, `title`, `name`, `url`, `component`, `resource_type`, `sort`, `icon`, `is_leaf`, `is_route`, `perms`, `status`) VALUES('1347049731047698432','1346778036402483200','SHENYU.BUTTON.SYSTEM.ENABLE','','','','2','3','','1','0','system:dict:disable','1');
INSERT IGNORE INTO `resource` (`id`, `parent_id`, `title`, `name`, `url`, `component`, `resource_type`, `sort`, `icon`, `is_leaf`, `is_route`, `perms`, `status`) VALUES('1347049794008395776','1346778036402483200','SHENYU.BUTTON.SYSTEM.EDIT','','','','2','4','','1','0','system:dict:edit','1');

INSERT IGNORE INTO `resource` (`id`, `parent_id`, `title`, `name`, `url`, `component`, `resource_type`, `sort`, `icon`, `is_leaf`, `is_route`, `perms`, `status`) VALUES('1346776175553376256','','SHENYU.MENU.SYSTEM.MANAGMENT','system','/system','system','0','2','setting','0','0','','1');
INSERT IGNORE INTO `resource` (`id`, `parent_id`, `title`, `name`, `url`, `component`, `resource_type`, `sort`, `icon`, `is_leaf`, `is_route`, `perms`, `status`) VALUES('1346777157943259136','1346776175553376256','SHENYU.MENU.SYSTEM.MANAGMENT.USER','manage','/system/manage','manage','1','1','user','0','0','','1');
INSERT IGNORE INTO `resource` (`id`, `parent_id`, `title`, `name`, `url`, `component`, `resource_type`, `sort`, `icon`, `is_leaf`, `is_route`, `perms`, `status`) VALUES('1347032308726902784','1346777157943259136','SHENYU.BUTTON.SYSTEM.ADD','','','','2','0','','1','0','system:manager:add','1');
INSERT IGNORE INTO `resource` (`id`, `parent_id`, `title`, `name`, `url`, `component`, `resource_type`, `sort`, `icon`, `is_leaf`, `is_route`, `perms`, `status`) VALUES('1347032395901317120','1346777157943259136','SHENYU.BUTTON.SYSTEM.LIST','','','','2','1','','1','0','system:manager:list','1');
INSERT IGNORE INTO `resource` (`id`, `parent_id`, `title`, `name`, `url`, `component`, `resource_type`, `sort`, `icon`, `is_leaf`, `is_route`, `perms`, `status`) VALUES('1347032453707214848','1346777157943259136','SHENYU.BUTTON.SYSTEM.DELETE','','','','2','2','','1','0','system:manager:delete','1');
INSERT IGNORE INTO `resource` (`id`, `parent_id`, `title`, `name`, `url`, `component`, `resource_type`, `sort`, `icon`, `is_leaf`, `is_route`, `perms`, `status`) VALUES('1347032509051056128','1346777157943259136','SHENYU.BUTTON.SYSTEM.EDIT','','','','2','3','','1','0','system:manager:edit','1');
INSERT IGNORE INTO `resource` (`id`, `parent_id`, `title`, `name`, `url`, `component`, `resource_type`, `sort`, `icon`, `is_leaf`, `is_route`, `perms`, `status`) VALUES('1386680049203195904','1346777157943259136','SHENYU.BUTTON.DATA.PERMISSION.CONFIG', '', '', '', 2, 0, '', 1, 0, 'system:manager:configureDataPermission', 1);
INSERT IGNORE INTO `resource` (`id`, `parent_id`, `title`, `name`, `url`, `component`, `resource_type`, `sort`, `icon`, `is_leaf`, `is_route`, `perms`, `status`) VALUES('1386680049203195915','1346777157943259136','SHENYU.COMMON.EXPORT','','','','2','3','','1','0','system:manager:exportConfig','1');
INSERT IGNORE INTO `resource` (`id`, `parent_id`, `title`, `name`, `url`, `component`, `resource_type`, `sort`, `icon`, `is_leaf`, `is_route`, `perms`, `status`) VALUES('1386680049203195916','1346777157943259136','SHENYU.COMMON.IMPORT','','','','2','3','','1','0','system:manager:importConfig','1');

INSERT IGNORE INTO `resource` (`id`, `parent_id`, `title`, `name`, `url`, `component`, `resource_type`, `sort`, `icon`, `is_leaf`, `is_route`, `perms`, `status`) VALUES('1350106119681622016','1346776175553376256','SHENYU.MENU.SYSTEM.MANAGMENT.ROLE','role','/system/role','role','1','0','usergroup-add','0','0','','1');
INSERT IGNORE INTO `resource` (`id`, `parent_id`, `title`, `name`, `url`, `component`, `resource_type`, `sort`, `icon`, `is_leaf`, `is_route`, `perms`, `status`) VALUES('1350107709494804480','1350106119681622016','SHENYU.BUTTON.SYSTEM.ADD','','','','2','0','','1','0','system:role:add','1');
INSERT IGNORE INTO `resource` (`id`, `parent_id`, `title`, `name`, `url`, `component`, `resource_type`, `sort`, `icon`, `is_leaf`, `is_route`, `perms`, `status`) VALUES('1350107842236137472','1350106119681622016','SHENYU.BUTTON.SYSTEM.LIST','','','','2','1','','1','0','system:role:list','1');
INSERT IGNORE INTO `resource` (`id`, `parent_id`, `title`, `name`, `url`, `component`, `resource_type`, `sort`, `icon`, `is_leaf`, `is_route`, `perms`, `status`) VALUES('1350112406754766848','1350106119681622016','SHENYU.BUTTON.SYSTEM.DELETE','','','','2','2','','1','0','system:role:delete','1');
INSERT IGNORE INTO `resource` (`id`, `parent_id`, `title`, `name`, `url`, `component`, `resource_type`, `sort`, `icon`, `is_leaf`, `is_route`, `perms`, `status`) VALUES('1350112481253994496','1350106119681622016','SHENYU.BUTTON.SYSTEM.EDIT','','','','2','3','','1','0','system:role:edit','1');

INSERT IGNORE INTO `resource` (`id`, `parent_id`, `title`, `name`, `url`, `component`, `resource_type`, `sort`, `icon`, `is_leaf`, `is_route`, `perms`, `status`) VALUES('1355163372527050752','1346776175553376256','SHENYU.MENU.SYSTEM.MANAGMENT.RESOURCE','resource','/system/resource','resource','1','2','menu','0','0','','1');
INSERT IGNORE INTO `resource` (`id`, `parent_id`, `title`, `name`, `url`, `component`, `resource_type`, `sort`, `icon`, `is_leaf`, `is_route`, `perms`, `status`) VALUES('1355165158419750912','1355163372527050752','SHENYU.BUTTON.RESOURCE.MENU.ADD','','','','2','1','','1','0','system:resource:addMenu','1');
INSERT IGNORE INTO `resource` (`id`, `parent_id`, `title`, `name`, `url`, `component`, `resource_type`, `sort`, `icon`, `is_leaf`, `is_route`, `perms`, `status`) VALUES('1355165353534578688','1355163372527050752','SHENYU.BUTTON.SYSTEM.LIST','','','','2','0','','1','0','system:resource:list','1');
INSERT IGNORE INTO `resource` (`id`, `parent_id`, `title`, `name`, `url`, `component`, `resource_type`, `sort`, `icon`, `is_leaf`, `is_route`, `perms`, `status`) VALUES('1355165475785957376','1355163372527050752','SHENYU.BUTTON.RESOURCE.MENU.DELETE','','','','2','2','','1','0','system:resource:deleteMenu','1');
INSERT IGNORE INTO `resource` (`id`, `parent_id`, `title`, `name`, `url`, `component`, `resource_type`, `sort`, `icon`, `is_leaf`, `is_route`, `perms`, `status`) VALUES('1355165608565039104','1355163372527050752','SHENYU.BUTTON.RESOURCE.MENU.EDIT','','','','2','3','','1','0','system:resource:editMenu','1');
INSERT IGNORE INTO `resource` (`id`, `parent_id`, `title`, `name`, `url`, `component`, `resource_type`, `sort`, `icon`, `is_leaf`, `is_route`, `perms`, `status`) VALUES('1357977745889132544','1355163372527050752','SHENYU.BUTTON.RESOURCE.BUTTON.ADD','','','','2','4','','1','0','system:resource:addButton','1');
INSERT IGNORE INTO `resource` (`id`, `parent_id`, `title`, `name`, `url`, `component`, `resource_type`, `sort`, `icon`, `is_leaf`, `is_route`, `perms`, `status`) VALUES('1357977912126177280','1355163372527050752','SHENYU.SYSTEM.EDITOR','','','','2','5','','1','0','system:resource:editButton','1');
INSERT IGNORE INTO `resource` (`id`, `parent_id`, `title`, `name`, `url`, `component`, `resource_type`, `sort`, `icon`, `is_leaf`, `is_route`, `perms`, `status`) VALUES('1357977971827900416','1355163372527050752','SHENYU.SYSTEM.DELETEDATA','','','','2','6','','1','0','system:resource:deleteButton','1');
INSERT IGNORE INTO `resource` (`id`, `parent_id`, `title`, `name`, `url`, `component`, `resource_type`, `sort`, `icon`, `is_leaf`, `is_route`, `perms`, `status`) VALUES ('1534577121923309568', '', 'SHENYU.MENU.DOCUMENT', '', '/document', '', 0, 3, 'file-text', 0, 0, '', 1);
INSERT IGNORE INTO `resource` (`id`, `parent_id`, `title`, `name`, `url`, `component`, `resource_type`, `sort`, `icon`, `is_leaf`, `is_route`, `perms`, `status`) VALUES ('1534585430311051264', '1534577121923309568', 'SHENYU.MENU.DOCUMENT.APIDOC', '', '/document/apidoc', '', 1, 0, 'api', 0, 0, '', 1);
INSERT IGNORE INTO `resource` (`id`, `parent_id`, `title`, `name`, `url`, `component`, `resource_type`, `sort`, `icon`, `is_leaf`, `is_route`, `perms`, `status`) VALUES ('1534585531108564992', '1534585430311051264', 'send', '', '', '', 2, 0, '', 1, 0, 'document:apirun:send', 1);
INSERT IGNORE INTO `resource` (`id`, `parent_id`, `title`, `name`, `url`, `component`, `resource_type`, `sort`, `icon`, `is_leaf`, `is_route`, `perms`, `status`) VALUES ('1697141926247763968','1346776175553376256','SHENYU.MENU.SYSTEM.MANAGMENT.ALERT','','/system/alert','',1,3,'alert',0,0,'',1);
INSERT IGNORE INTO `resource` (`id`, `parent_id`, `title`, `name`, `url`, `component`, `resource_type`, `sort`, `icon`, `is_leaf`, `is_route`, `perms`, `status`) VALUES ('1697146375729025024','1697141926247763968','SHENYU.BUTTON.SYSTEM.LIST','','','',2,0,'unordered-list',1,0,'system:alert:list', 1);
INSERT IGNORE INTO `resource` (`id`, `parent_id`, `title`, `name`, `url`, `component`, `resource_type`, `sort`, `icon`, `is_leaf`, `is_route`, `perms`, `status`) VALUES ('1697145808210333696','1697141926247763968','SHENYU.BUTTON.SYSTEM.ADD','','','',2,0,'plus',1,0,'system:alert:add', 1);
INSERT IGNORE INTO `resource` (`id`, `parent_id`, `title`, `name`, `url`, `component`, `resource_type`, `sort`, `icon`, `is_leaf`, `is_route`, `perms`, `status`) VALUES ('1697146617513873408','1697141926247763968','SHENYU.BUTTON.SYSTEM.DELETE','','','',2,0,'delete',1,0,'system:alert:delete', 1);
INSERT IGNORE INTO `resource` (`id`, `parent_id`, `title`, `name`, `url`, `component`, `resource_type`, `sort`, `icon`, `is_leaf`, `is_route`, `perms`, `status`) VALUES ('1697146860540235776','1697141926247763968','SHENYU.BUTTON.SYSTEM.EDIT','','','',2,0,'edit',1,0,'system:alert:edit', 1);


/* default permission */
INSERT IGNORE INTO `permission` (`id`, `object_id`, `resource_id`) VALUES ('1351007708572688384', '1346358560427216896', '1346775491550474240');
INSERT IGNORE INTO `permission` (`id`, `object_id`, `resource_id`) VALUES ('1357956838021890049', '1346358560427216896', '1357956838021890048');
INSERT IGNORE INTO `permission` (`id`, `object_id`, `resource_id`) VALUES ('1351007708597854208', '1346358560427216896', '1346777449787125760');
INSERT IGNORE INTO `permission` (`id`, `object_id`, `resource_id`) VALUES ('1351007708702711808', '1346358560427216896', '1347034027070337024');
INSERT IGNORE INTO `permission` (`id`, `object_id`, `resource_id`) VALUES ('1351007708706906112', '1346358560427216896', '1347039054925148160');
INSERT IGNORE INTO `permission` (`id`, `object_id`, `resource_id`) VALUES ('1351007708711100416', '1346358560427216896', '1347041326749691904');
INSERT IGNORE INTO `permission` (`id`, `object_id`, `resource_id`) VALUES ('1351007708715294720', '1346358560427216896', '1347046566244003840');
INSERT IGNORE INTO `permission` (`id`, `object_id`, `resource_id`) VALUES ('1351007708719489024', '1346358560427216896', '1347047143350874112');
INSERT IGNORE INTO `permission` (`id`, `object_id`, `resource_id`) VALUES ('1351007708723683328', '1346358560427216896', '1347047203220369408');
INSERT IGNORE INTO `permission` (`id`, `object_id`, `resource_id`) VALUES ('1572525965658820608', '1346358560427216896', '1572525965625266176');
INSERT IGNORE INTO `permission` (`id`, `object_id`, `resource_id`) VALUES ('1351007708606242816', '1346358560427216896', '1346777623011880960');
INSERT IGNORE INTO `permission` (`id`, `object_id`, `resource_id`) VALUES ('1351007708727877632', '1346358560427216896', '1347047555588042752');
INSERT IGNORE INTO `permission` (`id`, `object_id`, `resource_id`) VALUES ('1351007708732071936', '1346358560427216896', '1347047640145211392');
INSERT IGNORE INTO `permission` (`id`, `object_id`, `resource_id`) VALUES ('1351007708732071937', '1346358560427216896', '1347047695002513408');
INSERT IGNORE INTO `permission` (`id`, `object_id`, `resource_id`) VALUES ('1351007708736266240', '1346358560427216896', '1347047747305484288');
INSERT IGNORE INTO `permission` (`id`, `object_id`, `resource_id`) VALUES ('1351007708610437120', '1346358560427216896', '1346777766301888512');
INSERT IGNORE INTO `permission` (`id`, `object_id`, `resource_id`) VALUES ('1351007708740460544', '1346358560427216896', '1347048004105940992');
INSERT IGNORE INTO `permission` (`id`, `object_id`, `resource_id`) VALUES ('1351007708744654848', '1346358560427216896', '1347048101875167232');
INSERT IGNORE INTO `permission` (`id`, `object_id`, `resource_id`) VALUES ('1351007708744654849', '1346358560427216896', '1347048145877610496');
INSERT IGNORE INTO `permission` (`id`, `object_id`, `resource_id`) VALUES ('1351007708748849151', '1346358560427216896', '1347048240677269503');
INSERT IGNORE INTO `permission` (`id`, `object_id`, `resource_id`) VALUES ('1351007708748849152', '1346358560427216896', '1347048240677269504');
INSERT IGNORE INTO `permission` (`id`, `object_id`, `resource_id`) VALUES ('1351007708753043456', '1346358560427216896', '1347048316216684544');
INSERT IGNORE INTO `permission` (`id`, `object_id`, `resource_id`) VALUES ('1351007708757237760', '1346358560427216896', '1347048776029843456');
INSERT IGNORE INTO `permission` (`id`, `object_id`, `resource_id`) VALUES ('1351007709088587777', '1346358560427216896', '1350804501819195392');
INSERT IGNORE INTO `permission` (`id`, `object_id`, `resource_id`) VALUES ('1351007708614631424', '1346358560427216896', '1346777907096285184');
INSERT IGNORE INTO `permission` (`id`, `object_id`, `resource_id`) VALUES ('1351007708757237761', '1346358560427216896', '1347048968414179328');
INSERT IGNORE INTO `permission` (`id`, `object_id`, `resource_id`) VALUES ('1351007708761432064', '1346358560427216896', '1347049029323862016');
INSERT IGNORE INTO `permission` (`id`, `object_id`, `resource_id`) VALUES ('1351007708765626368', '1346358560427216896', '1347049092552994816');
INSERT IGNORE INTO `permission` (`id`, `object_id`, `resource_id`) VALUES ('1351007708769820672', '1346358560427216896', '1347049251395481600');
INSERT IGNORE INTO `permission` (`id`, `object_id`, `resource_id`) VALUES ('1351007708774014976', '1346358560427216896', '1347049317178945536');
INSERT IGNORE INTO `permission` (`id`, `object_id`, `resource_id`) VALUES ('1351007708774014977', '1346358560427216896', '1347049370014593024');
INSERT IGNORE INTO `permission` (`id`, `object_id`, `resource_id`) VALUES ('1351007708623020032', '1346358560427216896', '1346778036402483200');
INSERT IGNORE INTO `permission` (`id`, `object_id`, `resource_id`) VALUES ('1351007708778209280', '1346358560427216896', '1347049542417264640');
INSERT IGNORE INTO `permission` (`id`, `object_id`, `resource_id`) VALUES ('1351007708782403584', '1346358560427216896', '1347049598155370496');
INSERT IGNORE INTO `permission` (`id`, `object_id`, `resource_id`) VALUES ('1351007708786597888', '1346358560427216896', '1347049659023110144');
INSERT IGNORE INTO `permission` (`id`, `object_id`, `resource_id`) VALUES ('1351007708790792192', '1346358560427216896', '1347049731047698432');
INSERT IGNORE INTO `permission` (`id`, `object_id`, `resource_id`) VALUES ('1351007708794986496', '1346358560427216896', '1347049794008395776');
INSERT IGNORE INTO `permission` (`id`, `object_id`, `resource_id`) VALUES ('1351007708585271296', '1346358560427216896', '1346776175553376256');
INSERT IGNORE INTO `permission` (`id`, `object_id`, `resource_id`) VALUES ('1351007708593659904', '1346358560427216896', '1346777157943259136');
INSERT IGNORE INTO `permission` (`id`, `object_id`, `resource_id`) VALUES ('1351007708685934593', '1346358560427216896', '1347032308726902784');
INSERT IGNORE INTO `permission` (`id`, `object_id`, `resource_id`) VALUES ('1351007708690128896', '1346358560427216896', '1347032395901317120');
INSERT IGNORE INTO `permission` (`id`, `object_id`, `resource_id`) VALUES ('1351007708694323200', '1346358560427216896', '1347032453707214848');
INSERT IGNORE INTO `permission` (`id`, `object_id`, `resource_id`) VALUES ('1351007708698517504', '1346358560427216896', '1347032509051056128');
INSERT IGNORE INTO `permission` (`id`, `object_id`, `resource_id`) VALUES ('1386680049203195905', '1346358560427216896', '1386680049203195904');
INSERT IGNORE INTO `permission` (`id`, `object_id`, `resource_id`) VALUES ('1386680049203195906', '1346358560427216896', '1386680049203195915');
INSERT IGNORE INTO `permission` (`id`, `object_id`, `resource_id`) VALUES ('1386680049203195907', '1346358560427216896', '1386680049203195916');
INSERT IGNORE INTO `permission` (`id`, `object_id`, `resource_id`) VALUES ('1351007709080199168', '1346358560427216896', '1350106119681622016');
INSERT IGNORE INTO `permission` (`id`, `object_id`, `resource_id`) VALUES ('1351007709080199169', '1346358560427216896', '1350107709494804480');
INSERT IGNORE INTO `permission` (`id`, `object_id`, `resource_id`) VALUES ('1351007709084393472', '1346358560427216896', '1350107842236137472');
INSERT IGNORE INTO `permission` (`id`, `object_id`, `resource_id`) VALUES ('1351007709084393473', '1346358560427216896', '1350112406754766848');
INSERT IGNORE INTO `permission` (`id`, `object_id`, `resource_id`) VALUES ('1351007709088587776', '1346358560427216896', '1350112481253994496');
INSERT IGNORE INTO `permission` (`id`, `object_id`, `resource_id`) VALUES ('1355167519859040256', '1346358560427216896', '1355163372527050752');
INSERT IGNORE INTO `permission` (`id`, `object_id`, `resource_id`) VALUES ('1355167519859040257', '1346358560427216896', '1355165158419750912');
INSERT IGNORE INTO `permission` (`id`, `object_id`, `resource_id`) VALUES ('1355167519859040258', '1346358560427216896', '1355165353534578688');
INSERT IGNORE INTO `permission` (`id`, `object_id`, `resource_id`) VALUES ('1355167519859040259', '1346358560427216896', '1355165475785957376');
INSERT IGNORE INTO `permission` (`id`, `object_id`, `resource_id`) VALUES ('1355167519859040260', '1346358560427216896', '1355165608565039104');
INSERT IGNORE INTO `permission` (`id`, `object_id`, `resource_id`) VALUES ('1357977745893326848', '1346358560427216896', '1357977745889132544');
INSERT IGNORE INTO `permission` (`id`, `object_id`, `resource_id`) VALUES ('1357977912126177281', '1346358560427216896', '1357977912126177280');
INSERT IGNORE INTO `permission` (`id`, `object_id`, `resource_id`) VALUES ('1357977971827900417', '1346358560427216896', '1357977971827900416');
INSERT IGNORE INTO `permission` (`id`, `object_id`, `resource_id`) VALUES ('1534577122279825408', '1346358560427216896', '1534577121923309568');
INSERT IGNORE INTO `permission` (`id`, `object_id`, `resource_id`) VALUES ('1534585430587875328', '1346358560427216896', '1534585430311051264');
INSERT IGNORE INTO `permission` (`id`, `object_id`, `resource_id`) VALUES ('1534585531389583360', '1346358560427216896', '1534585531108564992');
INSERT IGNORE INTO `permission` (`id`, `object_id`, `resource_id`) VALUES ('1697141926281318400', '1346358560427216896', '1697141926247763968');
INSERT IGNORE INTO `permission` (`id`, `object_id`, `resource_id`) VALUES ('1697145808239693824', '1346358560427216896', '1697145808210333696');
INSERT IGNORE INTO `permission` (`id`, `object_id`, `resource_id`) VALUES ('1697146375754190848', '1346358560427216896', '1697146375729025024');
INSERT IGNORE INTO `permission` (`id`, `object_id`, `resource_id`) VALUES ('1697146617543233536', '1346358560427216896', '1697146617513873408');
INSERT IGNORE INTO `permission` (`id`, `object_id`, `resource_id`) VALUES ('1697146860569595904', '1346358560427216896', '1697146860540235776');

-- ----------------------------
-- Table structure for tag
-- ----------------------------
CREATE TABLE IF NOT EXISTS `tag`
(
    `id`            varchar(128) NOT NULL COMMENT 'primary key id',
    `name`          varchar(128) NOT NULL COMMENT 'tag name',
    `tag_desc`      varchar(128) NOT NULL COMMENT 'tag description',
    `parent_tag_id` varchar(128) NOT NULL COMMENT 'parent tag_id',
    `ext`           varchar(1024) NOT NULL COMMENT 'extension info',
    `date_created`  timestamp    NOT NULL DEFAULT CURRENT_TIMESTAMP COMMENT 'create time',
    `date_updated`  timestamp    NOT NULL DEFAULT CURRENT_TIMESTAMP ON UPDATE CURRENT_TIMESTAMP COMMENT 'update time',
    PRIMARY KEY (`id`)
);
-- ----------------------------
-- Table structure for tag_relation
-- ----------------------------
CREATE TABLE IF NOT EXISTS `tag_relation`
(
    `id`           varchar(128) NOT NULL COMMENT 'primary key id',
    `api_id`       varchar(128) NOT NULL COMMENT 'api id',
    `tag_id`       varchar(128) NOT NULL COMMENT 'tag id',
    `date_created` timestamp    NOT NULL DEFAULT CURRENT_TIMESTAMP COMMENT 'create time',
    `date_updated` timestamp    NOT NULL DEFAULT CURRENT_TIMESTAMP ON UPDATE CURRENT_TIMESTAMP COMMENT 'update time',
    PRIMARY KEY (`id`)
);


-- ----------------------------
-- Table structure for discovery
-- ----------------------------
CREATE TABLE IF NOT EXISTS `discovery`
(
    `id`           varchar(128)  NOT NULL COMMENT 'primary key id',
    `name`         varchar(255)  NOT NULL COMMENT 'the discovery name',
    `level`        varchar(64)  NOT NULL COMMENT '0 selector,1 plugin  2 global',
    `plugin_name`  varchar(255)   COMMENT 'the plugin name',
    `type`         varchar(64)   NOT NULL COMMENT 'local,zookeeper,etcd,consul,nacos',
    `server_list`  varchar(255)   COMMENT 'register server url (,)',
    `props`     text  COMMENT 'the discovery pops (json) ',
    `date_created` timestamp(3) NOT NULL DEFAULT CURRENT_TIMESTAMP(3) COMMENT 'create time',
    `date_updated` timestamp(3) NOT NULL DEFAULT CURRENT_TIMESTAMP(3) ON UPDATE CURRENT_TIMESTAMP(3) COMMENT 'update time',
    PRIMARY KEY (`id`)
);


-- ----------------------------
-- Table structure for discovery_handler
-- ----------------------------
DROP TABLE IF EXISTS `discovery_handler`;
CREATE TABLE `discovery_handler`
(
    `id`           varchar(128) NOT NULL COMMENT 'primary key id',
    `discovery_id` varchar(128) NOT NULL COMMENT 'the discovery id',
    `handler`         varchar(255) NOT NULL COMMENT 'the handler',
    `listener_node` varchar(255) COMMENT 'register server listener to node',
    `props`     text COMMENT 'the discovery pops (json) ',
    `date_created` timestamp(3) NOT NULL DEFAULT CURRENT_TIMESTAMP(3) COMMENT 'create time',
    `date_updated` timestamp(3) NOT NULL DEFAULT CURRENT_TIMESTAMP(3) ON UPDATE CURRENT_TIMESTAMP(3) COMMENT 'update time',
    PRIMARY KEY (`id`)
);

-- ----------------------------
-- Table structure for discovery_upstream
-- ----------------------------
CREATE TABLE IF NOT EXISTS `discovery_upstream`
(
    `id`           varchar(128)  NOT NULL COMMENT 'primary key id',
    `discovery_handler_id` varchar(128)  NOT NULL COMMENT 'the discovery handler id',
    `protocol`     varchar(64)   COMMENT 'for http, https, tcp, ws',
    `url`          varchar(64)   NOT NULL COMMENT 'ip:port',
    `status`      int(0) NOT NULL COMMENT 'type (0, healthy, 1 unhealthy)',
    `weight`      int(0) NOT NULL COMMENT 'the weight for lists',
    `props`      text  COMMENT 'the other field (json)',
    `date_created` timestamp(3) NOT NULL DEFAULT CURRENT_TIMESTAMP(3) COMMENT 'create time',
    `date_updated` timestamp(3) NOT NULL DEFAULT CURRENT_TIMESTAMP(3) ON UPDATE CURRENT_TIMESTAMP(3) COMMENT 'update time',
    PRIMARY KEY (`id`),
    UNIQUE KEY `discovery_upstream_discovery_handler_id_IDX` (`discovery_handler_id`,`url`)
);

-- ----------------------------
-- Table structure for proxy_selector
-- ----------------------------
CREATE TABLE IF NOT EXISTS `proxy_selector`
(
    `id`           varchar(128)  NOT NULL COMMENT 'primary key id',
    `name`         varchar(255)  NOT NULL COMMENT 'the proxy name',
    `plugin_name`  varchar(255)  NOT NULL COMMENT 'the plugin name',
    `type`         varchar(64)   NOT NULL COMMENT 'proxy type for tcp, upd, ws',
    `forward_port` int(0) NOT NULL COMMENT 'the proxy forward port',
    `props`      text  COMMENT 'the other field (json)',
    `date_created` timestamp(3) NOT NULL DEFAULT CURRENT_TIMESTAMP(3) COMMENT 'create time',
    `date_updated` timestamp(3) NOT NULL DEFAULT CURRENT_TIMESTAMP(3) ON UPDATE CURRENT_TIMESTAMP(3) COMMENT 'update time',
    PRIMARY KEY (`id`)
);

-- ----------------------------
-- Table structure for  discovery_rel
-- ----------------------------
CREATE TABLE IF NOT EXISTS `discovery_rel`
(
    `id`           varchar(128) NOT NULL COMMENT 'primary key id',
    `plugin_name`  varchar(255) NOT NULL COMMENT 'the plugin name',
    `discovery_handler_id` varchar(128) NOT NULL COMMENT 'the discovery handler id',
    `selector_id` varchar(128) COMMENT 'the selector id ',
    `proxy_selector_id` varchar(128) COMMENT 'the proxy selector id',
    `date_created` timestamp(3) NOT NULL DEFAULT CURRENT_TIMESTAMP(3) COMMENT 'create time',
    `date_updated` timestamp(3) NOT NULL DEFAULT CURRENT_TIMESTAMP(3) ON UPDATE CURRENT_TIMESTAMP(3) COMMENT 'update time',
    PRIMARY KEY (`id`)
);

-- ----------------------------
-- Table structure for alert_receiver
-- ----------------------------
CREATE TABLE IF NOT EXISTS `alert_receiver`
(
    `id`                   varchar(128)   NOT NULL COMMENT 'primary key id',
    `name`                 varchar(255)   NOT NULL COMMENT 'name',
    `enable`               tinyint(4)     NOT NULL COMMENT 'enable or not',
    `type`                 tinyint(4)     NOT NULL COMMENT 'notice type 0-SMS 1-Email 2-webhook 3-WeChat Official Account 4-Enterprise WeChat Robot 5-DingTalk Robot 6-FeiShu Robot 7-Telegram Bot 8-SlackWebHook 9-Discord Bot 10-Enterprise WeChat',
    `phone`                varchar(255)   COMMENT 'phone',
    `email`                varchar(255)   COMMENT 'email',
    `hook_url`             varchar(255)   COMMENT 'hook url',
    `wechat_id`            varchar(255)   COMMENT 'wechat id',
    `access_token`         varchar(255)   COMMENT 'access token',
    `tg_bot_token`         varchar(255)   COMMENT 'tg bot token',
    `tg_user_id`           varchar(255)   COMMENT 'tg user id',
    `slack_web_hook_url`   varchar(255)   COMMENT 'slack web hook url',
    `corp_id`              varchar(255)   COMMENT 'corp id',
    `agent_id`             varchar(255)   COMMENT 'agent id',
    `app_secret`           varchar(255)   COMMENT 'app secret',
    `discord_channel_id`   varchar(255)   COMMENT 'discord channel id',
    `discord_bot_token`    varchar(255)   COMMENT 'discord bot token',
    `smn_ak`               varchar(255)   COMMENT 'smn ak',
    `smn_sk`               varchar(255)   COMMENT 'smn sk',
    `smn_project_id`       varchar(255)   COMMENT 'smn project id',
    `smn_region`           varchar(255)   COMMENT 'smn region',
    `smn_topic_urn`        varchar(255)   COMMENT 'smn topic urn',
    `match_all`            tinyint(4)     NOT NULL COMMENT 'match all or not',
    `labels`               varchar(255)   COMMENT 'labels',
    `levels`               varchar(255)   COMMENT 'levels',
    `date_created` timestamp(3) NOT NULL DEFAULT CURRENT_TIMESTAMP(3) COMMENT 'create time',
    `date_updated` timestamp(3) NOT NULL DEFAULT CURRENT_TIMESTAMP(3) ON UPDATE CURRENT_TIMESTAMP(3) COMMENT 'update time',
    PRIMARY KEY (`id`)
);

-- ----------------------------
-- Table structure for shenyu_lock
-- ----------------------------
CREATE TABLE IF NOT EXISTS `SHENYU_LOCK`  (
   `LOCK_KEY` CHAR(36),
   `REGION` VARCHAR(100),
   `CLIENT_ID` CHAR(36),
   `CREATED_DATE` TIMESTAMP NOT NULL,
   constraint SHENYU_LOCK primary key (LOCK_KEY, REGION)
);

-- ----------------------------
-- Table structure for cluster_master
-- ----------------------------
CREATE TABLE IF NOT EXISTS cluster_master  (
    `id`           varchar(128) NOT NULL COMMENT 'primary key id',
    `master_host`  varchar(255) COMMENT 'master host',
    `master_port`  varchar(255) COMMENT 'master port',
    `context_path`  varchar(255) COMMENT 'master context_path',
    `date_created` timestamp(3) NOT NULL DEFAULT CURRENT_TIMESTAMP(3) COMMENT 'create time',
    `date_updated` timestamp(3) NOT NULL DEFAULT CURRENT_TIMESTAMP(3) ON UPDATE CURRENT_TIMESTAMP(3) COMMENT 'update time',
    PRIMARY KEY (`id`)
) ;



INSERT IGNORE INTO `resource` (`id`, `parent_id`, `title`, `name`, `url`, `component`, `resource_type`, `sort`, `icon`, `is_leaf`, `is_route`, `perms`, `status`, `date_created`, `date_updated`) VALUES ('1792749362445840474', '1357956838021890048', 'SHENYU.MENU.SYSTEM.MANAGMENT.NAMESPACE', 'namespace', '/config/namespace', 'namespace', 1, 0, 'appstore', 0, 0, '', 1, '2024-06-22 17:00:00.000', '2024-06-22 17:00:00.000');
INSERT IGNORE INTO `resource` (`id`, `parent_id`, `title`, `name`, `url`, `component`, `resource_type`, `sort`, `icon`, `is_leaf`, `is_route`, `perms`, `status`, `date_created`, `date_updated`) VALUES ('1792749362445840475', '1792749362445840474', 'SHENYU.BUTTON.SYSTEM.ADD', '', '', '', 2, 0, '', 1, 0, 'system:namespace:add', 1, '2024-06-22 17:00:00.000', '2024-06-22 17:00:00.000');
INSERT IGNORE INTO `resource` (`id`, `parent_id`, `title`, `name`, `url`, `component`, `resource_type`, `sort`, `icon`, `is_leaf`, `is_route`, `perms`, `status`, `date_created`, `date_updated`) VALUES ('1792749362445840476', '1792749362445840474', 'SHENYU.BUTTON.SYSTEM.LIST', '', '', '', 2, 1, '', 1, 0, 'system:namespace:list', 1, '2024-06-22 17:00:00.000', '2024-06-22 17:00:00.000');
INSERT IGNORE INTO `resource` (`id`, `parent_id`, `title`, `name`, `url`, `component`, `resource_type`, `sort`, `icon`, `is_leaf`, `is_route`, `perms`, `status`, `date_created`, `date_updated`) VALUES ('1792749362445840477', '1792749362445840474', 'SHENYU.BUTTON.SYSTEM.DELETE', '', '', '', 2, 2, '', 1, 0, 'system:namespace:delete', 1,'2024-06-22 17:00:00.000', '2024-06-22 17:00:00.000');
INSERT IGNORE INTO `resource` (`id`, `parent_id`, `title`, `name`, `url`, `component`, `resource_type`, `sort`, `icon`, `is_leaf`, `is_route`, `perms`, `status`, `date_created`, `date_updated`) VALUES ('1792749362445840478', '1792749362445840474', 'SHENYU.BUTTON.SYSTEM.EDIT', '', '', '', 2, 3, '', 1, 0, 'system:namespace:edit', 1, '2024-06-22 17:00:00.000', '2024-06-22 17:00:00.000');


INSERT IGNORE INTO `permission` (`id`, `object_id`, `resource_id`, `date_created`, `date_updated`) VALUES ('1792779493541343252', '1346358560427216896', '1792749362445840474', '2024-06-22 17:00:00.000', '2024-06-22 17:00:00.000');
INSERT IGNORE INTO `permission` (`id`, `object_id`, `resource_id`, `date_created`, `date_updated`) VALUES ('1792779493541343253', '1346358560427216896', '1792749362445840475', '2024-06-22 17:00:00.000', '2024-06-22 17:00:00.000');
INSERT IGNORE INTO `permission` (`id`, `object_id`, `resource_id`, `date_created`, `date_updated`) VALUES ('1792779493541343254', '1346358560427216896', '1792749362445840476', '2024-06-22 17:00:00.000', '2024-06-22 17:00:00.000');
INSERT IGNORE INTO `permission` (`id`, `object_id`, `resource_id`, `date_created`, `date_updated`) VALUES ('1792779493541343255', '1346358560427216896', '1792749362445840477', '2024-06-22 17:00:00.000', '2024-06-22 17:00:00.000');
INSERT IGNORE INTO `permission` (`id`, `object_id`, `resource_id`, `date_created`, `date_updated`) VALUES ('1792779493541343256', '1346358560427216896', '1792749362445840478', '2024-06-22 17:00:00.000', '2024-06-22 17:00:00.000');

-- ----------------------------
-- Table structure for namespace
-- ----------------------------
CREATE TABLE IF NOT EXISTS `namespace` (
                                           `id` VARCHAR(128) NOT NULL COMMENT 'namespace primary key',
    `namespace_id` VARCHAR(50) NOT NULL COMMENT 'namespace id',
    `name` VARCHAR(255) NOT NULL COMMENT 'namespace name',
    `description` VARCHAR(255) DEFAULT NULL COMMENT 'namespace desc',
    `date_created` TIMESTAMP NOT NULL DEFAULT CURRENT_TIMESTAMP COMMENT 'create time',
    `date_updated` TIMESTAMP NOT NULL DEFAULT CURRENT_TIMESTAMP COMMENT 'update time', -- 注意这里只是默认设置为创建时间
    PRIMARY KEY (`id`)
    );

INSERT IGNORE INTO `namespace` (`id`, `namespace_id`, `name`, `description`, `date_created`, `date_updated`) VALUES ('1', '649330b6-c2d7-4edc-be8e-8a54df9eb385', 'default', 'default-namespace', '2024-06-22 20:25:14.359', '2024-06-22 23:27:40.778');

-- ----------------------------
-- Table structure for namespace_plugin_rel
-- ----------------------------
CREATE TABLE IF NOT EXISTS `namespace_plugin_rel` (
    `id` VARCHAR(128) NOT NULL COMMENT 'primary key id',
    `namespace_id` VARCHAR(50) NOT NULL COMMENT 'namespace id',
    `plugin_id` varchar(128) NOT NULL COMMENT 'plugin id',
    `config` TEXT COMMENT 'plugin configuration',
    `sort` INT DEFAULT NULL COMMENT 'sort',
    `enabled` TINYINT NOT NULL DEFAULT 0 COMMENT 'whether to open (0, not open, 1 open)',
    `date_created` TIMESTAMP NOT NULL DEFAULT CURRENT_TIMESTAMP COMMENT 'create time',
    `date_updated` TIMESTAMP NOT NULL DEFAULT CURRENT_TIMESTAMP ON UPDATE CURRENT_TIMESTAMP COMMENT 'update time',
    PRIMARY KEY (`id`)
    );


INSERT IGNORE INTO `namespace_plugin_rel` (`id`,`namespace_id`,`plugin_id`, `config`, `sort`, `enabled`, `date_created`, `date_updated`) VALUES ('1801816010882822145','649330b6-c2d7-4edc-be8e-8a54df9eb385','1', NULL, 20, 0, '2022-05-25 18:02:53.000', '2022-05-25 18:02:53.000');
INSERT IGNORE INTO `namespace_plugin_rel` (`id`,`namespace_id`,`plugin_id`, `config`, `sort`, `enabled`, `date_created`, `date_updated`) VALUES ('1801816010882822146','649330b6-c2d7-4edc-be8e-8a54df9eb385','10', NULL, 140, 0, '2022-05-25 18:02:53.000', '2022-05-25 18:02:53.000');
INSERT IGNORE INTO `namespace_plugin_rel` (`id`,`namespace_id`,`plugin_id`, `config`, `sort`, `enabled`, `date_created`, `date_updated`) VALUES ('1801816010882822147','649330b6-c2d7-4edc-be8e-8a54df9eb385','11', '{"protocol":"zookeeper","register":"127.0.0.1:2181","threadpool":"shared"}', 310, 0, '2022-05-25 18:02:53.000', '2022-05-25 18:02:53.000');
INSERT IGNORE INTO `namespace_plugin_rel` (`id`,`namespace_id`,`plugin_id`, `config`, `sort`, `enabled`, `date_created`, `date_updated`) VALUES ('1801816010882822148','649330b6-c2d7-4edc-be8e-8a54df9eb385','12', NULL, 310, 0, '2022-05-25 18:02:53.000', '2022-05-25 18:02:53.000');
INSERT IGNORE INTO `namespace_plugin_rel` (`id`,`namespace_id`,`plugin_id`, `config`, `sort`, `enabled`, `date_created`, `date_updated`) VALUES ('1801816010882822149','649330b6-c2d7-4edc-be8e-8a54df9eb385','13', '{"multiSelectorHandle":"1","multiRuleHandle":"0","threadpool":"shared"}', 310, 0, '2022-05-25 18:02:53.000', '2022-05-25 18:02:53.000');
INSERT IGNORE INTO `namespace_plugin_rel` (`id`,`namespace_id`,`plugin_id`, `config`, `sort`, `enabled`, `date_created`, `date_updated`) VALUES ('1801816010882822150','649330b6-c2d7-4edc-be8e-8a54df9eb385','14', NULL, 80, 1, '2022-05-25 18:02:53.000', '2022-05-25 18:02:53.000');
INSERT IGNORE INTO `namespace_plugin_rel` (`id`,`namespace_id`,`plugin_id`, `config`, `sort`, `enabled`, `date_created`, `date_updated`) VALUES ('1801816010882822151','649330b6-c2d7-4edc-be8e-8a54df9eb385','15', '{"multiSelectorHandle":"1","multiRuleHandle":"0","threadpool":"shared"}', 310, 0, '2022-05-25 18:02:53.000', '2022-05-25 18:02:53.000');
INSERT IGNORE INTO `namespace_plugin_rel` (`id`,`namespace_id`,`plugin_id`, `config`, `sort`, `enabled`, `date_created`, `date_updated`) VALUES ('1801816010882822152','649330b6-c2d7-4edc-be8e-8a54df9eb385','16', NULL, 110, 0, '2022-05-25 18:02:53.000', '2022-05-25 18:02:53.000');
INSERT IGNORE INTO `namespace_plugin_rel` (`id`,`namespace_id`,`plugin_id`, `config`, `sort`, `enabled`, `date_created`, `date_updated`) VALUES ('1801816010882822153','649330b6-c2d7-4edc-be8e-8a54df9eb385','17', '{"registerProtocol":"direct","registerAddress":"127.0.0.1:2181","corethreads":0,"threads":2147483647,"queues":0,"threadpool":"shared"}', 310, 0, '2022-05-25 18:02:53.000', '2022-05-25 18:02:53.000');
INSERT IGNORE INTO `namespace_plugin_rel` (`id`,`namespace_id`,`plugin_id`, `config`, `sort`, `enabled`, `date_created`, `date_updated`) VALUES ('1801816010882822154','649330b6-c2d7-4edc-be8e-8a54df9eb385','18', NULL, 160, 0, '2022-05-25 18:02:53.000', '2022-05-25 18:02:53.000');
INSERT IGNORE INTO `namespace_plugin_rel` (`id`,`namespace_id`,`plugin_id`, `config`, `sort`, `enabled`, `date_created`, `date_updated`) VALUES ('1801816010882822155','649330b6-c2d7-4edc-be8e-8a54df9eb385','19', '{"secretKey":"key"}', 30, 0, '2022-05-25 18:02:53.000', '2022-05-25 18:02:53.000');
INSERT IGNORE INTO `namespace_plugin_rel` (`id`,`namespace_id`,`plugin_id`, `config`, `sort`, `enabled`, `date_created`, `date_updated`) VALUES ('1801816010882822156','649330b6-c2d7-4edc-be8e-8a54df9eb385','2', '{"model":"black"}', 50, 0, '2022-05-25 18:02:53.000', '2022-05-25 18:02:53.000');
INSERT IGNORE INTO `namespace_plugin_rel` (`id`,`namespace_id`,`plugin_id`, `config`, `sort`, `enabled`, `date_created`, `date_updated`) VALUES ('1801816010882822157','649330b6-c2d7-4edc-be8e-8a54df9eb385','20', NULL, 120, 0, '2022-05-25 18:02:53.000', '2022-05-25 18:02:53.000');
INSERT IGNORE INTO `namespace_plugin_rel` (`id`,`namespace_id`,`plugin_id`, `config`, `sort`, `enabled`, `date_created`, `date_updated`) VALUES ('1801816010882822158','649330b6-c2d7-4edc-be8e-8a54df9eb385','21', NULL, 40, 0, '2022-05-25 18:02:53.000', '2022-05-25 18:02:53.000');
INSERT IGNORE INTO `namespace_plugin_rel` (`id`,`namespace_id`,`plugin_id`, `config`, `sort`, `enabled`, `date_created`, `date_updated`) VALUES ('1801816010882822159','649330b6-c2d7-4edc-be8e-8a54df9eb385','22', NULL, 70, 0, '2022-05-25 18:02:53.000', '2022-05-25 18:02:53.000');
INSERT IGNORE INTO `namespace_plugin_rel` (`id`,`namespace_id`,`plugin_id`, `config`, `sort`, `enabled`, `date_created`, `date_updated`) VALUES ('1801816010882822160','649330b6-c2d7-4edc-be8e-8a54df9eb385','23', NULL, 220, 0, '2022-05-25 18:02:53.000', '2022-05-25 18:02:53.000');
INSERT IGNORE INTO `namespace_plugin_rel` (`id`,`namespace_id`,`plugin_id`, `config`, `sort`, `enabled`, `date_created`, `date_updated`) VALUES ('1801816010882822161','649330b6-c2d7-4edc-be8e-8a54df9eb385','24', NULL, 100, 1, '2022-05-25 18:02:53.000', '2022-05-25 18:02:53.000');
INSERT IGNORE INTO `namespace_plugin_rel` (`id`,`namespace_id`,`plugin_id`, `config`, `sort`, `enabled`, `date_created`, `date_updated`) VALUES ('1801816010882822162','649330b6-c2d7-4edc-be8e-8a54df9eb385','25', NULL, 410, 1, '2022-05-25 18:02:53.000', '2022-05-25 18:02:53.000');
INSERT IGNORE INTO `namespace_plugin_rel` (`id`,`namespace_id`,`plugin_id`, `config`, `sort`, `enabled`, `date_created`, `date_updated`) VALUES ('1801816010882822163','649330b6-c2d7-4edc-be8e-8a54df9eb385','26', '{"multiSelectorHandle":"1"}', 200, 1, '2022-05-25 18:02:53.000', '2022-05-25 18:02:53.000');
INSERT IGNORE INTO `namespace_plugin_rel` (`id`,`namespace_id`,`plugin_id`, `config`, `sort`, `enabled`, `date_created`, `date_updated`) VALUES ('1801816010882822164','649330b6-c2d7-4edc-be8e-8a54df9eb385','27', NULL, 125, 1, '2022-05-25 18:02:53.000', '2022-05-25 18:02:53.000');
INSERT IGNORE INTO `namespace_plugin_rel` (`id`,`namespace_id`,`plugin_id`, `config`, `sort`, `enabled`, `date_created`, `date_updated`) VALUES ('1801816010882822165','649330b6-c2d7-4edc-be8e-8a54df9eb385','28', '{"port": 9500,"bossGroupThreadCount": 1,"maxPayloadSize": 65536,"workerGroupThreadCount": 12,"userName": "shenyu","password": "shenyu","isEncryptPassword": false,"encryptMode": "","leakDetectorLevel": "DISABLED"}', 125, 0, '2022-05-25 18:02:53.000', '2022-05-25 18:02:53.000');
INSERT IGNORE INTO `namespace_plugin_rel` (`id`,`namespace_id`,`plugin_id`, `config`, `sort`, `enabled`, `date_created`, `date_updated`) VALUES ('1801816010882822166','649330b6-c2d7-4edc-be8e-8a54df9eb385','29', '{"topic":"shenyu-access-logging", "namesrvAddr": "localhost:9876","producerGroup":"shenyu-plugin-logging-rocketmq"}', 170, 0, '2022-05-25 18:02:53.000', '2022-05-25 18:02:53.000');
INSERT IGNORE INTO `namespace_plugin_rel` (`id`,`namespace_id`,`plugin_id`, `config`, `sort`, `enabled`, `date_created`, `date_updated`) VALUES ('1801816010882822167','649330b6-c2d7-4edc-be8e-8a54df9eb385','3', NULL, 90, 0, '2022-05-25 18:02:53.000', '2022-05-25 18:02:53.000');
INSERT IGNORE INTO `namespace_plugin_rel` (`id`,`namespace_id`,`plugin_id`, `config`, `sort`, `enabled`, `date_created`, `date_updated`) VALUES ('1801816010882822168','649330b6-c2d7-4edc-be8e-8a54df9eb385','30', '{"cacheType":"memory"}', 10, 0, '2022-05-25 18:02:53.000', '2022-05-25 18:02:53.000');
INSERT IGNORE INTO `namespace_plugin_rel` (`id`,`namespace_id`,`plugin_id`, `config`, `sort`, `enabled`, `date_created`, `date_updated`) VALUES ('1801816010882822169','649330b6-c2d7-4edc-be8e-8a54df9eb385','31', NULL, 1, 0, '2022-06-16 14:40:35.000', '2022-06-16 14:40:55.000');
INSERT IGNORE INTO `namespace_plugin_rel` (`id`,`namespace_id`,`plugin_id`, `config`, `sort`, `enabled`, `date_created`, `date_updated`) VALUES ('1801816010882822170','649330b6-c2d7-4edc-be8e-8a54df9eb385','32', '{"host":"localhost", "port": "9200"}', 190, 0, '2022-06-19 22:00:00.000', '2022-06-19 22:00:00.000');
INSERT IGNORE INTO `namespace_plugin_rel` (`id`,`namespace_id`,`plugin_id`, `config`, `sort`, `enabled`, `date_created`, `date_updated`) VALUES ('1801816010882822171','649330b6-c2d7-4edc-be8e-8a54df9eb385','33', '{"host":"localhost", "port": "9092"}', 180, 0, '2022-07-04 22:00:00.000', '2022-07-02 22:00:00.000');
INSERT IGNORE INTO `namespace_plugin_rel` (`id`,`namespace_id`,`plugin_id`, `config`, `sort`, `enabled`, `date_created`, `date_updated`) VALUES ('1801816010882822172','649330b6-c2d7-4edc-be8e-8a54df9eb385','34', '{"projectName": "shenyu", "logStoreName": "shenyu-logstore", "topic": "shenyu-topic"}', 175, 0, '2022-06-30 21:00:00.000', '2022-06-30 21:00:00.000');
INSERT IGNORE INTO `namespace_plugin_rel` (`id`,`namespace_id`,`plugin_id`, `config`, `sort`, `enabled`, `date_created`, `date_updated`) VALUES ('1801816010882822173','649330b6-c2d7-4edc-be8e-8a54df9eb385','35', '{"topic":"shenyu-access-logging", "serviceUrl": "pulsar://localhost:6650"}', 185, 0, '2022-06-30 21:00:00.000', '2022-06-30 21:00:00.000');
INSERT IGNORE INTO `namespace_plugin_rel` (`id`,`namespace_id`,`plugin_id`, `config`, `sort`, `enabled`, `date_created`, `date_updated`) VALUES ('1801816010882822174','649330b6-c2d7-4edc-be8e-8a54df9eb385','36', '{"endpoint": "ap-guangzhou.cls.tencentcs.com", "topic": "shenyu-topic"}', 176, 0, '2022-06-30 21:00:00.000', '2022-06-30 21:00:00.000');
INSERT IGNORE INTO `namespace_plugin_rel` (`id`,`namespace_id`,`plugin_id`, `config`, `sort`, `enabled`, `date_created`, `date_updated`) VALUES ('1801816010882822175','649330b6-c2d7-4edc-be8e-8a54df9eb385','38', '{"host":"127.0.0.1","port":"8123","databse":"shenyu-gateway","username":"foo","password":"bar"}', 195, 0, '2022-06-30 21:00:00.000', '2022-06-30 21:00:00.000');
INSERT IGNORE INTO `namespace_plugin_rel` (`id`,`namespace_id`,`plugin_id`, `config`, `sort`, `enabled`, `date_created`, `date_updated`) VALUES ('1801816010882822176','649330b6-c2d7-4edc-be8e-8a54df9eb385','39', '{"endpoint":"http://localhost:8000"}', 40, 0, '2022-09-11 12:00:00.000', '2022-09-11 12:00:00.000');
INSERT IGNORE INTO `namespace_plugin_rel` (`id`,`namespace_id`,`plugin_id`, `config`, `sort`, `enabled`, `date_created`, `date_updated`) VALUES ('1801816010882822177','649330b6-c2d7-4edc-be8e-8a54df9eb385','4', '{"master":"mymaster","mode":"standalone","url":"192.168.1.1:6379","password":"abc"}', 60, 0, '2022-05-25 18:02:53.000', '2022-05-25 18:02:53.000');
INSERT IGNORE INTO `namespace_plugin_rel` (`id`,`namespace_id`,`plugin_id`, `config`, `sort`, `enabled`, `date_created`, `date_updated`) VALUES ('1801816010882822178','649330b6-c2d7-4edc-be8e-8a54df9eb385','40', NULL, 150, 0, '2022-07-24 19:00:00.000', '2022-07-24 19:00:00.000');
INSERT IGNORE INTO `namespace_plugin_rel` (`id`,`namespace_id`,`plugin_id`, `config`, `sort`, `enabled`, `date_created`, `date_updated`) VALUES ('1801816010882822179','649330b6-c2d7-4edc-be8e-8a54df9eb385','42', NULL, 320, 1, '2023-05-30 18:02:53.000', '2022-05-30 18:02:53.000');
INSERT IGNORE INTO `namespace_plugin_rel` (`id`,`namespace_id`,`plugin_id`, `config`, `sort`, `enabled`, `date_created`, `date_updated`) VALUES ('1801816010882822180','649330b6-c2d7-4edc-be8e-8a54df9eb385','43', '{"totalSizeInBytes":"104857600","maxBlockMs":"0","ioThreadCount":"1","batchSizeThresholdInBytes":"524288","batchCountThreshold":"4096","lingerMs":"2000","retries":"100","baseRetryBackoffMs":"100","maxRetryBackoffMs":"100","enableLocalTest":"true","setGiveUpExtraLongSingleLog":"false"}', 177, 0, '2023-07-05 14:03:53.686', '2023-07-06 12:42:07.234');
INSERT IGNORE INTO `namespace_plugin_rel` (`id`,`namespace_id`,`plugin_id`, `config`, `sort`, `enabled`, `date_created`, `date_updated`) VALUES ('1801816010882822181','649330b6-c2d7-4edc-be8e-8a54df9eb385','44', '{"defaultHandleJson":"{\"authorization\":\"test:test123\"}"}', 150, 0, '2022-07-24 19:00:00.000', '2022-07-24 19:00:00.000');
INSERT IGNORE INTO `namespace_plugin_rel` (`id`,`namespace_id`,`plugin_id`, `config`, `sort`, `enabled`, `date_created`, `date_updated`) VALUES ('1801816010882822182','649330b6-c2d7-4edc-be8e-8a54df9eb385','45', '{"host":"127.0.0.1","port":5672,"password":"admin","username":"admin","exchangeName":"exchange.logging.plugin","queueName":"queue.logging.plugin","routingKey":"topic.logging","virtualHost":"/","exchangeType":"direct","durable":"true","exclusive":"false","autoDelete":"false"}', 171, 0, '2023-11-06 15:49:56.454', '2023-11-10 10:40:58.447');
INSERT IGNORE INTO `namespace_plugin_rel` (`id`,`namespace_id`,`plugin_id`, `config`, `sort`, `enabled`, `date_created`, `date_updated`) VALUES ('1801816010882822183','649330b6-c2d7-4edc-be8e-8a54df9eb385','5', '{"multiSelectorHandle":"1","multiRuleHandle":"0"}', 200, 1, '2022-05-25 18:02:53.000', '2022-05-25 18:02:53.000');
INSERT IGNORE INTO `namespace_plugin_rel` (`id`,`namespace_id`,`plugin_id`, `config`, `sort`, `enabled`, `date_created`, `date_updated`) VALUES ('1801816010882822184','649330b6-c2d7-4edc-be8e-8a54df9eb385','6', '{"register":"zookeeper://localhost:2181","multiSelectorHandle":"1","threadpool":"shared","corethreads":0,"threads":2147483647,"queues":0}', 310, 0, '2022-05-25 18:02:53.000', '2022-05-25 18:02:53.000');
INSERT IGNORE INTO `namespace_plugin_rel` (`id`,`namespace_id`,`plugin_id`, `config`, `sort`, `enabled`, `date_created`, `date_updated`) VALUES ('1801816010882822185','649330b6-c2d7-4edc-be8e-8a54df9eb385','8', NULL, 200, 0, '2022-05-25 18:02:53.000', '2022-05-25 18:02:53.000');
INSERT IGNORE INTO `namespace_plugin_rel` (`id`,`namespace_id`,`plugin_id`, `config`, `sort`, `enabled`, `date_created`, `date_updated`) VALUES ('1801816010882822186','649330b6-c2d7-4edc-be8e-8a54df9eb385','9', NULL, 130, 0, '2022-05-25 18:02:53.000', '2022-05-25 18:02:53.000');



INSERT IGNORE INTO `resource` (`id`, `parent_id`, `title`, `name`, `url`, `component`, `resource_type`, `sort`, `icon`, `is_leaf`, `is_route`, `perms`, `status`, `date_created`, `date_updated`)
VALUES ('1792749362445840479', '1357956838021890048', 'SHENYU.MENU.SYSTEM.MANAGMENT.NAMESPACEPLUGIN', 'namespacePlugin', '/config/namespacePlugin', 'namespacePlugin', 1, 2, 'build', 0, 0, '', 1, '2024-06-25 18:02:53.000', '2024-06-25 18:02:53.000');


INSERT IGNORE INTO `resource` (`id`, `parent_id`, `title`, `name`, `url`, `component`, `resource_type`, `sort`, `icon`, `is_leaf`, `is_route`, `perms`, `status`, `date_created`, `date_updated`)VALUES ('1792749362445840479', '1357956838021890048', 'SHENYU.MENU.SYSTEM.MANAGMENT.NAMESPACEPLUGIN', 'namespacePlugin', '/config/namespacePlugin', 'namespacePlugin', 1, 2, 'build', 0, 0, '', 1, '2024-06-25 18:02:53.000', '2024-06-25 18:02:53.000');
INSERT IGNORE INTO `resource` (`id`, `parent_id`, `title`, `name`, `url`, `component`, `resource_type`, `sort`, `icon`, `is_leaf`, `is_route`, `perms`, `status`, `date_created`, `date_updated`) VALUES ('1792749362445840480', '1792749362445840479', 'SHENYU.BUTTON.SYSTEM.LIST', '', '', '', 2, 0, '', 1, 0, 'system:namespacePlugin:list', 1, '2024-06-25 18:02:53.000', '2024-06-25 18:02:53.000');
INSERT IGNORE INTO `resource` (`id`, `parent_id`, `title`, `name`, `url`, `component`, `resource_type`, `sort`, `icon`, `is_leaf`, `is_route`, `perms`, `status`, `date_created`, `date_updated`) VALUES ('1792749362445840481', '1792749362445840479', 'SHENYU.BUTTON.SYSTEM.DELETE', '', '', '', 2, 1, '', 1, 0, 'system:namespacePlugin:delete', 1, '2024-06-25 18:02:53.000', '2024-06-25 18:02:53.000');
INSERT IGNORE INTO `resource` (`id`, `parent_id`, `title`, `name`, `url`, `component`, `resource_type`, `sort`, `icon`, `is_leaf`, `is_route`, `perms`, `status`, `date_created`, `date_updated`) VALUES ('1792749362445840482', '1792749362445840479', 'SHENYU.BUTTON.SYSTEM.ADD', '', '', '', 2, 2, '', 1, 0, 'system:namespacePlugin:add', 1, '2024-06-25 18:02:53.000', '2024-06-25 18:02:53.000');
INSERT IGNORE INTO `resource` (`id`, `parent_id`, `title`, `name`, `url`, `component`, `resource_type`, `sort`, `icon`, `is_leaf`, `is_route`, `perms`, `status`, `date_created`, `date_updated`) VALUES ('1792749362445840483', '1792749362445840479', 'SHENYU.BUTTON.SYSTEM.SYNCHRONIZE', '', '', '', 2, 3, '', 1, 0, 'system:namespacePlugin:modify', 1, '2024-06-25 18:02:53.000', '2024-06-25 18:02:53.000');
INSERT IGNORE INTO `resource` (`id`, `parent_id`, `title`, `name`, `url`, `component`, `resource_type`, `sort`, `icon`, `is_leaf`, `is_route`, `perms`, `status`, `date_created`, `date_updated`) VALUES ('1792749362445840484', '1792749362445840479', 'SHENYU.BUTTON.SYSTEM.ENABLE', '', '', '', 2, 4, '', 1, 0, 'system:namespacePlugin:disable', 1, '2024-06-25 18:02:53.000', '2024-06-25 18:02:53.000');
INSERT IGNORE INTO `resource` (`id`, `parent_id`, `title`, `name`, `url`, `component`, `resource_type`, `sort`, `icon`, `is_leaf`, `is_route`, `perms`, `status`, `date_created`, `date_updated`) VALUES ('1792749362445840485', '1792749362445840479', 'SHENYU.BUTTON.SYSTEM.EDIT', '', '', '', 2, 5, '', 1, 0, 'system:namespacePlugin:edit', 1,'2024-06-25 18:02:53.000', '2024-06-25 18:02:53.000');
INSERT IGNORE INTO `resource` (`id`, `parent_id`, `title`, `name`, `url`, `component`, `resource_type`, `sort`, `icon`, `is_leaf`, `is_route`, `perms`, `status`, `date_created`, `date_updated`) VALUES ('1792749362445840486', '1792749362445840479', 'SHENYU.BUTTON.SYSTEM.RESOURCE', '', '', '', 2, 6, '', 1, 0, 'system:namespacePlugin:resource', 1,'2024-06-25 18:02:53.000', '2024-06-25 18:02:53.000');


INSERT IGNORE INTO `permission` (`id`, `object_id`, `resource_id`, `date_created`, `date_updated`) VALUES ('1792779493541343260', '1346358560427216896', '1792749362445840479', '2024-06-25 20:00:00.000', '2024-06-25 20:00:00.000');
INSERT IGNORE INTO `permission` (`id`, `object_id`, `resource_id`, `date_created`, `date_updated`) VALUES ('1792779493541343261', '1346358560427216896', '1792749362445840480', '2024-06-25 20:00:00.000', '2024-06-25 20:00:00.000');
INSERT IGNORE INTO `permission` (`id`, `object_id`, `resource_id`, `date_created`, `date_updated`) VALUES ('1792779493541343262', '1346358560427216896', '1792749362445840481', '2024-06-25 20:00:00.000', '2024-06-25 20:00:00.000');
INSERT IGNORE INTO `permission` (`id`, `object_id`, `resource_id`, `date_created`, `date_updated`) VALUES ('1792779493541343263', '1346358560427216896', '1792749362445840482', '2024-06-25 20:00:00.000', '2024-06-25 20:00:00.000');
INSERT IGNORE INTO `permission` (`id`, `object_id`, `resource_id`, `date_created`, `date_updated`) VALUES ('1792779493541343264', '1346358560427216896', '1792749362445840483', '2024-06-25 20:00:00.000', '2024-06-25 20:00:00.000');
INSERT IGNORE INTO `permission` (`id`, `object_id`, `resource_id`, `date_created`, `date_updated`) VALUES ('1792779493541343265', '1346358560427216896', '1792749362445840484', '2024-06-25 20:00:00.000', '2024-06-25 20:00:00.000');
INSERT IGNORE INTO `permission` (`id`, `object_id`, `resource_id`, `date_created`, `date_updated`) VALUES ('1792779493541343266', '1346358560427216896', '1792749362445840485', '2024-06-25 20:00:00.000', '2024-06-25 20:00:00.000');
INSERT IGNORE INTO `permission` (`id`, `object_id`, `resource_id`, `date_created`, `date_updated`) VALUES ('1792779493541343267', '1346358560427216896', '1792749362445840486', '2024-06-25 20:00:00.000', '2024-06-25 20:00:00.000');

ALTER TABLE `selector` ADD COLUMN `namespace_id` varchar(50) NULL COMMENT 'namespaceId' AFTER `match_restful`;

ALTER TABLE `rule` ADD COLUMN `namespace_id` varchar(50) NULL COMMENT 'namespaceId' AFTER `match_restful`;

ALTER TABLE `meta_data` ADD COLUMN `namespace_id` varchar(50) NULL COMMENT 'namespaceId' ;

<<<<<<< HEAD
ALTER TABLE `discovery` ADD COLUMN `namespace_id` varchar(50) NULL COMMENT 'namespaceId' AFTER `plugin_name`;

ALTER TABLE `discovery_upstream` ADD COLUMN `namespace_id` varchar(50) NULL COMMENT 'namespaceId' AFTER `discovery_handler_id`;

ALTER TABLE `proxy_selector` ADD COLUMN `namespace_id` varchar(50) NULL COMMENT 'namespaceId' AFTER `props`;
=======
ALTER TABLE `app_auth` ADD COLUMN `namespace_id` varchar(50) NULL COMMENT 'namespaceId' ;
>>>>>>> 21118286
<|MERGE_RESOLUTION|>--- conflicted
+++ resolved
@@ -1348,12 +1348,10 @@
 
 ALTER TABLE `meta_data` ADD COLUMN `namespace_id` varchar(50) NULL COMMENT 'namespaceId' ;
 
-<<<<<<< HEAD
+ALTER TABLE `app_auth` ADD COLUMN `namespace_id` varchar(50) NULL COMMENT 'namespaceId' ;
+
 ALTER TABLE `discovery` ADD COLUMN `namespace_id` varchar(50) NULL COMMENT 'namespaceId' AFTER `plugin_name`;
 
 ALTER TABLE `discovery_upstream` ADD COLUMN `namespace_id` varchar(50) NULL COMMENT 'namespaceId' AFTER `discovery_handler_id`;
 
-ALTER TABLE `proxy_selector` ADD COLUMN `namespace_id` varchar(50) NULL COMMENT 'namespaceId' AFTER `props`;
-=======
-ALTER TABLE `app_auth` ADD COLUMN `namespace_id` varchar(50) NULL COMMENT 'namespaceId' ;
->>>>>>> 21118286
+ALTER TABLE `proxy_selector` ADD COLUMN `namespace_id` varchar(50) NULL COMMENT 'namespaceId' AFTER `props`;