-- Licensed to the Apache Software Foundation (ASF) under one
-- or more contributor license agreements.  See the NOTICE file
-- distributed with this work for additional information
-- regarding copyright ownership.  The ASF licenses this file
-- to you under the Apache License, Version 2.0 (the
-- "License"); you may not use this file except in compliance
-- with the License.  You may obtain a copy of the License at
--
--     http://www.apache.org/licenses/LICENSE-2.0
--
-- Unless required by applicable law or agreed to in writing, software
-- distributed under the License is distributed on an "AS IS" BASIS,
-- WITHOUT WARRANTIES OR CONDITIONS OF ANY KIND, either express or implied.
-- See the License for the specific language governing permissions and
-- limitations under the License.

/*Table structure for table `dashboard_user` */
CREATE TABLE IF NOT EXISTS `dashboard_user` (
  `id` varchar(128) NOT NULL COMMENT 'primary key id',
  `user_name` varchar(64) NOT NULL COMMENT 'user name',
  `password` varchar(128) DEFAULT NULL COMMENT 'user password',
  `role` int(4) NOT NULL COMMENT 'role',
  `enabled` tinyint(4) NOT NULL COMMENT 'delete or not',
  `date_created` timestamp NOT NULL DEFAULT CURRENT_TIMESTAMP COMMENT 'create time',
  `date_updated` timestamp NOT NULL DEFAULT CURRENT_TIMESTAMP ON UPDATE CURRENT_TIMESTAMP COMMENT 'update time',
  PRIMARY KEY (`id`),
  UNIQUE KEY(`user_name`)
);

/*Table structure for table `plugin` */
CREATE TABLE IF NOT EXISTS `plugin` (
  `id` varchar(128) NOT NULL COMMENT 'primary key id',
  `name` varchar(62) NOT NULL COMMENT 'plugin name',
  `config` text COMMENT 'plugin configuration',
  `role` varchar(64) NOT NULL COMMENT 'plug-in role',
  `sort` int(4)  NULL COMMENT 'sort',
  `enabled` tinyint(4) NOT NULL DEFAULT '0' COMMENT 'whether to open (0, not open, 1 open)',
  `date_created` timestamp NOT NULL DEFAULT CURRENT_TIMESTAMP COMMENT 'create time',
  `date_updated` timestamp NOT NULL DEFAULT CURRENT_TIMESTAMP ON UPDATE CURRENT_TIMESTAMP COMMENT 'update time',
  `plugin_jar` mediumblob  DEFAULT NULL COMMENT 'plugin jar',
  PRIMARY KEY (`id`)
);

CREATE TABLE IF NOT EXISTS `plugin_handle` (
  `id` varchar(128) NOT NULL COMMENT 'primary key id',
  `plugin_id` varchar(128) NOT NULL COMMENT 'plugin id',
  `field` varchar(100) NOT NULL COMMENT 'field',
  `label` varchar(100) DEFAULT NULL COMMENT 'label',
  `data_type` smallint(6) NOT NULL DEFAULT '1' COMMENT 'data type 1 number 2 string',
  `type` smallint(6) NULL COMMENT 'type, 1 means selector, 2 means rule',
  `sort` int(4)  NULL COMMENT 'sort',
  `ext_obj` varchar(1024) DEFAULT NULL COMMENT 'extra configuration (json format data)',
  `date_created` timestamp NOT NULL DEFAULT CURRENT_TIMESTAMP COMMENT 'create time',
  `date_updated` timestamp NOT NULL DEFAULT CURRENT_TIMESTAMP ON UPDATE CURRENT_TIMESTAMP COMMENT 'update time',
  UNIQUE KEY `plugin_id_field_type` (`plugin_id`,`field`,`type`)
);

/*Table structure for table `selector` */
CREATE TABLE IF NOT EXISTS `selector` (
  `id` varchar(128) NOT NULL COMMENT 'primary key id varchar' primary key,
  `plugin_id` varchar(128) NOT NULL COMMENT 'plugin id',
  `name` varchar(64) NOT NULL COMMENT 'selector name',
  `match_mode` int(2) NOT NULL COMMENT 'matching mode (0 and 1 or)',
  `type` int(4) NOT NULL COMMENT 'type (0, full flow, 1 custom flow)',
  `sort` int(4) NOT NULL COMMENT 'sort',
  `handle` varchar(1024) DEFAULT NULL COMMENT 'processing logic (here for different plug-ins, there will be different fields to identify different processes, all data in JSON format is stored)',
  `enabled` tinyint(4) NOT NULL COMMENT 'whether to open',
  `loged` tinyint(4) NOT NULL COMMENT 'whether to print the log',
  `continued` tinyint(4) NOT NULL COMMENT 'whether to continue execution',
  `match_restful` tinyint(4) NOT NULL COMMENT 'whether to match restful(0 cache, 1 not cache)',
  `date_created` timestamp NOT NULL DEFAULT CURRENT_TIMESTAMP COMMENT 'create time',
  `date_updated` timestamp NOT NULL DEFAULT CURRENT_TIMESTAMP ON UPDATE CURRENT_TIMESTAMP COMMENT 'update time'
);

/*Table structure for table `selector_condition` */
CREATE TABLE IF NOT EXISTS `selector_condition` (
  `id` varchar(128) NOT NULL COMMENT 'primary key id',
  `selector_id` varchar(128) NOT NULL COMMENT 'selector id',
  `param_type` varchar(64) NOT NULL COMMENT 'parameter type (to query uri, etc.)',
  `operator` varchar(64) NOT NULL COMMENT 'matching character (=> <like matching)',
  `param_name` varchar(64) NOT NULL COMMENT 'parameter name',
  `param_value` varchar(64) NOT NULL COMMENT 'parameter value',
  `date_created` timestamp NOT NULL DEFAULT CURRENT_TIMESTAMP COMMENT 'create time',
  `date_updated` timestamp NOT NULL DEFAULT CURRENT_TIMESTAMP ON UPDATE CURRENT_TIMESTAMP COMMENT 'update time',
  PRIMARY KEY (`id`)
);

/*Table structure for table `rule` */
CREATE TABLE IF NOT EXISTS `rule` (
  `id` varchar(128) NOT NULL COMMENT 'primary key id' PRIMARY KEY,
  `selector_id` varchar(128) NOT NULL COMMENT 'selector id',
  `match_mode` int(2) NOT NULL COMMENT 'matching mode (0 and 1 or)',
  `name` varchar(128) NOT NULL COMMENT 'rule name',
  `enabled` tinyint(4) NOT NULL COMMENT 'whether to open',
  `loged` tinyint(4) NOT NULL COMMENT 'whether to log or not',
  `match_restful` tinyint(4) NOT NULL COMMENT 'whether to match restful(0 cache, 1 not cache)',
  `sort` int(4) NOT NULL COMMENT 'sort',
  `handle` varchar(1024) DEFAULT NULL COMMENT 'processing logic (here for different plug-ins, there will be different fields to identify different processes, all data in JSON format is stored)',
  `date_created` timestamp NOT NULL DEFAULT CURRENT_TIMESTAMP COMMENT 'create time',
  `date_updated` timestamp NOT NULL DEFAULT CURRENT_TIMESTAMP ON UPDATE CURRENT_TIMESTAMP COMMENT 'update time'
);

CREATE TABLE IF NOT EXISTS `rule_condition` (
  `id` varchar(128) NOT NULL COMMENT 'primary key id' PRIMARY KEY,
  `rule_id` varchar(128) NOT NULL COMMENT 'rule id',
  `param_type` varchar(64) NOT NULL COMMENT 'parameter type (post query uri, etc.)',
  `operator` varchar(64) NOT NULL COMMENT 'matching character (=> <like match)',
  `param_name` varchar(64) NOT NULL COMMENT 'parameter name',
  `param_value` varchar(64) NOT NULL COMMENT 'parameter value',
  `date_created` timestamp NOT NULL DEFAULT CURRENT_TIMESTAMP COMMENT 'create time',
  `date_updated` timestamp NOT NULL DEFAULT CURRENT_TIMESTAMP ON UPDATE CURRENT_TIMESTAMP COMMENT 'update time'
);

CREATE TABLE  IF NOT EXISTS `meta_data` (
  `id` varchar(128) NOT NULL COMMENT 'primary key id',
  `app_name` varchar(255) NOT NULL COMMENT 'application name',
  `path` varchar(255) NOT NULL COMMENT 'path, cannot be repeated',
  `path_desc` varchar(255) COMMENT 'path description',
  `rpc_type` varchar(64) NOT NULL COMMENT 'rpc type',
  `service_name` varchar(255) NULL DEFAULT NULL COMMENT 'service name',
  `method_name` varchar(255) NULL DEFAULT NULL COMMENT 'method name',
  `parameter_types` varchar(255) NULL DEFAULT NULL COMMENT 'parameter types are provided with multiple parameter types separated by commas',
  `rpc_ext` varchar(512) NULL DEFAULT NULL COMMENT 'rpc extended information, json format',
  `date_created` timestamp NOT NULL DEFAULT CURRENT_TIMESTAMP COMMENT 'create time',
  `date_updated` timestamp NOT NULL DEFAULT CURRENT_TIMESTAMP ON UPDATE CURRENT_TIMESTAMP COMMENT 'update time',
  `enabled` tinyint(4) NOT NULL DEFAULT 0 COMMENT 'enabled state',
  PRIMARY KEY (`id`)
);

CREATE TABLE IF NOT EXISTS `mock_request_record`  (
  `id` varchar(128) NOT NULL COMMENT 'primary key id',
  `api_id` varchar(128) NOT NULL COMMENT 'the api id',
  `host` varchar(32) NOT NULL COMMENT 'the request host',
  `port` int(5) NOT NULL COMMENT 'the request port',
  `url` varchar(1024) NOT NULL COMMENT 'the request url',
  `path_variable` varchar(255) NOT NULL DEFAULT '' COMMENT 'the request param in url',
  `query` varchar(1024) NOT NULL DEFAULT '' COMMENT 'the request param after url',
  `header` varchar(1024) NOT NULL DEFAULT '' COMMENT 'the request param in header',
  `body` text COMMENT 'the request body',
  `date_created` timestamp NOT NULL DEFAULT CURRENT_TIMESTAMP COMMENT 'create time',
  `date_updated` timestamp NOT NULL DEFAULT CURRENT_TIMESTAMP ON UPDATE CURRENT_TIMESTAMP COMMENT 'update time',
  PRIMARY KEY (`id`)
);

-- ----------------------------
-- Table structure for model
-- ----------------------------
CREATE TABLE IF NOT EXISTS `model`  (
  `id` varchar(128) NOT NULL COMMENT 'primary key id',
  `name` varchar(128) NOT NULL COMMENT 'the model name',
  `model_desc`   varchar(1024) NOT NULL COMMENT 'the model description',
  `date_created` timestamp NOT NULL DEFAULT CURRENT_TIMESTAMP COMMENT 'create time',
  `date_updated` timestamp NOT NULL DEFAULT CURRENT_TIMESTAMP ON UPDATE CURRENT_TIMESTAMP COMMENT 'update time',
  PRIMARY KEY (`id`)
  );

-- ----------------------------
-- Records of model
-- ----------------------------
-- todo add some simple model, like java.lang.String long java.lang.Long

CREATE TABLE IF NOT EXISTS `app_auth`  (
  `id` varchar(128) NOT NULL COMMENT 'primary key id',
  `app_key` varchar(32) NOT NULL COMMENT 'application identification key',
  `app_secret` varchar(128) NOT NULL COMMENT 'encryption algorithm secret',
  `user_id` varchar(128) NULL DEFAULT NULL COMMENT 'user id',
  `phone` varchar(255) NULL DEFAULT NULL COMMENT 'phone number when the user applies',
  `ext_info` varchar(1024) NULL DEFAULT NULL COMMENT 'extended parameter json',
  `open` tinyint(4) NOT NULL COMMENT 'open auth path or not',
  `enabled` tinyint(4) NOT NULL COMMENT 'delete or not',
  `date_created` timestamp NOT NULL DEFAULT CURRENT_TIMESTAMP COMMENT 'create time',
  `date_updated` timestamp NOT NULL DEFAULT CURRENT_TIMESTAMP ON UPDATE CURRENT_TIMESTAMP COMMENT 'update time',
  PRIMARY KEY (`id`)
);

CREATE TABLE IF NOT EXISTS `auth_param`  (
  `id` varchar(128) NOT NULL COMMENT 'primary key id',
  `auth_id` varchar(128) NULL DEFAULT NULL COMMENT 'Authentication table id',
  `app_name` varchar(255) NOT NULL COMMENT 'business Module',
  `app_param` varchar(255) NULL DEFAULT NULL COMMENT 'service module parameters (parameters that need to be passed by the gateway) json type',
  `date_created` timestamp NOT NULL DEFAULT CURRENT_TIMESTAMP COMMENT 'create time',
  `date_updated` timestamp NOT NULL DEFAULT CURRENT_TIMESTAMP ON UPDATE CURRENT_TIMESTAMP COMMENT 'update time',
  PRIMARY KEY (`id`)
);

-- ----------------------------
-- Table structure for auth_path
-- ----------------------------
CREATE TABLE IF NOT EXISTS `auth_path`  (
  `id` varchar(128) NOT NULL COMMENT 'primary key id',
  `auth_id` varchar(128) NOT NULL COMMENT 'auth table id',
  `app_name` varchar(255) NOT NULL COMMENT 'module',
  `path` varchar(255) NOT NULL COMMENT 'path',
  `enabled` tinyint(4) NOT NULL COMMENT 'whether pass 1 is',
  `date_created` timestamp NOT NULL DEFAULT CURRENT_TIMESTAMP COMMENT 'create time',
  `date_updated` timestamp NOT NULL DEFAULT CURRENT_TIMESTAMP ON UPDATE CURRENT_TIMESTAMP COMMENT 'update time',
  PRIMARY KEY (`id`)
);

CREATE TABLE IF NOT EXISTS `shenyu_dict` (
   `id` varchar(128) NOT NULL COMMENT 'primary key id',
   `type` varchar(100) NOT NULL COMMENT 'type',
   `dict_code` varchar(100) NOT NULL COMMENT 'dictionary encoding',
   `dict_name` varchar(100) NOT NULL COMMENT 'dictionary name',
   `dict_value` varchar(2048) DEFAULT NULL COMMENT 'dictionary value',
   `desc` varchar(255) DEFAULT NULL COMMENT 'dictionary description or remarks',
   `sort` int(4) NOT NULL COMMENT 'sort',
   `enabled` tinyint(4) DEFAULT NULL COMMENT 'whether it is enabled',
   `date_created` timestamp NOT NULL DEFAULT CURRENT_TIMESTAMP COMMENT 'create time',
   `date_updated` timestamp NOT NULL DEFAULT CURRENT_TIMESTAMP ON UPDATE CURRENT_TIMESTAMP COMMENT 'update time',
    PRIMARY KEY (`id`),
    UNIQUE KEY `dict_type_dict_code_dict_name` (`type`,`dict_code`,`dict_name`)
 );

-- ----------------------------
-- Table structure for permission role
-- ----------------------------
CREATE TABLE IF NOT EXISTS `role` (
    `id` varchar(128) NOT NULL COMMENT 'primary key id',
    `role_name` varchar(32) NOT NULL COMMENT 'role name',
    `description` varchar(255) DEFAULT NULL COMMENT 'role describe',
    `date_created` timestamp NOT NULL DEFAULT CURRENT_TIMESTAMP COMMENT 'create time',
    `date_updated` timestamp NOT NULL DEFAULT CURRENT_TIMESTAMP ON UPDATE CURRENT_TIMESTAMP COMMENT 'update time',
    PRIMARY KEY (`id`,`role_name`)
    );
-- ----------------------------
-- Table structure for user_role
-- ----------------------------
CREATE TABLE IF NOT EXISTS `user_role` (
    `id` varchar(128) NOT NULL COMMENT 'primary key id',
    `user_id` varchar(128) NOT NULL COMMENT 'user primary key',
    `role_id` varchar(128) NOT NULL COMMENT 'role primary key',
    `date_created` timestamp NOT NULL DEFAULT CURRENT_TIMESTAMP COMMENT 'create time',
    `date_updated` timestamp NOT NULL DEFAULT CURRENT_TIMESTAMP ON UPDATE CURRENT_TIMESTAMP COMMENT 'update time',
    PRIMARY KEY (`id`)
    );

-- ----------------------------
-- Table structure for param
-- ----------------------------
CREATE TABLE IF NOT EXISTS `param` (
    `id`           varchar(128) NOT NULL COMMENT 'primary key id',
    `api_id`       varchar(128) NOT NULL COMMENT 'the api id',
    `model_id`     varchar(128) NOT NULL COMMENT 'the model id, empty if not a model',
    `type`         int(0) NOT NULL COMMENT '0-requestPathVariable,1-requestUrlParam,2-requestHeader,3-requestBody,4-responseHeader,5-responseBody',
    `name`         varchar(255) NOT NULL COMMENT 'the param name',
    `param_desc`   varchar(1024) NOT NULL COMMENT 'the param description',
    `required`     tinyint(4) NOT NULL COMMENT 'whether to require (0 not required, 1 required)',
    `ext`          varchar(1024) NOT NULL COMMENT 'extended fields',
    `date_created` timestamp NOT NULL DEFAULT CURRENT_TIMESTAMP COMMENT 'create time',
    `date_updated` timestamp NOT NULL DEFAULT CURRENT_TIMESTAMP ON UPDATE CURRENT_TIMESTAMP COMMENT 'update time',
    PRIMARY KEY (`id`)
);

-- ----------------------------
-- Table structure for permission
-- ----------------------------
CREATE TABLE IF NOT EXISTS `permission` (
    `id` varchar(128) NOT NULL COMMENT 'primary key id',
    `object_id` varchar(128) NOT NULL COMMENT 'user primary key id or role primary key id',
    `resource_id` varchar(128) NOT NULL COMMENT 'resource primary key id',
    `date_created` timestamp NOT NULL DEFAULT CURRENT_TIMESTAMP COMMENT 'create time',
    `date_updated` timestamp NOT NULL DEFAULT CURRENT_TIMESTAMP ON UPDATE CURRENT_TIMESTAMP COMMENT 'update time',
    PRIMARY KEY (`id`)
    );
-- ----------------------------
-- Table structure for resource
-- ----------------------------
CREATE TABLE IF NOT EXISTS `resource` (
    `id` varchar(128) NOT NULL COMMENT 'primary key id',
    `parent_id` varchar(128) NULL COMMENT 'resource parent primary key id',
    `title` varchar(128) NOT NULL COMMENT 'title',
    `name` varchar(32) NULL COMMENT 'route name',
    `url` varchar(32) NULL COMMENT 'route url',
    `component` varchar(32) NULL COMMENT 'component',
    `resource_type` int(4) NOT NULL COMMENT 'resource type eg 0:main menu 1:child menu 2:function button',
    `sort` int(4) NOT NULL COMMENT 'sort',
    `icon` varchar(32) NULL COMMENT 'icon',
    `is_leaf` tinyint(1) NOT NULL COMMENT 'leaf node 0:no 1:yes',
    `is_route` int(4) NOT NULL COMMENT 'route 1:yes 0:no',
    `perms` varchar(64) NULL COMMENT 'button permission description sys:user:add(add)/sys:user:edit(edit)',
    `status` int(4) NOT NULL COMMENT 'status 1:enable 0:disable',
    `date_created` timestamp NOT NULL DEFAULT CURRENT_TIMESTAMP COMMENT 'create time',
    `date_updated` timestamp NOT NULL DEFAULT CURRENT_TIMESTAMP ON UPDATE CURRENT_TIMESTAMP COMMENT 'update time',
    PRIMARY KEY (`id`)
    );
-- ----------------------------
-- Table structure for data_permission
-- ----------------------------
CREATE TABLE IF NOT EXISTS `data_permission` (
    `id` varchar(128) NOT NULL COMMENT 'primary key id',
    `user_id` varchar(128) NOT NULL COMMENT 'user primary key id',
    `data_id` varchar(128) NOT NULL COMMENT 'data(selector,rule) primary key id',
    `data_type` int(1) NOT NULL COMMENT '0 selector type , 1 rule type',
    `date_created` timestamp NOT NULL DEFAULT CURRENT_TIMESTAMP COMMENT 'create time',
    `date_updated` timestamp NOT NULL DEFAULT CURRENT_TIMESTAMP ON UPDATE CURRENT_TIMESTAMP COMMENT 'update time',
    PRIMARY KEY (`id`)
    );

-- ----------------------------
-- Table structure for detail
-- ----------------------------
DROP TABLE IF EXISTS `detail`;
CREATE TABLE `detail`  (
    `id` varchar(128) NOT NULL COMMENT 'primary key id',
    `field_id` varchar(128) NOT NULL COMMENT 'the field id',
    `is_example` tinyint(0) NOT NULL COMMENT 'is example or not (0 not, 1 is)',
    `field_value` text NOT NULL COMMENT 'the field value',
    `value_desc` varchar(1024) NOT NULL COMMENT 'field value description',
    `date_created` timestamp(3) NOT NULL DEFAULT CURRENT_TIMESTAMP(3) COMMENT 'create time',
    `date_updated` timestamp(3) NOT NULL DEFAULT CURRENT_TIMESTAMP(3) ON UPDATE CURRENT_TIMESTAMP(3) COMMENT 'update time',
    PRIMARY KEY (`id`)
    );

-- ----------------------------
-- Table structure for field
-- ----------------------------
DROP TABLE IF EXISTS `field`;
CREATE TABLE `field`  (
    `id` varchar(128) NOT NULL COMMENT 'primary key id',
    `model_id` varchar(128) NOT NULL COMMENT 'this field belongs to which model',
    `self_model_id` varchar(128) NOT NULL COMMENT 'which model of this field is',
    `name` varchar(128) NOT NULL COMMENT 'field name',
    `field_desc` varchar(1024) NOT NULL COMMENT 'field description',
    `required`     tinyint(0) NOT NULL COMMENT 'whether to require (0 not required, 1 required)',
    `ext`          varchar(1024) NOT NULL COMMENT 'extended fields,can store genericTypes,eg..{"genericTypes":[model_id1,model_id2]}',
    `date_created` timestamp(3) NOT NULL DEFAULT CURRENT_TIMESTAMP(3) COMMENT 'create time',
    `date_updated` timestamp(3) NOT NULL DEFAULT CURRENT_TIMESTAMP(3) ON UPDATE CURRENT_TIMESTAMP(3) COMMENT 'update time',
    PRIMARY KEY (`id`)
    );

-- ----------------------------
-- Table structure for operation_record_log
-- ----------------------------
CREATE TABLE IF NOT EXISTS `operation_record_log`
(
    `id`             bigint       NOT NULL PRIMARY KEY AUTO_INCREMENT COMMENT 'id',
    `color`          varchar(20)  NOT NULL COMMENT 'log color',
    `context`        text         NOT NULL COMMENT 'log context',
    `operator`       varchar(200) NOT NULL COMMENT 'operator [user or app]]',
    `operation_time` datetime     NOT NULL DEFAULT now() COMMENT 'operation time',
    `operation_type` varchar(60)  NOT NULL DEFAULT 'update' COMMENT 'operation type：create/update/delete/register...'
);

-- ----------------------------
-- Table structure for alert_template
-- ----------------------------
CREATE TABLE IF NOT EXISTS `alert_template`
(
    `id`            bigint          NOT NULL AUTO_INCREMENT COMMENT 'primary key id',
    `name`          varchar(255)    NOT NULL COMMENT 'alert template name',
    `strategy_name` varchar(255)    NOT NULL COMMENT 'alert template strategy name',
    `content`       varchar(1000)   NOT NULL COMMENT 'alert template content',
    `date_created`  timestamp       NOT NULL DEFAULT now() COMMENT 'create time',
    `date_updated`  timestamp       NOT NULL DEFAULT now() COMMENT 'update time'
);


-- ----------------------------
-- Table structure for api
-- ----------------------------
CREATE TABLE IF NOT EXISTS `api`
(
    `id`           varchar(128)  NOT NULL COMMENT 'primary key id',
    `context_path` varchar(255)  NOT NULL COMMENT 'the context_path',
    `api_path`     varchar(255)  NOT NULL COMMENT 'the api_path',
    `http_method`  int(0)        NOT NULL COMMENT '0-get,1-head,2-post,3-put,4-patch,5-delete,6-options,7-trace',
    `consume`      varchar(255)  NOT NULL COMMENT 'consume',
    `produce`      varchar(255)  NOT NULL COMMENT 'produce',
    `version`      varchar(255)  NOT NULL COMMENT 'api version,for example V0.01',
    `rpc_type`     varchar(64)   NOT NULL COMMENT 'http,dubbo,sofa,tars,websocket,springCloud,motan,grpc',
    `state`        tinyint       NOT NULL COMMENT '0-unpublished,1-published,2-offline',
    `ext`          varchar(1024) NOT NULL COMMENT 'extended fields',
    `api_owner`    varchar(255)  NOT NULL COMMENT 'api_owner',
    `api_desc`     varchar(1024) NOT NULL COMMENT 'the api description',
    `api_source`   int(0)        NOT NULL COMMENT '0-swagger,1-annotation generation,2-create manually,3-import swagger,4-import yapi',
    `document`     text          NOT NULL COMMENT 'complete documentation of the api, including request parameters and response parameters',
    `document_md5` char(32)      NOT NULL COMMENT 'document_md5',
    `date_created` timestamp     NOT NULL DEFAULT CURRENT_TIMESTAMP COMMENT 'create time',
    `date_updated` timestamp     NOT NULL DEFAULT CURRENT_TIMESTAMP ON UPDATE CURRENT_TIMESTAMP COMMENT 'update time',
    PRIMARY KEY (`id`)
);

-- ----------------------------
-- Table structure for api_rule_relation
-- ----------------------------
CREATE TABLE IF NOT EXISTS `api_rule_relation`
(
    `id`           varchar(128) NOT NULL COMMENT 'primary key id',
    `api_id`       varchar(128) NOT NULL COMMENT 'the table api primary key id',
    `rule_id`      varchar(128) NOT NULL COMMENT 'the table rule primary key id',
    `date_created` timestamp    NOT NULL DEFAULT CURRENT_TIMESTAMP COMMENT 'create time',
    `date_updated` timestamp    NOT NULL DEFAULT CURRENT_TIMESTAMP ON UPDATE CURRENT_TIMESTAMP COMMENT 'update time',
    PRIMARY KEY (`id`)
);



/**default admin user**/
INSERT IGNORE INTO `dashboard_user` (`id`, `user_name`, `password`, `role`, `enabled`) VALUES ('1','admin','ba3253876aed6bc22d4a6ff53d8406c6ad864195ed144ab5c87621b6c233b548baeae6956df346ec8c17f5ea10f35ee3cbc514797ed7ddd3145464e2a0bab413', '1', '1');

/** insert admin role */
INSERT IGNORE INTO `user_role` (`id`, `user_id`, `role_id`) VALUES ('1351007709096976384', '1', '1346358560427216896');

/** insert permission role for role */
INSERT IGNORE INTO `role` (`id`,`role_name`,`description`) VALUES ('1346358560427216896', 'super', 'Administrator');
INSERT IGNORE INTO `role` (`id`,`role_name`,`description`) VALUES ('1385482862971723776', 'default', 'Standard');

/*shenyu dict*/
INSERT IGNORE INTO `shenyu_dict` (`id`, `type`,`dict_code`, `dict_name`, `dict_value`, `desc`, `sort`, `enabled`) VALUES ('1529402613191589888', 'degradeRuleGrade', 'DEGRADE_GRADE_RT', 'slow call ratio', '0', 'degrade type-slow call ratio', 1, 1);
INSERT IGNORE INTO `shenyu_dict` (`id`, `type`,`dict_code`, `dict_name`, `dict_value`, `desc`, `sort`, `enabled`) VALUES ('1529402613191589889', 'degradeRuleGrade', 'DEGRADE_GRADE_EXCEPTION_RATIO', 'exception ratio', '1', 'degrade type-abnormal ratio', 0, 1);
INSERT IGNORE INTO `shenyu_dict` (`id`, `type`,`dict_code`, `dict_name`, `dict_value`, `desc`, `sort`, `enabled`) VALUES ('1529402613191589890', 'degradeRuleGrade', 'DEGRADE_GRADE_EXCEPTION_COUNT', 'exception number strategy', '2', 'degrade type-abnormal number strategy', 2, 1);
INSERT IGNORE INTO `shenyu_dict` (`id`, `type`,`dict_code`, `dict_name`, `dict_value`, `desc`, `sort`, `enabled`) VALUES ('1529402613191589891', 'flowRuleGrade', 'FLOW_GRADE_QPS', 'QPS', '1', 'grade type-QPS', 0, 1);
INSERT IGNORE INTO `shenyu_dict` (`id`, `type`,`dict_code`, `dict_name`, `dict_value`, `desc`, `sort`, `enabled`) VALUES ('1529402613191589892', 'flowRuleGrade', 'FLOW_GRADE_THREAD', 'number of concurrent threads', '0', 'degrade type-number of concurrent threads', 1, 1);
INSERT IGNORE INTO `shenyu_dict` (`id`, `type`,`dict_code`, `dict_name`, `dict_value`, `desc`, `sort`, `enabled`) VALUES ('1529402613191589893', 'flowRuleControlBehavior', 'CONTROL_BEHAVIOR_DEFAULT', 'direct rejection by default', '0', 'control behavior-direct rejection by default', 0, 1);
INSERT IGNORE INTO `shenyu_dict` (`id`, `type`,`dict_code`, `dict_name`, `dict_value`, `desc`, `sort`, `enabled`) VALUES ('1529402613191589894', 'flowRuleControlBehavior', 'CONTROL_BEHAVIOR_WARM_UP', 'warm up', '1', 'control behavior-warm up', 1, 1);
INSERT IGNORE INTO `shenyu_dict` (`id`, `type`,`dict_code`, `dict_name`, `dict_value`, `desc`, `sort`, `enabled`) VALUES ('1529402613191589895', 'flowRuleControlBehavior', 'CONTROL_BEHAVIOR_RATE_LIMITER', 'constant speed queuing', '2', 'control behavior-uniform speed queuing', 2, 1);
INSERT IGNORE INTO `shenyu_dict` (`id`, `type`,`dict_code`, `dict_name`, `dict_value`, `desc`, `sort`, `enabled`) VALUES ('1529402613191589896', 'flowRuleControlBehavior', 'CONTROL_BEHAVIOR_WARM_UP_RATE_LIMITER', 'preheating uniformly queued', '3', 'control behavior-preheating uniformly queued', 3, 1);
INSERT IGNORE INTO `shenyu_dict` (`id`, `type`,`dict_code`, `dict_name`, `dict_value`, `desc`, `sort`, `enabled`) VALUES ('1529402613191589897', 'permission', 'REJECT', 'reject', 'reject', 'reject', 0, 1);
INSERT IGNORE INTO `shenyu_dict` (`id`, `type`,`dict_code`, `dict_name`, `dict_value`, `desc`, `sort`, `enabled`) VALUES ('1529402613191589898', 'permission', 'ALLOW', 'allow', 'allow', 'allow', 1, 1);
INSERT IGNORE INTO `shenyu_dict` (`id`, `type`,`dict_code`, `dict_name`, `dict_value`, `desc`, `sort`, `enabled`) VALUES ('1529402613191589899', 'algorithmName', 'ALGORITHM_SLIDINGWINDOW', 'slidingWindow', 'slidingWindow', 'Sliding window algorithm', 0, 1);
INSERT IGNORE INTO `shenyu_dict` (`id`, `type`,`dict_code`, `dict_name`, `dict_value`, `desc`, `sort`, `enabled`) VALUES ('1529402613191589900', 'algorithmName', 'ALGORITHM_LEAKYBUCKET', 'leakyBucket', 'leakyBucket', 'Leaky bucket algorithm', 1, 1);
INSERT IGNORE INTO `shenyu_dict` (`id`, `type`,`dict_code`, `dict_name`, `dict_value`, `desc`, `sort`, `enabled`) VALUES ('1529402613191589901', 'algorithmName', 'ALGORITHM_CONCURRENT', 'concurrent', 'concurrent', 'Concurrent algorithm', 2, 1);
INSERT IGNORE INTO `shenyu_dict` (`id`, `type`,`dict_code`, `dict_name`, `dict_value`, `desc`, `sort`, `enabled`) VALUES ('1529402613195784192', 'algorithmName', 'ALGORITHM_TOKENBUCKET', 'tokenBucket', 'tokenBucket', 'Token bucket algorithm', 3, 1);
INSERT IGNORE INTO `shenyu_dict` (`id`, `type`,`dict_code`, `dict_name`, `dict_value`, `desc`, `sort`, `enabled`) VALUES ('1529402613195784193', 'loadBalance', 'LOAD_BALANCE', 'roundRobin', 'roundRobin', 'roundRobin', 2, 1);
INSERT IGNORE INTO `shenyu_dict` (`id`, `type`,`dict_code`, `dict_name`, `dict_value`, `desc`, `sort`, `enabled`) VALUES ('1529402613195784194', 'loadBalance', 'LOAD_BALANCE', 'random', 'random', 'random', 1, 1);
INSERT IGNORE INTO `shenyu_dict` (`id`, `type`,`dict_code`, `dict_name`, `dict_value`, `desc`, `sort`, `enabled`) VALUES ('1529402613195784195', 'loadBalance', 'LOAD_BALANCE', 'hash', 'hash', 'hash', 0, 1);
INSERT IGNORE INTO `shenyu_dict` (`id`, `type`,`dict_code`, `dict_name`, `dict_value`, `desc`, `sort`, `enabled`) VALUES ('1529402613195784196', 'status', 'DIVIDE_STATUS', 'close', 'false', 'close', 1, 1);
INSERT IGNORE INTO `shenyu_dict` (`id`, `type`,`dict_code`, `dict_name`, `dict_value`, `desc`, `sort`, `enabled`) VALUES ('1529402613195784197', 'status', 'DIVIDE_STATUS', 'open', 'true', 'open', 0, 1);
INSERT IGNORE INTO `shenyu_dict` (`id`, `type`,`dict_code`, `dict_name`, `dict_value`, `desc`, `sort`, `enabled`) VALUES ('1529402613195784198', 'multiRuleHandle', 'MULTI_RULE_HANDLE', 'multiple rule', '1', 'multiple rule', 1, 1);
INSERT IGNORE INTO `shenyu_dict` (`id`, `type`,`dict_code`, `dict_name`, `dict_value`, `desc`, `sort`, `enabled`) VALUES ('1529402613195784199', 'multiRuleHandle', 'MULTI_RULE_HANDLE', 'single rule', '0', 'single rule', 0, 1);
INSERT IGNORE INTO `shenyu_dict` (`id`, `type`,`dict_code`, `dict_name`, `dict_value`, `desc`, `sort`, `enabled`) VALUES ('1529402613195784200', 'multiSelectorHandle', 'MULTI_SELECTOR_HANDLE', 'multiple handle', '1', 'multiple handle', 1, 1);
INSERT IGNORE INTO `shenyu_dict` (`id`, `type`,`dict_code`, `dict_name`, `dict_value`, `desc`, `sort`, `enabled`) VALUES ('1529402613195784201', 'multiSelectorHandle', 'MULTI_SELECTOR_HANDLE', 'single handle', '0', 'single handle', 0, 1);
INSERT IGNORE INTO `shenyu_dict` (`id`, `type`,`dict_code`, `dict_name`, `dict_value`, `desc`, `sort`, `enabled`) VALUES ('1529402613195784202', 'matchMode', 'MATCH_MODE', 'and', '0', 'and', 0, 1);
INSERT IGNORE INTO `shenyu_dict` (`id`, `type`,`dict_code`, `dict_name`, `dict_value`, `desc`, `sort`, `enabled`) VALUES ('1529402613195784203', 'matchMode', 'MATCH_MODE', 'or', '1', 'or', 1, 1);
INSERT IGNORE INTO `shenyu_dict` (`id`, `type`,`dict_code`, `dict_name`, `dict_value`, `desc`, `sort`, `enabled`) VALUES ('1529402613195784204', 'operator', 'OPERATOR', 'match', 'match', 'match', 0, 1);
INSERT IGNORE INTO `shenyu_dict` (`id`, `type`,`dict_code`, `dict_name`, `dict_value`, `desc`, `sort`, `enabled`) VALUES ('1529402613195784205', 'operator', 'OPERATOR', '=', '=', '=', 1, 1);
INSERT IGNORE INTO `shenyu_dict` (`id`, `type`,`dict_code`, `dict_name`, `dict_value`, `desc`, `sort`, `enabled`) VALUES ('1529402613195784206', 'operator', 'OPERATOR', 'regex', 'regex', 'regex', 2, 1);
INSERT IGNORE INTO `shenyu_dict` (`id`, `type`,`dict_code`, `dict_name`, `dict_value`, `desc`, `sort`, `enabled`) VALUES ('1529402613195784207', 'operator', 'OPERATOR', 'contains', 'contains', 'contains', 3, 1);
INSERT IGNORE INTO `shenyu_dict` (`id`, `type`,`dict_code`, `dict_name`, `dict_value`, `desc`, `sort`, `enabled`) VALUES ('1529402613195784208', 'operator', 'OPERATOR', 'TimeBefore', 'TimeBefore', 'TimeBefore', 4, 1);
INSERT IGNORE INTO `shenyu_dict` (`id`, `type`,`dict_code`, `dict_name`, `dict_value`, `desc`, `sort`, `enabled`) VALUES ('1529402613195784209', 'operator', 'OPERATOR', 'TimeAfter', 'TimeAfter', 'TimeAfter', 5, 1);
INSERT IGNORE INTO `shenyu_dict` (`id`, `type`,`dict_code`, `dict_name`, `dict_value`, `desc`, `sort`, `enabled`) VALUES ('1529402613195784210', 'operator', 'OPERATOR', 'exclude', 'exclude', 'exclude', 6, 1);
INSERT IGNORE INTO `shenyu_dict` (`id`, `type`,`dict_code`, `dict_name`, `dict_value`, `desc`, `sort`, `enabled`) VALUES ('1529402613195784211', 'operator', 'OPERATOR', 'startsWith', 'startsWith', 'startsWith', 7, 1);
INSERT IGNORE INTO `shenyu_dict` (`id`, `type`,`dict_code`, `dict_name`, `dict_value`, `desc`, `sort`, `enabled`) VALUES ('1529402613195784212', 'operator', 'OPERATOR', 'endsWith', 'endsWith', 'endsWith', 8, 1);
INSERT IGNORE INTO `shenyu_dict` (`id`, `type`,`dict_code`, `dict_name`, `dict_value`, `desc`, `sort`, `enabled`) VALUES ('1629402613195784212', 'operator', 'OPERATOR', 'pathPattern', 'pathPattern', 'pathPattern', 9, 1);
INSERT IGNORE INTO `shenyu_dict` (`id`, `type`,`dict_code`, `dict_name`, `dict_value`, `desc`, `sort`, `enabled`) VALUES ('1629402613195784213', 'operator', 'OPERATOR', 'isBlank', 'isBlank', 'isBlank', 10, 1);
INSERT IGNORE INTO `shenyu_dict` (`id`, `type`,`dict_code`, `dict_name`, `dict_value`, `desc`, `sort`, `enabled`) VALUES ('1529402613195784213', 'paramType', 'PARAM_TYPE', 'post', 'post', 'post', 0, 1);
INSERT IGNORE INTO `shenyu_dict` (`id`, `type`,`dict_code`, `dict_name`, `dict_value`, `desc`, `sort`, `enabled`) VALUES ('1529402613195784214', 'paramType', 'PARAM_TYPE', 'uri', 'uri', 'uri', 1, 1);
INSERT IGNORE INTO `shenyu_dict` (`id`, `type`,`dict_code`, `dict_name`, `dict_value`, `desc`, `sort`, `enabled`) VALUES ('1529402613195784215', 'paramType', 'PARAM_TYPE', 'query', 'query', 'query', 2, 1);
INSERT IGNORE INTO `shenyu_dict` (`id`, `type`,`dict_code`, `dict_name`, `dict_value`, `desc`, `sort`, `enabled`) VALUES ('1529402613195784216', 'paramType', 'PARAM_TYPE', 'host', 'host', 'host', 3, 1);
INSERT IGNORE INTO `shenyu_dict` (`id`, `type`,`dict_code`, `dict_name`, `dict_value`, `desc`, `sort`, `enabled`) VALUES ('1529402613195784217', 'paramType', 'PARAM_TYPE', 'ip', 'ip', 'ip', 4, 1);
INSERT IGNORE INTO `shenyu_dict` (`id`, `type`,`dict_code`, `dict_name`, `dict_value`, `desc`, `sort`, `enabled`) VALUES ('1529402613195784218', 'paramType', 'PARAM_TYPE', 'header', 'header', 'header', 5, 1);
INSERT IGNORE INTO `shenyu_dict` (`id`, `type`,`dict_code`, `dict_name`, `dict_value`, `desc`, `sort`, `enabled`) VALUES ('1529402613195784219', 'paramType', 'PARAM_TYPE', 'cookie', 'cookie', 'cookie', 6, 1);
INSERT IGNORE INTO `shenyu_dict` (`id`, `type`,`dict_code`, `dict_name`, `dict_value`, `desc`, `sort`, `enabled`) VALUES ('1529402613195784220', 'paramType', 'PARAM_TYPE', 'req_method', 'req_method', 'req_method', 7, 1);
INSERT IGNORE INTO `shenyu_dict` (`id`, `type`,`dict_code`, `dict_name`, `dict_value`, `desc`, `sort`, `enabled`) VALUES ('1529402613195784221', 'keyResolverName', 'WHOLE_KEY_RESOLVER', 'whole', 'WHOLE_KEY_RESOLVER', 'Rate limit by all request', 0, 1);
INSERT IGNORE INTO `shenyu_dict` (`id`, `type`,`dict_code`, `dict_name`, `dict_value`, `desc`, `sort`, `enabled`) VALUES ('1529402613195784222', 'keyResolverName', 'REMOTE_ADDRESS_KEY_RESOLVER', 'remoteAddress', 'REMOTE_ADDRESS_KEY_RESOLVER', 'Rate limit by remote address', 1, 1);
INSERT IGNORE INTO `shenyu_dict` (`id`, `type`,`dict_code`, `dict_name`, `dict_value`, `desc`, `sort`, `enabled`) VALUES ('1529402613195784223', 'automaticTransitionFromOpenToHalfOpenEnabled', 'AUTOMATIC_HALF_OPEN', 'open', 'true', '', 1, 1);
INSERT IGNORE INTO `shenyu_dict` (`id`, `type`,`dict_code`, `dict_name`, `dict_value`, `desc`, `sort`, `enabled`) VALUES ('1529402613195784224', 'automaticTransitionFromOpenToHalfOpenEnabled', 'AUTOMATIC_HALF_OPEN', 'close', 'false', '', 2, 1);
INSERT IGNORE INTO `shenyu_dict` (`id`, `type`,`dict_code`, `dict_name`, `dict_value`, `desc`, `sort`, `enabled`) VALUES ('1529402613195784225', 'paramType', 'PARAM_TYPE', 'domain', 'domain', 'domain', 8, 1);
INSERT IGNORE INTO `shenyu_dict` (`id`, `type`,`dict_code`, `dict_name`, `dict_value`, `desc`, `sort`, `enabled`) VALUES ('1529402613195784226', 'strategyName', 'STRATEGY_NAME', 'rsa', 'rsa', 'rsa strategy', 1, 1);
INSERT IGNORE INTO `shenyu_dict` (`id`, `type`,`dict_code`, `dict_name`, `dict_value`, `desc`, `sort`, `enabled`) VALUES ('1529402613195784227', 'way', 'WAY', 'encrypt', 'encrypt', 'encrypt', 1, 1);
INSERT IGNORE INTO `shenyu_dict` (`id`, `type`,`dict_code`, `dict_name`, `dict_value`, `desc`, `sort`, `enabled`) VALUES ('1529402613195784228', 'way', 'WAY', 'decrypt', 'decrypt', 'decrypt', 1, 1);
INSERT IGNORE INTO `shenyu_dict` (`id`, `type`,`dict_code`, `dict_name`, `dict_value`, `desc`, `sort`, `enabled`) VALUES ('1529402613195784229', 'mode', 'MODE', 'cluster', 'cluster', 'cluster', 0, 1);
INSERT IGNORE INTO `shenyu_dict` (`id`, `type`,`dict_code`, `dict_name`, `dict_value`, `desc`, `sort`, `enabled`) VALUES ('1529402613195784230', 'mode', 'MODE', 'sentinel', 'sentinel', 'sentinel', 1, 1);
INSERT IGNORE INTO `shenyu_dict` (`id`, `type`,`dict_code`, `dict_name`, `dict_value`, `desc`, `sort`, `enabled`) VALUES ('1529402613195784231', 'mode', 'MODE', 'standalone', 'standalone', 'standalone', 2, 1);
INSERT IGNORE INTO `shenyu_dict` (`id`, `type`,`dict_code`, `dict_name`, `dict_value`, `desc`, `sort`, `enabled`) VALUES ('1529402613195784232', 'gray', 'GRAY_STATUS', 'close', 'false', 'close', 1, 1);
INSERT IGNORE INTO `shenyu_dict` (`id`, `type`,`dict_code`, `dict_name`, `dict_value`, `desc`, `sort`, `enabled`) VALUES ('1529402613195784233', 'gray', 'GRAY_STATUS', 'open', 'true', 'open', 0, 1);
INSERT IGNORE INTO `shenyu_dict` (`id`, `type`,`dict_code`, `dict_name`, `dict_value`, `desc`, `sort`, `enabled`) VALUES ('1529402613195784234', 'threadpool', 'THREADPOOL', 'shared', 'shared', '', 4, 1);
INSERT IGNORE INTO `shenyu_dict` (`id`, `type`,`dict_code`, `dict_name`, `dict_value`, `desc`, `sort`, `enabled`) VALUES ('1529402613195784235', 'threadpool', 'THREADPOOL', 'fixed', 'fixed', '', 3, 1);
INSERT IGNORE INTO `shenyu_dict` (`id`, `type`,`dict_code`, `dict_name`, `dict_value`, `desc`, `sort`, `enabled`) VALUES ('1529402613195784236', 'threadpool', 'THREADPOOL', 'eager', 'eager', '', 2, 1);
INSERT IGNORE INTO `shenyu_dict` (`id`, `type`,`dict_code`, `dict_name`, `dict_value`, `desc`, `sort`, `enabled`) VALUES ('1529402613195784237', 'threadpool', 'THREADPOOL', 'cached', 'cached', '', 0, 1);
INSERT IGNORE INTO `shenyu_dict` (`id`, `type`,`dict_code`, `dict_name`, `dict_value`, `desc`, `sort`, `enabled`) VALUES ('1529402613195784238', 'threadpool', 'THREADPOOL', 'limited', 'limited', '', 1, 1);
INSERT IGNORE INTO `shenyu_dict` (`id`, `type`,`dict_code`, `dict_name`, `dict_value`, `desc`, `sort`, `enabled`) VALUES ('1529402613195784239', 'retryStrategy', 'RETRY_STRATEGY', 'current', 'current', 'current', 0, 1);
INSERT IGNORE INTO `shenyu_dict` (`id`, `type`,`dict_code`, `dict_name`, `dict_value`, `desc`, `sort`, `enabled`) VALUES ('1529402613195784240', 'retryStrategy', 'RETRY_STRATEGY', 'failover', 'failover', 'failover', 1, 1);
INSERT IGNORE INTO `shenyu_dict` (`id`, `type`,`dict_code`, `dict_name`, `dict_value`, `desc`, `sort`, `enabled`) VALUES ('1529402613195784241', 'table', 'INIT_FLAG', 'status', 'false', 'table(resource,permission) init status', 0, 1);
INSERT IGNORE INTO `shenyu_dict` (`id`, `type`,`dict_code`, `dict_name`, `dict_value`, `desc`, `sort`, `enabled`) VALUES ('1529402613195784242', 'compressAlg', 'COMPRESS_ALG', 'none', 'none', '', 0, 1);
INSERT IGNORE INTO `shenyu_dict` (`id`, `type`,`dict_code`, `dict_name`, `dict_value`, `desc`, `sort`, `enabled`) VALUES ('1529402613195784243', 'compressAlg', 'COMPRESS_ALG', 'LZ4', 'LZ4', '', 1, 1);
INSERT IGNORE INTO `shenyu_dict` (`id`, `type`,`dict_code`, `dict_name`, `dict_value`, `desc`, `sort`, `enabled`) VALUES ('1529402613195784244', 'cacheType', 'CACHE_TYPE_MEMORY', 'memory', 'memory', 'use memory to cache data', 0, 1);
INSERT IGNORE INTO `shenyu_dict` (`id`, `type`,`dict_code`, `dict_name`, `dict_value`, `desc`, `sort`, `enabled`) VALUES ('1529402613195784245', 'cacheType', 'CACHE_TYPE_REDIS', 'redis', 'redis', 'use redis to cache data', 1, 1);
INSERT IGNORE INTO `shenyu_dict` (`id`, `type`,`dict_code`, `dict_name`, `dict_value`, `desc`, `sort`, `enabled`) VALUES ('1529402613195784246', 'threadpool', 'THREADPOOL', 'default', 'default', '', 5, 1);
INSERT IGNORE INTO `shenyu_dict` (`id`, `type`,`dict_code`, `dict_name`, `dict_value`, `desc`, `sort`, `enabled`) VALUES ('1529402613195784247', 'signRequestBody', 'SIGN_REQUEST_BODY', 'close', 'false', 'close', 1, 1);
INSERT IGNORE INTO `shenyu_dict` (`id`, `type`,`dict_code`, `dict_name`, `dict_value`, `desc`, `sort`, `enabled`) VALUES ('1529402613195784248', 'signRequestBody', 'SIGN_REQUEST_BODY', 'open', 'true', 'open', 0, 1);
INSERT IGNORE INTO `shenyu_dict` (`id`, `type`,`dict_code`, `dict_name`, `dict_value`, `desc`, `sort`, `enabled`) VALUES ('1545811989312315392', 'apidoc', 'API_DOC_GLOBAL_FLAG', 'status', 'true', 'Global switching (on or off) of API documents.', 0, 1);
INSERT IGNORE INTO `shenyu_dict` (`id`, `type`,`dict_code`, `dict_name`, `dict_value`, `desc`, `sort`, `enabled`) VALUES ('1545812101056962560', 'apidocEnv', 'ENV_LABEL_OFFLINE', 'Offline', 'http://127.0.0.1:9195', 'Offline environment', 0, 1);
INSERT IGNORE INTO `shenyu_dict` (`id`, `type`,`dict_code`, `dict_name`, `dict_value`, `desc`, `sort`, `enabled`) VALUES ('1545812228228259840', 'apidocEnv', 'ENV_LABEL_ONLINE', 'Online', 'http://127.0.0.1:9196', 'Online environment', 1, 1);
INSERT IGNORE INTO `shenyu_dict` (`id`, `type`,`dict_code`, `dict_name`, `dict_value`, `desc`, `sort`, `enabled`) VALUES ('1529402613195784271', 'securityProtocol', 'SECURITY_PROTOCOL', 'default', '', '', 0, 1);
INSERT IGNORE INTO `shenyu_dict` (`id`, `type`,`dict_code`, `dict_name`, `dict_value`, `desc`, `sort`, `enabled`) VALUES ('1529402613195784272', 'securityProtocol', 'SECURITY_PROTOCOL', 'SSL', 'SSL', '', 1, 1);
INSERT IGNORE INTO `shenyu_dict` (`id`, `type`,`dict_code`, `dict_name`, `dict_value`, `desc`, `sort`, `enabled`) VALUES ('1529402613195784273', 'securityProtocol', 'SECURITY_PROTOCOL', 'PLAINTEXT', 'PLAINTEXT', '', 2, 1);
INSERT IGNORE INTO `shenyu_dict` (`id`, `type`,`dict_code`, `dict_name`, `dict_value`, `desc`, `sort`, `enabled`) VALUES ('1529402613195784274', 'securityProtocol', 'SECURITY_PROTOCOL', 'SASL_PLAINTEXT', 'SASL_PLAINTEXT', '', 3, 1);
INSERT IGNORE INTO `shenyu_dict` (`id`, `type`,`dict_code`, `dict_name`, `dict_value`, `desc`, `sort`, `enabled`) VALUES ('1529402613195784275', 'securityProtocol', 'SECURITY_PROTOCOL', 'SASL_SSL', 'SASL_SSL', '', 4, 1);
INSERT IGNORE INTO `shenyu_dict` (`id`, `type`,`dict_code`, `dict_name`, `dict_value`, `desc`, `sort`, `enabled`) VALUES ('1529402613195784276', 'saslMechanism', 'SASL_MECHANISM', 'default', '', '', 0, 1);
INSERT IGNORE INTO `shenyu_dict` (`id`, `type`,`dict_code`, `dict_name`, `dict_value`, `desc`, `sort`, `enabled`) VALUES ('1529402613195784277', 'saslMechanism', 'SASL_MECHANISM', 'GSSAPI', 'GSSAPI', '', 1, 1);
INSERT IGNORE INTO `shenyu_dict` (`id`, `type`,`dict_code`, `dict_name`, `dict_value`, `desc`, `sort`, `enabled`) VALUES ('1529402613195784278', 'saslMechanism', 'SASL_MECHANISM', 'PLAIN', 'PLAIN', '', 2, 1);
INSERT IGNORE INTO `shenyu_dict` (`id`, `type`,`dict_code`, `dict_name`, `dict_value`, `desc`, `sort`, `enabled`) VALUES ('1529402613195784282', 'addPrefixed', 'ADD_PREFIXED', 'open', 'true', '', 0, 1);
INSERT IGNORE INTO `shenyu_dict` (`id`, `type`,`dict_code`, `dict_name`, `dict_value`, `desc`, `sort`, `enabled`) VALUES ('1529402613195784283', 'addPrefixed', 'ADD_PREFIXED', 'close', 'false', '', 0, 1);
INSERT IGNORE INTO `shenyu_dict` (`id`, `type`,`dict_code`, `dict_name`, `dict_value`, `desc`, `sort`, `enabled`) VALUES ('1529402613195784290', 'saslMechanism', 'SASL_MECHANISM', 'OAUTHBEARER', 'OAUTHBEARER', '', 3, 1);
INSERT IGNORE INTO `shenyu_dict` (`id`, `type`,`dict_code`, `dict_name`, `dict_value`, `desc`, `sort`, `enabled`) VALUES ('1529402613195784291', 'saslMechanism', 'SASL_MECHANISM', 'SCRAM-SHA-256', 'SCRAM-SHA-256', '', 4, 1);
INSERT IGNORE INTO `shenyu_dict` (`id`, `type`,`dict_code`, `dict_name`, `dict_value`, `desc`, `sort`, `enabled`) VALUES ('1529402613195784292', 'saslMechanism', 'SASL_MECHANISM', 'SCRAM-SHA-512', 'SCRAM-SHA-512', '', 5, 1);
INSERT IGNORE INTO `shenyu_dict` (`id`, `type`,`dict_code`, `dict_name`, `dict_value`, `desc`, `sort`, `enabled`) VALUES ('1572621145865248768', 'keyword', 'MASK_KEYWORD', 'keyword', 'keyword', '', 0, 1);
INSERT IGNORE INTO `shenyu_dict` (`id`, `type`,`dict_code`, `dict_name`, `dict_value`, `desc`, `sort`, `enabled`) VALUES ('1572621497251454976', 'maskType', 'MASKTYPE_ENCRYPT', 'encrypt', 'dataMaskByMD5', '', 0, 1);
INSERT IGNORE INTO `shenyu_dict` (`id`, `type`,`dict_code`, `dict_name`, `dict_value`, `desc`, `sort`, `enabled`) VALUES ('1572621587282190336', 'maskType', 'MASKTYPE_REPLACE', 'replace', 'dataMaskByCharReplace', '', 0, 1);
INSERT IGNORE INTO `shenyu_dict` (`id`, `type`,`dict_code`, `dict_name`, `dict_value`, `desc`, `sort`, `enabled`) VALUES ('1572621912915369984', 'maskStatus', 'MASK_STATUS_FALSE', 'notmask', 'false', '', 0, 1);
INSERT IGNORE INTO `shenyu_dict` (`id`, `type`,`dict_code`, `dict_name`, `dict_value`, `desc`, `sort`, `enabled`) VALUES ('1572621976689762304', 'maskStatus', 'MASK_STATUS_TRUE', 'mask', 'true', '', 0, 1);
INSERT IGNORE INTO `shenyu_dict` (`id`, `type`,`dict_code`, `dict_name`, `dict_value`, `desc`, `sort`, `enabled`) VALUES ('1572621976689762305', 'engine', 'engine', 'ReplacingMergeTree', 'ReplacingMergeTree', '', 0, 1);
INSERT IGNORE INTO `shenyu_dict` (`id`, `type`,`dict_code`, `dict_name`, `dict_value`, `desc`, `sort`, `enabled`) VALUES ('1572621976689762306', 'engine', 'engine', 'MergeTree', 'MergeTree', '', 1, 1);
INSERT IGNORE INTO `shenyu_dict` (`id`, `type`,`dict_code`, `dict_name`, `dict_value`, `desc`, `sort`, `enabled`) VALUES ('1572621976689762310', 'engine', 'engine', 'ReplicatedReplicatedMergeTree', 'ReplicatedReplicatedMergeTree', '', 2, 1);
INSERT IGNORE INTO `shenyu_dict` (`id`, `type`,`dict_code`, `dict_name`, `dict_value`, `desc`, `sort`, `enabled`) VALUES ('1572621976689762311', 'engine', 'engine', 'ReplicatedMergeTree', 'ReplicatedMergeTree', '', 3, 1);
INSERT IGNORE INTO `shenyu_dict` (`id`, `type`,`dict_code`, `dict_name`, `dict_value`, `desc`, `sort`, `enabled`) VALUES ('1572621976689762307', 'loadBalance', 'LOAD_BALANCE', 'leastActive', 'leastActive', 'leastActive', 0, 1);
INSERT IGNORE INTO `shenyu_dict` (`id`, `type`,`dict_code`, `dict_name`, `dict_value`, `desc`, `sort`, `enabled`) VALUES ('1630761573833920512', 'mapType', 'mapType', 'all', 'all', '', 0, 1);
INSERT IGNORE INTO `shenyu_dict` (`id`, `type`,`dict_code`, `dict_name`, `dict_value`, `desc`, `sort`, `enabled`) VALUES ('1630761984393367552', 'mapType', 'mapType', 'field', 'field', '', 1, 1);
INSERT IGNORE INTO `shenyu_dict` (`id`, `type`,`dict_code`, `dict_name`, `dict_value`, `desc`, `sort`, `enabled`) VALUES ('1572621976689762308', 'loadBalance', 'LOAD_BALANCE', 'p2c', 'p2c', 'p2c', 0, 1);
INSERT IGNORE INTO `shenyu_dict` (`id`, `type`,`dict_code`, `dict_name`, `dict_value`, `desc`, `sort`, `enabled`) VALUES ('1572621976689762309', 'loadBalance', 'LOAD_BALANCE', 'shortestResponse', 'shortestResponse', 'shortestResponse', 0, 1);
INSERT IGNORE INTO `shenyu_dict` (`id`, `type`,`dict_code`, `dict_name`, `dict_value`, `desc`, `sort`, `enabled`) VALUES ('1679002911061737472', 'discoveryMode', 'DISCOVERY_MODE', 'zookeeper', '{"baseSleepTimeMilliseconds":"1000","maxRetries":"3","maxSleepTimeMilliseconds":"1000","connectionTimeoutMilliseconds":"1000","sessionTimeoutMilliseconds":"1000","namespace":"","digest":null}', 'discoery mode to link zookeeper', 0, 1);
INSERT IGNORE INTO `shenyu_dict` (`id`, `type`,`dict_code`, `dict_name`, `dict_value`, `desc`, `sort`, `enabled`) VALUES ('1679002911061737473', 'discoveryMode', 'DISCOVERY_MODE', 'etcd', '{"etcdTimeout": "3000", "etcdTTL": "5"}', 'discoery mode to link etcd', 0, 1);
INSERT IGNORE INTO `shenyu_dict` (`id`, `type`,`dict_code`, `dict_name`, `dict_value`, `desc`, `sort`, `enabled`) VALUES ('1679002911061737474', 'discoveryMode', 'DISCOVERY_MODE', 'nacos', '{"groupName": "SHENYU_GROUP", "nacosNameSpace": "", "username": "", "password": "", "accessKey": "", "secretKey": ""}', 'discoery mode to link nacos', 0, 1);
INSERT IGNORE INTO `shenyu_dict` (`id`, `type`,`dict_code`, `dict_name`, `dict_value`, `desc`, `sort`, `enabled`) VALUES ('1679002911061737475', 'discoveryMode', 'DISCOVERY_MODE', 'eureka', '{"eurekaClientRefreshInterval": "10", "eurekaClientRegistryFetchIntervalSeconds": "10"}', 'discoery mode to link eureka', 0, 1);
INSERT IGNORE INTO `shenyu_dict` (`id`, `type`,`dict_code`, `dict_name`, `dict_value`, `desc`, `sort`, `enabled`) VALUES ('1679002911061737478', 'rewriteMetaData', 'REWRITE_META_DATA', 'true', 'true', '', 4, 1);
INSERT IGNORE INTO `shenyu_dict` (`id`, `type`,`dict_code`, `dict_name`, `dict_value`, `desc`, `sort`, `enabled`) VALUES ('1679002911061737479', 'rewriteMetaData', 'REWRITE_META_DATA', 'false', 'false', '', 4, 1);

/*plugin*/
INSERT IGNORE INTO `plugin` (`id`, `name`, `role`, `sort`, `enabled`) VALUES ('1','sign','Authentication',  20, '0');
INSERT IGNORE INTO `plugin` (`id`, `name`, `role`, `sort`,`config`,`enabled`) VALUES ('2','waf', 'Authentication', 50,'{"model":"black"}','0');
INSERT IGNORE INTO `plugin` (`id`, `name`, `role`, `sort`, `enabled`) VALUES ('3','rewrite', 'HttpProcess', 90,'0');
INSERT IGNORE INTO `plugin` (`id`, `name`, `role`, `sort`, `config`,`enabled`) VALUES ('4','rateLimiter','FaultTolerance', 60,'{"master":"mymaster","mode":"standalone","url":"192.168.1.1:6379","password":"abc"}', '0');
INSERT IGNORE INTO `plugin` (`id`, `name`, `role`, `sort`, `config`,`enabled`) VALUES ('5','divide', 'Proxy', 200,'{"multiSelectorHandle":"1","multiRuleHandle":"0"}','1');
INSERT IGNORE INTO `plugin` (`id`, `name`, `role`, `sort`, `config`,`enabled`) VALUES ('6','dubbo','Proxy', 310,'{"register":"zookeeper://localhost:2181","multiSelectorHandle":"1","threadpool":"shared","corethreads":0,"threads":2147483647,"queues":0}', '0');
INSERT IGNORE INTO `plugin` (`id`, `name`, `role`, `sort`, `enabled`) VALUES ('8','springCloud','Proxy', 200, '0');
INSERT IGNORE INTO `plugin` (`id`, `name`, `role`, `sort`, `enabled`) VALUES ('9','hystrix', 'FaultTolerance', 130,'0');
INSERT IGNORE INTO `plugin` (`id`, `name`, `role`, `sort`, `enabled`) VALUES ('10','sentinel', 'FaultTolerance', 140,'0');
INSERT IGNORE INTO `plugin` (`id`, `name`, `role`, `sort`, `config`, `enabled`) VALUES ('11','sofa', 'Proxy', 310, '{"protocol":"zookeeper","register":"127.0.0.1:2181","threadpool":"shared"}', '0');
INSERT IGNORE INTO `plugin` (`id`, `name`, `role`, `sort`, `enabled`) VALUES ('12','resilience4j', 'FaultTolerance', 310,'0');
INSERT IGNORE INTO `plugin` (`id`, `name`, `role`, `sort`, `config`, `enabled`) VALUES ('13', 'tars', 'Proxy', 310,'{"multiSelectorHandle":"1","multiRuleHandle":"0","threadpool":"shared"}','0');
INSERT IGNORE INTO `plugin` (`id`, `name`, `role`, `sort`, `enabled`) VALUES ('14', 'contextPath', 'HttpProcess', 80,'1');
INSERT IGNORE INTO `plugin` (`id`, `name`, `role`, `sort`, `config`, `enabled`) VALUES ('15', 'grpc', 'Proxy', 310,'{"multiSelectorHandle":"1","multiRuleHandle":"0","threadpool":"shared"}','0');
INSERT IGNORE INTO `plugin` (`id`, `name`, `role`, `sort`, `enabled`) VALUES ('16', 'redirect', 'HttpProcess', 110,'0');
INSERT IGNORE INTO `plugin` (`id`, `name`, `role`, `sort`, `config`, `enabled`) VALUES ('17', 'motan', 'Proxy', 310,'{"registerProtocol":"zk","registerAddress":"127.0.0.1:2181","corethreads":0,"threads":2147483647,"queues":0,"threadpool":"shared"}','0');
INSERT IGNORE INTO `plugin` (`id`, `name`, `role`, `sort`, `enabled`) VALUES ('18', 'loggingConsole', 'Logging', 160, '0');
INSERT IGNORE INTO `plugin` (`id`, `name`, `role`, `sort`, `config`, `enabled`) VALUES ('19', 'jwt', 'Authentication', 30, '{"secretKey":"key"}', '0');
INSERT IGNORE INTO `plugin` (`id`, `name`, `role`, `sort`, `enabled`) VALUES ('20', 'request', 'HttpProcess', 120, '0');
INSERT IGNORE INTO `plugin` (`id`, `name`, `role`, `sort`, `enabled`) VALUES ('21', 'oauth2', 'Authentication', 40, '0');
INSERT IGNORE INTO `plugin` (`id`, `name`, `role`, `sort`, `enabled`) VALUES ('22', 'paramMapping','HttpProcess', 70, '0');
INSERT IGNORE INTO `plugin` (`id`, `name`, `role`, `sort`, `enabled`) VALUES ('23', 'modifyResponse', 'HttpProcess', 220, '0');
INSERT IGNORE INTO `plugin` (`id`, `name`, `role`, `sort`, `enabled`) VALUES ('24', 'cryptorRequest', 'Cryptor', 100, '1');
INSERT IGNORE INTO `plugin` (`id`, `name`, `role`, `sort`, `enabled`) VALUES ('25', 'cryptorResponse', 'Cryptor', 410, '1');
INSERT IGNORE INTO `plugin` (`id`, `name`, `role`, `sort`, `config`, `enabled`) VALUES ('26', 'websocket', 'Proxy', 200, '{"multiSelectorHandle":"1"}', '1');
INSERT IGNORE INTO `plugin` (`id`, `name`, `role`, `sort`, `enabled`) VALUES ('27', 'generalContext', 'Common', 125, '1');
INSERT IGNORE INTO `plugin` (`id`, `name`, `role`, `sort`, `config`, `enabled`) VALUES ('28', 'mqtt', 'Proxy', 125, '{"port": 9500,"bossGroupThreadCount": 1,"maxPayloadSize": 65536,"workerGroupThreadCount": 12,"userName": "shenyu","password": "shenyu","isEncryptPassword": false,"encryptMode": "","leakDetectorLevel": "DISABLED"}', '0');
INSERT IGNORE INTO `plugin` (`id`, `name`, `role`, `sort`, `config`, `enabled`) VALUES ('29', 'loggingRocketMQ', 'Logging', 170,'{"topic":"shenyu-access-logging", "namesrvAddr": "localhost:9876","producerGroup":"shenyu-plugin-logging-rocketmq"}', '0');
INSERT IGNORE INTO `plugin` (`id`, `name`, `config`, `role`, `sort`, `enabled`) VALUES ('30', 'cache', '{"cacheType":"memory"}', 'Cache', 10, 0);
INSERT IGNORE INTO `plugin` (`id`, `name`, `config`, `role`, `sort`, `enabled`) VALUES ('31', 'mock', null, 'Mock', 1, 0);
INSERT IGNORE INTO `plugin` (`id`, `name`, `role`, `sort`, `config`, `enabled`) VALUES ('32', 'loggingElasticSearch', 'Logging', 190,'{"host":"localhost", "port": "9200"}', '0');
INSERT IGNORE INTO `plugin` (`id`, `name`, `role`, `sort`, `config`, `enabled`) VALUES ('33', 'loggingKafka', 'Logging', 180,'{"topic":"shenyu-access-logging", "namesrvAddr": "localhost:9092"}', '0');
INSERT IGNORE INTO `plugin` (`id`, `name`, `role`, `sort`, `config`, `enabled`) VALUES ('34', 'loggingAliyunSls', 'Logging', 175, '{"projectName": "shenyu", "logStoreName": "shenyu-logstore", "topic": "shenyu-topic"}', '0');
INSERT IGNORE INTO `plugin` (`id`, `name`, `role`, `sort`, `config`, `enabled`) VALUES ('35', 'loggingPulsar', 'Logging', 185, '{"topic":"shenyu-access-logging", "serviceUrl": "pulsar://localhost:6650"}', '0');
INSERT IGNORE INTO `plugin` (`id`, `name`, `role`, `sort`, `config`, `enabled`) VALUES ('36', 'loggingTencentCls', 'Logging', 176, '{"endpoint": "ap-guangzhou.cls.tencentcs.com", "topic": "shenyu-topic"}', '0');
INSERT IGNORE INTO `plugin` (`id`, `name`, `role`, `sort`, `config`, `enabled`) VALUES ('38', 'loggingClickHouse', 'Logging', 195, '{"host":"127.0.0.1","port":"8123","database":"shenyu-gateway","username":"","password":""}', '0');
INSERT IGNORE INTO `plugin` (`id`, `name`, `role`, `sort`, `config`, `enabled`) VALUES ('39', 'casdoor', 'Authentication', 40, '{"endpoint":"http://localhost:8000"}', '0');
INSERT IGNORE INTO `plugin` (`id`, `name`, `role`, `sort`, `enabled`) VALUES ('40', 'keyAuth', 'Authentication', 150, '0');
INSERT IGNORE INTO `plugin` (`id`, `name`, `role`, `sort`, `enabled`) VALUES ('42','tcp','Proxy', 320, '1');
INSERT IGNORE INTO `plugin` (`id`, `name`, `role`, `sort`, `config`, `enabled`) VALUES ('43', 'loggingHuaweiLts', 'Logging', 177, '{ "totalSizeInBytes":"104857600","maxBlockMs":"0","ioThreadCount":"1","batchSizeThresholdInBytes":"524288","batchCountThreshold":"4096","lingerMs":"2000","retries":"100","baseRetryBackoffMs":"100","maxRetryBackoffMs":"100","enableLocalTest":"true","setGiveUpExtraLongSingleLog":"false"}', '0');
INSERT IGNORE INTO `plugin` (`id`, `name`, `role`, `sort`, `config`, `enabled`) VALUES ('44', 'basicAuth', 'Authentication', 500, '{"defaultHandleJson":"{\"authorization\":\"test:test123\"}"}', '0');
INSERT IGNORE INTO `plugin` (`id`, `name`, `role`, `sort`, `config`, `enabled`) VALUES ('45', 'loggingRabbitMQ', 'Logging', 171, '{"host":"127.0.0.1","port":5672,"password":"admin","username":"admin","exchangeName":"exchange.logging.plugin","queueName":"queue.logging.plugin","routingKey":"topic.logging","virtualHost":"/","exchangeType":"direct","durable":"true","exclusive":"false","autoDelete":"false"}', '0');
/*insert plugin_handle data for sentinel*/
INSERT IGNORE INTO plugin_handle (`id`, `plugin_id`,`field`,`label`,`data_type`,`type`,`sort`,`ext_obj`) VALUES ('1529402613195784246', '10', 'flowRuleGrade', 'flowRuleGrade', 3, 2, 8, '{"required":"1","defaultValue":"1","rule":""}');
INSERT IGNORE INTO plugin_handle (`id`, `plugin_id`,`field`,`label`,`data_type`,`type`,`sort`,`ext_obj`) VALUES ('1529402613199978496', '10', 'flowRuleControlBehavior', 'flowRuleControlBehavior', 3, 2, 5, '{"required":"1","defaultValue":"0","rule":""}');
INSERT IGNORE INTO plugin_handle (`id`, `plugin_id`,`field`,`label`,`data_type`,`type`,`sort`,`ext_obj`) VALUES ('1529402613199978497', '10', 'flowRuleEnable', 'flowRuleEnable 1 or 0', 1, 2, 7, '{"required":"1","defaultValue":"1","rule":"/^[01]$/"}');
INSERT IGNORE INTO plugin_handle (`id`, `plugin_id`,`field`,`label`,`data_type`,`type`,`sort`,`ext_obj`) VALUES ('1529402613199978498', '10', 'flowRuleCount', 'flowRuleCount', 1, 2, 6, '{"required":"1","defaultValue":"0","rule":""}');
INSERT IGNORE INTO plugin_handle (`id`, `plugin_id`,`field`,`label`,`data_type`,`type`,`sort`,`ext_obj`) VALUES ('1529402613199978499', '10', 'degradeRuleEnable', 'degradeRuleEnable 1 or 0', 1, 2, 2, '{"required":"1","defaultValue":"1","rule":"/^[01]$/"}');
INSERT IGNORE INTO plugin_handle (`id`, `plugin_id`,`field`,`label`,`data_type`,`type`,`sort`,`ext_obj`) VALUES ('1529402613199978500', '10', 'degradeRuleGrade', 'degradeRuleGrade', 3, 2, 3, '{"required":"1","defaultValue":"0","rule":""}');
INSERT IGNORE INTO plugin_handle (`id`, `plugin_id`,`field`,`label`,`data_type`,`type`,`sort`,`ext_obj`) VALUES ('1529402613199978501', '10', 'degradeRuleCount', 'degradeRuleCount', 1, 2, 1, '{"required":"1","defaultValue":"0","rule":""}');
INSERT IGNORE INTO plugin_handle (`id`, `plugin_id`,`field`,`label`,`data_type`,`type`,`sort`,`ext_obj`) VALUES ('1529402613199978502', '10', 'degradeRuleTimeWindow', 'degradeRuleTimeWindow', 1, 2, 4, '{"required":"1","defaultValue":"0","rule":""}');
INSERT IGNORE INTO plugin_handle (`id`, `plugin_id`,`field`,`label`,`data_type`,`type`,`sort`,`ext_obj`) VALUES ('1529402613199978503', '10', 'degradeRuleMinRequestAmount', 'degradeRuleMinRequestAmount', 1, 2, 3, '{"required":"1","defaultValue":"5","rule":""}');
INSERT IGNORE INTO plugin_handle (`id`, `plugin_id`,`field`,`label`,`data_type`,`type`,`sort`,`ext_obj`) VALUES ('1529402613199978504', '10', 'degradeRuleStatIntervals', 'degradeRuleStatIntervals', 1, 2, 3, '{"required":"1","defaultValue":"1","rule":""}');
INSERT IGNORE INTO plugin_handle (`id`, `plugin_id`,`field`,`label`,`data_type`,`type`,`sort`,`ext_obj`) VALUES ('1529402613199978505', '10', 'degradeRuleSlowRatioThreshold', 'degradeRuleSlowRatioThreshold', 1, 2, 3, '{"required":"1","defaultValue":"0.5","rule":""}');
INSERT IGNORE INTO plugin_handle (`id`, `plugin_id`,`field`,`label`,`data_type`,`type`,`sort`,`ext_obj`) VALUES ('1529402613199978506', '10', 'fallbackUri', 'fallbackUri', 2, 2, 9, '{"required":"0","rule":""}');
INSERT IGNORE INTO plugin_handle (`id`, `plugin_id`,`field`,`label`,`data_type`,`type`,`sort`) VALUES ('1529402613199978507', '2', 'permission', 'permission', 3, 2, 1);
INSERT IGNORE INTO plugin_handle (`id`, `plugin_id`,`field`,`label`,`data_type`,`type`,`sort`) VALUES ('1529402613199978508', '2', 'statusCode', 'statusCode', 2, 2, 2);
INSERT IGNORE INTO plugin_handle (`id`, `plugin_id`,`field`,`label`,`data_type`,`type`,`sort`,`ext_obj`) VALUES ('1529402613199978509', '4', 'replenishRate', 'replenishRate', 2, 2, 2, '{"required":"1","defaultValue":"10","rule":""}');
INSERT IGNORE INTO plugin_handle (`id`, `plugin_id`,`field`,`label`,`data_type`,`type`,`sort`,`ext_obj`) VALUES ('1529402613199978510', '4', 'burstCapacity', 'burstCapacity', 2, 2, 3, '{"required":"1","defaultValue":"100","rule":""}');
INSERT IGNORE INTO plugin_handle (`id`, `plugin_id`,`field`,`label`,`data_type`,`type`,`sort`) VALUES ('1529402613199978511', '3', 'regex', 'regex', 2, 2, 1);
INSERT IGNORE INTO plugin_handle (`id`, `plugin_id`,`field`,`label`,`data_type`,`type`,`sort`) VALUES ('1529402613199978512', '3', 'replace', 'replace', 2, 2, 2);
INSERT IGNORE INTO plugin_handle (`id`, `plugin_id`,`field`,`label`,`data_type`,`type`,`sort`) VALUES ('1429402613199978512', '3', 'percentage', 'percentage', 1, 2, 3);
INSERT IGNORE INTO plugin_handle (`id`, `plugin_id`,`field`,`label`,`data_type`,`type`,`sort`) VALUES ('1529402613199978513', '16', 'redirectURI', 'redirectURI', 2, 2, 1);
INSERT IGNORE INTO plugin_handle (`id`, `plugin_id`,`field`,`label`,`data_type`,`type`,`sort`) VALUES ('1529402613199978514', '8', 'path', 'path', 2, 2, 1);
INSERT IGNORE INTO plugin_handle (`id`, `plugin_id`,`field`,`label`,`data_type`,`type`,`sort`) VALUES ('1529402613199978515', '8', 'timeout', 'timeout ms)', 1, 2, 2);
INSERT IGNORE INTO plugin_handle (`id`, `plugin_id`,`field`,`label`,`data_type`,`type`,`sort`) VALUES ('1529402613199978516', '8', 'serviceId', 'serviceId', 2, 1, 1);
INSERT IGNORE INTO plugin_handle (`id`, `plugin_id`,`field`,`label`,`data_type`,`type`,`sort`,`ext_obj`) VALUES ('1529402613199978517', '12', 'timeoutDurationRate', 'timeoutDurationRate ms)', 1, 2, 1, '{"required":"1","defaultValue":"5000","rule":""}');
INSERT IGNORE INTO plugin_handle (`id`, `plugin_id`,`field`,`label`,`data_type`,`type`,`sort`,`ext_obj`) VALUES ('1529402613199978518', '12', 'limitRefreshPeriod', 'limitRefreshPeriod ms)', 1, 2, 0, '{"required":"1","defaultValue":"500","rule":""}');
INSERT IGNORE INTO plugin_handle (`id`, `plugin_id`,`field`,`label`,`data_type`,`type`,`sort`,`ext_obj`) VALUES ('1529402613199978519', '12', 'limitForPeriod', 'limitForPeriod', 1, 2, 0, '{"required":"1","defaultValue":"50","rule":""}');
INSERT IGNORE INTO plugin_handle (`id`, `plugin_id`,`field`,`label`,`data_type`,`type`,`sort`,`ext_obj`) VALUES ('1529402613199978520', '12', 'circuitEnable', 'circuitEnable', 1, 2, 2, '{"required":"1","defaultValue":"0","rule":"/^[01]$/"}');
INSERT IGNORE INTO plugin_handle (`id`, `plugin_id`,`field`,`label`,`data_type`,`type`,`sort`,`ext_obj`) VALUES ('1529402613199978521', '12', 'timeoutDuration', 'timeoutDuration ms)', 1, 2, 2, '{"required":"1","defaultValue":"30000","rule":""}');
INSERT IGNORE INTO plugin_handle (`id`, `plugin_id`,`field`,`label`,`data_type`,`type`,`sort`) VALUES ('1529402613199978522', '12', 'fallbackUri', 'fallbackUri', 2, 2, 2);
INSERT IGNORE INTO plugin_handle (`id`, `plugin_id`,`field`,`label`,`data_type`,`type`,`sort`,`ext_obj`) VALUES ('1529402613199978523', '12', 'slidingWindowSize', 'slidingWindowSize', 1, 2, 2, '{"required":"1","defaultValue":"100","rule":""}');
INSERT IGNORE INTO plugin_handle (`id`, `plugin_id`,`field`,`label`,`data_type`,`type`,`sort`,`ext_obj`) VALUES ('1529402613199978524', '12', 'slidingWindowType', 'slidingWindowType', 1, 2, 2, '{"required":"1","defaultValue":"0","rule":"/^[01]$/"}');
INSERT IGNORE INTO plugin_handle (`id`, `plugin_id`,`field`,`label`,`data_type`,`type`,`sort`,`ext_obj`) VALUES ('1529402613199978525', '12', 'minimumNumberOfCalls', 'minimumNumberOfCalls', 1, 2, 2, '{"required":"1","defaultValue":"100","rule":""}');
INSERT IGNORE INTO plugin_handle (`id`, `plugin_id`,`field`,`label`,`data_type`,`type`,`sort`,`ext_obj`) VALUES ('1529402613199978526', '12', 'waitIntervalFunctionInOpenState', 'waitIntervalInOpen', 1, 2, 2, '{"required":"1","defaultValue":"60000","rule":""}');
INSERT IGNORE INTO plugin_handle (`id`, `plugin_id`,`field`,`label`,`data_type`,`type`,`sort`,`ext_obj`) VALUES ('1529402613199978527', '12', 'permittedNumberOfCallsInHalfOpenState', 'bufferSizeInHalfOpen', 1, 2, 2, '{"required":"1","defaultValue":"10","rule":""}');
INSERT IGNORE INTO plugin_handle (`id`, `plugin_id`,`field`,`label`,`data_type`,`type`,`sort`,`ext_obj`) VALUES ('1529402613199978528', '12', 'failureRateThreshold', 'failureRateThreshold', 1, 2, 2, '{"required":"1","defaultValue":"50","rule":""}');
INSERT IGNORE INTO plugin_handle (`id`, `plugin_id`,`field`,`label`,`data_type`,`type`,`sort`,`ext_obj`) VALUES ('1529402613199978529', '12', 'automaticTransitionFromOpenToHalfOpenEnabled', 'automaticHalfOpen', 3, 2, 1, '{"required":"1","defaultValue":"true","rule":""}');
INSERT IGNORE INTO plugin_handle (`id`, `plugin_id`,`field`,`label`,`data_type`,`type`,`sort`) VALUES ('1529402613199978530', '4', 'mode', 'mode', 3, 3, 1);
INSERT IGNORE INTO plugin_handle (`id`, `plugin_id`,`field`,`label`,`data_type`,`type`,`sort`) VALUES ('1529402613199978531', '4', 'master', 'master', 2, 3, 2);
INSERT IGNORE INTO plugin_handle (`id`, `plugin_id`,`field`,`label`,`data_type`,`type`,`sort`) VALUES ('1529402613199978532', '4', 'url', 'url', 2, 3, 3);
INSERT IGNORE INTO plugin_handle (`id`, `plugin_id`,`field`,`label`,`data_type`,`type`,`sort`) VALUES ('1529402613199978533', '4', 'password', 'password', 2, 3, 4);
INSERT IGNORE INTO plugin_handle (`id`, `plugin_id`,`field`,`label`,`data_type`,`type`,`sort`) VALUES ('1529402613199978534', '11', 'protocol', 'protocol', 2, 3, 1);
INSERT IGNORE INTO plugin_handle (`id`, `plugin_id`,`field`,`label`,`data_type`,`type`,`sort`) VALUES ('1529402613199978535', '11', 'register', 'register', 2, 3, 2);
INSERT IGNORE INTO plugin_handle (`id`, `plugin_id`,`field`,`label`,`data_type`,`type`,`sort`) VALUES ('1529402613199978536', '2', 'model', 'model', 2, 3, 1);
INSERT IGNORE INTO plugin_handle (`id`, `plugin_id`,`field`,`label`,`data_type`,`type`,`sort`) VALUES ('1529402613199978537', '6', 'register', 'register', 2, 3, 1);
INSERT IGNORE INTO plugin_handle (`id`, `plugin_id`,`field`,`label`,`data_type`,`type`,`sort`,`ext_obj`) VALUES ('1529402613199978538', '4', 'algorithmName', 'algorithmName', 3, 2, 1, '{"required":"1","defaultValue":"slidingWindow","rule":""}');
INSERT IGNORE INTO plugin_handle (`id`, `plugin_id`,`field`,`label`,`data_type`,`type`,`sort`,`ext_obj`) VALUES ('1529402613199978539', '4', 'keyResolverName', 'keyResolverName', 3, 2, 4, '{"required":"1","defaultValue":"WHOLE_KEY_RESOLVER","rule":""}');
INSERT IGNORE INTO plugin_handle (`id`, `plugin_id`,`field`,`label`,`data_type`,`type`,`sort`) VALUES ('1529402613199978540', '5', 'upstreamHost', 'host', 2, 1, 0);
INSERT IGNORE INTO plugin_handle (`id`, `plugin_id`,`field`,`label`,`data_type`,`type`,`sort`,`ext_obj`) VALUES ('1529402613199978541', '5', 'protocol', 'protocol', 2, 1, 2, '{"required":"0","defaultValue":"","placeholder":"http://","rule":""}');
INSERT IGNORE INTO plugin_handle (`id`, `plugin_id`,`field`,`label`,`data_type`,`type`,`sort`,`ext_obj`) VALUES ('1529402613199978542', '5', 'upstreamUrl', 'ip:port', 2, 1, 1, '{"required":"1","placeholder":"","rule":""}');
INSERT IGNORE INTO plugin_handle (`id`, `plugin_id`,`field`,`label`,`data_type`,`type`,`sort`,`ext_obj`) VALUES ('1529402613199978543', '5', 'weight', 'weight', 1, 1, 3, '{"defaultValue":"50","rule":""}');
INSERT IGNORE INTO plugin_handle (`id`, `plugin_id`,`field`,`label`,`data_type`,`type`,`sort`,`ext_obj`) VALUES ('1529402613199978544', '5', 'timestamp', 'startupTime', 1, 1, 3, '{"defaultValue":"0","placeholder":"startup timestamp","rule":""}');
INSERT IGNORE INTO plugin_handle (`id`, `plugin_id`,`field`,`label`,`data_type`,`type`,`sort`,`ext_obj`) VALUES ('1529402613199978545', '5', 'warmup', 'warmupTime', 1, 1, 5, '{"defaultValue":"0","placeholder":"warmup time ms)","rule":""}');
INSERT IGNORE INTO plugin_handle (`id`, `plugin_id`,`field`,`label`,`data_type`,`type`,`sort`,`ext_obj`) VALUES ('1529402613199978546', '5', 'status', 'status', 3, 1, 6, '{"defaultValue":"true","rule":""}');
INSERT IGNORE INTO plugin_handle (`id`, `plugin_id`,`field`,`label`,`data_type`,`type`,`sort`) VALUES ('1529402613199978547', '5', 'loadBalance', 'loadStrategy', 3, 2, 0);
INSERT IGNORE INTO plugin_handle (`id`, `plugin_id`,`field`,`label`,`data_type`,`type`,`sort`) VALUES ('1529402613199978548', '5', 'retry', 'retryCount', 1, 2, 1);
INSERT IGNORE INTO plugin_handle (`id`, `plugin_id`,`field`,`label`,`data_type`,`type`,`sort`,`ext_obj`) VALUES ('1529402613199978549', '5', 'timeout', 'timeout', 1, 2, 2, '{"defaultValue":"3000","rule":""}');
INSERT IGNORE INTO plugin_handle (`id`, `plugin_id`,`field`,`label`,`data_type`,`type`,`sort`) VALUES ('1529402613199978550', '5', 'multiSelectorHandle', 'multiSelectorHandle', 3, 3, 0);
INSERT IGNORE INTO plugin_handle (`id`, `plugin_id`,`field`,`label`,`data_type`,`type`,`sort`) VALUES ('1529402613199978551', '5', 'multiRuleHandle', 'multiRuleHandle', 3, 3, 1);
INSERT IGNORE INTO plugin_handle (`id`, `plugin_id`,`field`,`label`,`data_type`,`type`,`sort`,`ext_obj`) VALUES ('1529402613199978552', '5', 'headerMaxSize', 'headerMaxSize', 1, 2, 3, '{"defaultValue":"10240","rule":""}');
INSERT IGNORE INTO plugin_handle (`id`, `plugin_id`,`field`,`label`,`data_type`,`type`,`sort`,`ext_obj`) VALUES ('1529402613199978553', '5', 'requestMaxSize', 'requestMaxSize', 1, 2, 4, '{"defaultValue":"102400","rule":""}');
INSERT IGNORE INTO plugin_handle (`id`, `plugin_id`,`field`,`label`,`data_type`,`type`,`sort`,`ext_obj`) VALUES ('1529402613199978554', '5', 'retryStrategy', 'retryStrategy', 3, 2, 0, '{"required":"0","defaultValue":"current","placeholder":"retryStrategy","rule":""}');
INSERT IGNORE INTO plugin_handle (`id`, `plugin_id`,`field`,`label`,`data_type`,`type`,`sort`) VALUES ('1529402613199978555', '13', 'upstreamHost', 'host', 2, 1, 0);
INSERT IGNORE INTO plugin_handle (`id`, `plugin_id`,`field`,`label`,`data_type`,`type`,`sort`,`ext_obj`) VALUES ('1529402613199978556', '13', 'protocol', 'protocol', 2, 1, 2, '{"defaultValue":"","rule":""}');
INSERT IGNORE INTO plugin_handle (`id`, `plugin_id`,`field`,`label`,`data_type`,`type`,`sort`,`ext_obj`) VALUES ('1529402613199978557', '13', 'upstreamUrl', 'ip:port', 2, 1, 1, '{"required":"1","placeholder":"","rule":""}');
INSERT IGNORE INTO plugin_handle (`id`, `plugin_id`,`field`,`label`,`data_type`,`type`,`sort`,`ext_obj`) VALUES ('1529402613199978558', '13', 'weight', 'weight', 1, 1, 3, '{"defaultValue":"50","rule":""}');
INSERT IGNORE INTO plugin_handle (`id`, `plugin_id`,`field`,`label`,`data_type`,`type`,`sort`,`ext_obj`) VALUES ('1529402613199978559', '13', 'timestamp', 'startupTime', 1, 1, 3, '{"defaultValue":"0","placeholder":"startup timestamp","rule":""}');
INSERT IGNORE INTO plugin_handle (`id`, `plugin_id`,`field`,`label`,`data_type`,`type`,`sort`,`ext_obj`) VALUES ('1529402613199978560', '13', 'warmup', 'warmupTime', 1, 1, 5, '{"defaultValue":"0","placeholder":"warmup time ms)","rule":""}');
INSERT IGNORE INTO plugin_handle (`id`, `plugin_id`,`field`,`label`,`data_type`,`type`,`sort`,`ext_obj`) VALUES ('1529402613199978561', '13', 'status', 'status', 3, 1, 6, '{"defaultValue":"true","rule":""}');
INSERT IGNORE INTO plugin_handle (`id`, `plugin_id`,`field`,`label`,`data_type`,`type`,`sort`) VALUES ('1529402613199978562', '13', 'loadBalance', 'loadStrategy', 3, 2, 0);
INSERT IGNORE INTO plugin_handle (`id`, `plugin_id`,`field`,`label`,`data_type`,`type`,`sort`)  VALUES ('1529402613199978563', '13', 'retry', 'retryCount', 1, 2, 1);
INSERT IGNORE INTO plugin_handle (`id`, `plugin_id`,`field`,`label`,`data_type`,`type`,`sort`,`ext_obj`) VALUES ('1529402613199978564', '13', 'timeout', 'timeout', 1, 2, 2, '{"defaultValue":"3000","rule":""}');
INSERT IGNORE INTO plugin_handle (`id`, `plugin_id`,`field`,`label`,`data_type`,`type`,`sort`) VALUES ('1529402613199978565', '13', 'multiSelectorHandle', 'multiSelectorHandle', 3, 3, 0);
INSERT IGNORE INTO plugin_handle (`id`, `plugin_id`,`field`,`label`,`data_type`,`type`,`sort`) VALUES ('1529402613199978566', '13', 'multiRuleHandle', 'multiRuleHandle', 3, 3, 1);
INSERT IGNORE INTO plugin_handle (`id`, `plugin_id`,`field`,`label`,`data_type`,`type`,`sort`,`ext_obj`) VALUES ('1529402613199978567', '15', 'upstreamUrl', 'ip:port', 2, 1, 1, '{"required":"1","placeholder":"","rule":""}');
INSERT IGNORE INTO plugin_handle (`id`, `plugin_id`,`field`,`label`,`data_type`,`type`,`sort`,`ext_obj`) VALUES ('1529402613199978568', '15', 'weight', 'weight', 1, 1, 3, '{"defaultValue":"50","rule":""}');
INSERT IGNORE INTO plugin_handle (`id`, `plugin_id`,`field`,`label`,`data_type`,`type`,`sort`,`ext_obj`) VALUES ('1529402613199978569', '15', 'status', 'status', 3, 1, 6, '{"defaultValue":"true","rule":""}');
INSERT IGNORE INTO plugin_handle (`id`, `plugin_id`,`field`,`label`,`data_type`,`type`,`sort`) VALUES ('1529402613199978570', '15', 'multiSelectorHandle', 'multiSelectorHandle', 3, 3, 0);
INSERT IGNORE INTO plugin_handle (`id`, `plugin_id`,`field`,`label`,`data_type`,`type`,`sort`) VALUES ('1529402613199978571', '15', 'multiRuleHandle', 'multiRuleHandle', 3, 3, 1);
INSERT IGNORE INTO plugin_handle (`id`, `plugin_id`,`field`,`label`,`data_type`,`type`,`sort`,`ext_obj`) VALUES ('1529402613199978572', '15', 'threadpool', 'threadpool', 3, 3, 0, '{"required":"0","defaultValue":"cached","placeholder":"threadpool","rule":""}');
INSERT IGNORE INTO plugin_handle (`id`, `plugin_id`,`field`,`label`,`data_type`,`type`,`sort`) VALUES ('1529402613199978573', '14', 'contextPath', 'contextPath', 2, 2, 0);
INSERT IGNORE INTO plugin_handle (`id`, `plugin_id`,`field`,`label`,`data_type`,`type`,`sort`) VALUES ('1529402613199978574', '14', 'addPrefix', 'addPrefix', 2, 2, 0);
INSERT IGNORE INTO plugin_handle (`id`, `plugin_id`,`field`,`label`,`data_type`,`type`,`sort`) VALUES ('1529402613199978576', '19', 'secretKey', 'secretKey', 2, 3, 0);
INSERT IGNORE INTO plugin_handle (`id`, `plugin_id`,`field`,`label`,`data_type`,`type`,`sort`) VALUES ('1529402613199978577', '24', 'strategyName', 'strategyName', 3, 2, 1);
INSERT IGNORE INTO plugin_handle (`id`, `plugin_id`,`field`,`label`,`data_type`,`type`,`sort`) VALUES ('1529402613199978578', '24', 'fieldNames', 'fieldNames', 2, 2, 3);
INSERT IGNORE INTO plugin_handle (`id`, `plugin_id`,`field`,`label`,`data_type`,`type`,`sort`) VALUES ('1529402613199978579', '24', 'decryptKey', 'decryptKey', 2, 2, 3);
INSERT IGNORE INTO plugin_handle (`id`, `plugin_id`,`field`,`label`,`data_type`,`type`,`sort`) VALUES ('1529402613204172800', '24', 'encryptKey', 'encryptKey', 2, 2, 3);
INSERT IGNORE INTO plugin_handle (`id`, `plugin_id`,`field`,`label`,`data_type`,`type`,`sort`) VALUES ('1529402613204172801', '24', 'way', 'way', 3, 2, 3);
INSERT IGNORE INTO plugin_handle (`id`, `plugin_id`,`field`,`label`,`data_type`,`type`,`sort`,`ext_obj`) VALUES ('1630760188111376384', '24', 'mapType', 'mapType', 3, 2, 3, '{\"required\":\"0\",\"defaultValue\":\"all\",\"rule\":\"\"}');
INSERT IGNORE INTO plugin_handle (`id`, `plugin_id`,`field`,`label`,`data_type`,`type`,`sort`) VALUES ('1529402613204172802', '25', 'strategyName', 'strategyName', 3, 2, 2);
INSERT IGNORE INTO plugin_handle (`id`, `plugin_id`,`field`,`label`,`data_type`,`type`,`sort`) VALUES ('1529402613204172803', '25', 'decryptKey', 'decryptKey', 2, 2, 3);
INSERT IGNORE INTO plugin_handle (`id`, `plugin_id`,`field`,`label`,`data_type`,`type`,`sort`) VALUES ('1529402613204172804', '25', 'encryptKey', 'encryptKey', 2, 2, 3);
INSERT IGNORE INTO plugin_handle (`id`, `plugin_id`,`field`,`label`,`data_type`,`type`,`sort`) VALUES ('1529402613204172805', '25', 'fieldNames', 'fieldNames', 2, 2, 4);
INSERT IGNORE INTO plugin_handle (`id`, `plugin_id`,`field`,`label`,`data_type`,`type`,`sort`) VALUES ('1529402613204172806', '25', 'way', 'way', 3, 2, 3);
INSERT IGNORE INTO plugin_handle (`id`, `plugin_id`,`field`,`label`,`data_type`,`type`,`sort`,`ext_obj`) VALUES ('1630768384280514560', '25', 'mapType', 'mapType', 3, 2, 4, '{\"required\":\"0\",\"defaultValue\":\"all\",\"rule\":\"\"}');
INSERT IGNORE INTO plugin_handle (`id`, `plugin_id`,`field`,`label`,`data_type`,`type`,`sort`,`ext_obj`) VALUES ('1529402613204172807', '6', 'gray', 'gray', 3, 1, 9, '{"required":"0","defaultValue":"false","placeholder":"gray","rule":""}');
INSERT IGNORE INTO plugin_handle (`id`, `plugin_id`,`field`,`label`,`data_type`,`type`,`sort`,`ext_obj`) VALUES ('1529402613204172808', '6', 'group', 'group', 2, 1, 3, '{"required":"0","placeholder":"group","rule":""}');
INSERT IGNORE INTO plugin_handle (`id`, `plugin_id`,`field`,`label`,`data_type`,`type`,`sort`) VALUES ('1529402613204172809', '6', 'loadBalance', 'loadStrategy', 3, 2, 0);
INSERT IGNORE INTO plugin_handle (`id`, `plugin_id`,`field`,`label`,`data_type`,`type`,`sort`) VALUES ('1529402613204172810', '6', 'multiSelectorHandle', 'multiSelectorHandle', 3, 3, 0);
INSERT IGNORE INTO plugin_handle (`id`, `plugin_id`,`field`,`label`,`data_type`,`type`,`sort`,`ext_obj`) VALUES ('1529402613204172811', '6', 'protocol', 'protocol', 2, 1, 2, '{"required":"0","defaultValue":"","placeholder":"http://","rule":""}');
INSERT IGNORE INTO plugin_handle (`id`, `plugin_id`,`field`,`label`,`data_type`,`type`,`sort`,`ext_obj`) VALUES ('1529402613204172812', '6', 'status', 'status', 3, 1, 8, '{"defaultValue":"true","rule":""}');
INSERT IGNORE INTO plugin_handle (`id`, `plugin_id`,`field`,`label`,`data_type`,`type`,`sort`,`ext_obj`) VALUES ('1529402613204172813', '6', 'timestamp', 'startupTime', 1, 1, 7, '{"defaultValue":"0","placeholder":"startup timestamp","rule":""}');
INSERT IGNORE INTO plugin_handle (`id`, `plugin_id`,`field`,`label`,`data_type`,`type`,`sort`) VALUES ('1529402613204172814', '6', 'upstreamHost', 'host', 2, 1, 0);
INSERT IGNORE INTO plugin_handle (`id`, `plugin_id`,`field`,`label`,`data_type`,`type`,`sort`,`ext_obj`) VALUES ('1529402613204172815', '6', 'upstreamUrl', 'ip:port', 2, 1, 1, '{"required":"1","placeholder":"","rule":""}');
INSERT IGNORE INTO plugin_handle (`id`, `plugin_id`,`field`,`label`,`data_type`,`type`,`sort`,`ext_obj`) VALUES ('1529402613204172816', '6', 'version', 'version', 2, 1, 4, '{"required":"0","placeholder":"version","rule":""}');
INSERT IGNORE INTO plugin_handle (`id`, `plugin_id`,`field`,`label`,`data_type`,`type`,`sort`,`ext_obj`) VALUES ('1529402613204172817', '6', 'warmup', 'warmupTime', 1, 1, 6, '{"defaultValue":"0","placeholder":"warmup time ms)","rule":""}');
INSERT IGNORE INTO plugin_handle (`id`, `plugin_id`,`field`,`label`,`data_type`,`type`,`sort`,`ext_obj`) VALUES ('1529402613204172818', '6', 'weight', 'weight', 1, 1, 5, '{"defaultValue":"50","rule":""}');
INSERT IGNORE INTO plugin_handle (`id`, `plugin_id`,`field`,`label`,`data_type`,`type`,`sort`,`ext_obj`) VALUES ('1529402613204172819', '6', 'threadpool', 'threadpool', 3, 3, 0, '{"required":"0","defaultValue":"cached","placeholder":"threadpool","rule":""}');
INSERT IGNORE INTO plugin_handle (`id`, `plugin_id`,`field`,`label`,`data_type`,`type`,`sort`,`ext_obj`) VALUES ('1529402613204172820', '6', 'corethreads', 'corethreads', 1, 3, 0, '{"required":"0","defaultValue":"0","placeholder":"corethreads","rule":""}');
INSERT IGNORE INTO plugin_handle (`id`, `plugin_id`,`field`,`label`,`data_type`,`type`,`sort`,`ext_obj`) VALUES ('1529402613204172821', '6', 'threads', 'threads', 1, 3, 0, '{"required":"0","defaultValue":"2147483647","placeholder":"threads","rule":""}');
INSERT IGNORE INTO plugin_handle (`id`, `plugin_id`,`field`,`label`,`data_type`,`type`,`sort`,`ext_obj`) VALUES ('1529402613204172822', '6', 'queues', 'queues', 1, 3, 0, '{"required":"0","defaultValue":"0","placeholder":"queues","rule":""}');
INSERT IGNORE INTO plugin_handle (`id`, `plugin_id`,`field`,`label`,`data_type`,`type`,`sort`) VALUES ('1529402613204173923', '6', 'timeout', 'timeout', 3, 2, 0);
INSERT IGNORE INTO plugin_handle (`id`, `plugin_id`,`field`,`label`,`data_type`,`type`,`sort`) VALUES ('1529402613204173924', '6', 'retries', 'retries', 3, 2, 0);
INSERT IGNORE INTO plugin_handle (`id`, `plugin_id`,`field`,`label`,`data_type`,`type`,`sort`) VALUES ('1529402613204172823', '26', 'host', 'host', 2, 1, 0);
INSERT IGNORE INTO plugin_handle (`id`, `plugin_id`,`field`,`label`,`data_type`,`type`,`sort`,`ext_obj`) VALUES ('1529402613204172824', '26', 'protocol', 'protocol', 2, 1, 2, '{"required":"0","defaultValue":"","placeholder":"ws://","rule":""}');
INSERT IGNORE INTO plugin_handle (`id`, `plugin_id`,`field`,`label`,`data_type`,`type`,`sort`,`ext_obj`) VALUES ('1529402613204172825', '26', 'url', 'ip:port', 2, 1, 1, '{"required":"1","placeholder":"","rule":""}');
INSERT IGNORE INTO plugin_handle (`id`, `plugin_id`,`field`,`label`,`data_type`,`type`,`sort`,`ext_obj`) VALUES ('1529402613204172826', '26', 'weight', 'weight', 1, 1, 3, '{"defaultValue":"50","rule":""}');
INSERT IGNORE INTO plugin_handle (`id`, `plugin_id`,`field`,`label`,`data_type`,`type`,`sort`,`ext_obj`) VALUES ('1529402613204172827', '26', 'timestamp', 'startupTime', 1, 1, 3, '{"defaultValue":"0","placeholder":"startup timestamp","rule":""}');
INSERT IGNORE INTO plugin_handle (`id`, `plugin_id`,`field`,`label`,`data_type`,`type`,`sort`,`ext_obj`) VALUES ('1529402613204172828', '26', 'warmup', 'warmupTime', 1, 1, 5, '{"defaultValue":"0","placeholder":"warmup time ms)","rule":""}');
INSERT IGNORE INTO plugin_handle (`id`, `plugin_id`,`field`,`label`,`data_type`,`type`,`sort`,`ext_obj`) VALUES ('1529402613204172829', '26', 'status', 'status', 3, 1, 6, '{"defaultValue":"true","rule":""}');
INSERT IGNORE INTO plugin_handle (`id`, `plugin_id`,`field`,`label`,`data_type`,`type`,`sort`) VALUES ('1529402613204172830', '26', 'loadBalance', 'loadStrategy', 3, 2, 0);
INSERT IGNORE INTO plugin_handle (`id`, `plugin_id`,`field`,`label`,`data_type`,`type`,`sort`) VALUES ('1529402613204172831', '26', 'retry', 'retryCount', 1, 2, 1);
INSERT IGNORE INTO plugin_handle (`id`, `plugin_id`,`field`,`label`,`data_type`,`type`,`sort`,`ext_obj`) VALUES ('1529402613204172832', '26', 'timeout', 'timeout', 1, 2, 2, '{"defaultValue":"3000","rule":""}');
INSERT IGNORE INTO plugin_handle (`id`, `plugin_id`,`field`,`label`,`data_type`,`type`,`sort`) VALUES ('1529402613204172833', '26', 'multiSelectorHandle', 'multiSelectorHandle', 3, 3, 0);
INSERT IGNORE INTO plugin_handle (`id`, `plugin_id`,`field`,`label`,`data_type`,`type`,`sort`,`ext_obj`) VALUES ('1529402613204172834', '17', 'registerProtocol', 'registerProtocol', 2, 3, 0, '{"required":"0","defaultValue":"direct","placeholder":"registerProtocol","rule":""}');
INSERT IGNORE INTO plugin_handle (`id`, `plugin_id`,`field`,`label`,`data_type`,`type`,`sort`,`ext_obj`) VALUES ('1529402613204172835', '17', 'corethreads', 'corethreads', 1, 3, 2, '{"required":"0","defaultValue":"0","placeholder":"corethreads","rule":""}');
INSERT IGNORE INTO plugin_handle (`id`, `plugin_id`,`field`,`label`,`data_type`,`type`,`sort`,`ext_obj`) VALUES ('1529402613204172836', '17', 'threads', 'threads', 1, 3, 3, '{"required":"0","defaultValue":"2147483647","placeholder":"threads","rule":""}');
INSERT IGNORE INTO plugin_handle (`id`, `plugin_id`,`field`,`label`,`data_type`,`type`,`sort`,`ext_obj`) VALUES ('1529402613204172837', '17', 'queues', 'queues', 1, 3, 4, '{"required":"0","defaultValue":"0","placeholder":"queues","rule":""}');
INSERT IGNORE INTO plugin_handle (`id`, `plugin_id`,`field`,`label`,`data_type`,`type`,`sort`,`ext_obj`) VALUES ('1529402613204172838', '17', 'threadpool', 'threadpool', 3, 3, 5, '{"required":"0","defaultValue":"cached","placeholder":"threadpool","rule":""}');
INSERT IGNORE INTO plugin_handle (`id`, `plugin_id`,`field`,`label`,`data_type`,`type`,`sort`) VALUES ('1529402613204172839', '28', 'port', 'port', 1, 3, 1);
INSERT IGNORE INTO plugin_handle (`id`, `plugin_id`,`field`,`label`,`data_type`,`type`,`sort`) VALUES ('1529402613204172840', '28', 'bossGroupThreadCount', 'bossGroupThreadCount', 1, 3, 1);
INSERT IGNORE INTO plugin_handle (`id`, `plugin_id`,`field`,`label`,`data_type`,`type`,`sort`) VALUES ('1529402613204172841', '28', 'maxPayloadSize', 'maxPayloadSize', 1, 3, 1);
INSERT IGNORE INTO plugin_handle (`id`, `plugin_id`,`field`,`label`,`data_type`,`type`,`sort`) VALUES ('1529402613204172842', '28', 'workerGroupThreadCount', 'workerGroupThreadCount', 1, 3, 1);
INSERT IGNORE INTO plugin_handle (`id`, `plugin_id`,`field`,`label`,`data_type`,`type`,`sort`) VALUES ('1529402613204172843', '28', 'userName', 'userName', 2, 3, 1);
INSERT IGNORE INTO plugin_handle (`id`, `plugin_id`,`field`,`label`,`data_type`,`type`,`sort`) VALUES ('1529402613204172844', '28', 'password', 'password', 2, 3, 1);
INSERT IGNORE INTO plugin_handle (`id`, `plugin_id`,`field`,`label`,`data_type`,`type`,`sort`) VALUES ('1529402613204172845', '28', 'isEncryptPassword', 'isEncryptPassword', 2, 3, 1);
INSERT IGNORE INTO plugin_handle (`id`, `plugin_id`,`field`,`label`,`data_type`,`type`,`sort`) VALUES ('1529402613204172846', '28', 'encryptMode', 'encryptMode', 2, 3, 1);
INSERT IGNORE INTO plugin_handle (`id`, `plugin_id`,`field`,`label`,`data_type`,`type`,`sort`) VALUES ('1529402613204172847', '28', 'leakDetectorLevel', 'leakDetectorLevel', 2, 3, 1);
INSERT IGNORE INTO plugin_handle (`id`, `plugin_id`,`field`,`label`,`data_type`,`type`,`sort`,`ext_obj`) VALUES ('1529402613204172848', '29', 'topic', 'topic', 2, 3, 1, '{"required":"1","defaultValue":"shenyu-access-logging"}');
INSERT IGNORE INTO plugin_handle (`id`, `plugin_id`,`field`,`label`,`data_type`,`type`,`sort`,`ext_obj`) VALUES ('1529402613204172849', '29', 'namesrvAddr', 'namesrvAddr', 2, 3, 2, '{"required":"1","defaultValue":"localhost:9876"}');
INSERT IGNORE INTO plugin_handle (`id`, `plugin_id`,`field`,`label`,`data_type`,`type`,`sort`,`ext_obj`) VALUES ('1529402613204172850', '29', 'producerGroup', 'producerGroup', 2, 3, 3, '{"required":"1","defaultValue":"shenyu-plugin-logging-rocketmq"}');
INSERT IGNORE INTO plugin_handle (`id`, `plugin_id`,`field`,`label`,`data_type`,`type`,`sort`,`ext_obj`) VALUES ('1529402613204172909', '29', 'accessKey', 'accessKey', 2, 3, 4, '{"required":"0","defaultValue":"","placeholder":"accessKey"}');
INSERT IGNORE INTO plugin_handle (`id`, `plugin_id`,`field`,`label`,`data_type`,`type`,`sort`,`ext_obj`) VALUES ('1529402613204172910', '29', 'secretKey', 'secretKey', 2, 3, 5, '{"required":"0","defaultValue":"","placeholder":"secretKey"}');
INSERT IGNORE INTO plugin_handle (`id`, `plugin_id`,`field`,`label`,`data_type`,`type`,`sort`,`ext_obj`) VALUES ('1529402613204172851', '29', 'sampleRate', 'sampleRate', 2, 3, 6, '{"required":"0","defaultValue":"1","placeholder":"optional,0,0.01~1"}');
INSERT IGNORE INTO plugin_handle (`id`, `plugin_id`,`field`,`label`,`data_type`,`type`,`sort`,`ext_obj`) VALUES ('1529402613204172852', '29', 'maxResponseBody', 'maxResponseBody', 1, 3, 7, '{"required":"0","defaultValue":524288}');
INSERT IGNORE INTO plugin_handle (`id`, `plugin_id`,`field`,`label`,`data_type`,`type`,`sort`,`ext_obj`) VALUES ('1529402613204172853', '29', 'maxRequestBody', 'maxRequestBody', 1, 3, 8, '{"required":"0","defaultValue":524288}');
INSERT IGNORE INTO plugin_handle (`id`, `plugin_id`,`field`,`label`,`data_type`,`type`,`sort`,`ext_obj`) VALUES ('1529402613204172854', '29', 'compressAlg', 'compressAlg', 3, 3, 9, '{"required":"0","defaultValue":"none"}');
INSERT IGNORE INTO plugin_handle (`id`, `plugin_id`,`field`,`label`,`data_type`,`type`,`sort`,`ext_obj`) VALUES ('1529402613204172855', '29', 'topic', 'topic', 2, 1, 1, '{"required":"0","defaultValue":"","placeholder":"optional"}');
INSERT IGNORE INTO plugin_handle (`id`, `plugin_id`,`field`,`label`,`data_type`,`type`,`sort`,`ext_obj`) VALUES ('1529402613204172856', '29', 'sampleRate', 'sampleRate', 2, 1, 2, '{"required":"0","defaultValue":"","placeholder":"optional,0,0.01~1"}');
INSERT IGNORE INTO plugin_handle (`id`, `plugin_id`,`field`,`label`,`data_type`,`type`,`sort`,`ext_obj`) VALUES ('1529402613204172857', '30', 'cacheType', 'cacheType', 3, 3, 1, '{"required":"1","defaultValue":"memory","rule":""}');
INSERT IGNORE INTO plugin_handle (`id`, `plugin_id`,`field`,`label`,`data_type`,`type`,`sort`,`ext_obj`) VALUES ('1529402613204172858', '30', 'database', 'database', 1, 3, 2, '{"required":"0","defaultValue":"0","rule":""}');
INSERT IGNORE INTO plugin_handle (`id`, `plugin_id`,`field`,`label`,`data_type`,`type`,`sort`,`ext_obj`) VALUES ('1529402613204172859', '30', 'master', 'master', 2, 3, 3, '{"required":"0","rule":""}');
INSERT IGNORE INTO plugin_handle (`id`, `plugin_id`,`field`,`label`,`data_type`,`type`,`sort`,`ext_obj`) VALUES ('1529402613204172860', '30', 'mode', 'mode', 2, 3, 4, '{"required":"0","defaultValue":"standalone","rule":""}');
INSERT IGNORE INTO plugin_handle (`id`, `plugin_id`,`field`,`label`,`data_type`,`type`,`sort`,`ext_obj`) VALUES ('1529402613204172861', '30', 'url', 'url', 2, 3, 5, '{"required":"0","rule":""}');
INSERT IGNORE INTO plugin_handle (`id`, `plugin_id`,`field`,`label`,`data_type`,`type`,`sort`,`ext_obj`) VALUES ('1529402613204172862', '30', 'password', 'password', 2, 3, 6, '{"required":"0","rule":""}');
INSERT IGNORE INTO plugin_handle (`id`, `plugin_id`,`field`,`label`,`data_type`,`type`,`sort`,`ext_obj`) VALUES ('1529402613204172863', '30', 'maxIdle', 'maxIdle', 1, 3, 7, '{"required":"0","defaultValue":"8","rule":""}');
INSERT IGNORE INTO plugin_handle (`id`, `plugin_id`,`field`,`label`,`data_type`,`type`,`sort`,`ext_obj`) VALUES ('1529402613204172864', '30', 'minIdle', 'minIdle', 1, 3, 8, '{"required":"0","defaultValue":"0","rule":""}');
INSERT IGNORE INTO plugin_handle (`id`, `plugin_id`,`field`,`label`,`data_type`,`type`,`sort`,`ext_obj`) VALUES ('1529402613204172865', '30', 'maxActive', 'maxActive', 1, 3, 9, '{"required":"0","defaultValue":"8","rule":""}');
INSERT IGNORE INTO plugin_handle (`id`, `plugin_id`,`field`,`label`,`data_type`,`type`,`sort`,`ext_obj`) VALUES ('1529402613204172866', '30', 'maxWait', 'maxWait', 3, 3, 10, '{"required":"0","defaultValue":"-1","rule":""}');
INSERT IGNORE INTO plugin_handle (`id`, `plugin_id`,`field`,`label`,`data_type`,`type`,`sort`,`ext_obj`) VALUES ('1529402613204172867', '30', 'timeoutSeconds', 'timeoutSeconds', 1, 2, 0, '{"required":"0","defaultValue":"60","rule":""}');
INSERT IGNORE INTO plugin_handle (`id`, `plugin_id`,`field`,`label`,`data_type`,`type`,`sort`,`ext_obj`) VALUES ('1529402613204172868', '13', 'corethreads', 'corethreads', 1, 3, 3, '{"required":"0","defaultValue":"0","placeholder":"corethreads","rule":""}');
INSERT IGNORE INTO plugin_handle (`id`, `plugin_id`,`field`,`label`,`data_type`,`type`,`sort`,`ext_obj`) VALUES ('1529402613204172869', '13', 'threads', 'threads', 1, 3, 4, '{"required":"0","defaultValue":"2147483647","placeholder":"threads","rule":""}');
INSERT IGNORE INTO plugin_handle (`id`, `plugin_id`,`field`,`label`,`data_type`,`type`,`sort`,`ext_obj`) VALUES ('1529402613204172870', '13', 'queues', 'queues', 1, 3, 5, '{"required":"0","defaultValue":"0","placeholder":"queues","rule":""}');
INSERT IGNORE INTO plugin_handle (`id`, `plugin_id`,`field`,`label`,`data_type`,`type`,`sort`,`ext_obj`) VALUES ('1529402613204172871', '13', 'threadpool', 'threadpool', 3, 3, 2, '{"required":"0","defaultValue":"default","placeholder":"threadpool","rule":""}');
INSERT IGNORE INTO plugin_handle (`id`, `plugin_id`,`field`,`label`,`data_type`,`type`,`sort`,`ext_obj`) VALUES ('1529402613204172872', '11', 'corethreads', 'corethreads', 1, 3, 4, '{"required":"0","defaultValue":"0","placeholder":"corethreads","rule":""}');
INSERT IGNORE INTO plugin_handle (`id`, `plugin_id`,`field`,`label`,`data_type`,`type`,`sort`,`ext_obj`) VALUES ('1529402613204172873', '11', 'threads', 'threads', 1, 3, 5, '{"required":"0","defaultValue":"2147483647","placeholder":"threads","rule":""}');
INSERT IGNORE INTO plugin_handle (`id`, `plugin_id`,`field`,`label`,`data_type`,`type`,`sort`,`ext_obj`) VALUES ('1529402613204172874', '11', 'queues', 'queues', 1, 3, 6, '{"required":"0","defaultValue":"0","placeholder":"queues","rule":""}');
INSERT IGNORE INTO plugin_handle (`id`, `plugin_id`,`field`,`label`,`data_type`,`type`,`sort`,`ext_obj`) VALUES ('1529402613204172875', '11', 'threadpool', 'threadpool', 3, 3, 3, '{"required":"0","defaultValue":"default","placeholder":"threadpool","rule":""}');
INSERT IGNORE INTO plugin_handle (`id`, `plugin_id`,`field`,`label`,`data_type`,`type`,`sort`,`ext_obj`) VALUES ('1537326008606343168', '31', 'responseContent', 'responseContent', 2, 2, 0, '{"required":"0","rule":""}');
INSERT IGNORE INTO plugin_handle (`id`, `plugin_id`,`field`,`label`,`data_type`,`type`,`sort`,`ext_obj`) VALUES ('1537325892176658432', '31', 'httpStatusCode', 'httpStatusCode', 1, 2, 0, '{"required":"0","defaultValue":"200","rule":""}');
INSERT IGNORE INTO plugin_handle (`id`, `plugin_id`,`field`,`label`,`data_type`,`type`,`sort`,`ext_obj`) VALUES ('1529402613204172876', '32', 'host', 'host', 2, 3, 1, '{"required":"1","defaultValue":"localhost"}');
INSERT IGNORE INTO plugin_handle (`id`, `plugin_id`,`field`,`label`,`data_type`,`type`,`sort`,`ext_obj`) VALUES ('1529402613204172877', '32', 'port', 'port', 2, 3, 2, '{"required":"1","defaultValue":"9200"}');
INSERT IGNORE INTO plugin_handle (`id`, `plugin_id`,`field`,`label`,`data_type`,`type`,`sort`,`ext_obj`) VALUES ('1529402613204172906', '32', 'username', 'username', 2, 3, 3, '{"required":"0","defaultValue":""}');
INSERT IGNORE INTO plugin_handle (`id`, `plugin_id`,`field`,`label`,`data_type`,`type`,`sort`,`ext_obj`) VALUES ('1529402613204172907', '32', 'password', 'password', 2, 3, 4, '{"required":"0","defaultValue":""}');
INSERT IGNORE INTO plugin_handle (`id`, `plugin_id`,`field`,`label`,`data_type`,`type`,`sort`,`ext_obj`) VALUES ('1529402613204172908', '32', 'authCache', 'authCache', 2, 3, 5, '{"required":"0","defaultValue":"","placeholder":"true|false"}');
INSERT IGNORE INTO plugin_handle (`id`, `plugin_id`,`field`,`label`,`data_type`,`type`,`sort`,`ext_obj`) VALUES ('1529402613204172878', '32', 'sampleRate', 'sampleRate', 2, 3, 6, '{"required":"0","defaultValue":"1","placeholder":"optional,0,0.01~1"}');
INSERT IGNORE INTO plugin_handle (`id`, `plugin_id`,`field`,`label`,`data_type`,`type`,`sort`,`ext_obj`) VALUES ('1529402613204172879', '32', 'maxResponseBody', 'maxResponseBody', 1, 3, 7, '{"required":"0","defaultValue":524288}');
INSERT IGNORE INTO plugin_handle (`id`, `plugin_id`,`field`,`label`,`data_type`,`type`,`sort`,`ext_obj`) VALUES ('1529402613204172880', '32', 'maxRequestBody', 'maxRequestBody', 1, 3, 8, '{"required":"0","defaultValue":524288}');
INSERT IGNORE INTO plugin_handle (`id`, `plugin_id`,`field`,`label`,`data_type`,`type`,`sort`,`ext_obj`) VALUES ('1529402613204172881', '32', 'compressAlg', 'compressAlg', 3, 3, 9, '{"required":"0","defaultValue":"none"}');
INSERT IGNORE INTO plugin_handle (`id`, `plugin_id`,`field`,`label`,`data_type`,`type`,`sort`,`ext_obj`) VALUES ('1529402613204172882', '32', 'indexName', 'indexName', 2, 3, 10, '{"required":"0","defaultValue":"shenyu-access-logging"}');
INSERT IGNORE INTO plugin_handle (`id`, `plugin_id`,`field`,`label`,`data_type`,`type`,`sort`,`ext_obj`) VALUES ('1529402613204172883', '32', 'sampleRate', 'sampleRate', 2, 1, 2, '{"required":"0","defaultValue":"","placeholder":"optional,0,0.01~1"}');
INSERT IGNORE INTO plugin_handle (`id`, `plugin_id`,`field`,`label`,`data_type`,`type`,`sort`,`ext_obj`) VALUES ('1529402613204172884', '1', 'signRequestBody', 'signRequestBody', 3, 2, 9, '{"required":"0","defaultValue":"false","placeholder":"signRequestBody","rule":""}');
INSERT IGNORE INTO plugin_handle (`id`, `plugin_id`,`field`,`label`,`data_type`,`type`,`sort`,`ext_obj`) VALUES ('1529402613204172885', '33', 'topic', 'topic', 2, 3, 1, '{"required":"1","defaultValue":"shenyu-access-logging"}');
INSERT IGNORE INTO plugin_handle (`id`, `plugin_id`,`field`,`label`,`data_type`,`type`,`sort`,`ext_obj`) VALUES ('1529402613204172886', '33', 'namesrvAddr', 'namesrvAddr', 2, 3, 2, '{"required":"1","defaultValue":"localhost:9092"}');
INSERT IGNORE INTO plugin_handle (`id`, `plugin_id`,`field`,`label`,`data_type`,`type`,`sort`,`ext_obj`) VALUES ('1529402613204172887', '33', 'sampleRate', 'sampleRate', 2, 3, 4, '{"required":"0","defaultValue":"1","placeholder":"optional,0,0.01~1"}');
INSERT IGNORE INTO plugin_handle (`id`, `plugin_id`,`field`,`label`,`data_type`,`type`,`sort`,`ext_obj`) VALUES ('1529402613204172888', '33', 'maxResponseBody', 'maxResponseBody', 1, 3, 5, '{"required":"0","defaultValue":524288}');
INSERT IGNORE INTO plugin_handle (`id`, `plugin_id`,`field`,`label`,`data_type`,`type`,`sort`,`ext_obj`) VALUES ('1529402613204172889', '33', 'maxRequestBody', 'maxRequestBody', 1, 3, 6, '{"required":"0","defaultValue":524288}');
INSERT IGNORE INTO plugin_handle (`id`, `plugin_id`,`field`,`label`,`data_type`,`type`,`sort`,`ext_obj`) VALUES ('1529402613204172890', '33', 'compressAlg', 'compressAlg', 3, 3, 7, '{"required":"0","defaultValue":"none"}');
INSERT IGNORE INTO plugin_handle (`id`, `plugin_id`,`field`,`label`,`data_type`,`type`,`sort`,`ext_obj`) VALUES ('1529402613204172891', '33', 'topic', 'topic', 2, 1, 1, '{"required":"0","defaultValue":"","placeholder":"optional"}');
INSERT IGNORE INTO plugin_handle (`id`, `plugin_id`,`field`,`label`,`data_type`,`type`,`sort`,`ext_obj`) VALUES ('1529402613204172892', '33', 'securityProtocol', 'securityProtocol', 3, 3, 8, '{"required":"0","defaultValue":""}');
INSERT IGNORE INTO plugin_handle (`id`, `plugin_id`,`field`,`label`,`data_type`,`type`,`sort`,`ext_obj`) VALUES ('1529402613204172893', '33', 'saslMechanism', 'saslMechanism', 3, 3, 9, '{"required":"0","defaultValue":""}');
INSERT IGNORE INTO plugin_handle (`id`, `plugin_id`,`field`,`label`,`data_type`,`type`,`sort`,`ext_obj`) VALUES ('1529402613204172894', '33', 'userName', 'userName', 2, 3, 10, '{"required":"0","defaultValue":""}');
INSERT IGNORE INTO plugin_handle (`id`, `plugin_id`,`field`,`label`,`data_type`,`type`,`sort`,`ext_obj`) VALUES ('1529402613204172895', '33', 'passWord', 'passWord', 2, 3, 11, '{"required":"0","defaultValue":""}');
INSERT IGNORE INTO plugin_handle (`id`, `plugin_id`,`field`,`label`,`data_type`,`type`,`sort`,`ext_obj`) VALUES ('1529402613204172896', '10', 'flowRuleMaxQueueingTimeMs', 'flowRuleMaxQueueingTimeMs', 1, 2, 6, '{"required":"0","defaultValue":"500"}');
INSERT IGNORE INTO plugin_handle (`id`, `plugin_id`,`field`,`label`,`data_type`,`type`,`sort`,`ext_obj`) VALUES ('1529402613204172897', '10', 'flowRuleWarmUpPeriodSec', 'flowRuleWarmUpPeriodSec', 1, 2, 6, '{"required":"0","defaultValue":"10"}');



INSERT IGNORE INTO plugin_handle (`id`, `plugin_id`,`field`,`label`,`data_type`,`type`,`sort`,`ext_obj`) VALUES ('1529402613204172896', '34', 'accessId', 'accessId', 2, 3, 0, '{"required":"1","defaultValue":"","placeholder":""}');
INSERT IGNORE INTO plugin_handle (`id`, `plugin_id`,`field`,`label`,`data_type`,`type`,`sort`,`ext_obj`) VALUES ('1529402613204172897', '34', 'accessKey', 'accessKey', 2, 3, 1, '{"required":"1","defaultValue":"","placeholder":""}');
INSERT IGNORE INTO plugin_handle (`id`, `plugin_id`,`field`,`label`,`data_type`,`type`,`sort`,`ext_obj`) VALUES ('1529402613204172898', '34', 'host', 'host', 2, 3, 2, '{"required":"1","defaultValue":"","placeholder":""}');
INSERT IGNORE INTO plugin_handle (`id`, `plugin_id`,`field`,`label`,`data_type`,`type`,`sort`,`ext_obj`) VALUES ('1529402613204172899', '34', 'projectName', 'projectName', 2, 3, 3, '{"required":"0","defaultValue":"shenyu","placeholder":""}');
INSERT IGNORE INTO plugin_handle (`id`, `plugin_id`,`field`,`label`,`data_type`,`type`,`sort`,`ext_obj`) VALUES ('1529402613204172900', '34', 'logStoreName', 'logStoreName', 2, 3, 4, '{"required":"0","defaultValue":"shenyu-logstore","placeholder":""}');
INSERT IGNORE INTO plugin_handle (`id`, `plugin_id`,`field`,`label`,`data_type`,`type`,`sort`,`ext_obj`) VALUES ('1529402613204172901', '34', 'topic', 'topic', 2, 3, 5, '{"required":"0","defaultValue":"shenyu-topic","placeholder":""}');
INSERT IGNORE INTO plugin_handle (`id`, `plugin_id`,`field`,`label`,`data_type`,`type`,`sort`,`ext_obj`) VALUES ('1529402613204172902', '34', 'ttlInDay', 'ttlInDay', 1, 3, 6, '{"required":"0","defaultValue":3,"placeholder":""}');
INSERT IGNORE INTO plugin_handle (`id`, `plugin_id`,`field`,`label`,`data_type`,`type`,`sort`,`ext_obj`) VALUES ('1529402613204172903', '34', 'shardCount', 'shardCount', 1, 3, 7, '{"required":"0","defaultValue":10,"placeholder":""}');
INSERT IGNORE INTO plugin_handle (`id`, `plugin_id`,`field`,`label`,`data_type`,`type`,`sort`,`ext_obj`) VALUES ('1529402613204172904', '34', 'sendThreadCount', 'sendThreadCount', 1, 3, 8, '{"required":"0","defaultValue":1,"placeholder":"1-500"}');
INSERT IGNORE INTO plugin_handle (`id`, `plugin_id`,`field`,`label`,`data_type`,`type`,`sort`,`ext_obj`) VALUES ('1529402613204172905', '34', 'ioThreadCount', 'ioThreadCount', 1, 3, 9, '{"required":"0","defaultValue":1,"placeholder":"1-500"}');
INSERT IGNORE INTO plugin_handle (`id`, `plugin_id`,`field`,`label`,`data_type`,`type`,`sort`,`ext_obj`) VALUES ('1529402613204172906', '34', 'sampleRate', 'sampleRate', 2, 3, 10, '{"required":"0","defaultValue":"1","placeholder":"optional,0,0.01~1"}');
INSERT IGNORE INTO plugin_handle (`id`, `plugin_id`,`field`,`label`,`data_type`,`type`,`sort`,`ext_obj`) VALUES ('1529402613204172907', '34', 'maxRequestBody', 'maxRequestBody', 1, 3, 11, '{"required":"0","defaultValue":524288,"placeholder":""}');
INSERT IGNORE INTO plugin_handle (`id`, `plugin_id`,`field`,`label`,`data_type`,`type`,`sort`,`ext_obj`) VALUES ('1529402613204172908', '34', 'maxResponseBody', 'maxResponseBody', 1, 3, 12, '{"required":"0","defaultValue":524288,"placeholder":""}');
INSERT IGNORE INTO plugin_handle (`id`, `plugin_id`,`field`,`label`,`data_type`,`type`,`sort`,`ext_obj`) VALUES ('1529402613204172909', '34', 'bufferQueueSize', 'bufferQueueSize', 1, 3, 13, '{"required":"0","defaultValue":50000,"placeholder":""}');
INSERT IGNORE INTO plugin_handle (`id`, `plugin_id`,`field`,`label`,`data_type`,`type`,`sort`,`ext_obj`) VALUES ('1529402613204172910', '35', 'topic', 'topic', 2, 3, 1, '{"required":"1","defaultValue":"shenyu-access-logging"}');
INSERT IGNORE INTO plugin_handle (`id`, `plugin_id`,`field`,`label`,`data_type`,`type`,`sort`,`ext_obj`) VALUES ('1529402613204172911', '35', 'serviceUrl', 'serviceUrl', 2, 3, 2, '{"required":"1","defaultValue":"pulsar://localhost:6650"}');
INSERT IGNORE INTO plugin_handle (`id`, `plugin_id`,`field`,`label`,`data_type`,`type`,`sort`,`ext_obj`) VALUES ('1529402613204172912', '35', 'sampleRate', 'sampleRate', 2, 3, 4, '{"required":"0","defaultValue":"1","placeholder":"optional,0,0.01~1"}');
INSERT IGNORE INTO plugin_handle (`id`, `plugin_id`,`field`,`label`,`data_type`,`type`,`sort`,`ext_obj`) VALUES ('1529402613204172913', '35', 'maxResponseBody', 'maxResponseBody', 1, 3, 5, '{"required":"0","defaultValue":524288}');
INSERT IGNORE INTO plugin_handle (`id`, `plugin_id`,`field`,`label`,`data_type`,`type`,`sort`,`ext_obj`) VALUES ('1529402613204172914', '35', 'maxRequestBody', 'maxRequestBody', 1, 3, 6, '{"required":"0","defaultValue":524288}');
INSERT IGNORE INTO plugin_handle (`id`, `plugin_id`,`field`,`label`,`data_type`,`type`,`sort`,`ext_obj`) VALUES ('1529402613204172915', '35', 'compressAlg', 'compressAlg', 3, 3, 7, '{"required":"0","defaultValue":"none"}');
INSERT IGNORE INTO plugin_handle (`id`, `plugin_id`,`field`,`label`,`data_type`,`type`,`sort`,`ext_obj`) VALUES ('1529402613204172916', '36', 'secretId', 'secretId', 2, 3, 1, '{"required":"1","defaultValue":"","placeholder":""}');
INSERT IGNORE INTO plugin_handle (`id`, `plugin_id`,`field`,`label`,`data_type`,`type`,`sort`,`ext_obj`) VALUES ('1529402613204172917', '36', 'secretKey', 'secretKey', 2, 3, 2, '{"required":"1","defaultValue":"","placeholder":""}');
INSERT IGNORE INTO plugin_handle (`id`, `plugin_id`,`field`,`label`,`data_type`,`type`,`sort`,`ext_obj`) VALUES ('1529402613204172918', '36', 'endpoint', 'endpoint', 2, 3, 3, '{"required":"1","defaultValue":"","placeholder":""}');
INSERT IGNORE INTO plugin_handle (`id`, `plugin_id`,`field`,`label`,`data_type`,`type`,`sort`,`ext_obj`) VALUES ('1529402613204172919', '36', 'topic', 'topic', 2, 3, 4, '{"required":"1","defaultValue":"","placeholder":""}');
INSERT IGNORE INTO plugin_handle (`id`, `plugin_id`,`field`,`label`,`data_type`,`type`,`sort`,`ext_obj`) VALUES ('1529402613204172920', '36', 'sendThreadCount', 'sendThreadCount', 1, 3, 5, '{"required":"0","defaultValue":1,"placeholder":"1-500"}');
INSERT IGNORE INTO plugin_handle (`id`, `plugin_id`,`field`,`label`,`data_type`,`type`,`sort`,`ext_obj`) VALUES ('1529402613204172921', '36', 'totalSizeInBytes', 'totalSizeInBytes', 1, 3, 6, '{"required":"0","defaultValue":104857600}');
INSERT IGNORE INTO plugin_handle (`id`, `plugin_id`,`field`,`label`,`data_type`,`type`,`sort`,`ext_obj`) VALUES ('1529402613204172922', '36', 'maxSendThreadCount', 'maxSendThreadCount', 1, 3, 7, '{"required":"0","defaultValue":1,"placeholder":"availableProcessors + 1"}');
INSERT IGNORE INTO plugin_handle (`id`, `plugin_id`,`field`,`label`,`data_type`,`type`,`sort`,`ext_obj`) VALUES ('1529402613204172923', '36', 'maxBlockSec', 'maxBlockSec', 1, 3, 8, '{"required":"0","defaultValue":60000}');
INSERT IGNORE INTO plugin_handle (`id`, `plugin_id`,`field`,`label`,`data_type`,`type`,`sort`,`ext_obj`) VALUES ('1529402613204172924', '36', 'maxBatchSize', 'maxBatchSize', 1, 3, 9, '{"required":"0","defaultValue":524288}');
INSERT IGNORE INTO plugin_handle (`id`, `plugin_id`,`field`,`label`,`data_type`,`type`,`sort`,`ext_obj`) VALUES ('1529402613204172925', '36', 'maxBatchCount', 'maxBatchCount', 1, 3, 10, '{"required":"0","defaultValue":4096}');
INSERT IGNORE INTO plugin_handle (`id`, `plugin_id`,`field`,`label`,`data_type`,`type`,`sort`,`ext_obj`) VALUES ('1529402613204172922', '36', 'lingerMs', 'lingerMs', 1, 3, 11, '{"required":"0","defaultValue":2000}');
INSERT IGNORE INTO plugin_handle (`id`, `plugin_id`,`field`,`label`,`data_type`,`type`,`sort`,`ext_obj`) VALUES ('1529402613204172926', '36', 'retries', 'retries', 1, 3, 12, '{"required":"0","defaultValue":10}');
INSERT IGNORE INTO plugin_handle (`id`, `plugin_id`,`field`,`label`,`data_type`,`type`,`sort`,`ext_obj`) VALUES ('1529402613204172927', '36', 'maxReservedAttempts', 'maxReservedAttempts', 1, 3, 13, '{"required":"0","defaultValue":11}');
INSERT IGNORE INTO plugin_handle (`id`, `plugin_id`,`field`,`label`,`data_type`,`type`,`sort`,`ext_obj`) VALUES ('1529402613204172929', '36', 'baseRetryBackoffMs', 'baseRetryBackoffMs', 1, 3, 14, '{"required":"0","defaultValue":100}');
INSERT IGNORE INTO plugin_handle (`id`, `plugin_id`,`field`,`label`,`data_type`,`type`,`sort`,`ext_obj`) VALUES ('1529402613204172930', '36', 'maxRetryBackoffMs', 'maxRetryBackoffMs', 1, 3, 15, '{"required":"0","defaultValue":50000}');
INSERT IGNORE INTO plugin_handle (`id`, `plugin_id`,`field`,`label`,`data_type`,`type`,`sort`,`ext_obj`) VALUES ('1529402613204172931', '8', 'loadBalance', 'loadStrategy', 3, 2, 3, '{"defaultValue":"roundRobin","rule":""}');
INSERT IGNORE INTO plugin_handle (`id`, `plugin_id`,`field`,`label`,`data_type`,`type`,`sort`,`ext_obj`) VALUES ('1529402613204172932', '14', 'addPrefixed', 'addPrefixed', 3, 2, 3, '{"required":"1","defaultValue":"false"}');
INSERT IGNORE INTO plugin_handle (`id`, `plugin_id`,`field`,`label`,`data_type`,`type`,`sort`,`ext_obj`) VALUES ('1529402613204172933', '18', 'keyword', 'keyword', 2, 2, 0, '{"required":"0","placeholder":"please use ‘;’ to split keyword","rule":""}');
INSERT IGNORE INTO plugin_handle (`id`, `plugin_id`,`field`,`label`,`data_type`,`type`,`sort`,`ext_obj`) VALUES ('1529402613204172934', '18', 'maskType', 'maskType', 3, 2, 1, '{"required":"0","defaultValue":"dataMaskByMD5","rule":""}');
INSERT IGNORE INTO plugin_handle (`id`, `plugin_id`,`field`,`label`,`data_type`,`type`,`sort`,`ext_obj`) VALUES ('1529402613204172935', '18', 'maskStatus', 'maskStatus', 3, 2, 2, '{"required":"0","defaultValue":"false","rule":""}');
INSERT IGNORE INTO plugin_handle (`id`, `plugin_id`,`field`,`label`,`data_type`,`type`,`sort`,`ext_obj`) VALUES ('1529402613204172936', '29', 'keyword', 'keyword', 2, 2, 0, '{"required":"0","placeholder":"please use ‘;’ to split keyword","rule":""}');
INSERT IGNORE INTO plugin_handle (`id`, `plugin_id`,`field`,`label`,`data_type`,`type`,`sort`,`ext_obj`) VALUES ('1529402613204172937', '29', 'maskType', 'maskType', 3, 2, 1, '{"required":"0","defaultValue":"dataMaskByMD5","rule":""}');
INSERT IGNORE INTO plugin_handle (`id`, `plugin_id`,`field`,`label`,`data_type`,`type`,`sort`,`ext_obj`) VALUES ('1529402613204172938', '29', 'maskStatus', 'maskStatus', 3, 2, 2, '{"required":"0","defaultValue":"false","rule":""}');
INSERT IGNORE INTO plugin_handle (`id`, `plugin_id`,`field`,`label`,`data_type`,`type`,`sort`,`ext_obj`) VALUES ('1529402613204172939', '32', 'keyword', 'keyword', 2, 2, 0, '{"required":"0","placeholder":"please use ‘;’ to split keyword","rule":""}');
INSERT IGNORE INTO plugin_handle (`id`, `plugin_id`,`field`,`label`,`data_type`,`type`,`sort`,`ext_obj`) VALUES ('1529402613204172940', '32', 'maskType', 'maskType', 3, 2, 1, '{"required":"0","defaultValue":"dataMaskByMD5","rule":""}');
INSERT IGNORE INTO plugin_handle (`id`, `plugin_id`,`field`,`label`,`data_type`,`type`,`sort`,`ext_obj`) VALUES ('1529402613204172941', '32', 'maskStatus', 'maskStatus', 3, 2, 2, '{"required":"0","defaultValue":"false","rule":""}');
INSERT IGNORE INTO plugin_handle (`id`, `plugin_id`,`field`,`label`,`data_type`,`type`,`sort`,`ext_obj`) VALUES ('1529402613204172942', '33', 'keyword', 'keyword', 2, 2, 0, '{"required":"0","placeholder":"please use ‘;’ to split keyword","rule":""}');
INSERT IGNORE INTO plugin_handle (`id`, `plugin_id`,`field`,`label`,`data_type`,`type`,`sort`,`ext_obj`) VALUES ('1529402613204172943', '33', 'maskType', 'maskType', 3, 2, 1, '{"required":"0","defaultValue":"dataMaskByMD5","rule":""}');
INSERT IGNORE INTO plugin_handle (`id`, `plugin_id`,`field`,`label`,`data_type`,`type`,`sort`,`ext_obj`) VALUES ('1529402613204172944', '33', 'maskStatus', 'maskStatus', 3, 2, 2, '{"required":"0","defaultValue":"false","rule":""}');
INSERT IGNORE INTO plugin_handle (`id`, `plugin_id`,`field`,`label`,`data_type`,`type`,`sort`,`ext_obj`) VALUES ('1529402613204172945', '34', 'keyword', 'keyword', 2, 2, 0, '{"required":"0","placeholder":"please use ‘;’ to split keyword","rule":""}');
INSERT IGNORE INTO plugin_handle (`id`, `plugin_id`,`field`,`label`,`data_type`,`type`,`sort`,`ext_obj`) VALUES ('1529402613204172946', '34', 'maskType', 'maskType', 3, 2, 1, '{"required":"0","defaultValue":"dataMaskByMD5","rule":""}');
INSERT IGNORE INTO plugin_handle (`id`, `plugin_id`,`field`,`label`,`data_type`,`type`,`sort`,`ext_obj`) VALUES ('1529402613204172947', '34', 'maskStatus', 'maskStatus', 3, 2, 2, '{"required":"0","defaultValue":"false","rule":""}');
INSERT IGNORE INTO plugin_handle (`id`, `plugin_id`,`field`,`label`,`data_type`,`type`,`sort`,`ext_obj`) VALUES ('1529402613204172948', '35', 'keyword', 'keyword', 2, 2, 0, '{"required":"0","placeholder":"please use ‘;’ to split keyword","rule":""}');
INSERT IGNORE INTO plugin_handle (`id`, `plugin_id`,`field`,`label`,`data_type`,`type`,`sort`,`ext_obj`) VALUES ('1529402613204172949', '35', 'maskType', 'maskType', 3, 2, 1, '{"required":"0","defaultValue":"dataMaskByMD5","rule":""}');
INSERT IGNORE INTO plugin_handle (`id`, `plugin_id`,`field`,`label`,`data_type`,`type`,`sort`,`ext_obj`) VALUES ('1529402613204172950', '35', 'maskStatus', 'maskStatus', 3, 2, 2, '{"required":"0","defaultValue":"false","rule":""}');
INSERT IGNORE INTO plugin_handle (`id`, `plugin_id`,`field`,`label`,`data_type`,`type`,`sort`,`ext_obj`) VALUES ('1529402613204172951', '36', 'keyword', 'keyword', 2, 2, 0, '{"required":"0","placeholder":"please use ‘;’ to split keyword","rule":""}');
INSERT IGNORE INTO plugin_handle (`id`, `plugin_id`,`field`,`label`,`data_type`,`type`,`sort`,`ext_obj`) VALUES ('1529402613204172952', '36', 'maskType', 'maskType', 3, 2, 1, '{"required":"0","defaultValue":"dataMaskByMD5","rule":""}');
INSERT IGNORE INTO plugin_handle (`id`, `plugin_id`,`field`,`label`,`data_type`,`type`,`sort`,`ext_obj`) VALUES ('1529402613204172953', '36', 'maskStatus', 'maskStatus', 3, 2, 2, '{"required":"0","defaultValue":"false","rule":""}');

INSERT IGNORE INTO plugin_handle (`id`, `plugin_id`,`field`,`label`,`data_type`,`type`,`sort`,`ext_obj`) VALUES ('1529402613204172954', '38', 'keyword', 'keyword', 2, 2, 0, '{"required":"0","placeholder":"please use ‘;’ to split keyword","rule":""}');
INSERT IGNORE INTO plugin_handle (`id`, `plugin_id`,`field`,`label`,`data_type`,`type`,`sort`,`ext_obj`) VALUES ('1529402613204172955', '38', 'maskType', 'maskType', 3, 2, 1, '{"required":"0","defaultValue":"dataMaskByMD5","rule":""}');
INSERT IGNORE INTO plugin_handle (`id`, `plugin_id`,`field`,`label`,`data_type`,`type`,`sort`,`ext_obj`) VALUES ('1529402613204172956', '38', 'maskStatus', 'maskStatus', 3, 2, 2, '{"required":"0","defaultValue":"false","rule":""}');
INSERT IGNORE INTO plugin_handle (`id`, `plugin_id`,`field`,`label`,`data_type`,`type`,`sort`,`ext_obj`) VALUES ('1529402613204172890', '38', 'host', 'host', 2, 3, 3, '{"required":"1","defaultValue":"127.0.0.1"}');
INSERT IGNORE INTO plugin_handle (`id`, `plugin_id`,`field`,`label`,`data_type`,`type`,`sort`,`ext_obj`) VALUES ('1529402613204172891', '38', 'port', 'port', 2, 3, 4, '{"required":"1","defaultValue":"8123"}');
INSERT IGNORE INTO plugin_handle (`id`, `plugin_id`,`field`,`label`,`data_type`,`type`,`sort`,`ext_obj`) VALUES ('1529402613204172892', '38', 'database', 'database', 2, 3, 5, '{"required":"0","defaultValue":"shenyu-gateway"}');
INSERT IGNORE INTO plugin_handle (`id`, `plugin_id`,`field`,`label`,`data_type`,`type`,`sort`,`ext_obj`) VALUES ('1529402613204172894', '38', 'username', 'username', 2, 3, 6, '{"required":"1","defaultValue":""}');
INSERT IGNORE INTO plugin_handle (`id`, `plugin_id`,`field`,`label`,`data_type`,`type`,`sort`,`ext_obj`) VALUES ('1529402613204172895', '38', 'password', 'password', 2, 3, 7, '{"required":"1","defaultValue":""}');
INSERT IGNORE INTO plugin_handle (`id`, `plugin_id`,`field`,`label`,`data_type`,`type`,`sort`,`ext_obj`) VALUES ('1529402613204172896', '38', 'engine', 'engine', 3, 3, 8, '{"required":"0","defaultValue":"MergeTree"}');
INSERT IGNORE INTO plugin_handle (`id`, `plugin_id`,`field`,`label`,`data_type`,`type`,`sort`,`ext_obj`) VALUES ('1529402613204172897', '38', 'clusterName', 'clusterName', 3, 3, 9, '{"required":"1","defaultValue":"cluster"}');
INSERT IGNORE INTO plugin_handle (`id`, `plugin_id`,`field`,`label`,`data_type`,`type`,`sort`,`ext_obj`) VALUES ('1529402613204172777', '38', 'ttl', 'ttl', 3, 3, 10,  '{\"required\":\"0\",\"defaultValue\":\"30\"}');

INSERT IGNORE INTO plugin_handle (`id`, `plugin_id`,`field`,`label`,`data_type`,`type`,`sort`,`ext_obj`) VALUES ('1570590990341775360', '39', 'endpoint', 'casdoor endpoint', 2, 3, 0, '{"required":"1","rule":""}');
INSERT IGNORE INTO plugin_handle (`id`, `plugin_id`,`field`,`label`,`data_type`,`type`,`sort`,`ext_obj`) VALUES ('1570591047635968000', '39', 'client_id', 'client_id', 2, 3, 0, '{"required":"1","rule":""}');
INSERT IGNORE INTO plugin_handle (`id`, `plugin_id`,`field`,`label`,`data_type`,`type`,`sort`,`ext_obj`) VALUES ('1570591109623586816', '39', 'client_secrect', 'client_secrect', 2, 3, 0, '{"required":"1","rule":""}');
INSERT IGNORE INTO plugin_handle (`id`, `plugin_id`,`field`,`label`,`data_type`,`type`,`sort`,`ext_obj`) VALUES ('1570591165374275584', '39', 'certificate', 'certificate', 2, 3, 0, '{"required":"1","rule":""}');
INSERT IGNORE INTO plugin_handle (`id`, `plugin_id`,`field`,`label`,`data_type`,`type`,`sort`,`ext_obj`) VALUES ('1570591215131303936', '39', 'organization-name', 'organization-name', 2, 3, 0, '{"required":"1","rule":""}');
INSERT IGNORE INTO plugin_handle (`id`, `plugin_id`,`field`,`label`,`data_type`,`type`,`sort`,`ext_obj`) VALUES ('1570591265492312064', '39', 'application-name', 'application-name', 2, 3, 0, '{"required":"1","rule":""}');

INSERT IGNORE INTO plugin_handle (`id`, `plugin_id`,`field`,`label`,`data_type`,`type`,`sort`,`ext_obj`) VALUES ('1570591265492312065', '43', 'projectId', 'projectId', 2, 3, 0, '{"required":"1","rule":""}');
INSERT IGNORE INTO plugin_handle (`id`, `plugin_id`,`field`,`label`,`data_type`,`type`,`sort`,`ext_obj`) VALUES ('1570591265492312066', '43', 'logGroupId', 'logGroupId', 2, 3, 1, '{"required":"1","rule":""}');
INSERT IGNORE INTO plugin_handle (`id`, `plugin_id`,`field`,`label`,`data_type`,`type`,`sort`,`ext_obj`) VALUES ('1570591265492312067', '43', 'logStreamId', 'logStreamId', 2, 3, 2, '{"required":"1","rule":""}');
INSERT IGNORE INTO plugin_handle (`id`, `plugin_id`,`field`,`label`,`data_type`,`type`,`sort`,`ext_obj`) VALUES ('1570591265492312068', '43', 'accessKeyId', 'AccessKey', 2, 3, 4, '{"required":"1","rule":""}');
INSERT IGNORE INTO plugin_handle (`id`, `plugin_id`,`field`,`label`,`data_type`,`type`,`sort`,`ext_obj`) VALUES ('1570591265492312069', '43', 'accessKeySecret', 'accessKey', 2, 3, 5, '{"required":"1","rule":""}');
INSERT IGNORE INTO plugin_handle (`id`, `plugin_id`,`field`,`label`,`data_type`,`type`,`sort`,`ext_obj`) VALUES ('1570591265492312070', '43', 'regionName', 'regionName', 2, 3, 6, '{"required":"1","rule":""}');
INSERT IGNORE INTO plugin_handle (`id`, `plugin_id`,`field`,`label`,`data_type`,`type`,`sort`,`ext_obj`) VALUES ('1570591265492312071', '43', 'totalSizeInBytes', 'totalSizeInBytes', 1, 3, 8, '{"required":"0","defaultValue":"104857600","rule":""}');
INSERT IGNORE INTO plugin_handle (`id`, `plugin_id`,`field`,`label`,`data_type`,`type`,`sort`,`ext_obj`) VALUES ('1570591265492312072', '43', 'maxBlockMs', 'maxBlockMs', 1, 3, 9, '{"required":"0","defaultValue":"0","rule":""}');
INSERT IGNORE INTO plugin_handle (`id`, `plugin_id`,`field`,`label`,`data_type`,`type`,`sort`,`ext_obj`) VALUES ('1570591265492312073', '43', 'ioThreadCount', 'ioThreadCount', 1, 3, 10, '{"required":"0","defaultValue":"1","rule":""}');
INSERT IGNORE INTO plugin_handle (`id`, `plugin_id`,`field`,`label`,`data_type`,`type`,`sort`,`ext_obj`) VALUES ('1570591265492312074', '43', 'batchSizeThresholdInBytes', 'batchSizeThresholdInBytes', 1, 3, 11, '{"required":"0","defaultValue":"524388","rule":""}');
INSERT IGNORE INTO plugin_handle (`id`, `plugin_id`,`field`,`label`,`data_type`,`type`,`sort`,`ext_obj`) VALUES ('1570591265492312075', '43', 'batchCountThreshold', 'batchCountThreshold', 1, 3, 12, '{"required":"0","defaultValue":"4096","rule":""}');
INSERT IGNORE INTO plugin_handle (`id`, `plugin_id`,`field`,`label`,`data_type`,`type`,`sort`,`ext_obj`) VALUES ('1570591265492312076', '43', 'lingerMs', 'lingerMs', 1, 3, 12, '{"required":"0","defaultValue":"2000","rule":""}');
INSERT IGNORE INTO plugin_handle (`id`, `plugin_id`,`field`,`label`,`data_type`,`type`,`sort`,`ext_obj`) VALUES ('1570591265492312077', '43', 'retries', 'retries', 1, 3, 13, '{"required":"0","defaultValue":"100","rule":""}');
INSERT IGNORE INTO plugin_handle (`id`, `plugin_id`,`field`,`label`,`data_type`,`type`,`sort`,`ext_obj`) VALUES ('1570591265492312078', '43', 'baseRetryBackoffMs', 'baseRetryBackoffMs', 1, 3, 14, '{"required":"0","defaultValue":"100","rule":""}');
INSERT IGNORE INTO plugin_handle (`id`, `plugin_id`,`field`,`label`,`data_type`,`type`,`sort`,`ext_obj`) VALUES ('1570591265492312079', '43', 'maxRetryBackoffMs', 'maxRetryBackoffMs', 1, 3, 15, '{"required":"0","defaultValue":"100","rule":""}');
INSERT IGNORE INTO plugin_handle (`id`, `plugin_id`,`field`,`label`,`data_type`,`type`,`sort`,`ext_obj`) VALUES ('1570591265492312080', '43', 'enableLocalTest', 'enableLocalTest', 2, 3, 15, '{"required":"0","defaultValue":"false","rule":""}');
INSERT IGNORE INTO plugin_handle (`id`, `plugin_id`,`field`,`label`,`data_type`,`type`,`sort`,`ext_obj`) VALUES ('1570591265492312081', '43', 'setGiveUpExtraLongSingleLog', 'setGiveUpExtraLongSingleLog', 2, 3, 16, '{"required":"0","defaultValue":"false","rule":""}');
INSERT IGNORE INTO plugin_handle (`id`, `plugin_id`,`field`,`label`,`data_type`,`type`,`sort`,`ext_obj`) VALUES ('1570591265492312082', '43', 'keyword', 'keyword', 2, 2, 0, '{"required":"0","placeholder":"please use ‘;’ to split keyword","rule":""}');
INSERT IGNORE INTO plugin_handle (`id`, `plugin_id`,`field`,`label`,`data_type`,`type`,`sort`,`ext_obj`) VALUES ('1570591265492312083', '43', 'maskType', 'maskType', 3, 2, 1, '{"required":"0","defaultValue":"dataMaskByMD5","rule":""}');
INSERT IGNORE INTO plugin_handle (`id`, `plugin_id`,`field`,`label`,`data_type`,`type`,`sort`,`ext_obj`) VALUES ('1570591265492312084', '43', 'maskStatus', 'maskStatus', 3, 2, 2, '{"required":"0","defaultValue":"false","rule":""}');


INSERT IGNORE INTO plugin_handle (`id`, `plugin_id`,`field`,`label`,`data_type`,`type`,`sort`,`ext_obj`) VALUES ('1678293333363167232', '42', 'discoveryHandler', 'discoveryHandler', 2, 1, 0, '{"required":"0","defaultValue":"url,protocol,status,weight","rule":""}');
INSERT IGNORE INTO plugin_handle (`id`, `plugin_id`,`field`,`label`,`data_type`,`type`,`sort`,`ext_obj`) VALUES ('1678997037438107648', '42', 'bossGroupThreadCount', 'bossGroupThreadCount', 2, 1, 1, '{"required":"0","defaultValue":"1","rule":""}');
INSERT IGNORE INTO plugin_handle (`id`, `plugin_id`,`field`,`label`,`data_type`,`type`,`sort`,`ext_obj`) VALUES ('1678997142656417792', '42', 'workerGroupThreadCount', 'workerGroupThreadCount', 2, 1, 2, '{"required":"0","defaultValue":"12","rule":""}');
INSERT IGNORE INTO plugin_handle (`id`, `plugin_id`,`field`,`label`,`data_type`,`type`,`sort`,`ext_obj`) VALUES ('1678997399104552960', '42', 'clientMaxIdleTimeMs', 'clientMaxIdleTimeMs', 2, 1, 7, '{"required":"0","defaultValue":"30000","rule":""}');
INSERT IGNORE INTO plugin_handle (`id`, `plugin_id`,`field`,`label`,`data_type`,`type`,`sort`,`ext_obj`) VALUES ('1678997479614218240', '42', 'clientPendingAcquireMaxCount', 'clientPendingAcquireMaxCount', 2, 1, 4, '{"required":"0","defaultValue":"5","rule":""}');
INSERT IGNORE INTO plugin_handle (`id`, `plugin_id`,`field`,`label`,`data_type`,`type`,`sort`,`ext_obj`) VALUES ('1678996921914392576', '42', 'loadBalance', 'loadBalance', 3, 1, 3, '{"required":"0","defaultValue":"random","rule":""}');
INSERT IGNORE INTO plugin_handle (`id`, `plugin_id`,`field`,`label`,`data_type`,`type`,`sort`,`ext_obj`) VALUES ('1678997769998467072', '42', 'clientMaxLifeTimeMs', 'clientMaxLifeTimeMs', 2, 1, 8, '{"required":"0","defaultValue":"60000","rule":""}');
INSERT IGNORE INTO plugin_handle (`id`, `plugin_id`,`field`,`label`,`data_type`,`type`,`sort`,`ext_obj`) VALUES ('1678997277012557824', '42', 'clientMaxConnections', 'clientMaxConnections', 2, 1, 6, '{"required":"0","defaultValue":"20","rule":""}');
INSERT IGNORE INTO plugin_handle (`id`, `plugin_id`,`field`,`label`,`data_type`,`type`,`sort`,`ext_obj`) VALUES ('1678997557628272640', '42', 'clientPendingAcquireTimeout', 'clientPendingAcquireTimeout', 2, 1, 5, '{"required":"0","defaultValue":"5","rule":""}');

INSERT IGNORE INTO plugin_handle (`id`, `plugin_id`,`field`,`label`,`data_type`,`type`,`sort`,`ext_obj`) VALUES ('1678997557628272641', '17', 'registerAddress', 'registerAddress', 2, 3, 1,'{"required":"0","defaultValue":"127.0.0.1:2181","placeholder":"registerAddress","rule":""}');

INSERT IGNORE INTO plugin_handle (`id`, `plugin_id`,`field`,`label`,`data_type`,`type`,`sort`,`ext_obj`) VALUES ('1678997557628272642', '15', 'loadBalance', 'loadBalance', 3, 2, 3, '{"required":"0","defaultValue":"random","rule":""}');

INSERT IGNORE INTO plugin_handle (`id`, `plugin_id`,`field`,`label`,`data_type`,`type`,`sort`,`ext_obj`) VALUES ('1678997557628272643', '44', 'defaultHandleJson', 'defaultHandleJson', 2, 3, 2, '{"required":"0","defaultValue":"{\"authorization\":\"test:test123\"}","placeholder":""}');

INSERT IGNORE INTO plugin_handle (`id`, `plugin_id`,`field`,`label`,`data_type`,`type`,`sort`,`ext_obj`) VALUES ('1721435546642157568', '45', 'host', 'host', 2, 3, 0, '{"required":"1","defaultValue":"127.0.0.1","rule":""}');
INSERT IGNORE INTO plugin_handle (`id`, `plugin_id`,`field`,`label`,`data_type`,`type`,`sort`,`ext_obj`) VALUES ('1721435708743618560', '45', 'port', 'port', 1, 3, 0, '{"required":"1","defaultValue":"15672","rule":""}');
INSERT IGNORE INTO plugin_handle (`id`, `plugin_id`,`field`,`label`,`data_type`,`type`,`sort`,`ext_obj`) VALUES ('1721436368046264320', '45', 'password', 'password', 2, 3, 0, '{"required":"0","defaultValue":"admin","rule":""}');
INSERT IGNORE INTO plugin_handle (`id`, `plugin_id`,`field`,`label`,`data_type`,`type`,`sort`,`ext_obj`) VALUES ('1721436500343001088', '45', 'username', 'username', 2, 3, 0, '{"required":"0","defaultValue":"admin","rule":""}');
INSERT IGNORE INTO plugin_handle (`id`, `plugin_id`,`field`,`label`,`data_type`,`type`,`sort`,`ext_obj`) VALUES ('1721436639635836928', '45', 'exchangeName', 'exchangeName', 2, 3, 0, '{"required":"1","defaultValue":"","rule":""}');
INSERT IGNORE INTO plugin_handle (`id`, `plugin_id`,`field`,`label`,`data_type`,`type`,`sort`,`ext_obj`) VALUES ('1721436745583955968', '45', 'queueName', 'queueName', 2, 3, 0, '{"required":"1","defaultValue":"","rule":""}');
INSERT IGNORE INTO plugin_handle (`id`, `plugin_id`,`field`,`label`,`data_type`,`type`,`sort`,`ext_obj`) VALUES ('1721509996347617280', '45', 'routingKey', 'routingKey', 2, 3, 0, '{"required":"1","defaultValue":"","rule":""}');
INSERT IGNORE INTO plugin_handle (`id`, `plugin_id`,`field`,`label`,`data_type`,`type`,`sort`,`ext_obj`) VALUES ('1721725585461706752', '45', 'virtualHost', 'virtualHost', 2, 3, 0, '{"required":"1","defaultValue":"/","rule":""}');
INSERT IGNORE INTO plugin_handle (`id`, `plugin_id`,`field`,`label`,`data_type`,`type`,`sort`,`ext_obj`) VALUES ('1721725662875975680', '45', 'exchangeType', 'exchangeType', 2, 3, 0, '{"required":"1","defaultValue":"direct","rule":""}');
INSERT IGNORE INTO plugin_handle (`id`, `plugin_id`,`field`,`label`,`data_type`,`type`,`sort`,`ext_obj`) VALUES ('1722804180904927232', '45', 'durable', 'durable', 2, 3, 0, '{"required":"1","defaultValue":"true","placeholder":"true / false","rule":"/^(true|false)$/"}');
INSERT IGNORE INTO plugin_handle (`id`, `plugin_id`,`field`,`label`,`data_type`,`type`,`sort`,`ext_obj`) VALUES ('1722804370575548416', '45', 'exclusive', 'exclusive', 2, 3, 0, '{"required":"1","defaultValue":"false","placeholder":"true / false","rule":"/^(true|false)$/"}');
INSERT IGNORE INTO plugin_handle (`id`, `plugin_id`,`field`,`label`,`data_type`,`type`,`sort`,`ext_obj`) VALUES ('1722804461256400896', '45', 'autoDelete', 'autoDelete', 2, 3, 0, '{"required":"1","defaultValue":"false","placeholder":"true / false","rule":"/^(true|false)$/"}');
INSERT IGNORE INTO plugin_handle (`id`, `plugin_id`,`field`,`label`,`data_type`,`type`,`sort`,`ext_obj`) VALUES ('1722804548510507008', '45', 'args', 'args', 2, 3, 0, '{"required":"0","defaultValue":"","placeholder":"","rule":""}');

INSERT IGNORE INTO plugin_handle (`id`, `plugin_id`,`field`,`label`,`data_type`,`type`,`sort`,`ext_obj`) VALUES ('1722804548510507009', '33', 'sampleRate', 'sampleRate', 2, 1, 2, '{"required":"0","defaultValue":"","placeholder":"optional,0,0.01~1"}');

INSERT IGNORE INTO plugin_handle (`id`, `plugin_id`,`field`,`label`,`data_type`,`type`,`sort`,`ext_obj`) VALUES ('1722804548510507010', '45', 'sampleRate', 'sampleRate', 2, 3, 4, '{"required":"0","defaultValue":"1","placeholder":"optional,0,0.01~1"}');
INSERT IGNORE INTO plugin_handle (`id`, `plugin_id`,`field`,`label`,`data_type`,`type`,`sort`,`ext_obj`) VALUES ('1722804548510507011', '45', 'sampleRate', 'sampleRate', 2, 1, 2, '{"required":"0","defaultValue":"","placeholder":"optional,0,0.01~1"}');

INSERT IGNORE INTO plugin_handle (`id`, `plugin_id`,`field`,`label`,`data_type`,`type`,`sort`,`ext_obj`) VALUES ('1722804548510507012', '43', 'sampleRate', 'sampleRate', 2, 3, 17, '{"required":"0","defaultValue":"1","placeholder":"optional,0,0.01~1"}');
INSERT IGNORE INTO plugin_handle (`id`, `plugin_id`,`field`,`label`,`data_type`,`type`,`sort`,`ext_obj`) VALUES ('1722804548510507013', '43', 'sampleRate', 'sampleRate', 2, 1, 2, '{"required":"0","defaultValue":"","placeholder":"optional,0,0.01~1"}');

INSERT IGNORE INTO plugin_handle (`id`, `plugin_id`,`field`,`label`,`data_type`,`type`,`sort`,`ext_obj`) VALUES ('1722804548510507014', '36', 'sampleRate', 'sampleRate', 2, 3, 16, '{"required":"0","defaultValue":"1","placeholder":"optional,0,0.01~1"}');
INSERT IGNORE INTO plugin_handle (`id`, `plugin_id`,`field`,`label`,`data_type`,`type`,`sort`,`ext_obj`) VALUES ('1722804548510507015', '36', 'sampleRate', 'sampleRate', 2, 1, 2, '{"required":"0","defaultValue":"","placeholder":"optional,0,0.01~1"}');

INSERT IGNORE INTO plugin_handle (`id`, `plugin_id`,`field`,`label`,`data_type`,`type`,`sort`,`ext_obj`) VALUES ('1722804548510507016', '34', 'sampleRate', 'sampleRate', 2, 1, 2, '{"required":"0","defaultValue":"","placeholder":"optional,0,0.01~1"}');

INSERT IGNORE INTO plugin_handle (`id`, `plugin_id`,`field`,`label`,`data_type`,`type`,`sort`,`ext_obj`) VALUES ('1722804548510507017', '35', 'sampleRate', 'sampleRate', 2, 1, 2, '{"required":"0","defaultValue":"","placeholder":"optional,0,0.01~1"}');

INSERT IGNORE INTO plugin_handle (`id`, `plugin_id`,`field`,`label`,`data_type`,`type`,`sort`,`ext_obj`) VALUES ('1722804548510507018', '38', 'sampleRate', 'sampleRate', 2, 3, 11, '{"required":"0","defaultValue":"1","placeholder":"optional,0,0.01~1"}');
INSERT IGNORE INTO plugin_handle (`id`, `plugin_id`,`field`,`label`,`data_type`,`type`,`sort`,`ext_obj`) VALUES ('1722804548510507019', '38', 'sampleRate', 'sampleRate', 2, 1, 2, '{"required":"0","defaultValue":"","placeholder":"optional,0,0.01~1"}');

INSERT IGNORE INTO plugin_handle (`id`, `plugin_id`,`field`,`label`,`data_type`,`type`,`sort`,`ext_obj`) VALUES ('1722804548510507021', '14', 'rewriteContextPath', 'rewriteContextPath', 2, 2, 2, '{"required":"0","defaultValue":""}');
INSERT IGNORE INTO plugin_handle (`id`, `plugin_id`,`field`,`label`,`data_type`,`type`,`sort`,`ext_obj`) VALUES ('1722804548510507022', '14', 'percentage', 'percentage', 1, 2, 3, '{"required":"1","defaultValue":"100"}');
INSERT IGNORE INTO plugin_handle (`id`, `plugin_id`,`field`,`label`,`data_type`,`type`,`sort`,`ext_obj`) VALUES ('1722804548510507023', '3', 'rewriteMetaData', 'rewriteMetaData', 3, 2, 3, '{"required":"1","defaultValue":"false"}');

/** insert resource for resource */
INSERT IGNORE INTO `resource` (`id`, `parent_id`, `title`, `name`, `url`, `component`, `resource_type`, `sort`, `icon`, `is_leaf`, `is_route`, `perms`, `status`) VALUES('1346775491550474240','','SHENYU.MENU.PLUGIN.LIST','plug','/plug','PluginList','0','0','dashboard','0','0','','1');

INSERT IGNORE INTO `resource` (`id`, `parent_id`, `title`, `name`, `url`, `component`, `resource_type`, `sort`, `icon`, `is_leaf`, `is_route`, `perms`, `status`) VALUES('1357956838021890048','','SHENYU.MENU.CONFIG.MANAGMENT','config','/config','config','0','1','api','0','0','','1');
INSERT IGNORE INTO `resource` (`id`, `parent_id`, `title`, `name`, `url`, `component`, `resource_type`, `sort`, `icon`, `is_leaf`, `is_route`, `perms`, `status`) VALUES('1346777449787125760','1357956838021890048','SHENYU.MENU.SYSTEM.MANAGMENT.PLUGIN','plugin','/config/plugin','plugin','1','2','book','0','0','','1');
INSERT IGNORE INTO `resource` (`id`, `parent_id`, `title`, `name`, `url`, `component`, `resource_type`, `sort`, `icon`, `is_leaf`, `is_route`, `perms`, `status`) VALUES('1347034027070337024','1346777449787125760','SHENYU.BUTTON.SYSTEM.LIST','','','','2','0','','1','0','system:plugin:list','1');
INSERT IGNORE INTO `resource` (`id`, `parent_id`, `title`, `name`, `url`, `component`, `resource_type`, `sort`, `icon`, `is_leaf`, `is_route`, `perms`, `status`) VALUES('1347039054925148160','1346777449787125760','SHENYU.BUTTON.SYSTEM.DELETE','','','','2','1','','1','0','system:plugin:delete','1');
INSERT IGNORE INTO `resource` (`id`, `parent_id`, `title`, `name`, `url`, `component`, `resource_type`, `sort`, `icon`, `is_leaf`, `is_route`, `perms`, `status`) VALUES('1347041326749691904','1346777449787125760','SHENYU.BUTTON.SYSTEM.ADD','','','','2','2','','1','0','system:plugin:add','1');
INSERT IGNORE INTO `resource` (`id`, `parent_id`, `title`, `name`, `url`, `component`, `resource_type`, `sort`, `icon`, `is_leaf`, `is_route`, `perms`, `status`) VALUES('1347046566244003840','1346777449787125760','SHENYU.BUTTON.SYSTEM.SYNCHRONIZE','','','','2','3','','1','0','system:plugin:modify','1');
INSERT IGNORE INTO `resource` (`id`, `parent_id`, `title`, `name`, `url`, `component`, `resource_type`, `sort`, `icon`, `is_leaf`, `is_route`, `perms`, `status`) VALUES('1347047143350874112','1346777449787125760','SHENYU.BUTTON.SYSTEM.ENABLE','','','','2','4','','1','0','system:plugin:disable','1');
INSERT IGNORE INTO `resource` (`id`, `parent_id`, `title`, `name`, `url`, `component`, `resource_type`, `sort`, `icon`, `is_leaf`, `is_route`, `perms`, `status`) VALUES('1347047203220369408','1346777449787125760','SHENYU.BUTTON.SYSTEM.EDIT','','','','2','5','','1','0','system:plugin:edit','1');
INSERT IGNORE INTO `resource` (`id`, `parent_id`, `title`, `name`, `url`, `component`, `resource_type`, `sort`, `icon`, `is_leaf`, `is_route`, `perms`, `status`) VALUES('1572525965625266176','1346777449787125760','SHENYU.BUTTON.SYSTEM.RESOURCE','','','','2','6','','1','0','system:plugin:resource','1');

INSERT IGNORE INTO `resource` (`id`, `parent_id`, `title`, `name`, `url`, `component`, `resource_type`, `sort`, `icon`, `is_leaf`, `is_route`, `perms`, `status`) VALUES('1346777623011880960','1357956838021890048','SHENYU.PLUGIN.PLUGINHANDLE','pluginhandle','/config/pluginhandle','pluginhandle','1','3','down-square','0','0','','1');
INSERT IGNORE INTO `resource` (`id`, `parent_id`, `title`, `name`, `url`, `component`, `resource_type`, `sort`, `icon`, `is_leaf`, `is_route`, `perms`, `status`) VALUES('1347047555588042752','1346777623011880960','SHENYU.BUTTON.SYSTEM.LIST','','','','2','0','','1','0','system:pluginHandler:list','1');
INSERT IGNORE INTO `resource` (`id`, `parent_id`, `title`, `name`, `url`, `component`, `resource_type`, `sort`, `icon`, `is_leaf`, `is_route`, `perms`, `status`) VALUES('1347047640145211392','1346777623011880960','SHENYU.BUTTON.SYSTEM.DELETE','','','','2','1','','1','0','system:pluginHandler:delete','1');
INSERT IGNORE INTO `resource` (`id`, `parent_id`, `title`, `name`, `url`, `component`, `resource_type`, `sort`, `icon`, `is_leaf`, `is_route`, `perms`, `status`) VALUES('1347047695002513408','1346777623011880960','SHENYU.BUTTON.SYSTEM.ADD','','','','2','2','','1','0','system:pluginHandler:add','1');
INSERT IGNORE INTO `resource` (`id`, `parent_id`, `title`, `name`, `url`, `component`, `resource_type`, `sort`, `icon`, `is_leaf`, `is_route`, `perms`, `status`) VALUES('1347047747305484288','1346777623011880960','SHENYU.BUTTON.SYSTEM.EDIT','','','','2','3','','1','0','system:pluginHandler:edit','1');

INSERT IGNORE INTO `resource` (`id`, `parent_id`, `title`, `name`, `url`, `component`, `resource_type`, `sort`, `icon`, `is_leaf`, `is_route`, `perms`, `status`) VALUES('1346777766301888512','1357956838021890048','SHENYU.MENU.SYSTEM.MANAGMENT.AUTHEN','auth','/config/auth','auth','1','4','audit','0','0','','1');
INSERT IGNORE INTO `resource` (`id`, `parent_id`, `title`, `name`, `url`, `component`, `resource_type`, `sort`, `icon`, `is_leaf`, `is_route`, `perms`, `status`) VALUES('1347048004105940992','1346777766301888512','SHENYU.BUTTON.SYSTEM.LIST','','','','2','0','','1','0','system:authen:list','1');
INSERT IGNORE INTO `resource` (`id`, `parent_id`, `title`, `name`, `url`, `component`, `resource_type`, `sort`, `icon`, `is_leaf`, `is_route`, `perms`, `status`) VALUES('1347048101875167232','1346777766301888512','SHENYU.BUTTON.SYSTEM.DELETE','','','','2','1','','1','0','system:authen:delete','1');
INSERT IGNORE INTO `resource` (`id`, `parent_id`, `title`, `name`, `url`, `component`, `resource_type`, `sort`, `icon`, `is_leaf`, `is_route`, `perms`, `status`) VALUES('1347048145877610496','1346777766301888512','SHENYU.BUTTON.SYSTEM.ADD','','','','2','2','','1','0','system:authen:add','1');
INSERT IGNORE INTO `resource` (`id`, `parent_id`, `title`, `name`, `url`, `component`, `resource_type`, `sort`, `icon`, `is_leaf`, `is_route`, `perms`, `status`) VALUES('1347048240677269503','1346777766301888512','SHENYU.PLUGIN.BATCH.OPENED','','','','2','3','','1','0','system:authen:open','1');
INSERT IGNORE INTO `resource` (`id`, `parent_id`, `title`, `name`, `url`, `component`, `resource_type`, `sort`, `icon`, `is_leaf`, `is_route`, `perms`, `status`) VALUES('1347048240677269504','1346777766301888512','SHENYU.BUTTON.SYSTEM.ENABLE','','','','2','3','','1','0','system:authen:disable','1');
INSERT IGNORE INTO `resource` (`id`, `parent_id`, `title`, `name`, `url`, `component`, `resource_type`, `sort`, `icon`, `is_leaf`, `is_route`, `perms`, `status`) VALUES('1347048316216684544','1346777766301888512','SHENYU.BUTTON.SYSTEM.SYNCHRONIZE','','','','2','4','','1','0','system:authen:modify','1');
INSERT IGNORE INTO `resource` (`id`, `parent_id`, `title`, `name`, `url`, `component`, `resource_type`, `sort`, `icon`, `is_leaf`, `is_route`, `perms`, `status`) VALUES('1347048776029843456','1346777766301888512','SHENYU.BUTTON.SYSTEM.EDIT','','','','2','5','','1','0','system:authen:edit','1');
INSERT IGNORE INTO `resource` (`id`, `parent_id`, `title`, `name`, `url`, `component`, `resource_type`, `sort`, `icon`, `is_leaf`, `is_route`, `perms`, `status`) VALUES('1350804501819195392','1346777766301888512','SHENYU.BUTTON.SYSTEM.EDITRESOURCEDETAILS','','','','2','6','','1','0','system:authen:editResourceDetails','1');

INSERT IGNORE INTO `resource` (`id`, `parent_id`, `title`, `name`, `url`, `component`, `resource_type`, `sort`, `icon`, `is_leaf`, `is_route`, `perms`, `status`) VALUES('1346777907096285184','1357956838021890048','SHENYU.MENU.SYSTEM.MANAGMENT.METADATA','metadata','/config/metadata','metadata','1','5','snippets','0','0','','1');
INSERT IGNORE INTO `resource` (`id`, `parent_id`, `title`, `name`, `url`, `component`, `resource_type`, `sort`, `icon`, `is_leaf`, `is_route`, `perms`, `status`) VALUES('1347048968414179328','1346777907096285184','SHENYU.BUTTON.SYSTEM.LIST','','','','2','0','','1','0','system:meta:list','1');
INSERT IGNORE INTO `resource` (`id`, `parent_id`, `title`, `name`, `url`, `component`, `resource_type`, `sort`, `icon`, `is_leaf`, `is_route`, `perms`, `status`) VALUES('1347049029323862016','1346777907096285184','SHENYU.BUTTON.SYSTEM.DELETE','','','','2','1','','1','0','system:meta:delete','1');
INSERT IGNORE INTO `resource` (`id`, `parent_id`, `title`, `name`, `url`, `component`, `resource_type`, `sort`, `icon`, `is_leaf`, `is_route`, `perms`, `status`) VALUES('1347049092552994816','1346777907096285184','SHENYU.BUTTON.SYSTEM.ADD','','','','2','2','','1','0','system:meta:add','1');
INSERT IGNORE INTO `resource` (`id`, `parent_id`, `title`, `name`, `url`, `component`, `resource_type`, `sort`, `icon`, `is_leaf`, `is_route`, `perms`, `status`) VALUES('1347049251395481600','1346777907096285184','SHENYU.BUTTON.SYSTEM.ENABLE','','','','2','3','','1','0','system:meta:disable','1');
INSERT IGNORE INTO `resource` (`id`, `parent_id`, `title`, `name`, `url`, `component`, `resource_type`, `sort`, `icon`, `is_leaf`, `is_route`, `perms`, `status`) VALUES('1347049317178945536','1346777907096285184','SHENYU.BUTTON.SYSTEM.SYNCHRONIZE','','','','2','4','','1','0','system:meta:modify','1');
INSERT IGNORE INTO `resource` (`id`, `parent_id`, `title`, `name`, `url`, `component`, `resource_type`, `sort`, `icon`, `is_leaf`, `is_route`, `perms`, `status`) VALUES('1347049370014593024','1346777907096285184','SHENYU.BUTTON.SYSTEM.EDIT','','','','2','5','','1','0','system:meta:edit','1');

INSERT IGNORE INTO `resource` (`id`, `parent_id`, `title`, `name`, `url`, `component`, `resource_type`, `sort`, `icon`, `is_leaf`, `is_route`, `perms`, `status`) VALUES('1346778036402483200','1357956838021890048','SHENYU.MENU.SYSTEM.MANAGMENT.DICTIONARY','dict','/config/dict','dict','1','6','ordered-list','0','0','','1');
INSERT IGNORE INTO `resource` (`id`, `parent_id`, `title`, `name`, `url`, `component`, `resource_type`, `sort`, `icon`, `is_leaf`, `is_route`, `perms`, `status`) VALUES('1347049542417264640','1346778036402483200','SHENYU.BUTTON.SYSTEM.LIST','','','','2','0','','1','0','system:dict:list','1');
INSERT IGNORE INTO `resource` (`id`, `parent_id`, `title`, `name`, `url`, `component`, `resource_type`, `sort`, `icon`, `is_leaf`, `is_route`, `perms`, `status`) VALUES('1347049598155370496','1346778036402483200','SHENYU.BUTTON.SYSTEM.DELETE','','','','2','1','','1','0','system:dict:delete','1');
INSERT IGNORE INTO `resource` (`id`, `parent_id`, `title`, `name`, `url`, `component`, `resource_type`, `sort`, `icon`, `is_leaf`, `is_route`, `perms`, `status`) VALUES('1347049659023110144','1346778036402483200','SHENYU.BUTTON.SYSTEM.ADD','','','','2','2','','1','0','system:dict:add','1');
INSERT IGNORE INTO `resource` (`id`, `parent_id`, `title`, `name`, `url`, `component`, `resource_type`, `sort`, `icon`, `is_leaf`, `is_route`, `perms`, `status`) VALUES('1347049731047698432','1346778036402483200','SHENYU.BUTTON.SYSTEM.ENABLE','','','','2','3','','1','0','system:dict:disable','1');
INSERT IGNORE INTO `resource` (`id`, `parent_id`, `title`, `name`, `url`, `component`, `resource_type`, `sort`, `icon`, `is_leaf`, `is_route`, `perms`, `status`) VALUES('1347049794008395776','1346778036402483200','SHENYU.BUTTON.SYSTEM.EDIT','','','','2','4','','1','0','system:dict:edit','1');

INSERT IGNORE INTO `resource` (`id`, `parent_id`, `title`, `name`, `url`, `component`, `resource_type`, `sort`, `icon`, `is_leaf`, `is_route`, `perms`, `status`) VALUES('1346776175553376256','','SHENYU.MENU.SYSTEM.MANAGMENT','system','/system','system','0','2','setting','0','0','','1');
INSERT IGNORE INTO `resource` (`id`, `parent_id`, `title`, `name`, `url`, `component`, `resource_type`, `sort`, `icon`, `is_leaf`, `is_route`, `perms`, `status`) VALUES('1346777157943259136','1346776175553376256','SHENYU.MENU.SYSTEM.MANAGMENT.USER','manage','/system/manage','manage','1','1','user','0','0','','1');
INSERT IGNORE INTO `resource` (`id`, `parent_id`, `title`, `name`, `url`, `component`, `resource_type`, `sort`, `icon`, `is_leaf`, `is_route`, `perms`, `status`) VALUES('1347032308726902784','1346777157943259136','SHENYU.BUTTON.SYSTEM.ADD','','','','2','0','','1','0','system:manager:add','1');
INSERT IGNORE INTO `resource` (`id`, `parent_id`, `title`, `name`, `url`, `component`, `resource_type`, `sort`, `icon`, `is_leaf`, `is_route`, `perms`, `status`) VALUES('1347032395901317120','1346777157943259136','SHENYU.BUTTON.SYSTEM.LIST','','','','2','1','','1','0','system:manager:list','1');
INSERT IGNORE INTO `resource` (`id`, `parent_id`, `title`, `name`, `url`, `component`, `resource_type`, `sort`, `icon`, `is_leaf`, `is_route`, `perms`, `status`) VALUES('1347032453707214848','1346777157943259136','SHENYU.BUTTON.SYSTEM.DELETE','','','','2','2','','1','0','system:manager:delete','1');
INSERT IGNORE INTO `resource` (`id`, `parent_id`, `title`, `name`, `url`, `component`, `resource_type`, `sort`, `icon`, `is_leaf`, `is_route`, `perms`, `status`) VALUES('1347032509051056128','1346777157943259136','SHENYU.BUTTON.SYSTEM.EDIT','','','','2','3','','1','0','system:manager:edit','1');
INSERT IGNORE INTO `resource` (`id`, `parent_id`, `title`, `name`, `url`, `component`, `resource_type`, `sort`, `icon`, `is_leaf`, `is_route`, `perms`, `status`) VALUES('1386680049203195904','1346777157943259136','SHENYU.BUTTON.DATA.PERMISSION.CONFIG', '', '', '', 2, 0, '', 1, 0, 'system:manager:configureDataPermission', 1);
INSERT IGNORE INTO `resource` (`id`, `parent_id`, `title`, `name`, `url`, `component`, `resource_type`, `sort`, `icon`, `is_leaf`, `is_route`, `perms`, `status`) VALUES('1386680049203195915','1346777157943259136','SHENYU.COMMON.EXPORT','','','','2','3','','1','0','system:manager:exportConfig','1');
INSERT IGNORE INTO `resource` (`id`, `parent_id`, `title`, `name`, `url`, `component`, `resource_type`, `sort`, `icon`, `is_leaf`, `is_route`, `perms`, `status`) VALUES('1386680049203195916','1346777157943259136','SHENYU.COMMON.IMPORT','','','','2','3','','1','0','system:manager:importConfig','1');

INSERT IGNORE INTO `resource` (`id`, `parent_id`, `title`, `name`, `url`, `component`, `resource_type`, `sort`, `icon`, `is_leaf`, `is_route`, `perms`, `status`) VALUES('1350106119681622016','1346776175553376256','SHENYU.MENU.SYSTEM.MANAGMENT.ROLE','role','/system/role','role','1','0','usergroup-add','0','0','','1');
INSERT IGNORE INTO `resource` (`id`, `parent_id`, `title`, `name`, `url`, `component`, `resource_type`, `sort`, `icon`, `is_leaf`, `is_route`, `perms`, `status`) VALUES('1350107709494804480','1350106119681622016','SHENYU.BUTTON.SYSTEM.ADD','','','','2','0','','1','0','system:role:add','1');
INSERT IGNORE INTO `resource` (`id`, `parent_id`, `title`, `name`, `url`, `component`, `resource_type`, `sort`, `icon`, `is_leaf`, `is_route`, `perms`, `status`) VALUES('1350107842236137472','1350106119681622016','SHENYU.BUTTON.SYSTEM.LIST','','','','2','1','','1','0','system:role:list','1');
INSERT IGNORE INTO `resource` (`id`, `parent_id`, `title`, `name`, `url`, `component`, `resource_type`, `sort`, `icon`, `is_leaf`, `is_route`, `perms`, `status`) VALUES('1350112406754766848','1350106119681622016','SHENYU.BUTTON.SYSTEM.DELETE','','','','2','2','','1','0','system:role:delete','1');
INSERT IGNORE INTO `resource` (`id`, `parent_id`, `title`, `name`, `url`, `component`, `resource_type`, `sort`, `icon`, `is_leaf`, `is_route`, `perms`, `status`) VALUES('1350112481253994496','1350106119681622016','SHENYU.BUTTON.SYSTEM.EDIT','','','','2','3','','1','0','system:role:edit','1');

INSERT IGNORE INTO `resource` (`id`, `parent_id`, `title`, `name`, `url`, `component`, `resource_type`, `sort`, `icon`, `is_leaf`, `is_route`, `perms`, `status`) VALUES('1355163372527050752','1346776175553376256','SHENYU.MENU.SYSTEM.MANAGMENT.RESOURCE','resource','/system/resource','resource','1','2','menu','0','0','','1');
INSERT IGNORE INTO `resource` (`id`, `parent_id`, `title`, `name`, `url`, `component`, `resource_type`, `sort`, `icon`, `is_leaf`, `is_route`, `perms`, `status`) VALUES('1355165158419750912','1355163372527050752','SHENYU.BUTTON.RESOURCE.MENU.ADD','','','','2','1','','1','0','system:resource:addMenu','1');
INSERT IGNORE INTO `resource` (`id`, `parent_id`, `title`, `name`, `url`, `component`, `resource_type`, `sort`, `icon`, `is_leaf`, `is_route`, `perms`, `status`) VALUES('1355165353534578688','1355163372527050752','SHENYU.BUTTON.SYSTEM.LIST','','','','2','0','','1','0','system:resource:list','1');
INSERT IGNORE INTO `resource` (`id`, `parent_id`, `title`, `name`, `url`, `component`, `resource_type`, `sort`, `icon`, `is_leaf`, `is_route`, `perms`, `status`) VALUES('1355165475785957376','1355163372527050752','SHENYU.BUTTON.RESOURCE.MENU.DELETE','','','','2','2','','1','0','system:resource:deleteMenu','1');
INSERT IGNORE INTO `resource` (`id`, `parent_id`, `title`, `name`, `url`, `component`, `resource_type`, `sort`, `icon`, `is_leaf`, `is_route`, `perms`, `status`) VALUES('1355165608565039104','1355163372527050752','SHENYU.BUTTON.RESOURCE.MENU.EDIT','','','','2','3','','1','0','system:resource:editMenu','1');
INSERT IGNORE INTO `resource` (`id`, `parent_id`, `title`, `name`, `url`, `component`, `resource_type`, `sort`, `icon`, `is_leaf`, `is_route`, `perms`, `status`) VALUES('1357977745889132544','1355163372527050752','SHENYU.BUTTON.RESOURCE.BUTTON.ADD','','','','2','4','','1','0','system:resource:addButton','1');
INSERT IGNORE INTO `resource` (`id`, `parent_id`, `title`, `name`, `url`, `component`, `resource_type`, `sort`, `icon`, `is_leaf`, `is_route`, `perms`, `status`) VALUES('1357977912126177280','1355163372527050752','SHENYU.SYSTEM.EDITOR','','','','2','5','','1','0','system:resource:editButton','1');
INSERT IGNORE INTO `resource` (`id`, `parent_id`, `title`, `name`, `url`, `component`, `resource_type`, `sort`, `icon`, `is_leaf`, `is_route`, `perms`, `status`) VALUES('1357977971827900416','1355163372527050752','SHENYU.SYSTEM.DELETEDATA','','','','2','6','','1','0','system:resource:deleteButton','1');
INSERT IGNORE INTO `resource` (`id`, `parent_id`, `title`, `name`, `url`, `component`, `resource_type`, `sort`, `icon`, `is_leaf`, `is_route`, `perms`, `status`) VALUES ('1534577121923309568', '', 'SHENYU.MENU.DOCUMENT', '', '/document', '', 0, 3, 'file-text', 0, 0, '', 1);
INSERT IGNORE INTO `resource` (`id`, `parent_id`, `title`, `name`, `url`, `component`, `resource_type`, `sort`, `icon`, `is_leaf`, `is_route`, `perms`, `status`) VALUES ('1534585430311051264', '1534577121923309568', 'SHENYU.MENU.DOCUMENT.APIDOC', '', '/document/apidoc', '', 1, 0, 'api', 0, 0, '', 1);
INSERT IGNORE INTO `resource` (`id`, `parent_id`, `title`, `name`, `url`, `component`, `resource_type`, `sort`, `icon`, `is_leaf`, `is_route`, `perms`, `status`) VALUES ('1534585531108564992', '1534585430311051264', 'send', '', '', '', 2, 0, '', 1, 0, 'document:apirun:send', 1);
INSERT IGNORE INTO `resource` (`id`, `parent_id`, `title`, `name`, `url`, `component`, `resource_type`, `sort`, `icon`, `is_leaf`, `is_route`, `perms`, `status`) VALUES ('1697141926247763968','1346776175553376256','SHENYU.MENU.SYSTEM.MANAGMENT.ALERT','','/system/alert','',1,3,'alert',0,0,'',1);
INSERT IGNORE INTO `resource` (`id`, `parent_id`, `title`, `name`, `url`, `component`, `resource_type`, `sort`, `icon`, `is_leaf`, `is_route`, `perms`, `status`) VALUES ('1697146375729025024','1697141926247763968','SHENYU.BUTTON.SYSTEM.LIST','','','',2,0,'unordered-list',1,0,'system:alert:list', 1);
INSERT IGNORE INTO `resource` (`id`, `parent_id`, `title`, `name`, `url`, `component`, `resource_type`, `sort`, `icon`, `is_leaf`, `is_route`, `perms`, `status`) VALUES ('1697145808210333696','1697141926247763968','SHENYU.BUTTON.SYSTEM.ADD','','','',2,0,'plus',1,0,'system:alert:add', 1);
INSERT IGNORE INTO `resource` (`id`, `parent_id`, `title`, `name`, `url`, `component`, `resource_type`, `sort`, `icon`, `is_leaf`, `is_route`, `perms`, `status`) VALUES ('1697146617513873408','1697141926247763968','SHENYU.BUTTON.SYSTEM.DELETE','','','',2,0,'delete',1,0,'system:alert:delete', 1);
INSERT IGNORE INTO `resource` (`id`, `parent_id`, `title`, `name`, `url`, `component`, `resource_type`, `sort`, `icon`, `is_leaf`, `is_route`, `perms`, `status`) VALUES ('1697146860540235776','1697141926247763968','SHENYU.BUTTON.SYSTEM.EDIT','','','',2,0,'edit',1,0,'system:alert:edit', 1);


/* default permission */
INSERT IGNORE INTO `permission` (`id`, `object_id`, `resource_id`) VALUES ('1351007708572688384', '1346358560427216896', '1346775491550474240');
INSERT IGNORE INTO `permission` (`id`, `object_id`, `resource_id`) VALUES ('1357956838021890049', '1346358560427216896', '1357956838021890048');
INSERT IGNORE INTO `permission` (`id`, `object_id`, `resource_id`) VALUES ('1351007708597854208', '1346358560427216896', '1346777449787125760');
INSERT IGNORE INTO `permission` (`id`, `object_id`, `resource_id`) VALUES ('1351007708702711808', '1346358560427216896', '1347034027070337024');
INSERT IGNORE INTO `permission` (`id`, `object_id`, `resource_id`) VALUES ('1351007708706906112', '1346358560427216896', '1347039054925148160');
INSERT IGNORE INTO `permission` (`id`, `object_id`, `resource_id`) VALUES ('1351007708711100416', '1346358560427216896', '1347041326749691904');
INSERT IGNORE INTO `permission` (`id`, `object_id`, `resource_id`) VALUES ('1351007708715294720', '1346358560427216896', '1347046566244003840');
INSERT IGNORE INTO `permission` (`id`, `object_id`, `resource_id`) VALUES ('1351007708719489024', '1346358560427216896', '1347047143350874112');
INSERT IGNORE INTO `permission` (`id`, `object_id`, `resource_id`) VALUES ('1351007708723683328', '1346358560427216896', '1347047203220369408');
INSERT IGNORE INTO `permission` (`id`, `object_id`, `resource_id`) VALUES ('1572525965658820608', '1346358560427216896', '1572525965625266176');
INSERT IGNORE INTO `permission` (`id`, `object_id`, `resource_id`) VALUES ('1351007708606242816', '1346358560427216896', '1346777623011880960');
INSERT IGNORE INTO `permission` (`id`, `object_id`, `resource_id`) VALUES ('1351007708727877632', '1346358560427216896', '1347047555588042752');
INSERT IGNORE INTO `permission` (`id`, `object_id`, `resource_id`) VALUES ('1351007708732071936', '1346358560427216896', '1347047640145211392');
INSERT IGNORE INTO `permission` (`id`, `object_id`, `resource_id`) VALUES ('1351007708732071937', '1346358560427216896', '1347047695002513408');
INSERT IGNORE INTO `permission` (`id`, `object_id`, `resource_id`) VALUES ('1351007708736266240', '1346358560427216896', '1347047747305484288');
INSERT IGNORE INTO `permission` (`id`, `object_id`, `resource_id`) VALUES ('1351007708610437120', '1346358560427216896', '1346777766301888512');
INSERT IGNORE INTO `permission` (`id`, `object_id`, `resource_id`) VALUES ('1351007708740460544', '1346358560427216896', '1347048004105940992');
INSERT IGNORE INTO `permission` (`id`, `object_id`, `resource_id`) VALUES ('1351007708744654848', '1346358560427216896', '1347048101875167232');
INSERT IGNORE INTO `permission` (`id`, `object_id`, `resource_id`) VALUES ('1351007708744654849', '1346358560427216896', '1347048145877610496');
INSERT IGNORE INTO `permission` (`id`, `object_id`, `resource_id`) VALUES ('1351007708748849151', '1346358560427216896', '1347048240677269503');
INSERT IGNORE INTO `permission` (`id`, `object_id`, `resource_id`) VALUES ('1351007708748849152', '1346358560427216896', '1347048240677269504');
INSERT IGNORE INTO `permission` (`id`, `object_id`, `resource_id`) VALUES ('1351007708753043456', '1346358560427216896', '1347048316216684544');
INSERT IGNORE INTO `permission` (`id`, `object_id`, `resource_id`) VALUES ('1351007708757237760', '1346358560427216896', '1347048776029843456');
INSERT IGNORE INTO `permission` (`id`, `object_id`, `resource_id`) VALUES ('1351007709088587777', '1346358560427216896', '1350804501819195392');
INSERT IGNORE INTO `permission` (`id`, `object_id`, `resource_id`) VALUES ('1351007708614631424', '1346358560427216896', '1346777907096285184');
INSERT IGNORE INTO `permission` (`id`, `object_id`, `resource_id`) VALUES ('1351007708757237761', '1346358560427216896', '1347048968414179328');
INSERT IGNORE INTO `permission` (`id`, `object_id`, `resource_id`) VALUES ('1351007708761432064', '1346358560427216896', '1347049029323862016');
INSERT IGNORE INTO `permission` (`id`, `object_id`, `resource_id`) VALUES ('1351007708765626368', '1346358560427216896', '1347049092552994816');
INSERT IGNORE INTO `permission` (`id`, `object_id`, `resource_id`) VALUES ('1351007708769820672', '1346358560427216896', '1347049251395481600');
INSERT IGNORE INTO `permission` (`id`, `object_id`, `resource_id`) VALUES ('1351007708774014976', '1346358560427216896', '1347049317178945536');
INSERT IGNORE INTO `permission` (`id`, `object_id`, `resource_id`) VALUES ('1351007708774014977', '1346358560427216896', '1347049370014593024');
INSERT IGNORE INTO `permission` (`id`, `object_id`, `resource_id`) VALUES ('1351007708623020032', '1346358560427216896', '1346778036402483200');
INSERT IGNORE INTO `permission` (`id`, `object_id`, `resource_id`) VALUES ('1351007708778209280', '1346358560427216896', '1347049542417264640');
INSERT IGNORE INTO `permission` (`id`, `object_id`, `resource_id`) VALUES ('1351007708782403584', '1346358560427216896', '1347049598155370496');
INSERT IGNORE INTO `permission` (`id`, `object_id`, `resource_id`) VALUES ('1351007708786597888', '1346358560427216896', '1347049659023110144');
INSERT IGNORE INTO `permission` (`id`, `object_id`, `resource_id`) VALUES ('1351007708790792192', '1346358560427216896', '1347049731047698432');
INSERT IGNORE INTO `permission` (`id`, `object_id`, `resource_id`) VALUES ('1351007708794986496', '1346358560427216896', '1347049794008395776');
INSERT IGNORE INTO `permission` (`id`, `object_id`, `resource_id`) VALUES ('1351007708585271296', '1346358560427216896', '1346776175553376256');
INSERT IGNORE INTO `permission` (`id`, `object_id`, `resource_id`) VALUES ('1351007708593659904', '1346358560427216896', '1346777157943259136');
INSERT IGNORE INTO `permission` (`id`, `object_id`, `resource_id`) VALUES ('1351007708685934593', '1346358560427216896', '1347032308726902784');
INSERT IGNORE INTO `permission` (`id`, `object_id`, `resource_id`) VALUES ('1351007708690128896', '1346358560427216896', '1347032395901317120');
INSERT IGNORE INTO `permission` (`id`, `object_id`, `resource_id`) VALUES ('1351007708694323200', '1346358560427216896', '1347032453707214848');
INSERT IGNORE INTO `permission` (`id`, `object_id`, `resource_id`) VALUES ('1351007708698517504', '1346358560427216896', '1347032509051056128');
INSERT IGNORE INTO `permission` (`id`, `object_id`, `resource_id`) VALUES ('1386680049203195905', '1346358560427216896', '1386680049203195904');
INSERT IGNORE INTO `permission` (`id`, `object_id`, `resource_id`) VALUES ('1386680049203195906', '1346358560427216896', '1386680049203195915');
INSERT IGNORE INTO `permission` (`id`, `object_id`, `resource_id`) VALUES ('1386680049203195907', '1346358560427216896', '1386680049203195916');
INSERT IGNORE INTO `permission` (`id`, `object_id`, `resource_id`) VALUES ('1351007709080199168', '1346358560427216896', '1350106119681622016');
INSERT IGNORE INTO `permission` (`id`, `object_id`, `resource_id`) VALUES ('1351007709080199169', '1346358560427216896', '1350107709494804480');
INSERT IGNORE INTO `permission` (`id`, `object_id`, `resource_id`) VALUES ('1351007709084393472', '1346358560427216896', '1350107842236137472');
INSERT IGNORE INTO `permission` (`id`, `object_id`, `resource_id`) VALUES ('1351007709084393473', '1346358560427216896', '1350112406754766848');
INSERT IGNORE INTO `permission` (`id`, `object_id`, `resource_id`) VALUES ('1351007709088587776', '1346358560427216896', '1350112481253994496');
INSERT IGNORE INTO `permission` (`id`, `object_id`, `resource_id`) VALUES ('1355167519859040256', '1346358560427216896', '1355163372527050752');
INSERT IGNORE INTO `permission` (`id`, `object_id`, `resource_id`) VALUES ('1355167519859040257', '1346358560427216896', '1355165158419750912');
INSERT IGNORE INTO `permission` (`id`, `object_id`, `resource_id`) VALUES ('1355167519859040258', '1346358560427216896', '1355165353534578688');
INSERT IGNORE INTO `permission` (`id`, `object_id`, `resource_id`) VALUES ('1355167519859040259', '1346358560427216896', '1355165475785957376');
INSERT IGNORE INTO `permission` (`id`, `object_id`, `resource_id`) VALUES ('1355167519859040260', '1346358560427216896', '1355165608565039104');
INSERT IGNORE INTO `permission` (`id`, `object_id`, `resource_id`) VALUES ('1357977745893326848', '1346358560427216896', '1357977745889132544');
INSERT IGNORE INTO `permission` (`id`, `object_id`, `resource_id`) VALUES ('1357977912126177281', '1346358560427216896', '1357977912126177280');
INSERT IGNORE INTO `permission` (`id`, `object_id`, `resource_id`) VALUES ('1357977971827900417', '1346358560427216896', '1357977971827900416');
INSERT IGNORE INTO `permission` (`id`, `object_id`, `resource_id`) VALUES ('1534577122279825408', '1346358560427216896', '1534577121923309568');
INSERT IGNORE INTO `permission` (`id`, `object_id`, `resource_id`) VALUES ('1534585430587875328', '1346358560427216896', '1534585430311051264');
INSERT IGNORE INTO `permission` (`id`, `object_id`, `resource_id`) VALUES ('1534585531389583360', '1346358560427216896', '1534585531108564992');
INSERT IGNORE INTO `permission` (`id`, `object_id`, `resource_id`) VALUES ('1697141926281318400', '1346358560427216896', '1697141926247763968');
INSERT IGNORE INTO `permission` (`id`, `object_id`, `resource_id`) VALUES ('1697145808239693824', '1346358560427216896', '1697145808210333696');
INSERT IGNORE INTO `permission` (`id`, `object_id`, `resource_id`) VALUES ('1697146375754190848', '1346358560427216896', '1697146375729025024');
INSERT IGNORE INTO `permission` (`id`, `object_id`, `resource_id`) VALUES ('1697146617543233536', '1346358560427216896', '1697146617513873408');
INSERT IGNORE INTO `permission` (`id`, `object_id`, `resource_id`) VALUES ('1697146860569595904', '1346358560427216896', '1697146860540235776');

-- ----------------------------
-- Table structure for tag
-- ----------------------------
CREATE TABLE IF NOT EXISTS `tag`
(
    `id`            varchar(128) NOT NULL COMMENT 'primary key id',
    `name`          varchar(128) NOT NULL COMMENT 'tag name',
    `tag_desc`      varchar(128) NOT NULL COMMENT 'tag description',
    `parent_tag_id` varchar(128) NOT NULL COMMENT 'parent tag_id',
    `ext`           varchar(1024) NOT NULL COMMENT 'extension info',
    `date_created`  timestamp    NOT NULL DEFAULT CURRENT_TIMESTAMP COMMENT 'create time',
    `date_updated`  timestamp    NOT NULL DEFAULT CURRENT_TIMESTAMP ON UPDATE CURRENT_TIMESTAMP COMMENT 'update time',
    PRIMARY KEY (`id`)
);
-- ----------------------------
-- Table structure for tag_relation
-- ----------------------------
CREATE TABLE IF NOT EXISTS `tag_relation`
(
    `id`           varchar(128) NOT NULL COMMENT 'primary key id',
    `api_id`       varchar(128) NOT NULL COMMENT 'api id',
    `tag_id`       varchar(128) NOT NULL COMMENT 'tag id',
    `date_created` timestamp    NOT NULL DEFAULT CURRENT_TIMESTAMP COMMENT 'create time',
    `date_updated` timestamp    NOT NULL DEFAULT CURRENT_TIMESTAMP ON UPDATE CURRENT_TIMESTAMP COMMENT 'update time',
    PRIMARY KEY (`id`)
);


-- ----------------------------
-- Table structure for discovery
-- ----------------------------
CREATE TABLE IF NOT EXISTS `discovery`
(
    `id`           varchar(128)  NOT NULL COMMENT 'primary key id',
    `name`         varchar(255)  NOT NULL COMMENT 'the discovery name',
    `level`        varchar(64)  NOT NULL COMMENT '0 selector,1 plugin  2 global',
    `plugin_name`  varchar(255)   COMMENT 'the plugin name',
    `type`         varchar(64)   NOT NULL COMMENT 'local,zookeeper,etcd,consul,nacos',
    `server_list`  varchar(255)   COMMENT 'register server url (,)',
    `props`     text  COMMENT 'the discovery pops (json) ',
    `date_created` timestamp(3) NOT NULL DEFAULT CURRENT_TIMESTAMP(3) COMMENT 'create time',
    `date_updated` timestamp(3) NOT NULL DEFAULT CURRENT_TIMESTAMP(3) ON UPDATE CURRENT_TIMESTAMP(3) COMMENT 'update time',
    PRIMARY KEY (`id`)
);


-- ----------------------------
-- Table structure for discovery_handler
-- ----------------------------
DROP TABLE IF EXISTS `discovery_handler`;
CREATE TABLE `discovery_handler`
(
    `id`           varchar(128) NOT NULL COMMENT 'primary key id',
    `discovery_id` varchar(128) NOT NULL COMMENT 'the discovery id',
    `handler`         varchar(255) NOT NULL COMMENT 'the handler',
    `listener_node` varchar(255) COMMENT 'register server listener to node',
    `props`     text COMMENT 'the discovery pops (json) ',
    `date_created` timestamp(3) NOT NULL DEFAULT CURRENT_TIMESTAMP(3) COMMENT 'create time',
    `date_updated` timestamp(3) NOT NULL DEFAULT CURRENT_TIMESTAMP(3) ON UPDATE CURRENT_TIMESTAMP(3) COMMENT 'update time',
    PRIMARY KEY (`id`)
);

-- ----------------------------
-- Table structure for discovery_upstream
-- ----------------------------
CREATE TABLE IF NOT EXISTS `discovery_upstream`
(
    `id`           varchar(128)  NOT NULL COMMENT 'primary key id',
    `discovery_handler_id` varchar(128)  NOT NULL COMMENT 'the discovery handler id',
    `protocol`     varchar(64)   COMMENT 'for http, https, tcp, ws',
    `url`          varchar(64)   NOT NULL COMMENT 'ip:port',
    `status`      int(0) NOT NULL COMMENT 'type (0, healthy, 1 unhealthy)',
    `weight`      int(0) NOT NULL COMMENT 'the weight for lists',
    `props`      text  COMMENT 'the other field (json)',
    `date_created` timestamp(3) NOT NULL DEFAULT CURRENT_TIMESTAMP(3) COMMENT 'create time',
    `date_updated` timestamp(3) NOT NULL DEFAULT CURRENT_TIMESTAMP(3) ON UPDATE CURRENT_TIMESTAMP(3) COMMENT 'update time',
    PRIMARY KEY (`id`),
    UNIQUE KEY `discovery_upstream_discovery_handler_id_IDX` (`discovery_handler_id`,`url`)
);

-- ----------------------------
-- Table structure for proxy_selector
-- ----------------------------
CREATE TABLE IF NOT EXISTS `proxy_selector`
(
    `id`           varchar(128)  NOT NULL COMMENT 'primary key id',
    `name`         varchar(255)  NOT NULL COMMENT 'the proxy name',
    `plugin_name`  varchar(255)  NOT NULL COMMENT 'the plugin name',
    `type`         varchar(64)   NOT NULL COMMENT 'proxy type for tcp, upd, ws',
    `forward_port` int(0) NOT NULL COMMENT 'the proxy forward port',
    `props`      text  COMMENT 'the other field (json)',
    `date_created` timestamp(3) NOT NULL DEFAULT CURRENT_TIMESTAMP(3) COMMENT 'create time',
    `date_updated` timestamp(3) NOT NULL DEFAULT CURRENT_TIMESTAMP(3) ON UPDATE CURRENT_TIMESTAMP(3) COMMENT 'update time',
    PRIMARY KEY (`id`)
);

-- ----------------------------
-- Table structure for  discovery_rel
-- ----------------------------
CREATE TABLE IF NOT EXISTS `discovery_rel`
(
    `id`           varchar(128) NOT NULL COMMENT 'primary key id',
    `plugin_name`  varchar(255) NOT NULL COMMENT 'the plugin name',
    `discovery_handler_id` varchar(128) NOT NULL COMMENT 'the discovery handler id',
    `selector_id` varchar(128) COMMENT 'the selector id ',
    `proxy_selector_id` varchar(128) COMMENT 'the proxy selector id',
    `date_created` timestamp(3) NOT NULL DEFAULT CURRENT_TIMESTAMP(3) COMMENT 'create time',
    `date_updated` timestamp(3) NOT NULL DEFAULT CURRENT_TIMESTAMP(3) ON UPDATE CURRENT_TIMESTAMP(3) COMMENT 'update time',
    PRIMARY KEY (`id`)
);

-- ----------------------------
-- Table structure for alert_receiver
-- ----------------------------
CREATE TABLE IF NOT EXISTS `alert_receiver`
(
    `id`                   varchar(128)   NOT NULL COMMENT 'primary key id',
    `name`                 varchar(255)   NOT NULL COMMENT 'name',
    `enable`               tinyint(4)     NOT NULL COMMENT 'enable or not',
    `type`                 tinyint(4)     NOT NULL COMMENT 'notice type 0-SMS 1-Email 2-webhook 3-WeChat Official Account 4-Enterprise WeChat Robot 5-DingTalk Robot 6-FeiShu Robot 7-Telegram Bot 8-SlackWebHook 9-Discord Bot 10-Enterprise WeChat',
    `phone`                varchar(255)   COMMENT 'phone',
    `email`                varchar(255)   COMMENT 'email',
    `hook_url`             varchar(255)   COMMENT 'hook url',
    `wechat_id`            varchar(255)   COMMENT 'wechat id',
    `access_token`         varchar(255)   COMMENT 'access token',
    `tg_bot_token`         varchar(255)   COMMENT 'tg bot token',
    `tg_user_id`           varchar(255)   COMMENT 'tg user id',
    `slack_web_hook_url`   varchar(255)   COMMENT 'slack web hook url',
    `corp_id`              varchar(255)   COMMENT 'corp id',
    `agent_id`             varchar(255)   COMMENT 'agent id',
    `app_secret`           varchar(255)   COMMENT 'app secret',
    `discord_channel_id`   varchar(255)   COMMENT 'discord channel id',
    `discord_bot_token`    varchar(255)   COMMENT 'discord bot token',
    `smn_ak`               varchar(255)   COMMENT 'smn ak',
    `smn_sk`               varchar(255)   COMMENT 'smn sk',
    `smn_project_id`       varchar(255)   COMMENT 'smn project id',
    `smn_region`           varchar(255)   COMMENT 'smn region',
    `smn_topic_urn`        varchar(255)   COMMENT 'smn topic urn',
    `match_all`            tinyint(4)     NOT NULL COMMENT 'match all or not',
    `labels`               varchar(255)   COMMENT 'labels',
    `levels`               varchar(255)   COMMENT 'levels',
    `date_created` timestamp(3) NOT NULL DEFAULT CURRENT_TIMESTAMP(3) COMMENT 'create time',
    `date_updated` timestamp(3) NOT NULL DEFAULT CURRENT_TIMESTAMP(3) ON UPDATE CURRENT_TIMESTAMP(3) COMMENT 'update time',
    PRIMARY KEY (`id`)
);

-- ----------------------------
-- Table structure for shenyu_lock
-- ----------------------------
CREATE TABLE IF NOT EXISTS `SHENYU_LOCK`  (
   `LOCK_KEY` CHAR(36),
   `REGION` VARCHAR(100),
   `CLIENT_ID` CHAR(36),
   `CREATED_DATE` TIMESTAMP NOT NULL,
<<<<<<< HEAD
   constraint INT_LOCK_PK primary key (LOCK_KEY, REGION)
);



INSERT IGNORE INTO `resource` (`id`, `parent_id`, `title`, `name`, `url`, `component`, `resource_type`, `sort`, `icon`, `is_leaf`, `is_route`, `perms`, `status`, `date_created`, `date_updated`) VALUES ('1792749362445840474', '1346776175553376256', 'SHENYU.MENU.SYSTEM.MANAGMENT.NAMESPACE', 'namespace', '/system/namespace', 'namespace', 1, 0, 'appstore', 0, 0, '', 1, '2024-06-22 17:00:00.000', '2024-06-22 17:00:00.000');
INSERT IGNORE INTO `resource` (`id`, `parent_id`, `title`, `name`, `url`, `component`, `resource_type`, `sort`, `icon`, `is_leaf`, `is_route`, `perms`, `status`, `date_created`, `date_updated`) VALUES ('1792749362445840475', '1792749362445840474', 'SHENYU.BUTTON.SYSTEM.ADD', '', '', '', 2, 0, '', 1, 0, 'system:namespace:add', 1, '2024-06-22 17:00:00.000', '2024-06-22 17:00:00.000');
INSERT IGNORE INTO `resource` (`id`, `parent_id`, `title`, `name`, `url`, `component`, `resource_type`, `sort`, `icon`, `is_leaf`, `is_route`, `perms`, `status`, `date_created`, `date_updated`) VALUES ('1792749362445840476', '1792749362445840474', 'SHENYU.BUTTON.SYSTEM.LIST', '', '', '', 2, 1, '', 1, 0, 'system:namespace:list', 1, '2024-06-22 17:00:00.000', '2024-06-22 17:00:00.000');
INSERT IGNORE INTO `resource` (`id`, `parent_id`, `title`, `name`, `url`, `component`, `resource_type`, `sort`, `icon`, `is_leaf`, `is_route`, `perms`, `status`, `date_created`, `date_updated`) VALUES ('1792749362445840477', '1792749362445840474', 'SHENYU.BUTTON.SYSTEM.DELETE', '', '', '', 2, 2, '', 1, 0, 'system:namespace:delete', 1,'2024-06-22 17:00:00.000', '2024-06-22 17:00:00.000');
INSERT IGNORE INTO `resource` (`id`, `parent_id`, `title`, `name`, `url`, `component`, `resource_type`, `sort`, `icon`, `is_leaf`, `is_route`, `perms`, `status`, `date_created`, `date_updated`) VALUES ('1792749362445840478', '1792749362445840474', 'SHENYU.BUTTON.SYSTEM.EDIT', '', '', '', 2, 3, '', 1, 0, 'system:namespace:edit', 1, '2024-06-22 17:00:00.000', '2024-06-22 17:00:00.000');


INSERT IGNORE INTO `permission` (`id`, `object_id`, `resource_id`, `date_created`, `date_updated`) VALUES ('1792779493541343252', '1346358560427216896', '1792749362445840474', '2024-06-22 17:00:00.000', '2024-06-22 17:00:00.000');
INSERT IGNORE INTO `permission` (`id`, `object_id`, `resource_id`, `date_created`, `date_updated`) VALUES ('1792779493541343253', '1346358560427216896', '1792749362445840475', '2024-06-22 17:00:00.000', '2024-06-22 17:00:00.000');
INSERT IGNORE INTO `permission` (`id`, `object_id`, `resource_id`, `date_created`, `date_updated`) VALUES ('1792779493541343254', '1346358560427216896', '1792749362445840476', '2024-06-22 17:00:00.000', '2024-06-22 17:00:00.000');
INSERT IGNORE INTO `permission` (`id`, `object_id`, `resource_id`, `date_created`, `date_updated`) VALUES ('1792779493541343255', '1346358560427216896', '1792749362445840477', '2024-06-22 17:00:00.000', '2024-06-22 17:00:00.000');
INSERT IGNORE INTO `permission` (`id`, `object_id`, `resource_id`, `date_created`, `date_updated`) VALUES ('1792779493541343256', '1346358560427216896', '1792749362445840478', '2024-06-22 17:00:00.000', '2024-06-22 17:00:00.000');

-- ----------------------------
-- Table structure for namespace
-- ----------------------------
CREATE TABLE IF NOT EXISTS `namespace` (
                                           `id` VARCHAR(128) NOT NULL COMMENT 'namespace primary key',
    `namespace_id` VARCHAR(50) NOT NULL COMMENT 'namespace id',
    `name` VARCHAR(255) NOT NULL COMMENT 'namespace name',
    `description` VARCHAR(255) DEFAULT NULL COMMENT 'namespace desc',
    `date_created` TIMESTAMP NOT NULL DEFAULT CURRENT_TIMESTAMP COMMENT 'create time',
    `date_updated` TIMESTAMP NOT NULL DEFAULT CURRENT_TIMESTAMP COMMENT 'update time', -- 注意这里只是默认设置为创建时间
    PRIMARY KEY (`id`)
    );

INSERT IGNORE INTO `namespace` (`id`, `namespace_id`, `name`, `description`, `date_created`, `date_updated`) VALUES ('1', '649330b6c2d74edcbe8e8a54df9eb385', 'default', 'default-namespace', '2024-06-22 20:25:14.359', '2024-06-22 23:27:40.778');

-- ----------------------------
-- Table structure for plugin_ns_rel
-- ----------------------------
CREATE TABLE IF NOT EXISTS `plugin_ns_rel` (
                                               `id` VARCHAR(128) NOT NULL COMMENT 'primary key id',
    `namespace_id` VARCHAR(50) NOT NULL COMMENT 'namespace id',
    `plugin_id` INT NOT NULL COMMENT 'plugin id',
    `config` TEXT COMMENT 'plugin configuration',
    `sort` INT DEFAULT NULL COMMENT 'sort',
    `enabled` TINYINT NOT NULL DEFAULT 0 COMMENT 'whether to open (0, not open, 1 open)',
    `date_created` TIMESTAMP NOT NULL DEFAULT CURRENT_TIMESTAMP COMMENT 'create time',
    `date_updated` TIMESTAMP NOT NULL DEFAULT CURRENT_TIMESTAMP ON UPDATE CURRENT_TIMESTAMP COMMENT 'update time',
    PRIMARY KEY (`id`)
    );


INSERT IGNORE INTO `plugin_ns_rel` (`id`,`namespace_id`,`plugin_id`, `config`, `sort`, `enabled`, `date_created`, `date_updated`) VALUES ('1801816010882822145','649330b6c2d74edcbe8e8a54df9eb385','1', NULL, 20, 0, '2022-05-25 18:02:53.000', '2022-05-25 18:02:53.000');
INSERT IGNORE INTO `plugin_ns_rel` (`id`,`namespace_id`,`plugin_id`, `config`, `sort`, `enabled`, `date_created`, `date_updated`) VALUES ('1801816010882822146','649330b6c2d74edcbe8e8a54df9eb385','10', NULL, 140, 0, '2022-05-25 18:02:53.000', '2022-05-25 18:02:53.000');
INSERT IGNORE INTO `plugin_ns_rel` (`id`,`namespace_id`,`plugin_id`, `config`, `sort`, `enabled`, `date_created`, `date_updated`) VALUES ('1801816010882822147','649330b6c2d74edcbe8e8a54df9eb385','11', '{"protocol":"zookeeper","register":"127.0.0.1:2181","threadpool":"shared"}', 310, 0, '2022-05-25 18:02:53.000', '2022-05-25 18:02:53.000');
INSERT IGNORE INTO `plugin_ns_rel` (`id`,`namespace_id`,`plugin_id`, `config`, `sort`, `enabled`, `date_created`, `date_updated`) VALUES ('1801816010882822148','649330b6c2d74edcbe8e8a54df9eb385','12', NULL, 310, 0, '2022-05-25 18:02:53.000', '2022-05-25 18:02:53.000');
INSERT IGNORE INTO `plugin_ns_rel` (`id`,`namespace_id`,`plugin_id`, `config`, `sort`, `enabled`, `date_created`, `date_updated`) VALUES ('1801816010882822149','649330b6c2d74edcbe8e8a54df9eb385','13', '{"multiSelectorHandle":"1","multiRuleHandle":"0","threadpool":"shared"}', 310, 0, '2022-05-25 18:02:53.000', '2022-05-25 18:02:53.000');
INSERT IGNORE INTO `plugin_ns_rel` (`id`,`namespace_id`,`plugin_id`, `config`, `sort`, `enabled`, `date_created`, `date_updated`) VALUES ('1801816010882822150','649330b6c2d74edcbe8e8a54df9eb385','14', NULL, 80, 1, '2022-05-25 18:02:53.000', '2022-05-25 18:02:53.000');
INSERT IGNORE INTO `plugin_ns_rel` (`id`,`namespace_id`,`plugin_id`, `config`, `sort`, `enabled`, `date_created`, `date_updated`) VALUES ('1801816010882822151','649330b6c2d74edcbe8e8a54df9eb385','15', '{"multiSelectorHandle":"1","multiRuleHandle":"0","threadpool":"shared"}', 310, 0, '2022-05-25 18:02:53.000', '2022-05-25 18:02:53.000');
INSERT IGNORE INTO `plugin_ns_rel` (`id`,`namespace_id`,`plugin_id`, `config`, `sort`, `enabled`, `date_created`, `date_updated`) VALUES ('1801816010882822152','649330b6c2d74edcbe8e8a54df9eb385','16', NULL, 110, 0, '2022-05-25 18:02:53.000', '2022-05-25 18:02:53.000');
INSERT IGNORE INTO `plugin_ns_rel` (`id`,`namespace_id`,`plugin_id`, `config`, `sort`, `enabled`, `date_created`, `date_updated`) VALUES ('1801816010882822153','649330b6c2d74edcbe8e8a54df9eb385','17', '{"registerProtocol":"direct","registerAddress":"127.0.0.1:2181","corethreads":0,"threads":2147483647,"queues":0,"threadpool":"shared"}', 310, 0, '2022-05-25 18:02:53.000', '2022-05-25 18:02:53.000');
INSERT IGNORE INTO `plugin_ns_rel` (`id`,`namespace_id`,`plugin_id`, `config`, `sort`, `enabled`, `date_created`, `date_updated`) VALUES ('1801816010882822154','649330b6c2d74edcbe8e8a54df9eb385','18', NULL, 160, 0, '2022-05-25 18:02:53.000', '2022-05-25 18:02:53.000');
INSERT IGNORE INTO `plugin_ns_rel` (`id`,`namespace_id`,`plugin_id`, `config`, `sort`, `enabled`, `date_created`, `date_updated`) VALUES ('1801816010882822155','649330b6c2d74edcbe8e8a54df9eb385','19', '{"secretKey":"key"}', 30, 0, '2022-05-25 18:02:53.000', '2022-05-25 18:02:53.000');
INSERT IGNORE INTO `plugin_ns_rel` (`id`,`namespace_id`,`plugin_id`, `config`, `sort`, `enabled`, `date_created`, `date_updated`) VALUES ('1801816010882822156','649330b6c2d74edcbe8e8a54df9eb385','2', '{"model":"black"}', 50, 0, '2022-05-25 18:02:53.000', '2022-05-25 18:02:53.000');
INSERT IGNORE INTO `plugin_ns_rel` (`id`,`namespace_id`,`plugin_id`, `config`, `sort`, `enabled`, `date_created`, `date_updated`) VALUES ('1801816010882822157','649330b6c2d74edcbe8e8a54df9eb385','20', NULL, 120, 0, '2022-05-25 18:02:53.000', '2022-05-25 18:02:53.000');
INSERT IGNORE INTO `plugin_ns_rel` (`id`,`namespace_id`,`plugin_id`, `config`, `sort`, `enabled`, `date_created`, `date_updated`) VALUES ('1801816010882822158','649330b6c2d74edcbe8e8a54df9eb385','21', NULL, 40, 0, '2022-05-25 18:02:53.000', '2022-05-25 18:02:53.000');
INSERT IGNORE INTO `plugin_ns_rel` (`id`,`namespace_id`,`plugin_id`, `config`, `sort`, `enabled`, `date_created`, `date_updated`) VALUES ('1801816010882822159','649330b6c2d74edcbe8e8a54df9eb385','22', NULL, 70, 0, '2022-05-25 18:02:53.000', '2022-05-25 18:02:53.000');
INSERT IGNORE INTO `plugin_ns_rel` (`id`,`namespace_id`,`plugin_id`, `config`, `sort`, `enabled`, `date_created`, `date_updated`) VALUES ('1801816010882822160','649330b6c2d74edcbe8e8a54df9eb385','23', NULL, 220, 0, '2022-05-25 18:02:53.000', '2022-05-25 18:02:53.000');
INSERT IGNORE INTO `plugin_ns_rel` (`id`,`namespace_id`,`plugin_id`, `config`, `sort`, `enabled`, `date_created`, `date_updated`) VALUES ('1801816010882822161','649330b6c2d74edcbe8e8a54df9eb385','24', NULL, 100, 1, '2022-05-25 18:02:53.000', '2022-05-25 18:02:53.000');
INSERT IGNORE INTO `plugin_ns_rel` (`id`,`namespace_id`,`plugin_id`, `config`, `sort`, `enabled`, `date_created`, `date_updated`) VALUES ('1801816010882822162','649330b6c2d74edcbe8e8a54df9eb385','25', NULL, 410, 1, '2022-05-25 18:02:53.000', '2022-05-25 18:02:53.000');
INSERT IGNORE INTO `plugin_ns_rel` (`id`,`namespace_id`,`plugin_id`, `config`, `sort`, `enabled`, `date_created`, `date_updated`) VALUES ('1801816010882822163','649330b6c2d74edcbe8e8a54df9eb385','26', '{"multiSelectorHandle":"1"}', 200, 1, '2022-05-25 18:02:53.000', '2022-05-25 18:02:53.000');
INSERT IGNORE INTO `plugin_ns_rel` (`id`,`namespace_id`,`plugin_id`, `config`, `sort`, `enabled`, `date_created`, `date_updated`) VALUES ('1801816010882822164','649330b6c2d74edcbe8e8a54df9eb385','27', NULL, 125, 1, '2022-05-25 18:02:53.000', '2022-05-25 18:02:53.000');
INSERT IGNORE INTO `plugin_ns_rel` (`id`,`namespace_id`,`plugin_id`, `config`, `sort`, `enabled`, `date_created`, `date_updated`) VALUES ('1801816010882822165','649330b6c2d74edcbe8e8a54df9eb385','28', '{"port": 9500,"bossGroupThreadCount": 1,"maxPayloadSize": 65536,"workerGroupThreadCount": 12,"userName": "shenyu","password": "shenyu","isEncryptPassword": false,"encryptMode": "","leakDetectorLevel": "DISABLED"}', 125, 0, '2022-05-25 18:02:53.000', '2022-05-25 18:02:53.000');
INSERT IGNORE INTO `plugin_ns_rel` (`id`,`namespace_id`,`plugin_id`, `config`, `sort`, `enabled`, `date_created`, `date_updated`) VALUES ('1801816010882822166','649330b6c2d74edcbe8e8a54df9eb385','29', '{"topic":"shenyu-access-logging", "namesrvAddr": "localhost:9876","producerGroup":"shenyu-plugin-logging-rocketmq"}', 170, 0, '2022-05-25 18:02:53.000', '2022-05-25 18:02:53.000');
INSERT IGNORE INTO `plugin_ns_rel` (`id`,`namespace_id`,`plugin_id`, `config`, `sort`, `enabled`, `date_created`, `date_updated`) VALUES ('1801816010882822167','649330b6c2d74edcbe8e8a54df9eb385','3', NULL, 90, 0, '2022-05-25 18:02:53.000', '2022-05-25 18:02:53.000');
INSERT IGNORE INTO `plugin_ns_rel` (`id`,`namespace_id`,`plugin_id`, `config`, `sort`, `enabled`, `date_created`, `date_updated`) VALUES ('1801816010882822168','649330b6c2d74edcbe8e8a54df9eb385','30', '{"cacheType":"memory"}', 10, 0, '2022-05-25 18:02:53.000', '2022-05-25 18:02:53.000');
INSERT IGNORE INTO `plugin_ns_rel` (`id`,`namespace_id`,`plugin_id`, `config`, `sort`, `enabled`, `date_created`, `date_updated`) VALUES ('1801816010882822169','649330b6c2d74edcbe8e8a54df9eb385','31', NULL, 1, 0, '2022-06-16 14:40:35.000', '2022-06-16 14:40:55.000');
INSERT IGNORE INTO `plugin_ns_rel` (`id`,`namespace_id`,`plugin_id`, `config`, `sort`, `enabled`, `date_created`, `date_updated`) VALUES ('1801816010882822170','649330b6c2d74edcbe8e8a54df9eb385','32', '{"host":"localhost", "port": "9200"}', 190, 0, '2022-06-19 22:00:00.000', '2022-06-19 22:00:00.000');
INSERT IGNORE INTO `plugin_ns_rel` (`id`,`namespace_id`,`plugin_id`, `config`, `sort`, `enabled`, `date_created`, `date_updated`) VALUES ('1801816010882822171','649330b6c2d74edcbe8e8a54df9eb385','33', '{"host":"localhost", "port": "9092"}', 180, 0, '2022-07-04 22:00:00.000', '2022-07-02 22:00:00.000');
INSERT IGNORE INTO `plugin_ns_rel` (`id`,`namespace_id`,`plugin_id`, `config`, `sort`, `enabled`, `date_created`, `date_updated`) VALUES ('1801816010882822172','649330b6c2d74edcbe8e8a54df9eb385','34', '{"projectName": "shenyu", "logStoreName": "shenyu-logstore", "topic": "shenyu-topic"}', 175, 0, '2022-06-30 21:00:00.000', '2022-06-30 21:00:00.000');
INSERT IGNORE INTO `plugin_ns_rel` (`id`,`namespace_id`,`plugin_id`, `config`, `sort`, `enabled`, `date_created`, `date_updated`) VALUES ('1801816010882822173','649330b6c2d74edcbe8e8a54df9eb385','35', '{"topic":"shenyu-access-logging", "serviceUrl": "pulsar://localhost:6650"}', 185, 0, '2022-06-30 21:00:00.000', '2022-06-30 21:00:00.000');
INSERT IGNORE INTO `plugin_ns_rel` (`id`,`namespace_id`,`plugin_id`, `config`, `sort`, `enabled`, `date_created`, `date_updated`) VALUES ('1801816010882822174','649330b6c2d74edcbe8e8a54df9eb385','36', '{"endpoint": "ap-guangzhou.cls.tencentcs.com", "topic": "shenyu-topic"}', 176, 0, '2022-06-30 21:00:00.000', '2022-06-30 21:00:00.000');
INSERT IGNORE INTO `plugin_ns_rel` (`id`,`namespace_id`,`plugin_id`, `config`, `sort`, `enabled`, `date_created`, `date_updated`) VALUES ('1801816010882822175','649330b6c2d74edcbe8e8a54df9eb385','38', '{"host":"127.0.0.1","port":"8123","databse":"shenyu-gateway","username":"foo","password":"bar"}', 195, 0, '2022-06-30 21:00:00.000', '2022-06-30 21:00:00.000');
INSERT IGNORE INTO `plugin_ns_rel` (`id`,`namespace_id`,`plugin_id`, `config`, `sort`, `enabled`, `date_created`, `date_updated`) VALUES ('1801816010882822176','649330b6c2d74edcbe8e8a54df9eb385','39', '{"endpoint":"http://localhost:8000"}', 40, 0, '2022-09-11 12:00:00.000', '2022-09-11 12:00:00.000');
INSERT IGNORE INTO `plugin_ns_rel` (`id`,`namespace_id`,`plugin_id`, `config`, `sort`, `enabled`, `date_created`, `date_updated`) VALUES ('1801816010882822177','649330b6c2d74edcbe8e8a54df9eb385','4', '{"master":"mymaster","mode":"standalone","url":"192.168.1.1:6379","password":"abc"}', 60, 0, '2022-05-25 18:02:53.000', '2022-05-25 18:02:53.000');
INSERT IGNORE INTO `plugin_ns_rel` (`id`,`namespace_id`,`plugin_id`, `config`, `sort`, `enabled`, `date_created`, `date_updated`) VALUES ('1801816010882822178','649330b6c2d74edcbe8e8a54df9eb385','40', NULL, 150, 0, '2022-07-24 19:00:00.000', '2022-07-24 19:00:00.000');
INSERT IGNORE INTO `plugin_ns_rel` (`id`,`namespace_id`,`plugin_id`, `config`, `sort`, `enabled`, `date_created`, `date_updated`) VALUES ('1801816010882822179','649330b6c2d74edcbe8e8a54df9eb385','42', NULL, 320, 1, '2023-05-30 18:02:53.000', '2022-05-30 18:02:53.000');
INSERT IGNORE INTO `plugin_ns_rel` (`id`,`namespace_id`,`plugin_id`, `config`, `sort`, `enabled`, `date_created`, `date_updated`) VALUES ('1801816010882822180','649330b6c2d74edcbe8e8a54df9eb385','43', '{"totalSizeInBytes":"104857600","maxBlockMs":"0","ioThreadCount":"1","batchSizeThresholdInBytes":"524288","batchCountThreshold":"4096","lingerMs":"2000","retries":"100","baseRetryBackoffMs":"100","maxRetryBackoffMs":"100","enableLocalTest":"true","setGiveUpExtraLongSingleLog":"false"}', 177, 0, '2023-07-05 14:03:53.686', '2023-07-06 12:42:07.234');
INSERT IGNORE INTO `plugin_ns_rel` (`id`,`namespace_id`,`plugin_id`, `config`, `sort`, `enabled`, `date_created`, `date_updated`) VALUES ('1801816010882822181','649330b6c2d74edcbe8e8a54df9eb385','44', '{"defaultHandleJson":"{\"authorization\":\"test:test123\"}"}', 150, 0, '2022-07-24 19:00:00.000', '2022-07-24 19:00:00.000');
INSERT IGNORE INTO `plugin_ns_rel` (`id`,`namespace_id`,`plugin_id`, `config`, `sort`, `enabled`, `date_created`, `date_updated`) VALUES ('1801816010882822182','649330b6c2d74edcbe8e8a54df9eb385','45', '{"host":"127.0.0.1","port":5672,"password":"admin","username":"admin","exchangeName":"exchange.logging.plugin","queueName":"queue.logging.plugin","routingKey":"topic.logging","virtualHost":"/","exchangeType":"direct","durable":"true","exclusive":"false","autoDelete":"false"}', 171, 0, '2023-11-06 15:49:56.454', '2023-11-10 10:40:58.447');
INSERT IGNORE INTO `plugin_ns_rel` (`id`,`namespace_id`,`plugin_id`, `config`, `sort`, `enabled`, `date_created`, `date_updated`) VALUES ('1801816010882822183','649330b6c2d74edcbe8e8a54df9eb385','5', '{"multiSelectorHandle":"1","multiRuleHandle":"0"}', 200, 1, '2022-05-25 18:02:53.000', '2022-05-25 18:02:53.000');
INSERT IGNORE INTO `plugin_ns_rel` (`id`,`namespace_id`,`plugin_id`, `config`, `sort`, `enabled`, `date_created`, `date_updated`) VALUES ('1801816010882822184','649330b6c2d74edcbe8e8a54df9eb385','6', '{"register":"zookeeper://localhost:2181","multiSelectorHandle":"1","threadpool":"shared","corethreads":0,"threads":2147483647,"queues":0}', 310, 0, '2022-05-25 18:02:53.000', '2022-05-25 18:02:53.000');
INSERT IGNORE INTO `plugin_ns_rel` (`id`,`namespace_id`,`plugin_id`, `config`, `sort`, `enabled`, `date_created`, `date_updated`) VALUES ('1801816010882822185','649330b6c2d74edcbe8e8a54df9eb385','8', NULL, 200, 0, '2022-05-25 18:02:53.000', '2022-05-25 18:02:53.000');
INSERT IGNORE INTO `plugin_ns_rel` (`id`,`namespace_id`,`plugin_id`, `config`, `sort`, `enabled`, `date_created`, `date_updated`) VALUES ('1801816010882822186','649330b6c2d74edcbe8e8a54df9eb385','9', NULL, 130, 0, '2022-05-25 18:02:53.000', '2022-05-25 18:02:53.000');



INSERT IGNORE INTO `resource` (`id`, `parent_id`, `title`, `name`, `url`, `component`, `resource_type`, `sort`, `icon`, `is_leaf`, `is_route`, `perms`, `status`, `date_created`, `date_updated`)
VALUES ('1792749362445840479', '1357956838021890048', 'SHENYU.MENU.SYSTEM.MANAGMENT.PLUGINNAMESPACE', 'pluginNamespace', '/config/pluginNamespace', 'pluginNamespace', 1, 2, 'build', 0, 0, '', 1, '2024-06-25 18:02:53.000', '2024-06-25 18:02:53.000');


INSERT IGNORE INTO `resource` (`id`, `parent_id`, `title`, `name`, `url`, `component`, `resource_type`, `sort`, `icon`, `is_leaf`, `is_route`, `perms`, `status`, `date_created`, `date_updated`)VALUES ('1792749362445840479', '1357956838021890048', 'SHENYU.MENU.SYSTEM.MANAGMENT.PLUGINNAMESPACE', 'pluginNamespace', '/config/pluginNamespace', 'pluginNamespace', 1, 2, 'build', 0, 0, '', 1, '2024-06-25 18:02:53.000', '2024-06-25 18:02:53.000');
INSERT IGNORE INTO `resource` (`id`, `parent_id`, `title`, `name`, `url`, `component`, `resource_type`, `sort`, `icon`, `is_leaf`, `is_route`, `perms`, `status`, `date_created`, `date_updated`) VALUES ('1792749362445840480', '1792749362445840479', 'SHENYU.BUTTON.SYSTEM.LIST', '', '', '', 2, 0, '', 1, 0, 'system:pluginNamespace:list', 1, '2024-06-25 18:02:53.000', '2024-06-25 18:02:53.000');
INSERT IGNORE INTO `resource` (`id`, `parent_id`, `title`, `name`, `url`, `component`, `resource_type`, `sort`, `icon`, `is_leaf`, `is_route`, `perms`, `status`, `date_created`, `date_updated`) VALUES ('1792749362445840481', '1792749362445840479', 'SHENYU.BUTTON.SYSTEM.DELETE', '', '', '', 2, 1, '', 1, 0, 'system:pluginNamespace:delete', 1, '2024-06-25 18:02:53.000', '2024-06-25 18:02:53.000');
INSERT IGNORE INTO `resource` (`id`, `parent_id`, `title`, `name`, `url`, `component`, `resource_type`, `sort`, `icon`, `is_leaf`, `is_route`, `perms`, `status`, `date_created`, `date_updated`) VALUES ('1792749362445840482', '1792749362445840479', 'SHENYU.BUTTON.SYSTEM.ADD', '', '', '', 2, 2, '', 1, 0, 'system:pluginNamespace:add', 1, '2024-06-25 18:02:53.000', '2024-06-25 18:02:53.000');
INSERT IGNORE INTO `resource` (`id`, `parent_id`, `title`, `name`, `url`, `component`, `resource_type`, `sort`, `icon`, `is_leaf`, `is_route`, `perms`, `status`, `date_created`, `date_updated`) VALUES ('1792749362445840483', '1792749362445840479', 'SHENYU.BUTTON.SYSTEM.SYNCHRONIZE', '', '', '', 2, 3, '', 1, 0, 'system:pluginNamespace:modify', 1, '2024-06-25 18:02:53.000', '2024-06-25 18:02:53.000');
INSERT IGNORE INTO `resource` (`id`, `parent_id`, `title`, `name`, `url`, `component`, `resource_type`, `sort`, `icon`, `is_leaf`, `is_route`, `perms`, `status`, `date_created`, `date_updated`) VALUES ('1792749362445840484', '1792749362445840479', 'SHENYU.BUTTON.SYSTEM.ENABLE', '', '', '', 2, 4, '', 1, 0, 'system:pluginNamespace:disable', 1, '2024-06-25 18:02:53.000', '2024-06-25 18:02:53.000');
INSERT IGNORE INTO `resource` (`id`, `parent_id`, `title`, `name`, `url`, `component`, `resource_type`, `sort`, `icon`, `is_leaf`, `is_route`, `perms`, `status`, `date_created`, `date_updated`) VALUES ('1792749362445840485', '1792749362445840479', 'SHENYU.BUTTON.SYSTEM.EDIT', '', '', '', 2, 5, '', 1, 0, 'system:pluginNamespace:edit', 1,'2024-06-25 18:02:53.000', '2024-06-25 18:02:53.000');
INSERT IGNORE INTO `resource` (`id`, `parent_id`, `title`, `name`, `url`, `component`, `resource_type`, `sort`, `icon`, `is_leaf`, `is_route`, `perms`, `status`, `date_created`, `date_updated`) VALUES ('1792749362445840486', '1792749362445840479', 'SHENYU.BUTTON.SYSTEM.RESOURCE', '', '', '', 2, 6, '', 1, 0, 'system:pluginNamespace:resource', 1,'2024-06-25 18:02:53.000', '2024-06-25 18:02:53.000');


INSERT IGNORE INTO `permission` (`id`, `object_id`, `resource_id`, `date_created`, `date_updated`) VALUES ('1792779493541343260', '1346358560427216896', '1792749362445840479', '2024-06-25 20:00:00.000', '2024-06-25 20:00:00.000');
INSERT IGNORE INTO `permission` (`id`, `object_id`, `resource_id`, `date_created`, `date_updated`) VALUES ('1792779493541343261', '1346358560427216896', '1792749362445840480', '2024-06-25 20:00:00.000', '2024-06-25 20:00:00.000');
INSERT IGNORE INTO `permission` (`id`, `object_id`, `resource_id`, `date_created`, `date_updated`) VALUES ('1792779493541343262', '1346358560427216896', '1792749362445840481', '2024-06-25 20:00:00.000', '2024-06-25 20:00:00.000');
INSERT IGNORE INTO `permission` (`id`, `object_id`, `resource_id`, `date_created`, `date_updated`) VALUES ('1792779493541343263', '1346358560427216896', '1792749362445840482', '2024-06-25 20:00:00.000', '2024-06-25 20:00:00.000');
INSERT IGNORE INTO `permission` (`id`, `object_id`, `resource_id`, `date_created`, `date_updated`) VALUES ('1792779493541343264', '1346358560427216896', '1792749362445840483', '2024-06-25 20:00:00.000', '2024-06-25 20:00:00.000');
INSERT IGNORE INTO `permission` (`id`, `object_id`, `resource_id`, `date_created`, `date_updated`) VALUES ('1792779493541343265', '1346358560427216896', '1792749362445840484', '2024-06-25 20:00:00.000', '2024-06-25 20:00:00.000');
INSERT IGNORE INTO `permission` (`id`, `object_id`, `resource_id`, `date_created`, `date_updated`) VALUES ('1792779493541343266', '1346358560427216896', '1792749362445840485', '2024-06-25 20:00:00.000', '2024-06-25 20:00:00.000');
INSERT IGNORE INTO `permission` (`id`, `object_id`, `resource_id`, `date_created`, `date_updated`) VALUES ('1792779493541343267', '1346358560427216896', '1792749362445840486', '2024-06-25 20:00:00.000', '2024-06-25 20:00:00.000');
=======
   constraint SHENYU_LOCK primary key (LOCK_KEY, REGION)
);

-- ----------------------------
-- Table structure for cluster_master
-- ----------------------------
CREATE TABLE IF NOT EXISTS cluster_master  (
    `id`           varchar(128) NOT NULL COMMENT 'primary key id',
    `master_host`  varchar(255) COMMENT 'master host',
    `master_port`  varchar(255) COMMENT 'master port',
    `context_path`  varchar(255) COMMENT 'master context_path',
    `date_created` timestamp(3) NOT NULL DEFAULT CURRENT_TIMESTAMP(3) COMMENT 'create time',
    `date_updated` timestamp(3) NOT NULL DEFAULT CURRENT_TIMESTAMP(3) ON UPDATE CURRENT_TIMESTAMP(3) COMMENT 'update time',
    PRIMARY KEY (`id`)
) ;
>>>>>>> 51cc917d
<|MERGE_RESOLUTION|>--- conflicted
+++ resolved
@@ -1211,9 +1211,21 @@
    `REGION` VARCHAR(100),
    `CLIENT_ID` CHAR(36),
    `CREATED_DATE` TIMESTAMP NOT NULL,
-<<<<<<< HEAD
-   constraint INT_LOCK_PK primary key (LOCK_KEY, REGION)
-);
+   constraint SHENYU_LOCK primary key (LOCK_KEY, REGION)
+);
+
+-- ----------------------------
+-- Table structure for cluster_master
+-- ----------------------------
+CREATE TABLE IF NOT EXISTS cluster_master  (
+    `id`           varchar(128) NOT NULL COMMENT 'primary key id',
+    `master_host`  varchar(255) COMMENT 'master host',
+    `master_port`  varchar(255) COMMENT 'master port',
+    `context_path`  varchar(255) COMMENT 'master context_path',
+    `date_created` timestamp(3) NOT NULL DEFAULT CURRENT_TIMESTAMP(3) COMMENT 'create time',
+    `date_updated` timestamp(3) NOT NULL DEFAULT CURRENT_TIMESTAMP(3) ON UPDATE CURRENT_TIMESTAMP(3) COMMENT 'update time',
+    PRIMARY KEY (`id`)
+) ;
 
 
 
@@ -1327,21 +1339,4 @@
 INSERT IGNORE INTO `permission` (`id`, `object_id`, `resource_id`, `date_created`, `date_updated`) VALUES ('1792779493541343264', '1346358560427216896', '1792749362445840483', '2024-06-25 20:00:00.000', '2024-06-25 20:00:00.000');
 INSERT IGNORE INTO `permission` (`id`, `object_id`, `resource_id`, `date_created`, `date_updated`) VALUES ('1792779493541343265', '1346358560427216896', '1792749362445840484', '2024-06-25 20:00:00.000', '2024-06-25 20:00:00.000');
 INSERT IGNORE INTO `permission` (`id`, `object_id`, `resource_id`, `date_created`, `date_updated`) VALUES ('1792779493541343266', '1346358560427216896', '1792749362445840485', '2024-06-25 20:00:00.000', '2024-06-25 20:00:00.000');
-INSERT IGNORE INTO `permission` (`id`, `object_id`, `resource_id`, `date_created`, `date_updated`) VALUES ('1792779493541343267', '1346358560427216896', '1792749362445840486', '2024-06-25 20:00:00.000', '2024-06-25 20:00:00.000');
-=======
-   constraint SHENYU_LOCK primary key (LOCK_KEY, REGION)
-);
-
--- ----------------------------
--- Table structure for cluster_master
--- ----------------------------
-CREATE TABLE IF NOT EXISTS cluster_master  (
-    `id`           varchar(128) NOT NULL COMMENT 'primary key id',
-    `master_host`  varchar(255) COMMENT 'master host',
-    `master_port`  varchar(255) COMMENT 'master port',
-    `context_path`  varchar(255) COMMENT 'master context_path',
-    `date_created` timestamp(3) NOT NULL DEFAULT CURRENT_TIMESTAMP(3) COMMENT 'create time',
-    `date_updated` timestamp(3) NOT NULL DEFAULT CURRENT_TIMESTAMP(3) ON UPDATE CURRENT_TIMESTAMP(3) COMMENT 'update time',
-    PRIMARY KEY (`id`)
-) ;
->>>>>>> 51cc917d
+INSERT IGNORE INTO `permission` (`id`, `object_id`, `resource_id`, `date_created`, `date_updated`) VALUES ('1792779493541343267', '1346358560427216896', '1792749362445840486', '2024-06-25 20:00:00.000', '2024-06-25 20:00:00.000');