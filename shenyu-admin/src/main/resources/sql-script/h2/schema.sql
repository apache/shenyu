--- conflicted
+++ resolved
@@ -1507,13 +1507,7 @@
     PRIMARY KEY (`id`)
 );
 
-<<<<<<< HEAD
-CREATE TABLE IF NOT EXISTS `mcp_server_description`
-(
-    `id`             varchar(128)  NOT NULL COMMENT 'primary key',
-    `namespace_id`   varchar(50)  NOT NULL COMMENT 'namespace_id',
-
-=======
+
 CREATE TABLE IF NOT EXISTS instance_info
 (
      `id`            varchar(128)  NOT NULL COMMENT 'primary key',
@@ -1523,19 +1517,14 @@
     `instance_type`  varchar(128)  NOT NULL COMMENT 'instance_type',
     `instance_info`  text  NOT NULL COMMENT 'instance_info',
     `instance_state`  int  NOT NULL COMMENT  '0-unknown 1-online 2-offline',
->>>>>>> ff289b43
     `date_created`   timestamp NOT NULL DEFAULT CURRENT_TIMESTAMP COMMENT 'date_created',
     `date_updated`   timestamp NOT NULL DEFAULT CURRENT_TIMESTAMP ON UPDATE CURRENT_TIMESTAMP COMMENT 'date_updated',
     PRIMARY KEY (`id`)
 );
-<<<<<<< HEAD
-=======
-
 
 INSERT IGNORE INTO `permission` (`id`, `object_id`, `resource_id`, `date_created`, `date_updated`) VALUES ('1697141926281382720', '1346358560427216896', '1346778036402483300', '2023-08-31 06:59:01', '2023-08-31 06:59:01');
 INSERT IGNORE INTO `permission` (`id`, `object_id`, `resource_id`, `date_created`, `date_updated`) VALUES ('1697141926281382721', '1346358560427216896', '1346778036402483301', '2023-08-31 07:22:07', '2023-08-31 07:22:07');
 INSERT IGNORE INTO `permission` (`id`, `object_id`, `resource_id`, `date_created`, `date_updated`) VALUES ('1697141926281382722', '1346358560427216896', '1346778036402483302', '2023-08-31 07:14:26', '2023-08-31 07:14:26');
 INSERT IGNORE INTO `permission` (`id`, `object_id`, `resource_id`, `date_created`, `date_updated`) VALUES ('1697141926281382723', '1346358560427216896', '1346778036402483303', '2023-08-31 07:22:07', '2023-08-31 07:22:07');
 INSERT IGNORE INTO `permission` (`id`, `object_id`, `resource_id`, `date_created`, `date_updated`) VALUES ('1697141926281382724', '1346358560427216896', '1346778036402483304', '2023-08-31 07:18:37', '2023-08-31 07:18:37');
-INSERT IGNORE INTO `permission` (`id`, `object_id`, `resource_id`, `date_created`, `date_updated`) VALUES ('1697141926281382725', '1346358560427216896', '1346778036402483305', '2023-08-31 07:18:37', '2023-08-31 07:18:37');
->>>>>>> ff289b43
+INSERT IGNORE INTO `permission` (`id`, `object_id`, `resource_id`, `date_created`, `date_updated`) VALUES ('1697141926281382725', '1346358560427216896', '1346778036402483305', '2023-08-31 07:18:37', '2023-08-31 07:18:37');