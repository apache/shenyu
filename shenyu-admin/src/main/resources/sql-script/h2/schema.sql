--- conflicted
+++ resolved
@@ -589,11 +589,9 @@
 
 INSERT IGNORE INTO `plugin` (`id`, `name`, `role`, `sort`, `config`, `enabled`) VALUES ('51', 'aiTokenLimiter', 'Ai', 171, null, '0');
 
-<<<<<<< HEAD
+INSERT IGNORE INTO `plugin` (`id`, `name`, `role`, `sort`, `config`, `enabled`) VALUES ('53', 'aiRequestTransformer', 'Ai', 65, null, '0');
+
 INSERT IGNORE INTO `plugin` (`id`, `name`, `role`, `sort`, `config`, `enabled`) VALUES ('61', 'mcpServer', 'MCP', 180, null, '0');
-=======
-INSERT IGNORE INTO `plugin` (`id`, `name`, `role`, `sort`, `config`, `enabled`) VALUES ('53', 'aiRequestTransformer', 'Ai', 65, null, '0');
->>>>>>> 1df7ac81
 
 /*insert plugin_handle data for sentinel*/
 INSERT IGNORE INTO plugin_handle (`id`, `plugin_id`,`field`,`label`,`data_type`,`type`,`sort`,`ext_obj`) VALUES ('1529402613195784246', '10', 'flowRuleGrade', 'flowRuleGrade', 3, 2, 8, '{"required":"1","defaultValue":"1","rule":""}');
