--- conflicted
+++ resolved
@@ -1220,13 +1220,8 @@
 CREATE TABLE IF NOT EXISTS `discovery`
 (
     `id`           varchar(128)  NOT NULL COMMENT 'primary key id',
-<<<<<<< HEAD
     `discovery_name`         varchar(255)  NOT NULL COMMENT 'the discovery name',
-    `level`        varchar(64)  NOT NULL COMMENT '0 selector,1 plugin  2 global',
-=======
-    `name`         varchar(255)  NOT NULL COMMENT 'the discovery name',
     `discovery_level`        varchar(64)  NOT NULL COMMENT '0 selector,1 plugin  2 global',
->>>>>>> df1389f3
     `plugin_name`  varchar(255)   COMMENT 'the plugin name',
     `namespace_id` varchar(50) NOT NULL COMMENT 'namespace id',
     `discovery_type`         varchar(64)   NOT NULL COMMENT 'local,zookeeper,etcd,consul,nacos',
