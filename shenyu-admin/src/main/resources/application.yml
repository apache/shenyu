--- conflicted
+++ resolved
@@ -58,16 +58,10 @@
       scheduledTime: 10
       nacosNameSpace: ShenyuRegisterCenter
   sync:
-<<<<<<< HEAD
 #    websocket:
 #      enabled: true
 #      messageMaxSize: 10240
 #      allowOrigins: ws://localhost:9095;ws://localhost:9195;
-=======
-    websocket:
-      enabled: true
-      messageMaxSize: 10240
-      allowOrigins: ws://localhost:9095;ws://localhost:9195;
 #    apollo:
 #      meta: http://localhost:8080
 #      appId: shenyu
@@ -76,7 +70,6 @@
 #      clusterName: test
 #      namespace: application
 #      token: 0fff5645fc74ee5e0d63a6389433c8c8afc0beea31eed0279ecc1c8961d12da9
->>>>>>> bc16c5fd
 #      zookeeper:
 #        url: localhost:2181
 #        sessionTimeout: 5000
@@ -85,7 +78,7 @@
 #        enabled: true
 #      nacos:
 #        url: localhost:8848
-#        namespace: 609f6a25-3d1a-4616-9521-5e10faab5c1f
+#        namespace: 1c10d748-af86-43b9-8265-75f487d20c6c
 #        username:
 #        password:
 #        acm:
