<?xml version="1.0" encoding="UTF-8"?>
<!--
  ~ Licensed to the Apache Software Foundation (ASF) under one or more
  ~ contributor license agreements.  See the NOTICE file distributed with
  ~ this work for additional information regarding copyright ownership.
  ~ The ASF licenses this file to You under the Apache License, Version 2.0
  ~ (the "License"); you may not use this file except in compliance with
  ~ the License.  You may obtain a copy of the License at
  ~
  ~     http://www.apache.org/licenses/LICENSE-2.0
  ~
  ~ Unless required by applicable law or agreed to in writing, software
  ~ distributed under the License is distributed on an "AS IS" BASIS,
  ~ WITHOUT WARRANTIES OR CONDITIONS OF ANY KIND, either express or implied.
  ~ See the License for the specific language governing permissions and
  ~ limitations under the License.
  -->

<!DOCTYPE mapper PUBLIC "-//mybatis.org//DTD Mapper 3.0//EN" "https://mybatis.org/dtd/mybatis-3-mapper.dtd">
<mapper namespace="org.apache.shenyu.admin.mapper.NamespacePluginRelMapper">
    <resultMap id="BaseResultMap" type="org.apache.shenyu.admin.model.entity.NamespacePluginRelDO">
        <id column="id" jdbcType="VARCHAR" property="id"/>
        <result column="date_created" jdbcType="TIMESTAMP" property="dateCreated"/>
        <result column="date_updated" jdbcType="TIMESTAMP" property="dateUpdated"/>
        <result column="namespace_id" jdbcType="VARCHAR" property="namespaceId"/>
        <result column="plugin_id" jdbcType="VARCHAR" property="pluginId"/>
        <result column="config" jdbcType="VARCHAR" property="config"/>
        <result column="sort" jdbcType="INTEGER" property="sort"/>
        <result column="enable" jdbcType="BOOLEAN" property="sort"/>
    </resultMap>

    <sql id="Base_Column_List">
        id,
        namespace_id,
        plugin_id,
        config,
        sort,
        enabled,
        date_created,
        date_updated
    </sql>

    <select id="existed" resultType="java.lang.Boolean">
        SELECT true
        FROM namespace_plugin_rel
        WHERE id = #{id, jdbcType=VARCHAR}
    </select>


    <insert id="batchSave">
        INSERT INTO namespace_plugin_rel
        (id,
        namespace_id,
        plugin_id,
        config,
        sort,
        enabled,
        date_created,
        date_updated)
        VALUES
        <foreach collection="namespacePluginRelDOList" item="namespacePluginRelDO" separator=",">
            (
            #{namespacePluginRelDO.id, jdbcType=VARCHAR},
            #{namespacePluginRelDO.namespaceId, jdbcType=VARCHAR},
            #{namespacePluginRelDO.pluginId, jdbcType=VARCHAR},
            #{namespacePluginRelDO.config, jdbcType=VARCHAR},
            #{namespacePluginRelDO.sort, jdbcType=INTEGER},
            #{namespacePluginRelDO.enabled, jdbcType=BOOLEAN},
            #{namespacePluginRelDO.dateCreated, jdbcType=TIMESTAMP},
            #{namespacePluginRelDO.dateUpdated, jdbcType=TIMESTAMP})
        </foreach>
    </insert>

    <select id="selectByQuery" parameterType="org.apache.shenyu.admin.model.query.NamespacePluginQuery"
            resultType="org.apache.shenyu.admin.model.vo.NamespacePluginVO">
        SELECT
        npr.id as id,
        npr.namespace_id AS namespaceId,
        npr.plugin_id AS pluginId,
        npr.config AS config,
        npr.sort AS sort,
        npr.enabled AS enabled,
        npr.date_created AS dateCreated,
        npr.date_updated AS dateUpdated,
        p.role AS role,
        p.NAME AS NAME,
        p.plugin_jar AS pluginJar
        FROM
        ( SELECT
        <include refid="Base_Column_List"/>
        FROM namespace_plugin_rel
        <where>
            <if test="enabled != null">
                AND enabled = #{enabled, jdbcType=TINYINT}
            </if>
            <if test="namespaceId != null">
                AND namespace_id = #{namespaceId, jdbcType=TINYINT}
            </if>
        </where>
        ) npr
        LEFT JOIN plugin p ON p.id = npr.plugin_id
        <where>
            <if test="name != null and name != ''">
                <bind name="nameLike" value="('%' + name + '%')"/>
                AND p.name LIKE #{nameLike, jdbcType=VARCHAR}
            </if>
        </where>
        ORDER BY
        sort,
        npr.id ASC
    </select>

    <select id="selectByPluginIdAndNamespaceId" parameterType="java.lang.String"
            resultType="org.apache.shenyu.admin.model.vo.NamespacePluginVO">
        SELECT
        npr.namespace_id AS namespaceId,
        npr.plugin_id AS pluginId,
        npr.config AS config,
        npr.sort AS sort,
        npr.enabled AS enabled,
        npr.date_created AS dateCreated,
        npr.date_updated AS dateUpdated,
        p.role AS role,
        p.NAME AS NAME,
        p.plugin_jar AS pluginJar
        FROM
        ( SELECT
        <include refid="Base_Column_List"/>
        FROM namespace_plugin_rel
        WHERE plugin_id = #{pluginId, jdbcType=VARCHAR}
        and namespace_id =  #{namespaceId, jdbcType=VARCHAR}
        )
        npr
        LEFT JOIN plugin p ON npr.plugin_id = p.id
    </select>

    <select id="selectByPluginId" parameterType="java.lang.String"
            resultType="org.apache.shenyu.admin.model.vo.NamespacePluginVO">
        SELECT
        npr.namespace_id AS namespaceId,
        npr.plugin_id AS pluginId,
        npr.config AS config,
        npr.sort AS sort,
        npr.enabled AS enabled,
        npr.date_created AS dateCreated,
        npr.date_updated AS dateUpdated,
        p.role AS role,
        p.NAME AS NAME,
        p.plugin_jar AS pluginJar
        FROM
        ( SELECT
        <include refid="Base_Column_List"/>
        FROM namespace_plugin_rel
        WHERE plugin_id = #{pluginId, jdbcType=VARCHAR}
        )
        npr
        LEFT JOIN plugin p ON npr.plugin_id = p.id
    </select>

    <select id="searchByCondition" resultType="org.apache.shenyu.admin.model.vo.NamespacePluginVO">
        SELECT
        npr.namespace_id AS namespaceId,
        npr.plugin_id AS pluginId,
        npr.config AS config,
        npr.sort AS sort,
        npr.enabled AS enabled,
        npr.date_created AS dateCreated,
        npr.date_updated AS dateUpdated,
        p.role AS role,
        p.NAME AS NAME,
        p.plugin_jar AS pluginJar
        FROM namespace_plugin_rel npr LEFT JOIN plugin p ON npr.plugin_id = p.id
        <where>
            <if test="condition.keyword != null and condition.keyword != ''">
                <bind name="keyword" value="('%' + condition.keyword + '%')"/>
                AND (
                p.name LIKE #{keyword, jdbcType=VARCHAR}
                OR  p.role LIKE #{keyword, jdbcType=VARCHAR}
                )
            </if>
            <if test="condition.excluded != null and condition.excluded != ''">
                <bind name="excluded" value="('%' + condition.excluded + '%')"/>
                AND (
                p.name NOT LIKE #{excluded, jdbcType=VARCHAR}
                OR  p.role NOT LIKE #{excluded, jdbcType=VARCHAR}
                )
            </if>
            <if test="condition.switchStatus != null">
                AND  npr.enabled = #{condition.switchStatus, jdbcType=BOOLEAN}
            </if>
        </where>
        ORDER BY npr.sort, npr.date_created
    </select>

    <select id="nameExistedExclude" resultType="java.lang.Boolean">
        SELECT true
        FROM namespace_plugin_rel
        WHERE name = #{name}
        AND plugin_id NOT IN
        <foreach collection="exclude" item="id" index="index"
                 open="(" separator="," close=")">
            #{id}
        </foreach>
        AND namespace_id=#{namespaceId}
        LIMIT 1
    </select>

    <update id="updateSelective" parameterType="org.apache.shenyu.admin.model.entity.NamespacePluginRelDO">
        UPDATE namespace_plugin_rel
        <set>
            <if test="dateUpdated != null">
                date_updated = #{dateUpdated, jdbcType=TIMESTAMP},
            </if>
            <if test="config != null">
                config = #{config, jdbcType=VARCHAR},
            </if>
            <if test="sort != null">
                sort = #{sort, jdbcType=INTEGER},
            </if>
            <if test="enabled != null">
                enabled = #{enabled, jdbcType=TINYINT},
            </if>
        </set>
        WHERE id = #{id, jdbcType=VARCHAR}
    </update>

    <select id="selectByIds" parameterType="java.util.List" resultType="org.apache.shenyu.admin.model.vo.NamespacePluginVO">
        SELECT
<<<<<<< HEAD
        <include refid="Base_Column_List"/>
        WHERE id IN
=======
        npr.id AS id,
        npr.namespace_id AS namespaceId,
        npr.plugin_id AS pluginId,
        npr.config AS config,
        npr.sort AS sort,
        npr.enabled AS enabled,
        npr.date_created AS dateCreated,
        npr.date_updated AS dateUpdated
        FROM namespace_plugin_rel npr
        WHERE npr.id IN
>>>>>>> e37981f1
        <foreach item="id" collection="ids" open="(" separator="," close=")">
            #{id, jdbcType=VARCHAR}
        </foreach>
    </select>

    <delete id="deleteByIds" parameterType="java.util.List">
        DELETE FROM namespace_plugin_rel
        WHERE id IN
        <foreach item="id" collection="ids" open="(" separator="," close=")">
            #{id, jdbcType=VARCHAR}
        </foreach>
    </delete>

    <select id="selectAllByNamespaceId" resultType="org.apache.shenyu.admin.model.vo.NamespacePluginVO">
        SELECT
        npr.id as id,
        npr.namespace_id AS namespaceId,
        npr.plugin_id AS pluginId,
        npr.config AS config,
        npr.sort AS sort,
        npr.enabled AS enabled,
        npr.date_created AS dateCreated,
        npr.date_updated AS dateUpdated,
        p.role AS role,
        p.name AS name,
        p.plugin_jar AS pluginJar
        FROM namespace_plugin_rel npr
        LEFT JOIN plugin p ON p.id = npr.plugin_id
        ORDER BY
        sort,
        npr.id ASC
    </select>


    <update id="updateEnableByIdList">
        UPDATE namespace_plugin_rel
        SET enabled = #{enabled, jdbcType=TINYINT}
        WHERE id IN
        <foreach collection="idList" item="id" index="index"
                 open="(" separator="," close=")">
            #{id, jdbcType=VARCHAR}
        </foreach>
    </update>

    <select id="selectById" resultType="org.apache.shenyu.admin.model.vo.NamespacePluginVO">
        SELECT
        npr.id as id,
        npr.namespace_id AS namespaceId,
        npr.plugin_id AS pluginId,
        npr.config AS config,
        npr.sort AS sort,
        npr.enabled AS enabled,
        npr.date_created AS dateCreated,
        npr.date_updated AS dateUpdated,
        p.role AS role,
        p.name AS name,
        p.plugin_jar AS pluginJar
        FROM
        ( SELECT
        <include refid="Base_Column_List"/>
        FROM namespace_plugin_rel
        WHERE id = #{id, jdbcType=VARCHAR}
        ) npr
        LEFT JOIN plugin p ON p.id = npr.plugin_id
    </select>

    <insert id="insertSelective" parameterType="org.apache.shenyu.admin.model.entity.NamespacePluginRelDO">
        INSERT INTO namespace_plugin_rel
        <trim prefix="(" suffix=")" suffixOverrides=",">
            id,
            <if test="namespaceId != null">
                namespace_id,
            </if>
            <if test="pluginId != null">
                plugin_id,
            </if>
            <if test="config != null">
                config,
            </if>
            <if test="sort != null">
                sort,
            </if>
            <if test="enabled != null">
                enabled,
            </if>
            <if test="dateUpdated != null">
                date_updated,
            </if>
            <if test="dateCreated != null">
                date_created,
            </if>
        </trim>
        <trim prefix="values (" suffix=")" suffixOverrides=",">
            #{id, jdbcType=VARCHAR},
            <if test="namespaceId != null">
                #{namespaceId, jdbcType=VARCHAR},
            </if>
            <if test="pluginId != null">
                #{pluginId, jdbcType=VARCHAR},
            </if>
            <if test="config != null">
                #{config, jdbcType=VARCHAR},
            </if>
            <if test="sort != null">
                #{sort, jdbcType=INTEGER},
            </if>
            <if test="enabled != null">
                #{enabled, jdbcType=TINYINT},
            </if>
            <if test="dateUpdated != null">
                #{dateUpdated, jdbcType=TIMESTAMP},
            </if>
            <if test="dateCreated != null">
                #{dateCreated, jdbcType=TIMESTAMP},
            </if>
        </trim>
    </insert>
</mapper><|MERGE_RESOLUTION|>--- conflicted
+++ resolved
@@ -226,21 +226,8 @@
 
     <select id="selectByIds" parameterType="java.util.List" resultType="org.apache.shenyu.admin.model.vo.NamespacePluginVO">
         SELECT
-<<<<<<< HEAD
         <include refid="Base_Column_List"/>
         WHERE id IN
-=======
-        npr.id AS id,
-        npr.namespace_id AS namespaceId,
-        npr.plugin_id AS pluginId,
-        npr.config AS config,
-        npr.sort AS sort,
-        npr.enabled AS enabled,
-        npr.date_created AS dateCreated,
-        npr.date_updated AS dateUpdated
-        FROM namespace_plugin_rel npr
-        WHERE npr.id IN
->>>>>>> e37981f1
         <foreach item="id" collection="ids" open="(" separator="," close=")">
             #{id, jdbcType=VARCHAR}
         </foreach>
@@ -306,56 +293,4 @@
         ) npr
         LEFT JOIN plugin p ON p.id = npr.plugin_id
     </select>
-
-    <insert id="insertSelective" parameterType="org.apache.shenyu.admin.model.entity.NamespacePluginRelDO">
-        INSERT INTO namespace_plugin_rel
-        <trim prefix="(" suffix=")" suffixOverrides=",">
-            id,
-            <if test="namespaceId != null">
-                namespace_id,
-            </if>
-            <if test="pluginId != null">
-                plugin_id,
-            </if>
-            <if test="config != null">
-                config,
-            </if>
-            <if test="sort != null">
-                sort,
-            </if>
-            <if test="enabled != null">
-                enabled,
-            </if>
-            <if test="dateUpdated != null">
-                date_updated,
-            </if>
-            <if test="dateCreated != null">
-                date_created,
-            </if>
-        </trim>
-        <trim prefix="values (" suffix=")" suffixOverrides=",">
-            #{id, jdbcType=VARCHAR},
-            <if test="namespaceId != null">
-                #{namespaceId, jdbcType=VARCHAR},
-            </if>
-            <if test="pluginId != null">
-                #{pluginId, jdbcType=VARCHAR},
-            </if>
-            <if test="config != null">
-                #{config, jdbcType=VARCHAR},
-            </if>
-            <if test="sort != null">
-                #{sort, jdbcType=INTEGER},
-            </if>
-            <if test="enabled != null">
-                #{enabled, jdbcType=TINYINT},
-            </if>
-            <if test="dateUpdated != null">
-                #{dateUpdated, jdbcType=TIMESTAMP},
-            </if>
-            <if test="dateCreated != null">
-                #{dateCreated, jdbcType=TIMESTAMP},
-            </if>
-        </trim>
-    </insert>
 </mapper>