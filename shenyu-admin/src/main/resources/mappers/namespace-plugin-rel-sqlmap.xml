<?xml version="1.0" encoding="UTF-8"?>
<!--
  ~ Licensed to the Apache Software Foundation (ASF) under one or more
  ~ contributor license agreements.  See the NOTICE file distributed with
  ~ this work for additional information regarding copyright ownership.
  ~ The ASF licenses this file to You under the Apache License, Version 2.0
  ~ (the "License"); you may not use this file except in compliance with
  ~ the License.  You may obtain a copy of the License at
  ~
  ~     http://www.apache.org/licenses/LICENSE-2.0
  ~
  ~ Unless required by applicable law or agreed to in writing, software
  ~ distributed under the License is distributed on an "AS IS" BASIS,
  ~ WITHOUT WARRANTIES OR CONDITIONS OF ANY KIND, either express or implied.
  ~ See the License for the specific language governing permissions and
  ~ limitations under the License.
  -->

<!DOCTYPE mapper PUBLIC "-//mybatis.org//DTD Mapper 3.0//EN" "https://mybatis.org/dtd/mybatis-3-mapper.dtd">
<mapper namespace="org.apache.shenyu.admin.mapper.NamespacePluginRelMapper">
    <resultMap id="BaseResultMap" type="org.apache.shenyu.admin.model.entity.NamespacePluginRelDO">
        <id column="id" jdbcType="VARCHAR" property="id"/>
        <result column="date_created" jdbcType="TIMESTAMP" property="dateCreated"/>
        <result column="date_updated" jdbcType="TIMESTAMP" property="dateUpdated"/>
        <result column="namespace_id" jdbcType="VARCHAR" property="namespaceId"/>
        <result column="plugin_id" jdbcType="VARCHAR" property="pluginId"/>
        <result column="config" jdbcType="VARCHAR" property="config"/>
        <result column="sort" jdbcType="INTEGER" property="sort"/>
        <result column="enable" jdbcType="BOOLEAN" property="sort"/>
    </resultMap>

    <sql id="Base_Column_List">
        id,
        namespace_id,
        plugin_id,
        config,
        sort,
        enabled,
        date_created,
        date_updated
    </sql>

    <select id="existed" resultType="java.lang.Boolean">
        SELECT true
        FROM namespace_plugin_rel
        WHERE id = #{id, jdbcType=VARCHAR}
    </select>


    <insert id="batchSave">
        INSERT INTO namespace_plugin_rel
        (id,
        namespace_id,
        plugin_id,
        config,
        sort,
        enabled,
        date_created,
        date_updated)
        VALUES
        <foreach collection="namespacePluginRelDOList" item="namespacePluginRelDO" separator=",">
            (
            #{namespacePluginRelDO.id, jdbcType=VARCHAR},
            #{namespacePluginRelDO.namespaceId, jdbcType=VARCHAR},
            #{namespacePluginRelDO.pluginId, jdbcType=VARCHAR},
            #{namespacePluginRelDO.config, jdbcType=VARCHAR},
            #{namespacePluginRelDO.sort, jdbcType=INTEGER},
            #{namespacePluginRelDO.enabled, jdbcType=BOOLEAN},
            #{namespacePluginRelDO.dateCreated, jdbcType=TIMESTAMP},
            #{namespacePluginRelDO.dateUpdated, jdbcType=TIMESTAMP})
        </foreach>
    </insert>

    <select id="listByNamespaceId" resultMap="BaseResultMap">
        select
        <include refid="Base_Column_List"/>
        from namespace_plugin_rel
        where namespace_id = #{namespaceId}
    </select>
    
    <select id="selectByQuery" parameterType="org.apache.shenyu.admin.model.query.NamespacePluginQuery"
            resultType="org.apache.shenyu.admin.model.vo.NamespacePluginVO">
        SELECT
        npr.id as id,
        npr.namespace_id AS namespaceId,
        npr.plugin_id AS pluginId,
        npr.config AS config,
        npr.sort AS sort,
        npr.enabled AS enabled,
        npr.date_created AS dateCreated,
        npr.date_updated AS dateUpdated,
        p.role AS role,
        p.NAME AS NAME,
        p.plugin_jar AS pluginJar
        FROM
        ( SELECT
        <include refid="Base_Column_List"/>
        FROM namespace_plugin_rel
        <where>
            <if test="enabled != null">
                AND enabled = #{enabled, jdbcType=TINYINT}
            </if>
            <if test="namespaceId != null">
                AND namespace_id = #{namespaceId, jdbcType=TINYINT}
            </if>
        </where>
        ) npr
        LEFT JOIN plugin p ON p.id = npr.plugin_id
        <where>
            <if test="name != null and name != ''">
                <bind name="nameLike" value="('%' + name + '%')"/>
                AND p.name LIKE #{nameLike, jdbcType=VARCHAR}
            </if>
        </where>
        ORDER BY
        sort,
        npr.id ASC
    </select>

    <select id="selectByPluginIdAndNamespaceId" parameterType="java.lang.String"
            resultType="org.apache.shenyu.admin.model.vo.NamespacePluginVO">
        SELECT
        npr.namespace_id AS namespaceId,
        npr.plugin_id AS pluginId,
        npr.config AS config,
        npr.sort AS sort,
        npr.enabled AS enabled,
        npr.date_created AS dateCreated,
        npr.date_updated AS dateUpdated,
        p.role AS role,
        p.NAME AS NAME,
        p.plugin_jar AS pluginJar
        FROM
        ( SELECT
        <include refid="Base_Column_List"/>
        FROM namespace_plugin_rel
        WHERE plugin_id = #{pluginId, jdbcType=VARCHAR}
        and namespace_id =  #{namespaceId, jdbcType=VARCHAR}
        ) npr
        LEFT JOIN plugin p ON npr.plugin_id = p.id
    </select>

    <select id="selectByPluginId" parameterType="java.lang.String"
            resultType="org.apache.shenyu.admin.model.vo.NamespacePluginVO">
        SELECT
        npr.namespace_id AS namespaceId,
        npr.plugin_id AS pluginId,
        npr.config AS config,
        npr.sort AS sort,
        npr.enabled AS enabled,
        npr.date_created AS dateCreated,
        npr.date_updated AS dateUpdated,
        p.role AS role,
        p.NAME AS NAME,
        p.plugin_jar AS pluginJar
        FROM
        ( SELECT
        <include refid="Base_Column_List"/>
        FROM namespace_plugin_rel
        WHERE plugin_id = #{pluginId, jdbcType=VARCHAR}
        )
        npr
        LEFT JOIN plugin p ON npr.plugin_id = p.id
    </select>

    <select id="searchByCondition" resultType="org.apache.shenyu.admin.model.vo.NamespacePluginVO">
        SELECT
        npr.namespace_id AS namespaceId,
        npr.plugin_id AS pluginId,
        npr.config AS config,
        npr.sort AS sort,
        npr.enabled AS enabled,
        npr.date_created AS dateCreated,
        npr.date_updated AS dateUpdated,
        p.role AS role,
        p.NAME AS NAME,
        p.plugin_jar AS pluginJar
        FROM namespace_plugin_rel npr LEFT JOIN plugin p ON npr.plugin_id = p.id
        <where>
            <if test="condition.keyword != null and condition.keyword != ''">
                <bind name="keyword" value="('%' + condition.keyword + '%')"/>
                AND (
                p.name LIKE #{keyword, jdbcType=VARCHAR}
                OR  p.role LIKE #{keyword, jdbcType=VARCHAR}
                )
            </if>
            <if test="condition.excluded != null and condition.excluded != ''">
                <bind name="excluded" value="('%' + condition.excluded + '%')"/>
                AND (
                p.name NOT LIKE #{excluded, jdbcType=VARCHAR}
                OR  p.role NOT LIKE #{excluded, jdbcType=VARCHAR}
                )
            </if>
            <if test="condition.switchStatus != null">
                AND  npr.enabled = #{condition.switchStatus, jdbcType=BOOLEAN}
            </if>
        </where>
        ORDER BY npr.sort, npr.date_created
    </select>

    <select id="nameExistedExclude" resultType="java.lang.Boolean">
        SELECT true
        FROM namespace_plugin_rel
        WHERE name = #{name}
        AND plugin_id NOT IN
        <foreach collection="exclude" item="id" index="index"
                 open="(" separator="," close=")">
            #{id}
        </foreach>
        AND namespace_id=#{namespaceId}
        LIMIT 1
    </select>

    <update id="updateSelective" parameterType="org.apache.shenyu.admin.model.entity.NamespacePluginRelDO">
        UPDATE namespace_plugin_rel
        <set>
            <if test="dateUpdated != null">
                date_updated = #{dateUpdated, jdbcType=TIMESTAMP},
            </if>
            <if test="config != null">
                config = #{config, jdbcType=VARCHAR},
            </if>
            <if test="sort != null">
                sort = #{sort, jdbcType=INTEGER},
            </if>
            <if test="enabled != null">
                enabled = #{enabled, jdbcType=TINYINT},
            </if>
        </set>
        WHERE id = #{id, jdbcType=VARCHAR}
    </update>

    <select id="selectByIds" parameterType="java.util.List" resultType="org.apache.shenyu.admin.model.vo.NamespacePluginVO">
        SELECT
        npr.id AS id,
        npr.namespace_id AS namespaceId,
        npr.plugin_id AS pluginId,
        npr.config AS config,
        npr.sort AS sort,
        npr.enabled AS enabled,
        npr.date_created AS dateCreated,
        npr.date_updated AS dateUpdated,
        p.role AS role,
        p.NAME AS NAME
        FROM namespace_plugin_rel  npr LEFT JOIN plugin p ON npr.plugin_id = p.id
        WHERE npr.id IN
        <foreach item="id" collection="ids" open="(" separator="," close=")">
            #{id, jdbcType=VARCHAR}
        </foreach>
    </select>

    <delete id="deleteByIds" parameterType="java.util.List">
        DELETE FROM namespace_plugin_rel
        WHERE id IN
        <foreach item="id" collection="ids" open="(" separator="," close=")">
            #{id, jdbcType=VARCHAR}
        </foreach>
    </delete>

    <select id="selectAllByNamespaceId" resultType="org.apache.shenyu.admin.model.vo.NamespacePluginVO">
        SELECT
        npr.id as id,
        npr.namespace_id AS namespaceId,
        npr.plugin_id AS pluginId,
        npr.config AS config,
        npr.sort AS sort,
        npr.enabled AS enabled,
        npr.date_created AS dateCreated,
        npr.date_updated AS dateUpdated,
        p.role AS role,
        p.name AS name,
        p.plugin_jar AS pluginJar
        FROM namespace_plugin_rel npr
        LEFT JOIN plugin p ON p.id = npr.plugin_id
<<<<<<< HEAD
        AND npr.namespace_id=#{namespaceId, jdbcType=VARCHAR}
=======
        WHERE npr.namespace_id=#{namespaceId}
>>>>>>> 99805dbd
        ORDER BY
        sort,
        npr.id ASC
    </select>

    <select id="selectAllByNamespaceIds" resultType="org.apache.shenyu.admin.model.vo.NamespacePluginVO">
        SELECT
        npr.id as id,
        npr.namespace_id AS namespaceId,
        npr.plugin_id AS pluginId,
        npr.config AS config,
        npr.sort AS sort,
        npr.enabled AS enabled,
        npr.date_created AS dateCreated,
        npr.date_updated AS dateUpdated,
        p.role AS role,
        p.name AS name,
        p.plugin_jar AS pluginJar
        FROM namespace_plugin_rel npr
        LEFT JOIN plugin p ON p.id = npr.plugin_id
        WHERE npr.namespace_id IN
        <foreach item="namespaceId" collection="namespaceIds" open="(" separator="," close=")">
            #{namespaceId, jdbcType=VARCHAR}
        </foreach>
        ORDER BY
        sort,
        npr.id ASC
    </select>

    <select id="selectAll" resultType="org.apache.shenyu.admin.model.vo.NamespacePluginVO">
        SELECT
        npr.id as id,
        npr.namespace_id AS namespaceId,
        npr.plugin_id AS pluginId,
        npr.config AS config,
        npr.sort AS sort,
        npr.enabled AS enabled,
        npr.date_created AS dateCreated,
        npr.date_updated AS dateUpdated,
        p.role AS role,
        p.name AS name,
        p.plugin_jar AS pluginJar
        FROM namespace_plugin_rel npr
        LEFT JOIN plugin p ON p.id = npr.plugin_id
        ORDER BY
        sort,
        npr.id ASC
    </select>

    <select id="selectByNamespaceId" resultType="org.apache.shenyu.admin.model.vo.NamespacePluginVO">
        SELECT
        npr.id as id,
        npr.namespace_id AS namespaceId,
        npr.plugin_id AS pluginId,
        npr.config AS config,
        npr.sort AS sort,
        npr.enabled AS enabled,
        npr.date_created AS dateCreated,
        npr.date_updated AS dateUpdated,
        p.role AS role,
        p.name AS name,
        p.plugin_jar AS pluginJar
        FROM namespace_plugin_rel npr
        LEFT JOIN plugin p ON p.id = npr.plugin_id
        WHERE npr.namespace_id = #{namespaceId, jdbcType=VARCHAR}
        ORDER BY
        sort,
        npr.id ASC
    </select>


    <update id="updateEnableByIdList">
        UPDATE namespace_plugin_rel
        SET enabled = #{enabled, jdbcType=TINYINT}
        WHERE id IN
        <foreach collection="idList" item="id" index="index"
                 open="(" separator="," close=")">
            #{id, jdbcType=VARCHAR}
        </foreach>
    </update>
    
    <update id="updateEnableByNamespaceIdAndPluginIdList">
        UPDATE namespace_plugin_rel
        SET enabled = #{enabled, jdbcType=TINYINT}
        WHERE
        namespace_id=#{namespaceId}
        AND
        plugin_id IN
        <foreach collection="pluginIds" item="pluginId" index="index"
                 open="(" separator="," close=")">
            #{pluginId, jdbcType=VARCHAR}
        </foreach>
    </update>

    <select id="selectById" resultType="org.apache.shenyu.admin.model.vo.NamespacePluginVO">
        SELECT
        npr.id as id,
        npr.namespace_id AS namespaceId,
        npr.plugin_id AS pluginId,
        npr.config AS config,
        npr.sort AS sort,
        npr.enabled AS enabled,
        npr.date_created AS dateCreated,
        npr.date_updated AS dateUpdated,
        p.role AS role,
        p.name AS name,
        p.plugin_jar AS pluginJar
        FROM
        ( SELECT
        <include refid="Base_Column_List"/>
        FROM namespace_plugin_rel
        WHERE id = #{id, jdbcType=VARCHAR}
        ) npr
        LEFT JOIN plugin p ON p.id = npr.plugin_id
    </select>

    <insert id="insertSelective" parameterType="org.apache.shenyu.admin.model.entity.NamespacePluginRelDO">
        INSERT INTO namespace_plugin_rel
        <trim prefix="(" suffix=")" suffixOverrides=",">
            id,
            <if test="namespaceId != null">
                namespace_id,
            </if>
            <if test="pluginId != null">
                plugin_id,
            </if>
            <if test="config != null">
                config,
            </if>
            <if test="sort != null">
                sort,
            </if>
            <if test="enabled != null">
                enabled,
            </if>
            <if test="dateCreated != null">
                date_created,
            </if>
            <if test="dateUpdated != null">
                date_updated,
            </if>
        </trim>
        <trim prefix="values (" suffix=")" suffixOverrides=",">
            #{id, jdbcType=VARCHAR},
            <if test="namespaceId != null">
                #{namespaceId, jdbcType=VARCHAR},
            </if>
            <if test="pluginId != null">
                #{pluginId, jdbcType=VARCHAR},
            </if>
            <if test="config != null">
                #{config, jdbcType=VARCHAR},
            </if>
            <if test="sort != null">
                #{sort, jdbcType=INTEGER},
            </if>
            <if test="enabled != null">
                #{enabled, jdbcType=INTEGER},
            </if>
            <if test="dateCreated != null">
                #{dateCreated, jdbcType=TIMESTAMP},
            </if>
            <if test="dateUpdated != null">
                #{dateUpdated, jdbcType=TIMESTAMP},
            </if>
        </trim>
    </insert>
</mapper><|MERGE_RESOLUTION|>--- conflicted
+++ resolved
@@ -272,11 +272,7 @@
         p.plugin_jar AS pluginJar
         FROM namespace_plugin_rel npr
         LEFT JOIN plugin p ON p.id = npr.plugin_id
-<<<<<<< HEAD
-        AND npr.namespace_id=#{namespaceId, jdbcType=VARCHAR}
-=======
-        WHERE npr.namespace_id=#{namespaceId}
->>>>>>> 99805dbd
+        WHERE npr.namespace_id=#{namespaceId, jdbcType=VARCHAR}
         ORDER BY
         sort,
         npr.id ASC
