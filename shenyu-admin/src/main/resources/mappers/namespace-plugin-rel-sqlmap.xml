--- conflicted
+++ resolved
@@ -265,10 +265,7 @@
         p.plugin_jar AS pluginJar
         FROM namespace_plugin_rel npr
         LEFT JOIN plugin p ON p.id = npr.plugin_id
-<<<<<<< HEAD
-        WHERE npr.namespace_id = #{namespaceId, jdbcType=VARCHAR}
-=======
-        AND npr.namespace_id=#{namespaceId}
+        AND npr.namespace_id=#{namespaceId, jdbcType=VARCHAR}
         ORDER BY
         sort,
         npr.id ASC
@@ -313,7 +310,6 @@
         p.plugin_jar AS pluginJar
         FROM namespace_plugin_rel npr
         LEFT JOIN plugin p ON p.id = npr.plugin_id
->>>>>>> 6f0d13f4
         ORDER BY
         sort,
         npr.id ASC
