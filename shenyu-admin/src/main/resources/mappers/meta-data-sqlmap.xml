<?xml version="1.0" encoding="UTF-8"?>
<!--
  ~ Licensed to the Apache Software Foundation (ASF) under one or more
  ~ contributor license agreements.  See the NOTICE file distributed with
  ~ this work for additional information regarding copyright ownership.
  ~ The ASF licenses this file to You under the Apache License, Version 2.0
  ~ (the "License"); you may not use this file except in compliance with
  ~ the License.  You may obtain a copy of the License at
  ~
  ~     http://www.apache.org/licenses/LICENSE-2.0
  ~
  ~ Unless required by applicable law or agreed to in writing, software
  ~ distributed under the License is distributed on an "AS IS" BASIS,
  ~ WITHOUT WARRANTIES OR CONDITIONS OF ANY KIND, either express or implied.
  ~ See the License for the specific language governing permissions and
  ~ limitations under the License.
  -->

<!DOCTYPE mapper PUBLIC "-//mybatis.org//DTD Mapper 3.0//EN" "https://mybatis.org/dtd/mybatis-3-mapper.dtd">
<mapper namespace="org.apache.shenyu.admin.mapper.MetaDataMapper">
    <resultMap id="BaseResultMap" type="org.apache.shenyu.admin.model.entity.MetaDataDO">
        <id column="id" jdbcType="VARCHAR" property="id"/>
        <result column="date_created" jdbcType="TIMESTAMP" property="dateCreated"/>
        <result column="date_updated" jdbcType="TIMESTAMP" property="dateUpdated"/>
        <result column="app_name" jdbcType="VARCHAR" property="appName"/>
        <result column="path" jdbcType="VARCHAR" property="path"/>
        <result column="path_desc" jdbcType="VARCHAR" property="pathDesc"/>
        <result column="rpc_type" jdbcType="VARCHAR" property="rpcType"/>
        <result column="service_name" jdbcType="VARCHAR" property="serviceName"/>
        <result column="method_name" jdbcType="VARCHAR" property="methodName"/>
        <result column="parameter_types" jdbcType="VARCHAR" property="parameterTypes"/>
        <result column="rpc_ext" jdbcType="VARCHAR" property="rpcExt"/>
        <result column="enabled" jdbcType="TINYINT" property="enabled"/>
    </resultMap>

    <sql id="Base_Column_List">
        id, 
        date_created, 
        date_updated, 
        app_name, 
        path,
        path_desc,
        rpc_type, 
        service_name,
        method_name,
        parameter_types,
        rpc_ext,
        enabled
    </sql>

    <select id="selectById" parameterType="java.lang.String" resultMap="BaseResultMap">
        SElECT
                <include refid="Base_Column_List"/>
          FROM meta_data
         WHERE id = #{id,jdbcType=VARCHAR}
    </select>

    <select id="selectByIdList" resultMap="BaseResultMap">
        SElECT
                <include refid="Base_Column_List"/>
          FROM meta_data
         WHERE id IN
                <foreach collection="idList" item="id" index="index" open="(" separator="," close=")">
                    #{id,jdbcType=VARCHAR}
                </foreach>
    </select>

    <select id="findByPath" parameterType="java.lang.String" resultMap="BaseResultMap">
        SElECT
                <include refid="Base_Column_List"/>
          FROM meta_data
         WHERE path = #{path,jdbcType=VARCHAR}
    </select>

    <select id="findByServiceNameAndMethod" resultMap="BaseResultMap">
        SElECT
                <include refid="Base_Column_List"/>
          FROM meta_data
         WHERE service_name = #{serviceName,jdbcType=VARCHAR}
           AND method_name = #{methodName,jdbcType=VARCHAR}
    </select>


    <select id="findAll" resultMap="BaseResultMap">
        SElECT
                <include refid="Base_Column_List"/>
          FROM meta_data
    </select>


    <select id="selectByQuery" parameterType="org.apache.shenyu.admin.model.query.MetaDataQuery" resultMap="BaseResultMap">
        SElECT
                <include refid="Base_Column_List"/>
          FROM meta_data
                <if test="appName != null and appName != ''">
                    <bind name="appNameLike" value="('%' + appName + '%')"/>
                        WHERE app_name LIKE #{appNameLike,jdbcType=VARCHAR}
                </if>
    </select>

    <select id="countByQuery" parameterType="org.apache.shenyu.admin.model.query.MetaDataQuery" resultType="java.lang.Integer">
        SElECT COUNT(1)
          FROM meta_data
                <if test="appName != null">
                    WHERE app_name = #{appName,jdbcType=VARCHAR}
                </if>
    </select>

    <select id="selectAll" resultType="org.apache.shenyu.admin.model.entity.MetaDataDO" resultMap="BaseResultMap">
        SElECT
                <include refid="Base_Column_List"/>
          FROM meta_data
    </select>

    <select id="pathExisted" resultType="java.lang.Boolean">
        SElECT true 
          FROM meta_data 
         WHERE path = #{path}
         LIMIT 1
    </select>

    <select id="pathExistedExclude" resultType="java.lang.Boolean">
        SElECT true
          FROM meta_data
         WHERE path = #{path}
           AND id NOT IN
                <foreach collection="exclude" item="id" index="index" open="(" separator="," close=")">
                    #{id}
                </foreach>
         LIMIT 1
    </select>

    <select id="existed" resultType="java.lang.Boolean">
        SElECT true 
          FROM meta_data 
         WHERE id = #{id} 
         LIMIT 1
    </select>

    <insert id="insert" parameterType="org.apache.shenyu.admin.model.entity.MetaDataDO">
        INSERT INTO meta_data 
                    (id, 
                    date_created, 
                    date_updated, 
                    app_name, 
                    path,
                    path_desc,
                    rpc_type, 
                    service_name,
                    method_name,
                    parameter_types,
                    rpc_ext,
                    enabled)
             VALUES 
                    (#{id,jdbcType=VARCHAR}, 
                    #{dateCreated,jdbcType=TIMESTAMP}, 
                    #{dateUpdated,jdbcType=TIMESTAMP},
                    #{appName,jdbcType=VARCHAR},
                    #{path,jdbcType=VARCHAR},
                    #{pathDesc,jdbcType=VARCHAR},
                    #{rpcType,jdbcType=VARCHAR},
                    #{serviceName,jdbcType=VARCHAR},
                    #{methodName,jdbcType=VARCHAR},
                    #{parameterTypes,jdbcType=VARCHAR},
                    #{rpcExt,jdbcType=VARCHAR},
                    #{enabled,jdbcType=TINYINT})
    </insert>


    <update id="update" parameterType="org.apache.shenyu.admin.model.entity.MetaDataDO">
        UPDATE meta_data
           SET 
                app_name = #{appName,jdbcType=VARCHAR},
                path = #{path,jdbcType=VARCHAR},
                path_desc = #{pathDesc,jdbcType=VARCHAR},
                rpc_type = #{rpcType,jdbcType=VARCHAR},
                service_name = #{serviceName,jdbcType=VARCHAR},
                method_name = #{methodName,jdbcType=VARCHAR},
                parameter_types = #{parameterTypes,jdbcType=VARCHAR},
                rpc_ext= #{rpcExt,jdbcType=VARCHAR}
         WHERE id = #{id,jdbcType=VARCHAR}
    </update>

    <update id="updateEnable" parameterType="org.apache.shenyu.admin.model.entity.PluginDO">
        UPDATE meta_data
           SET enabled = #{enabled,jdbcType=TINYINT}
         WHERE id = #{id,jdbcType=VARCHAR}
    </update>

    <update id="updateEnableBatch">
        UPDATE meta_data
           SET enabled = #{enabled,jdbcType=TINYINT}
         WHERE id IN
                <foreach collection="idList" index="index" item="id" open="(" separator="," close=")">
                    #{id, jdbcType=VARCHAR}
                </foreach>
    </update>

    <delete id="delete" parameterType="java.lang.String">
        DELETE FROM meta_data
              WHERE id = #{id,jdbcType=VARCHAR}
    </delete>

    <delete id="deleteByIdList" parameterType="java.lang.String">
        DELETE FROM meta_data
<<<<<<< HEAD
         WHERE id IN
                <foreach collection="idList" item="id" index="index" open="(" separator="," close=")">
                    #{id,jdbcType=VARCHAR}
                </foreach>
=======
              WHERE id
                 IN <foreach collection="idSet" item="id" index="index" open="(" separator="," close=")">
                      #{id,jdbcType=VARCHAR}
                    </foreach>
>>>>>>> d711cd4b
    </delete>
</mapper><|MERGE_RESOLUTION|>--- conflicted
+++ resolved
@@ -203,16 +203,9 @@
 
     <delete id="deleteByIdList" parameterType="java.lang.String">
         DELETE FROM meta_data
-<<<<<<< HEAD
-         WHERE id IN
-                <foreach collection="idList" item="id" index="index" open="(" separator="," close=")">
-                    #{id,jdbcType=VARCHAR}
-                </foreach>
-=======
               WHERE id
-                 IN <foreach collection="idSet" item="id" index="index" open="(" separator="," close=")">
+                 IN <foreach collection="idList" item="id" index="index" open="(" separator="," close=")">
                       #{id,jdbcType=VARCHAR}
                     </foreach>
->>>>>>> d711cd4b
     </delete>
 </mapper>