<?xml version="1.0" encoding="UTF-8"?>
<!--
  ~ Licensed to the Apache Software Foundation (ASF) under one or more
  ~ contributor license agreements.  See the NOTICE file distributed with
  ~ this work for additional information regarding copyright ownership.
  ~ The ASF licenses this file to You under the Apache License, Version 2.0
  ~ (the "License"); you may not use this file except in compliance with
  ~ the License.  You may obtain a copy of the License at
  ~
  ~     http://www.apache.org/licenses/LICENSE-2.0
  ~
  ~ Unless required by applicable law or agreed to in writing, software
  ~ distributed under the License is distributed on an "AS IS" BASIS,
  ~ WITHOUT WARRANTIES OR CONDITIONS OF ANY KIND, either express or implied.
  ~ See the License for the specific language governing permissions and
  ~ limitations under the License.
  -->

<!DOCTYPE mapper PUBLIC "-//mybatis.org//DTD Mapper 3.0//EN" "https://mybatis.org/dtd/mybatis-3-mapper.dtd">
<mapper namespace="org.apache.shenyu.admin.mapper.DiscoveryMapper">
    <resultMap id="BaseResultMap" type="org.apache.shenyu.admin.model.entity.DiscoveryDO">
        <id column="id" jdbcType="VARCHAR" property="id"/>
        <result column="date_created" jdbcType="TIMESTAMP" property="dateCreated"/>
        <result column="date_updated" jdbcType="TIMESTAMP" property="dateUpdated"/>
<<<<<<< HEAD
        <result column="discovery_name" jdbcType="VARCHAR" property="discoveryName"/>
        <result column="discovery_type" jdbcType="VARCHAR" property="discoveryType"/>
        <result column="level" jdbcType="VARCHAR" property="level"/>
=======
        <result column="name" jdbcType="VARCHAR" property="name"/>
        <result column="type" jdbcType="VARCHAR" property="type"/>
        <result column="discovery_level" jdbcType="VARCHAR" property="discoveryLevel"/>
>>>>>>> df1389f3
        <result column="server_list" jdbcType="VARCHAR" property="serverList"/>
        <result column="plugin_name" jdbcType="VARCHAR" property="pluginName"/>
        <result column="props" jdbcType="LONGVARCHAR" property="props"/>
        <result column="namespace_id" jdbcType="VARCHAR" property="namespaceId"/>
    </resultMap>

    <sql id="Base_Column_List">
        id,
        date_created,
        date_updated,
<<<<<<< HEAD
        discovery_name,
        discovery_type,
        level,
=======
        name,
        type,
        discovery_level,
>>>>>>> df1389f3
        server_list,
        plugin_name,
        props,
        namespace_id
    </sql>

    <select id="existed" resultType="java.lang.Boolean">
        SELECT true
        FROM discovery
        WHERE id = #{id} limit 1
    </select>

    <select id="selectById" parameterType="java.lang.String" resultMap="BaseResultMap">
        SELECT
        <include refid="Base_Column_List"/>
        FROM discovery
        WHERE id = #{id, jdbcType=VARCHAR}
    </select>

    <select id="selectByPluginNameAndLevelAndNamespaceId" parameterType="java.lang.String" resultMap="BaseResultMap">
        SELECT
        <include refid="Base_Column_List"/>
        FROM discovery
        WHERE plugin_name = #{pluginName, jdbcType=VARCHAR} AND discovery_level = #{level, jdbcType=VARCHAR} AND namespace_id = #{namespaceId, jdbcType=VARCHAR}
    </select>

    <select id="selectByPluginNameAndLevelAndNamespaceIdAndType" parameterType="java.lang.String" resultMap="BaseResultMap">
        SELECT
        <include refid="Base_Column_List"/>
        FROM discovery
        WHERE plugin_name = #{pluginName, jdbcType=VARCHAR} AND discovery_level = #{level, jdbcType=VARCHAR} AND namespace_id = #{namespaceId, jdbcType=VARCHAR}
        AND type = #{discoveryType, jdbcType=VARCHAR}
    </select>

    <select id="selectAll" resultType="org.apache.shenyu.admin.model.entity.DiscoveryDO">
        SELECT
        <include refid="Base_Column_List"/>
        FROM discovery
    </select>

    <select id="selectAllByNamespaceId" resultType="org.apache.shenyu.admin.model.entity.DiscoveryDO">
        SELECT
        <include refid="Base_Column_List"/>
        FROM discovery
        WHERE namespace_id = #{namespaceId, jdbcType=VARCHAR}
    </select>

    <select id="selectAllByNamespaceIds" resultType="org.apache.shenyu.admin.model.entity.DiscoveryDO">
        SELECT
        <include refid="Base_Column_List"/>
        FROM discovery
        WHERE namespace_id IN
        <foreach item="namespaceId" collection="namespaceIds" open="(" separator="," close=")">
            #{namespaceId, jdbcType=VARCHAR}
        </foreach>
    </select>

    <select id="selectBySelectorNameAndPluginName" resultType="org.apache.shenyu.admin.model.entity.DiscoveryDO">
        SELECT
        d.id,
        d.date_created,
        d.date_updated,
<<<<<<< HEAD
        d.discovery_name,
        d.discovery_type,
        d.level,
=======
        d.name,
        d.type,
        d.discovery_level,
>>>>>>> df1389f3
        d.server_list,
        d.plugin_name,
        d.props,
        d.namespace_id
        FROM discovery d
        INNER JOIN discovery_handler dh on d.id = dh.discovery_id
        INNER JOIN discovery_rel dr on dh.id = dr.discovery_handler_id
        INNER JOIN selector s on dr.selector_id = s.id and s.enabled = 1
        where s.name = #{selectorName} and d.plugin_name = #{pluginName}
    </select>

    <insert id="insert" keyColumn="id" keyProperty="id" useGeneratedKeys="true"
            parameterType="org.apache.shenyu.admin.model.entity.DiscoveryDO">
        INSERT INTO discovery
        (id,
        date_created,
        date_updated,
<<<<<<< HEAD
        discovery_name,
        discovery_type,
        level,
=======
        name,
        type,
        discovery_level,
>>>>>>> df1389f3
        server_list,
        plugin_name,
        props,
        namespace_id)
        VALUES
        (#{id, jdbcType=VARCHAR},
        #{dateCreated, jdbcType=TIMESTAMP},
        #{dateUpdated, jdbcType=TIMESTAMP},
<<<<<<< HEAD
        #{discoveryName, jdbcType=VARCHAR},
        #{discoveryType, jdbcType=VARCHAR},
        #{level, jdbcType=VARCHAR},
=======
        #{name, jdbcType=VARCHAR},
        #{type, jdbcType=VARCHAR},
        #{discoveryLevel, jdbcType=VARCHAR},
>>>>>>> df1389f3
        #{serverList, jdbcType=VARCHAR},
        #{pluginName, jdbcType=VARCHAR},
        #{props, jdbcType=LONGVARCHAR},
        #{namespaceId, jdbcType=VARCHAR})
    </insert>

    <insert id="insertSelective" parameterType="org.apache.shenyu.admin.model.entity.DiscoveryDO">
        INSERT INTO discovery
        <trim prefix="(" suffix=")" suffixOverrides=",">
            id,
            <if test="dateCreated != null">
                date_created,
            </if>
            <if test="dateUpdated != null">
                date_updated,
            </if>
            <if test="discoveryName != null">
                discovery_name,
            </if>
            <if test="discoveryType != null">
                discovery_type,
            </if>
            <if test="discoveryLevel != null">
                discovery_level,
            </if>
            <if test="serverList != null">
                server_list,
            </if>
            <if test="pluginName != null">
                plugin_name,
            </if>
            <if test="props != null">
                props,
            </if>
            <if test="namespaceId != null">
                namespace_id,
            </if>
        </trim>
        <trim prefix="values (" suffix=")" suffixOverrides=",">
            #{id, jdbcType=VARCHAR},
            <if test="dateCreated != null">
                #{dateCreated, jdbcType=TIMESTAMP},
            </if>
            <if test="dateUpdated != null">
                #{dateUpdated, jdbcType=TIMESTAMP},
            </if>
            <if test="discoveryName != null">
                #{discovery_name, jdbcType=VARCHAR},
            </if>
            <if test="discoveryType != null">
                #{discovery_type, jdbcType=VARCHAR},
            </if>
            <if test="discoveryLevel != null">
                #{discoveryLevel, jdbcType=VARCHAR},
            </if>
            <if test="serverList != null">
                #{serverList, jdbcType=VARCHAR},
            </if>
            <if test="pluginName != null">
                #{pluginName, jdbcType=VARCHAR},
            </if>
            <if test="props != null">
                #{props, jdbcType=LONGVARCHAR},
            </if>
            <if test="namespaceId != null">
                #{namespaceId, jdbcType=VARCHAR},
            </if>
        </trim>
    </insert>

    <update id="update" parameterType="org.apache.shenyu.admin.model.entity.DiscoveryDO">
        UPDATE discovery
        SET date_created = #{dateCreated, jdbcType=TIMESTAMP},
        date_updated = #{dateUpdated, jdbcType=TIMESTAMP},
<<<<<<< HEAD
        discovery_name = #{discoveryName, jdbcType=VARCHAR},
        discovery_type = #{discoveryType, jdbcType=VARCHAR},
        level = #{level, jdbcType=VARCHAR},
=======
        name = #{name, jdbcType=VARCHAR},
        type = #{type, jdbcType=VARCHAR},
        discovery_level = #{discoveryLevel, jdbcType=VARCHAR},
>>>>>>> df1389f3
        server_list = #{serverList, jdbcType=VARCHAR},
        plugin_name = #{pluginName, jdbcType=VARCHAR},
        props = #{props, jdbcType=LONGVARCHAR}
        WHERE id = #{id, jdbcType=VARCHAR}
    </update>

    <update id="updateSelective" parameterType="org.apache.shenyu.admin.model.entity.DiscoveryDO">
        UPDATE discovery
        <set>
            <if test="dateCreated != null">
                date_created = #{dateCreated, jdbcType=TIMESTAMP},
            </if>
            <if test="dateUpdated != null">
                date_updated = #{dateUpdated, jdbcType=TIMESTAMP},
            </if>
            <if test="discoveryName != null">
                discovery_name = #{discoveryName, jdbcType=VARCHAR},
            </if>
            <if test="discoveryType != null">
                discovery_type = #{discoveryType, jdbcType=VARCHAR},
            </if>
            <if test="discoveryLevel != null">
                discovery_level = #{discoveryLevel, jdbcType=VARCHAR},
            </if>
            <if test="serverList != null">
                server_list = #{serverList, jdbcType=VARCHAR},
            </if>
            <if test="pluginName != null">
                plugin_name = #{pluginName, jdbcType=VARCHAR},
            </if>
            <if test="props != null">
                props = #{props, jdbcType=LONGVARCHAR},
            </if>
        </set>
        WHERE id = #{id, jdbcType=VARCHAR}
    </update>

    <delete id="delete" parameterType="java.lang.String">
        DELETE
        FROM discovery
        WHERE id = #{id, jdbcType=VARCHAR}
    </delete>
</mapper><|MERGE_RESOLUTION|>--- conflicted
+++ resolved
@@ -22,15 +22,9 @@
         <id column="id" jdbcType="VARCHAR" property="id"/>
         <result column="date_created" jdbcType="TIMESTAMP" property="dateCreated"/>
         <result column="date_updated" jdbcType="TIMESTAMP" property="dateUpdated"/>
-<<<<<<< HEAD
         <result column="discovery_name" jdbcType="VARCHAR" property="discoveryName"/>
         <result column="discovery_type" jdbcType="VARCHAR" property="discoveryType"/>
-        <result column="level" jdbcType="VARCHAR" property="level"/>
-=======
-        <result column="name" jdbcType="VARCHAR" property="name"/>
-        <result column="type" jdbcType="VARCHAR" property="type"/>
         <result column="discovery_level" jdbcType="VARCHAR" property="discoveryLevel"/>
->>>>>>> df1389f3
         <result column="server_list" jdbcType="VARCHAR" property="serverList"/>
         <result column="plugin_name" jdbcType="VARCHAR" property="pluginName"/>
         <result column="props" jdbcType="LONGVARCHAR" property="props"/>
@@ -41,15 +35,9 @@
         id,
         date_created,
         date_updated,
-<<<<<<< HEAD
         discovery_name,
         discovery_type,
-        level,
-=======
-        name,
-        type,
         discovery_level,
->>>>>>> df1389f3
         server_list,
         plugin_name,
         props,
@@ -112,15 +100,9 @@
         d.id,
         d.date_created,
         d.date_updated,
-<<<<<<< HEAD
         d.discovery_name,
         d.discovery_type,
-        d.level,
-=======
-        d.name,
-        d.type,
         d.discovery_level,
->>>>>>> df1389f3
         d.server_list,
         d.plugin_name,
         d.props,
@@ -138,15 +120,9 @@
         (id,
         date_created,
         date_updated,
-<<<<<<< HEAD
         discovery_name,
         discovery_type,
-        level,
-=======
-        name,
-        type,
         discovery_level,
->>>>>>> df1389f3
         server_list,
         plugin_name,
         props,
@@ -155,15 +131,9 @@
         (#{id, jdbcType=VARCHAR},
         #{dateCreated, jdbcType=TIMESTAMP},
         #{dateUpdated, jdbcType=TIMESTAMP},
-<<<<<<< HEAD
         #{discoveryName, jdbcType=VARCHAR},
         #{discoveryType, jdbcType=VARCHAR},
-        #{level, jdbcType=VARCHAR},
-=======
-        #{name, jdbcType=VARCHAR},
-        #{type, jdbcType=VARCHAR},
         #{discoveryLevel, jdbcType=VARCHAR},
->>>>>>> df1389f3
         #{serverList, jdbcType=VARCHAR},
         #{pluginName, jdbcType=VARCHAR},
         #{props, jdbcType=LONGVARCHAR},
@@ -238,15 +208,9 @@
         UPDATE discovery
         SET date_created = #{dateCreated, jdbcType=TIMESTAMP},
         date_updated = #{dateUpdated, jdbcType=TIMESTAMP},
-<<<<<<< HEAD
         discovery_name = #{discoveryName, jdbcType=VARCHAR},
         discovery_type = #{discoveryType, jdbcType=VARCHAR},
-        level = #{level, jdbcType=VARCHAR},
-=======
-        name = #{name, jdbcType=VARCHAR},
-        type = #{type, jdbcType=VARCHAR},
         discovery_level = #{discoveryLevel, jdbcType=VARCHAR},
->>>>>>> df1389f3
         server_list = #{serverList, jdbcType=VARCHAR},
         plugin_name = #{pluginName, jdbcType=VARCHAR},
         props = #{props, jdbcType=LONGVARCHAR}
