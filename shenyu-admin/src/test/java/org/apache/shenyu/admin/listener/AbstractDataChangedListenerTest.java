--- conflicted
+++ resolved
@@ -17,20 +17,10 @@
 
 package org.apache.shenyu.admin.listener;
 
-<<<<<<< HEAD
-import org.apache.shenyu.admin.model.vo.NamespaceVO;
-=======
-import com.google.common.collect.Lists;
->>>>>>> cc2df49e
 import org.apache.shenyu.admin.service.AppAuthService;
 import org.apache.shenyu.admin.service.DiscoveryUpstreamService;
 import org.apache.shenyu.admin.service.MetaDataService;
 import org.apache.shenyu.admin.service.NamespacePluginService;
-<<<<<<< HEAD
-import org.apache.shenyu.admin.service.NamespaceService;
-=======
->>>>>>> cc2df49e
-import org.apache.shenyu.admin.service.ProxySelectorService;
 import org.apache.shenyu.admin.service.RuleService;
 import org.apache.shenyu.admin.service.SelectorService;
 import org.apache.shenyu.common.dto.AppAuthData;
@@ -41,6 +31,8 @@
 import org.apache.shenyu.common.dto.ProxySelectorData;
 import org.apache.shenyu.common.dto.RuleData;
 import org.apache.shenyu.common.dto.SelectorData;
+import org.apache.shenyu.common.dto.ProxySelectorData;
+import org.apache.shenyu.common.dto.DiscoverySyncData;
 import org.apache.shenyu.common.enums.ConfigGroupEnum;
 import org.apache.shenyu.common.enums.DataEventTypeEnum;
 import org.junit.jupiter.api.AfterEach;
@@ -135,17 +127,14 @@
         when(proxySelectorService.listAll()).thenReturn(proxySelectorDatas);
         List<DiscoverySyncData> discoverySyncDatas = Lists.newArrayList(mock(DiscoverySyncData.class));
         when(discoveryUpstreamService.listAll()).thenReturn(discoverySyncDatas);
-<<<<<<< HEAD
         List<NamespaceVO> list = new ArrayList<>();
         NamespaceVO namespaceVO = new NamespaceVO();
         namespaceVO.setNamespaceId(namespaceId);
         list.add(namespaceVO);
         when(namespaceService.list()).thenReturn(list);
-=======
-        
+
         // clear first
         listener.getCache().clear();
->>>>>>> cc2df49e
     }
 
     @AfterEach
