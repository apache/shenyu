/*
 * Licensed to the Apache Software Foundation (ASF) under one or more
 * contributor license agreements.  See the NOTICE file distributed with
 * this work for additional information regarding copyright ownership.
 * The ASF licenses this file to You under the Apache License, Version 2.0
 * (the "License"); you may not use this file except in compliance with
 * the License.  You may obtain a copy of the License at
 *
 *     http://www.apache.org/licenses/LICENSE-2.0
 *
 * Unless required by applicable law or agreed to in writing, software
 * distributed under the License is distributed on an "AS IS" BASIS,
 * WITHOUT WARRANTIES OR CONDITIONS OF ANY KIND, either express or implied.
 * See the License for the specific language governing permissions and
 * limitations under the License.
 */

package org.apache.shenyu.admin.service.manager.impl;

import org.apache.shenyu.admin.model.bean.DocInfo;
import org.apache.shenyu.admin.model.bean.DocItem;
import org.apache.shenyu.admin.service.manager.RegisterApiDocService;
import org.junit.jupiter.api.Test;
import org.junit.jupiter.api.extension.ExtendWith;
import org.mockito.InjectMocks;
import org.mockito.Mock;
import org.mockito.junit.jupiter.MockitoExtension;
import org.mockito.junit.jupiter.MockitoSettings;
import org.mockito.quality.Strictness;
import org.springframework.util.DigestUtils;

import java.lang.reflect.Field;
import java.util.Collection;
import java.util.Map;
import java.util.concurrent.atomic.AtomicBoolean;

import static org.junit.Assert.assertEquals;
import static org.junit.Assert.assertTrue;
import static org.junit.Assert.assertNull;
import static org.junit.Assert.assertFalse;

/**
 * test cases for DocManagerImpl.
 */
@ExtendWith(MockitoExtension.class)
@MockitoSettings(strictness = Strictness.LENIENT)
public class DocManagerImplTest {
    @InjectMocks
    private DocManagerImpl docManager;

    @Mock
    private RegisterApiDocService registerApiDocService;

    @Test
    public void testAddDocInfo() {
        String clusterName = "testClusterName";
        AtomicBoolean atomicBoolean = new AtomicBoolean(false);
<<<<<<< HEAD
        docManager.addDocInfo(clusterName, SwaggerDocParserTest.DOC_INFO_JSON, "", docInfo -> {
=======
        docManager.addDocInfo(clusterName, SwaggerDocParserTest.DOC_INFO_JSON, docInfo -> {
>>>>>>> 4956b671
            assertEquals(docInfo.getTitle(), "shenyu-examples-http-swagger2 API");
            assertEquals(docInfo.getClusterName(), "testClusterName");
            atomicBoolean.set(true);
        });

        assertTrue(atomicBoolean.get());
    }

    @Test
    public void testGetDocItem() {
        Class<DocManagerImpl> docManageClass = DocManagerImpl.class;
        Map<String, DocItem> itemDocMap;
        try {
            Field field = docManageClass.getDeclaredField("ITEM_DOC_MAP");
            field.setAccessible(true);
            itemDocMap = (Map<String, DocItem>) field.get(null);
        } catch (Exception e) {
            throw new RuntimeException(e);
        }
        String id = "1";
        DocItem expectedDocItem = new DocItem();
        itemDocMap.put(id, expectedDocItem);
        assertEquals(expectedDocItem, docManager.getDocItem(id));
    }

    @Test
    public void testListAll() {
        Class<DocManagerImpl> docManageClass = DocManagerImpl.class;
        Map<String, DocInfo> docDefinitionMap;
        try {
            Field field = docManageClass.getDeclaredField("DOC_DEFINITION_MAP");
            field.setAccessible(true);
            docDefinitionMap = (Map<String, DocInfo>) field.get(null);
        } catch (Exception e) {
            throw new RuntimeException(e);
        }
        String title1 = "testTitle1";
        String title2 = "testTitle2";
        DocInfo expectedDocInfo1 = new DocInfo();
        DocInfo expectedDocInfo2 = new DocInfo();
        expectedDocInfo1.setTitle(title1);
        expectedDocInfo2.setTitle(title2);
        docDefinitionMap.put(title1, expectedDocInfo1);
        docDefinitionMap.put(title2, expectedDocInfo2);
        Collection<DocInfo> docInfos = docManager.listAll();
        assertFalse(docInfos.isEmpty());
    }

    @Test
    public void testGetDocMd5() {
        Class<DocManagerImpl> docManageClass = DocManagerImpl.class;
        Map<String, String> clusterMd5Map;
        try {
            Field field = docManageClass.getDeclaredField("CLUSTER_MD5_MAP");
            field.setAccessible(true);
            clusterMd5Map = (Map<String, String>) field.get(null);
        } catch (Exception e) {
            throw new RuntimeException(e);
        }
        String title = "testTitle";
        clusterMd5Map.put(title, DigestUtils.md5DigestAsHex(title.getBytes()));
        assertEquals(DigestUtils.md5DigestAsHex(title.getBytes()), docManager.getDocMd5(title));
    }

    @Test
    public void testRemove() {
        Class<DocManagerImpl> docManagerClass = DocManagerImpl.class;
        Map<String, String> clusterMd5Map;
        try {
            Field field = docManagerClass.getDeclaredField("CLUSTER_MD5_MAP");
            field.setAccessible(true);
            clusterMd5Map = (Map<String, String>) field.get(null);
        } catch (Exception e) {
            throw new RuntimeException(e);
        }
        String title = "testTitle";
        clusterMd5Map.put(title, DigestUtils.md5DigestAsHex(title.getBytes()));
        assertEquals(DigestUtils.md5DigestAsHex(title.getBytes()), docManager.getDocMd5(title));
        docManager.remove(title);
        assertNull(docManager.getDocMd5(title));
    }
}<|MERGE_RESOLUTION|>--- conflicted
+++ resolved
@@ -55,11 +55,7 @@
     public void testAddDocInfo() {
         String clusterName = "testClusterName";
         AtomicBoolean atomicBoolean = new AtomicBoolean(false);
-<<<<<<< HEAD
-        docManager.addDocInfo(clusterName, SwaggerDocParserTest.DOC_INFO_JSON, "", docInfo -> {
-=======
         docManager.addDocInfo(clusterName, SwaggerDocParserTest.DOC_INFO_JSON, docInfo -> {
->>>>>>> 4956b671
             assertEquals(docInfo.getTitle(), "shenyu-examples-http-swagger2 API");
             assertEquals(docInfo.getClusterName(), "testClusterName");
             atomicBoolean.set(true);
