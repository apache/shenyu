--- conflicted
+++ resolved
@@ -7,11 +7,7 @@
     <groupId>org.dromara</groupId>
     <artifactId>soul</artifactId>
     <packaging>pom</packaging>
-<<<<<<< HEAD
-    <version>2.2.0</version>
-=======
     <version>2.2.1-SNAPSHOT</version>
->>>>>>> d1beb4d9
     <name>soul</name>
     <modules>
         <module>soul-admin</module>
@@ -104,10 +100,7 @@
         <okhttp.version>3.7.0</okhttp.version>
         <mapstruct.version>1.3.1.Final</mapstruct.version>
         <prometheus-java-client.version>0.6.0</prometheus-java-client.version>
-<<<<<<< HEAD
-=======
         <cobertura-maven-plugin.version>2.7</cobertura-maven-plugin.version>
->>>>>>> d1beb4d9
     </properties>
 
     <dependencyManagement>
@@ -397,7 +390,6 @@
                 <groupId>org.apache.maven.plugins</groupId>
                 <artifactId>maven-compiler-plugin</artifactId>
                 <version>3.7.0</version>
-<<<<<<< HEAD
                 <configuration>
                     <source>1.8</source>
                     <target>1.8</target>
@@ -414,24 +406,6 @@
                 </configuration>
             </plugin>
             <plugin>
-=======
-                <configuration>
-                    <source>1.8</source>
-                    <target>1.8</target>
-                    <encoding>UTF-8</encoding>
-                </configuration>
-            </plugin>
-            <plugin>
-                <groupId>org.apache.maven.plugins</groupId>
-                <artifactId>maven-release-plugin</artifactId>
-                <version>2.5.3</version>
-                <configuration>
-                    <tagNameFormat>v@{project.version}</tagNameFormat>
-                    <autoVersionSubmodules>true</autoVersionSubmodules>
-                </configuration>
-            </plugin>
-            <plugin>
->>>>>>> d1beb4d9
                 <groupId>org.codehaus.mojo</groupId>
                 <artifactId>versions-maven-plugin</artifactId>
                 <version>2.5</version>
@@ -444,10 +418,7 @@
                 <configuration>
                     <configLocation>/script/soul_checkstyle.xml</configLocation>
                     <includeTestSourceDirectory>false</includeTestSourceDirectory>
-<<<<<<< HEAD
-=======
                     <excludes>**/transfer/**/*</excludes>
->>>>>>> d1beb4d9
                 </configuration>
                 <executions>
                     <execution>
@@ -459,8 +430,6 @@
                     </execution>
                 </executions>
             </plugin>
-<<<<<<< HEAD
-=======
             <plugin>
                 <groupId>org.codehaus.mojo</groupId>
                 <artifactId>cobertura-maven-plugin</artifactId>
@@ -490,7 +459,6 @@
                     </instrumentation>
                 </configuration>
             </plugin>
->>>>>>> d1beb4d9
         </plugins>
     </build>
 
