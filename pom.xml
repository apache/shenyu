--- conflicted
+++ resolved
@@ -37,11 +37,7 @@
         <module>soul-metrics</module>
         <module>soul-spi</module>
         <module>soul-register-center</module>
-<<<<<<< HEAD
         <module>soul-dist</module>
-=======
-        <module>soul-examples</module>
->>>>>>> aa611767
     </modules>
 
     <organization>
