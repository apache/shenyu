<?xml version="1.0" encoding="UTF-8"?>
<!--
  ~ Licensed to the Apache Software Foundation (ASF) under one or more
  ~ contributor license agreements.  See the NOTICE file distributed with
  ~ this work for additional information regarding copyright ownership.
  ~ The ASF licenses this file to You under the Apache License, Version 2.0
  ~ (the "License"); you may not use this file except in compliance with
  ~ the License.  You may obtain a copy of the License at
  ~
  ~     http://www.apache.org/licenses/LICENSE-2.0
  ~
  ~ Unless required by applicable law or agreed to in writing, software
  ~ distributed under the License is distributed on an "AS IS" BASIS,
  ~ WITHOUT WARRANTIES OR CONDITIONS OF ANY KIND, either express or implied.
  ~ See the License for the specific language governing permissions and
  ~ limitations under the License.
  -->
<project xmlns="http://maven.apache.org/POM/4.0.0" xmlns:xsi="http://www.w3.org/2001/XMLSchema-instance" xsi:schemaLocation="http://maven.apache.org/POM/4.0.0 http://maven.apache.org/xsd/maven-4.0.0.xsd">
    <parent>
        <groupId>org.apache</groupId>
        <artifactId>apache</artifactId>
        <version>21</version>
    </parent>
    <modelVersion>4.0.0</modelVersion>
    <groupId>org.apache.shenyu</groupId>
    <artifactId>shenyu</artifactId>
    <packaging>pom</packaging>
    <version>2.7.0-SNAPSHOT</version>
    <name>shenyu</name>
    <modules>
        <module>shenyu-admin</module>
        <module>shenyu-admin-listener</module>
        <module>shenyu-common</module>
        <module>shenyu-web</module>
        <module>shenyu-spring-boot-starter</module>
        <module>shenyu-bootstrap</module>
        <module>shenyu-client</module>
        <module>shenyu-plugin</module>
        <module>shenyu-sync-data-center</module>
        <module>shenyu-spi</module>
        <module>shenyu-register-center</module>
        <module>shenyu-disruptor</module>
        <module>shenyu-protocol</module>
        <module>shenyu-loadbalancer</module>
        <module>shenyu-dist</module>
        <module>shenyu-alert</module>
        <module>shenyu-sdk</module>
        <module>shenyu-discovery</module>
        <module>shenyu-registry</module>
        <module>shenyu-kubernetes-controller</module>
    </modules>

    <licenses>
        <license>
            <name>Apache License, Version 2.0</name>
            <url>https://www.apache.org/licenses/LICENSE-2.0</url>
            <distribution>repo</distribution>
        </license>
    </licenses>

    <scm>
        <url>https://github.com/apache/shenyu</url>
        <connection>scm:git:https://github.com/apache/shenyu.git</connection>
        <developerConnection>scm:git:https://github.com/apache/shenyu.git</developerConnection>
        <tag>v2.5.0</tag>
    </scm>

    <mailingLists>
        <mailingList>
            <name>Apache ShenYu Developer List</name>
            <post>dev@shenyu.apache.org</post>
            <subscribe>dev-subscribe@shenyu.apache.org</subscribe>
            <unsubscribe>dev-unsubscribe@shenyu.apache.org</unsubscribe>
        </mailingList>
    </mailingLists>

    <issueManagement>
        <system>GitHub Issues</system>
        <url>https://github.com/apache/shenyu/issues</url>
    </issueManagement>

    <properties>
        <java.version>1.8</java.version>
        <project.build.sourceEncoding>UTF-8</project.build.sourceEncoding>
        <skipTests>false</skipTests>
        <!-- maven plugin version start -->
        <exec-maven-plugin.version>1.6.0</exec-maven-plugin.version>
        <jacoco-maven-plugin.version>0.8.7</jacoco-maven-plugin.version>
        <nexus-staging-maven-plugin.version>1.6.3</nexus-staging-maven-plugin.version>
        <maven-gpg-plugin.version>1.6</maven-gpg-plugin.version>
        <maven-source-plugin.version>3.0.1</maven-source-plugin.version>
        <maven-surefire-plugin.version>3.0.0-M4</maven-surefire-plugin.version>
        <maven-javadoc-plugin.version>3.6.0</maven-javadoc-plugin.version>
        <maven-compiler-plugin.version>3.7.0</maven-compiler-plugin.version>
        <maven-resources-plugin.version>3.2.0</maven-resources-plugin.version>
        <maven-release-plugin.version>2.5.3</maven-release-plugin.version>
        <versions-maven-plugin.version>2.5</versions-maven-plugin.version>
        <maven-checkstyle-plugin.version>3.1.0</maven-checkstyle-plugin.version>
        <apache-rat-plugin.version>0.15</apache-rat-plugin.version>
        <frontend-maven-plugin.version>1.6</frontend-maven-plugin.version>
        <frontend-maven-plugin.node.version>v12.14.1</frontend-maven-plugin.node.version>
        <maven-shade-plugin.version>3.5.1</maven-shade-plugin.version>
        <docker-maven-plugin.version>0.40.1</docker-maven-plugin.version>
        <maven-assembly-plugin.version>3.5.0</maven-assembly-plugin.version>
        <!-- maven plugin version end -->

        <!-- dependency version start -->
        <jasypt.version>1.9.2</jasypt.version>
        <mybatis.starter.version>2.2.2</mybatis.starter.version>
        <mysql.version>8.0.29</mysql.version>
        <commons-lang3.version>3.12.0</commons-lang3.version>
        <guava.version>32.0.0-jre</guava.version>
        <commons-collections4.version>4.4</commons-collections4.version>
        <disruptor.version>3.4.0</disruptor.version>
        <consul.api.version>1.4.5</consul.api.version>
        <consul.version>2.2.6.RELEASE</consul.version>
        <hessian.version>4.0.38</hessian.version>
        <protostuff.version>1.0.8</protostuff.version>
        <kryo.version>4.0.0</kryo.version>
        <pagehelper.version>5.3.3</pagehelper.version>
        <apache.dubbo.version>3.2.5</apache.dubbo.version>
        <gson.version>2.9.0</gson.version>
        <okhttp.version>4.9.3</okhttp.version>
        <prometheus-java-client.version>0.15.0</prometheus-java-client.version>
        <prometheus-jmx.version>0.15.0</prometheus-jmx.version>
        <springdoc.version>1.7.0</springdoc.version>
        <sofa.rpc.version>5.7.6</sofa.rpc.version>
        <tars.version>1.7.2</tars.version>
        <curator.version>4.3.0</curator.version>
        <wiremock.version>2.18.0</wiremock.version>
        <zookeeper.version>3.7.2</zookeeper.version>
        <zkclient.version>0.10</zkclient.version>
        <shiro.version>1.13.0</shiro.version>
        <jwt.version>3.12.0</jwt.version>
        <motan.version>1.2.1</motan.version>
        <spring-boot.version>2.7.17</spring-boot.version>
        <aspectjweaver.version>1.9.6</aspectjweaver.version>
        <h2.version>1.4.200</h2.version>
        <jetcd-core.version>0.7.3</jetcd-core.version>
        <java-websocket.version>1.5.0</java-websocket.version>
        <mockito.version>3.5.15</mockito.version>
        <awaitility.version>4.0.3</awaitility.version>
        <commons-io.version>2.11.0</commons-io.version>
        <nacos-client.version>2.0.4</nacos-client.version>
        <spring-security.version>5.3.10.RELEASE</spring-security.version>
        <grpc.version>1.53.0</grpc.version>
        <rocketmq-client.version>4.9.3</rocketmq-client.version>
        <pulsar-client.version>2.10.1</pulsar-client.version>
        <lz4-java.version>1.8.0</lz4-java.version>
        <elasticsearch-java.version>8.2.3</elasticsearch-java.version>
        <jackson-databind.version>2.12.3</jackson-databind.version>
        <jakarta.json-api.version>2.0.1</jakarta.json-api.version>
        <elasticsearch-rest-client.version>8.2.3</elasticsearch-rest-client.version>
        <kafka-clients.version>3.4.0</kafka-clients.version>
        <amqp-client.version>5.16.0</amqp-client.version>
        <clickhouse-http-client.version>0.3.2-patch11</clickhouse-http-client.version>
        <eureka.version>1.10.17</eureka.version>
        <javatuples.version>1.2</javatuples.version>
        <k8s-client.version>17.0.2</k8s-client.version>
        <polaris.version>1.13.0</polaris.version>
        <bytebuddy.version>1.14.11</bytebuddy.version>
        <spring-ldap.version>2.3.4.RELEASE</spring-ldap.version>
        <jaxb.api.version>2.3.1</jaxb.api.version>
        <mail.version>1.6.2</mail.version>
        <ojdbc8.version>19.3.0.0</ojdbc8.version>
        <spring-cloud-alibaba.version>2021.0.1.0</spring-cloud-alibaba.version>
        <spring-cloud-commons.version>3.1.2</spring-cloud-commons.version>
        <spring-cloud.version>3.1.2</spring-cloud.version>
        <log4j-1.2-api.vetsion>2.17.2</log4j-1.2-api.vetsion>
        <caffeine.version>2.9.3</caffeine.version>
        <httpasyncclient.version>4.1.5</httpasyncclient.version>
        <asm.version>9.2</asm.version>
        <apollo.version>2.1.0</apollo.version>
        <resilience.version>1.7.1</resilience.version>
        <sentinel.version>1.8.3</sentinel.version>
        <lettuce.version>6.1.2.RELEASE</lettuce.version>
        <protobuf-java.version>3.21.12</protobuf-java.version>
        <aliyun-log-producer.version>0.3.10</aliyun-log-producer.version>
        <tencent-log-sdk.version>1.0.14</tencent-log-sdk.version>
        <jsonpath.version>2.4.0</jsonpath.version>
        <casdoor-java-sdk.version>1.9.0</casdoor-java-sdk.version>
        <huawei-log-sdk.version>1.0.1</huawei-log-sdk.version>
        <opengauss-jdbc.version>5.0.0-og</opengauss-jdbc.version>
        <wasmtime-java.version>0.19.0</wasmtime-java.version>
        <bcprov-jdk18on.version>1.77</bcprov-jdk18on.version>
        <!-- dependency version end -->
    </properties>

    <dependencyManagement>
        <dependencies>
            <dependency>
                <!-- Import dependency management from Spring Boot -->
                <groupId>org.springframework.boot</groupId>
                <artifactId>spring-boot-dependencies</artifactId>
                <version>${spring-boot.version}</version>
                <type>pom</type>
                <scope>import</scope>
            </dependency>

            <dependency>
                <groupId>org.ow2.asm</groupId>
                <artifactId>asm-tree</artifactId>
                <version>${asm.version}</version>
            </dependency>

            <dependency>
                <groupId>com.alibaba.cloud</groupId>
                <artifactId>spring-cloud-alibaba-dependencies</artifactId>
                <version>${spring-cloud-alibaba.version}</version>
                <type>pom</type>
                <scope>import</scope>
            </dependency>

            <dependency>
                <groupId>net.bytebuddy</groupId>
                <artifactId>byte-buddy</artifactId>
                <version>${bytebuddy.version}</version>
            </dependency>

            <dependency>
                <groupId>com.google.code.gson</groupId>
                <artifactId>gson</artifactId>
                <version>${gson.version}</version>
            </dependency>

            <dependency>
                <groupId>io.prometheus</groupId>
                <artifactId>simpleclient</artifactId>
                <version>${prometheus-java-client.version}</version>
            </dependency>
            <dependency>
                <groupId>io.prometheus</groupId>
                <artifactId>simpleclient_httpserver</artifactId>
                <version>${prometheus-java-client.version}</version>
            </dependency>

            <dependency>
                <groupId>io.prometheus</groupId>
                <artifactId>simpleclient_hotspot</artifactId>
                <version>${prometheus-java-client.version}</version>
            </dependency>

            <dependency>
                <groupId>io.prometheus.jmx</groupId>
                <artifactId>collector</artifactId>
                <version>${prometheus-jmx.version}</version>
            </dependency>

            <dependency>
                <groupId>org.apache.dubbo</groupId>
                <artifactId>dubbo</artifactId>
                <version>${apache.dubbo.version}</version>
            </dependency>

            <dependency>
<<<<<<< HEAD
                <groupId>com.alibaba</groupId>
                <artifactId>dubbo</artifactId>
                <version>${alibaba.dubbo.version}</version>
                <exclusions>
                    <exclusion>
                        <groupId>commons-logging</groupId>
                        <artifactId>commons-logging</artifactId>
                    </exclusion>
                    <exclusion>
                        <groupId>org.springframework</groupId>
                        <artifactId>spring</artifactId>
=======
                <groupId>com.alipay.sofa</groupId>
                <artifactId>sofa-rpc-all</artifactId>
                <version>${sofa.rpc.version}</version>
                <exclusions>
                    <exclusion>
                        <groupId>net.jcip</groupId>
                        <artifactId>jcip-annotations</artifactId>
                    </exclusion>
                    <exclusion>
                        <groupId>io.grpc</groupId>
                        <artifactId>grpc-core</artifactId>
                    </exclusion>
                    <exclusion>
                        <artifactId>grpc-api</artifactId>
                        <groupId>io.grpc</groupId>
                    </exclusion>
                    <exclusion>
                        <artifactId>grpc-protobuf</artifactId>
                        <groupId>io.grpc</groupId>
                    </exclusion>
                    <exclusion>
                        <artifactId>grpc-stub</artifactId>
                        <groupId>io.grpc</groupId>
                    </exclusion>
                    <exclusion>
                        <artifactId>grpc-netty-shaded</artifactId>
                        <groupId>io.grpc</groupId>
>>>>>>> 9b489b56
                    </exclusion>
                </exclusions>
            </dependency>

            <dependency>
                <groupId>com.lmax</groupId>
                <artifactId>disruptor</artifactId>
                <version>${disruptor.version}</version>
            </dependency>

            <dependency>
                <groupId>org.mybatis.spring.boot</groupId>
                <artifactId>mybatis-spring-boot-starter</artifactId>
                <version>${mybatis.starter.version}</version>
            </dependency>

            <dependency>
                <groupId>mysql</groupId>
                <artifactId>mysql-connector-java</artifactId>
                <version>${mysql.version}</version>
                <scope>provided</scope>
            </dependency>

            <dependency>
                <groupId>org.apache.commons</groupId>
                <artifactId>commons-lang3</artifactId>
                <version>${commons-lang3.version}</version>
            </dependency>

            <dependency>
                <groupId>com.google.guava</groupId>
                <artifactId>guava</artifactId>
                <version>${guava.version}</version>
            </dependency>

            <dependency>
                <groupId>org.apache.commons</groupId>
                <artifactId>commons-collections4</artifactId>
                <version>${commons-collections4.version}</version>
            </dependency>

            <dependency>
                <groupId>com.caucho</groupId>
                <artifactId>hessian</artifactId>
                <version>${hessian.version}</version>
            </dependency>

            <dependency>
                <groupId>com.esotericsoftware</groupId>
                <artifactId>kryo-shaded</artifactId>
                <version>${kryo.version}</version>
            </dependency>

            <dependency>
                <groupId>com.dyuproject.protostuff</groupId>
                <artifactId>protostuff-core</artifactId>
                <version>${protostuff.version}</version>
            </dependency>
            <dependency>
                <groupId>com.dyuproject.protostuff</groupId>
                <artifactId>protostuff-runtime</artifactId>
                <version>${protostuff.version}</version>
            </dependency>

            <dependency>
                <groupId>org.apache.zookeeper</groupId>
                <artifactId>zookeeper</artifactId>
                <exclusions>
                    <exclusion>
                        <artifactId>log4j</artifactId>
                        <groupId>log4j</groupId>
                    </exclusion>
                </exclusions>
                <version>${zookeeper.version}</version>
            </dependency>

            <dependency>
                <groupId>com.ctrip.framework.apollo</groupId>
                <artifactId>apollo-client</artifactId>
                <version>${apollo.version}</version>
            </dependency>

            <dependency>
                <groupId>com.ctrip.framework.apollo</groupId>
                <artifactId>apollo-openapi</artifactId>
                <version>${apollo.version}</version>
            </dependency>

            <dependency>
                <groupId>com.tencent.polaris</groupId>
                <artifactId>polaris-all</artifactId>
                <version>${polaris.version}</version>
            </dependency>

            <dependency>
                <groupId>com.github.pagehelper</groupId>
                <artifactId>pagehelper</artifactId>
                <version>${pagehelper.version}</version>
            </dependency>

            <dependency>
                <groupId>org.springdoc</groupId>
                <artifactId>springdoc-openapi-ui</artifactId>
                <version>${springdoc.version}</version>
            </dependency>

            <dependency>
                <groupId>com.tencent.tars</groupId>
                <artifactId>tars-spring-boot-starter</artifactId>
                <version>${tars.version}</version>
            </dependency>

            <dependency>
                <groupId>com.alibaba.nacos</groupId>
                <artifactId>nacos-client</artifactId>
                <version>${nacos-client.version}</version>
            </dependency>

            <dependency>
                <groupId>javax.mail</groupId>
                <artifactId>javax.mail-api</artifactId>
                <version>${mail.version}</version>
            </dependency>
            <dependency>
                <groupId>com.sun.mail</groupId>
                <artifactId>javax.mail</artifactId>
                <version>${mail.version}</version>
            </dependency>

            <dependency>
                <groupId>org.apache.curator</groupId>
                <artifactId>curator-framework</artifactId>
                <version>${curator.version}</version>
            </dependency>
            <dependency>
                <groupId>org.apache.curator</groupId>
                <artifactId>curator-recipes</artifactId>
                <version>${curator.version}</version>
            </dependency>
            <dependency>
                <groupId>org.apache.curator</groupId>
                <artifactId>curator-test</artifactId>
                <version>${curator.version}</version>
            </dependency>

            <dependency>
                <groupId>com.oracle.ojdbc</groupId>
                <artifactId>ojdbc8</artifactId>
                <version>${ojdbc8.version}</version>
                <scope>provided</scope>
            </dependency>

            <dependency>
                <groupId>org.springframework.cloud</groupId>
                <artifactId>spring-cloud-commons</artifactId>
                <version>${spring-cloud-commons.version}</version>
            </dependency>

            <dependency>
                <groupId>org.springframework.cloud</groupId>
                <artifactId>spring-cloud-context</artifactId>
                <version>${spring-cloud.version}</version>
            </dependency>

            <dependency>
                <groupId>org.springframework.cloud</groupId>
                <artifactId>spring-cloud-starter</artifactId>
                <version>${spring-cloud.version}</version>
            </dependency>

            <dependency>
                <groupId>org.elasticsearch.client</groupId>
                <artifactId>elasticsearch-rest-client</artifactId>
                <version>${elasticsearch-rest-client.version}</version>
            </dependency>

            <dependency>
                <groupId>jakarta.json</groupId>
                <artifactId>jakarta.json-api</artifactId>
                <version>${jakarta.json-api.version}</version>
            </dependency>

            <dependency>
                <groupId>io.etcd</groupId>
                <artifactId>jetcd-core</artifactId>
                <version>${jetcd-core.version}</version>
                <exclusions>
                    <exclusion>
                        <artifactId>grpc-protobuf</artifactId>
                        <groupId>io.grpc</groupId>
                    </exclusion>
                    <exclusion>
                        <artifactId>grpc-stub</artifactId>
                        <groupId>io.grpc</groupId>
                    </exclusion>
                    <exclusion>
                        <groupId>io.grpc</groupId>
                        <artifactId>grpc-core</artifactId>
                    </exclusion>
                    <exclusion>
                        <artifactId>grpc-netty</artifactId>
                        <groupId>io.grpc</groupId>
                    </exclusion>
                </exclusions>
            </dependency>

            <dependency>
                <groupId>io.grpc</groupId>
                <artifactId>grpc-core</artifactId>
                <version>${grpc.version}</version>
            </dependency>

            <dependency>
                <artifactId>grpc-protobuf</artifactId>
                <groupId>io.grpc</groupId>
                <version>${grpc.version}</version>
            </dependency>

            <dependency>
                <artifactId>grpc-stub</artifactId>
                <groupId>io.grpc</groupId>
                <version>${grpc.version}</version>
            </dependency>

            <dependency>
                <artifactId>grpc-netty</artifactId>
                <groupId>io.grpc</groupId>
                <version>${grpc.version}</version>
            </dependency>

            <dependency>
                <artifactId>grpc-okhttp</artifactId>
                <groupId>io.grpc</groupId>
                <version>${grpc.version}</version>
            </dependency>

            <dependency>
                <groupId>com.google.protobuf</groupId>
                <artifactId>protobuf-java</artifactId>
                <version>${protobuf-java.version}</version>
            </dependency>

            <dependency>
                <groupId>com.github.ben-manes.caffeine</groupId>
                <artifactId>caffeine</artifactId>
                <version>${caffeine.version}</version>
            </dependency>

            <dependency>
                <groupId>com.netflix.eureka</groupId>
                <artifactId>eureka-client</artifactId>
                <version>${eureka.version}</version>
            </dependency>

            <dependency>
                <groupId>io.kubernetes</groupId>
                <artifactId>client-java-spring-integration</artifactId>
                <version>${k8s-client.version}</version>
            </dependency>

            <dependency>
                <groupId>org.apache.kafka</groupId>
                <artifactId>kafka-clients</artifactId>
                <version>${kafka-clients.version}</version>
            </dependency>

            <dependency>
                <groupId>io.github.kawamuray.wasmtime</groupId>
                <artifactId>wasmtime-java</artifactId>
                <version>${wasmtime-java.version}</version>
            </dependency>

            <dependency>
                <groupId>org.bouncycastle</groupId>
                <artifactId>bcprov-jdk18on</artifactId>
                <version>${bcprov-jdk18on.version}</version>
            </dependency>

        </dependencies>
    </dependencyManagement>

    <dependencies>
        <dependency>
            <groupId>com.google.guava</groupId>
            <artifactId>guava</artifactId>
            <exclusions>
                <exclusion>
                    <groupId>com.google.re2j</groupId>
                    <artifactId>re2j</artifactId>
                </exclusion>
            </exclusions>
        </dependency>
        <dependency>
            <groupId>org.slf4j</groupId>
            <artifactId>slf4j-api</artifactId>
        </dependency>
        <dependency>
            <groupId>org.slf4j</groupId>
            <artifactId>jcl-over-slf4j</artifactId>
        </dependency>

        <dependency>
            <groupId>org.junit.jupiter</groupId>
            <artifactId>junit-jupiter</artifactId>
            <scope>test</scope>
        </dependency>
        <dependency>
            <groupId>org.junit.vintage</groupId>
            <artifactId>junit-vintage-engine</artifactId>
            <scope>test</scope>
        </dependency>
        <dependency>
            <groupId>org.hamcrest</groupId>
            <artifactId>hamcrest-library</artifactId>
            <scope>test</scope>
        </dependency>
        <dependency>
            <groupId>org.mockito</groupId>
            <artifactId>mockito-junit-jupiter</artifactId>
            <version>${mockito.version}</version>
            <scope>test</scope>
        </dependency>
        <dependency>
            <groupId>org.mockito</groupId>
            <artifactId>mockito-core</artifactId>
            <version>${mockito.version}</version>
            <scope>test</scope>
        </dependency>
        <dependency>
            <groupId>org.mockito</groupId>
            <artifactId>mockito-inline</artifactId>
            <version>${mockito.version}</version>
            <scope>test</scope>
        </dependency>
        <dependency>
            <groupId>org.awaitility</groupId>
            <artifactId>awaitility</artifactId>
            <version>${awaitility.version}</version>
            <scope>test</scope>
        </dependency>
        <dependency>
            <groupId>javax.xml.bind</groupId>
            <artifactId>jaxb-api</artifactId>
            <version>${jaxb.api.version}</version>
        </dependency>

    </dependencies>

    <build>
        <plugins>
            <plugin>
                <groupId>org.apache.maven.plugins</groupId>
                <artifactId>maven-source-plugin</artifactId>
                <version>${maven-source-plugin.version}</version>
                <executions>
                    <execution>
                        <phase>package</phase>
                        <goals>
                            <goal>jar-no-fork</goal>
                        </goals>
                    </execution>
                </executions>
            </plugin>
            <plugin>
                <groupId>org.apache.maven.plugins</groupId>
                <artifactId>maven-surefire-plugin</artifactId>
                <version>${maven-surefire-plugin.version}</version>
                <configuration>
                    <skip>${skipTests}</skip>
                </configuration>
            </plugin>
            <plugin>
                <groupId>org.apache.maven.plugins</groupId>
                <artifactId>maven-javadoc-plugin</artifactId>
                <version>${maven-javadoc-plugin.version}</version>
                <configuration>
                    <source>${java.version}</source>
                    <sourcepath>src/main/java</sourcepath>
                    <detectJavaApiLink>false</detectJavaApiLink>
                    <detectOfflineLinks>false</detectOfflineLinks>
                </configuration>
                <executions>
                    <execution>
                        <phase>package</phase>
                        <goals>
                            <goal>jar</goal>
                        </goals>
                    </execution>
                </executions>
            </plugin>

            <plugin>
                <groupId>org.apache.maven.plugins</groupId>
                <artifactId>maven-compiler-plugin</artifactId>
                <version>${maven-compiler-plugin.version}</version>
                <configuration>
                    <source>${java.version}</source>
                    <target>${java.version}</target>
                    <encoding>${project.build.sourceEncoding}</encoding>
                    <compilerArgs>
                        <arg>-parameters</arg>
                    </compilerArgs>
                </configuration>
            </plugin>
            <plugin>
                <groupId>org.apache.maven.plugins</groupId>
                <artifactId>maven-release-plugin</artifactId>
                <version>${maven-release-plugin.version}</version>
                <configuration>
                    <tagNameFormat>v@{project.version}</tagNameFormat>
                    <autoVersionSubmodules>true</autoVersionSubmodules>
                </configuration>
            </plugin>
            <plugin>
                <groupId>org.codehaus.mojo</groupId>
                <artifactId>versions-maven-plugin</artifactId>
                <version>${versions-maven-plugin.version}</version>
            </plugin>
            <plugin>
                <groupId>org.apache.maven.plugins</groupId>
                <artifactId>maven-checkstyle-plugin</artifactId>
                <version>${maven-checkstyle-plugin.version}</version>
                <configuration>
                    <configLocation>/script/shenyu_checkstyle.xml</configLocation>
                    <headerLocation>/script/checkstyle-header.txt</headerLocation>
                    <includeTestSourceDirectory>true</includeTestSourceDirectory>
                    <excludes>**/transfer/**/*</excludes>
                </configuration>
                <executions>
                    <execution>
                        <id>validate</id>
                        <phase>validate</phase>
                        <goals>
                            <goal>check</goal>
                        </goals>
                    </execution>
                </executions>
            </plugin>

            <plugin>
                <groupId>org.jacoco</groupId>
                <artifactId>jacoco-maven-plugin</artifactId>
                <version>${jacoco-maven-plugin.version}</version>
                <executions>
                    <execution>
                        <goals>
                            <goal>prepare-agent</goal>
                        </goals>
                    </execution>
                    <execution>
                        <id>report</id>
                        <phase>test</phase>
                        <goals>
                            <goal>report</goal>
                        </goals>
                    </execution>
                </executions>
            </plugin>

            <plugin>
                <groupId>org.apache.rat</groupId>
                <artifactId>apache-rat-plugin</artifactId>
                <version>${apache-rat-plugin.version}</version>
                <configuration>
                    <excludes>
                        <exclude>**/target/**</exclude>
                        <exclude>**/logs/**</exclude>
                        <exclude>**/*.log</exclude>
                        <exclude>**/*.tar.gz</exclude>
                        <exclude>**/spring.factories</exclude>
                        <exclude>**/spring.provides</exclude>
                        <exclude>/script/**</exclude>
                        <exclude>**/*.json</exclude>
                        <!-- IDE files -->
                        <exclude>**/*.iml</exclude>
                        <exclude>**/.idea/**</exclude>
                        <exclude>**/*.classpath</exclude>
                        <exclude>**/.project</exclude>
                        <exclude>**/.settings/**</exclude>
                        <exclude>**/dependency-reduced-pom.xml</exclude>
                        <!-- git files -->
                        <exclude>**/.gitignore</exclude>
                        <exclude>**/.gitmodules</exclude>
                        <exclude>**/.git/**</exclude>
                        <!-- CI files -->
                        <exclude>**/.travis.yml</exclude>
                        <exclude>**/.codecov.yml</exclude>
                        <exclude>**/.mvn/jvm.config</exclude>
                        <exclude>**/.mvn/wrapper/maven-wrapper.properties</exclude>
                        <!-- GitHub files -->
                        <exclude>**/.github/**</exclude>
                        <!-- document files -->
                        <exclude>**/*.md</exclude>
                        <excldue>**/*.MD</excldue>
                        <exclude>**/*.txt</exclude>
                        <exclude>**/docs/**</exclude>
                        <!-- UI files -->
                        <exclude>**/.babelrc</exclude>
                        <exclude>**/.editorconfig</exclude>
                        <exclude>**/.eslintignore</exclude>
                        <exclude>**/assets/**</exclude>
                        <exclude>**/dist/**</exclude>
                        <exclude>**/etc/**</exclude>
                        <exclude>**/node/**</exclude>
                        <exclude>**/node_modules/**</exclude>
                        <exclude>**/test/coverage/**</exclude>
                        <exclude>**/resources/static/</exclude>
                    </excludes>
                </configuration>
                <executions>
                    <execution>
                        <phase>verify</phase>
                        <goals>
                            <goal>check</goal>
                        </goals>
                    </execution>
                </executions>
            </plugin>

            <plugin>
                <groupId>org.commonjava.maven.plugins</groupId>
                <artifactId>directory-maven-plugin</artifactId>
                <version>0.1</version>
                <executions>
                    <execution>
                        <id>directories</id>
                        <goals>
                            <goal>highest-basedir</goal>
                        </goals>
                        <phase>initialize</phase>
                        <configuration>
                            <property>main.basedir</property>
                        </configuration>
                    </execution>
                </executions>
            </plugin>
            <plugin>
                <groupId>org.apache.maven.plugins</groupId>
                <artifactId>maven-clean-plugin</artifactId>
                <configuration>
                    <filesets>
                        <fileset>
                            <directory>plugins</directory>
                            <includes>
                                <include>**/*</include>
                            </includes>
                            <followSymlinks>false</followSymlinks>
                        </fileset>
                    </filesets>
                </configuration>
            </plugin>
        </plugins>
    </build>
</project><|MERGE_RESOLUTION|>--- conflicted
+++ resolved
@@ -251,53 +251,6 @@
                 <artifactId>dubbo</artifactId>
                 <version>${apache.dubbo.version}</version>
             </dependency>
-
-            <dependency>
-<<<<<<< HEAD
-                <groupId>com.alibaba</groupId>
-                <artifactId>dubbo</artifactId>
-                <version>${alibaba.dubbo.version}</version>
-                <exclusions>
-                    <exclusion>
-                        <groupId>commons-logging</groupId>
-                        <artifactId>commons-logging</artifactId>
-                    </exclusion>
-                    <exclusion>
-                        <groupId>org.springframework</groupId>
-                        <artifactId>spring</artifactId>
-=======
-                <groupId>com.alipay.sofa</groupId>
-                <artifactId>sofa-rpc-all</artifactId>
-                <version>${sofa.rpc.version}</version>
-                <exclusions>
-                    <exclusion>
-                        <groupId>net.jcip</groupId>
-                        <artifactId>jcip-annotations</artifactId>
-                    </exclusion>
-                    <exclusion>
-                        <groupId>io.grpc</groupId>
-                        <artifactId>grpc-core</artifactId>
-                    </exclusion>
-                    <exclusion>
-                        <artifactId>grpc-api</artifactId>
-                        <groupId>io.grpc</groupId>
-                    </exclusion>
-                    <exclusion>
-                        <artifactId>grpc-protobuf</artifactId>
-                        <groupId>io.grpc</groupId>
-                    </exclusion>
-                    <exclusion>
-                        <artifactId>grpc-stub</artifactId>
-                        <groupId>io.grpc</groupId>
-                    </exclusion>
-                    <exclusion>
-                        <artifactId>grpc-netty-shaded</artifactId>
-                        <groupId>io.grpc</groupId>
->>>>>>> 9b489b56
-                    </exclusion>
-                </exclusions>
-            </dependency>
-
             <dependency>
                 <groupId>com.lmax</groupId>
                 <artifactId>disruptor</artifactId>
