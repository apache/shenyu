--- conflicted
+++ resolved
@@ -43,11 +43,8 @@
         <module>shenyu-loadbalancer</module>
         <module>shenyu-dist</module>
         <module>shenyu-alert</module>
-<<<<<<< HEAD
+        <module>shenyu-sdk</module>
         <module>shenyu-sdk-starter</module>
-=======
-        <module>shenyu-sdk</module>
->>>>>>> 443fb4a8
     </modules>
 
     <licenses>
