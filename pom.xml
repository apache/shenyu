--- conflicted
+++ resolved
@@ -137,11 +137,8 @@
         <clickhouse-http-client.version>0.3.2-patch11</clickhouse-http-client.version>
         <eureka.version>1.10.17</eureka.version>
         <javatuples.version>1.2</javatuples.version>
-<<<<<<< HEAD
+        <k8s-client.version>17.0.2</k8s-client.version>
         <polaris-dependencies.version>1.10.5</polaris-dependencies.version>
-=======
-        <k8s-client.version>17.0.2</k8s-client.version>
->>>>>>> 1c21ed09
         <!--maven plugin version-->
         <exec-maven-plugin.version>1.6.0</exec-maven-plugin.version>
         <jacoco-maven-plugin.version>0.8.7</jacoco-maven-plugin.version>
