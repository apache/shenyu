--- conflicted
+++ resolved
@@ -94,11 +94,8 @@
         <cobertura-maven-plugin.version>2.7</cobertura-maven-plugin.version>
         <exec-maven-plugin.version>1.6.0</exec-maven-plugin.version>
         <frontend.plugin.skip>true</frontend.plugin.skip>
-<<<<<<< HEAD
+        <swagger.version>2.9.2</swagger.version>
         <sofa.rpc.version>5.5.3</sofa.rpc.version>
-=======
-        <swagger.version>2.9.2</swagger.version>
->>>>>>> ecc73d92
     </properties>
 
     <dependencyManagement>
@@ -278,13 +275,13 @@
                 <artifactId>springfox-swagger2</artifactId>
                 <version>${swagger.version}</version>
             </dependency>
-          
+
             <dependency>
                 <groupId>io.springfox</groupId>
                 <artifactId>springfox-swagger-ui</artifactId>
                 <version>${swagger.version}</version>
             </dependency>
-          
+
         </dependencies>
     </dependencyManagement>
 
