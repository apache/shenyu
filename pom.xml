--- conflicted
+++ resolved
@@ -140,11 +140,8 @@
         <maven-checkstyle-plugin.version>3.1.0</maven-checkstyle-plugin.version>
         <frontend-maven-plugin.version>1.6</frontend-maven-plugin.version>
         <frontend-maven-plugin.node.version>v12.14.1</frontend-maven-plugin.node.version>
-<<<<<<< HEAD
         <frontend-maven.plugin.skip>false</frontend-maven.plugin.skip>
-=======
         <bytebuddy.version>1.10.16</bytebuddy.version>
->>>>>>> fe6c321c
     </properties>
 
     <dependencyManagement>
@@ -163,7 +160,7 @@
                 <artifactId>byte-buddy</artifactId>
                 <version>${bytebuddy.version}</version>
             </dependency>
-            
+
             <dependency>
                 <groupId>org.springframework.security</groupId>
                 <artifactId>spring-security-config</artifactId>
