<?xml version="1.0" encoding="UTF-8"?>
<!--
  ~ Licensed to the Apache Software Foundation (ASF) under one or more
  ~ contributor license agreements.  See the NOTICE file distributed with
  ~ this work for additional information regarding copyright ownership.
  ~ The ASF licenses this file to You under the Apache License, Version 2.0
  ~ (the "License"); you may not use this file except in compliance with
  ~ the License.  You may obtain a copy of the License at
  ~
  ~     http://www.apache.org/licenses/LICENSE-2.0
  ~
  ~ Unless required by applicable law or agreed to in writing, software
  ~ distributed under the License is distributed on an "AS IS" BASIS,
  ~ WITHOUT WARRANTIES OR CONDITIONS OF ANY KIND, either express or implied.
  ~ See the License for the specific language governing permissions and
  ~ limitations under the License.
  -->

<project xmlns="http://maven.apache.org/POM/4.0.0"
         xmlns:xsi="http://www.w3.org/2001/XMLSchema-instance"
         xsi:schemaLocation="http://maven.apache.org/POM/4.0.0 http://maven.apache.org/xsd/maven-4.0.0.xsd">
    <modelVersion>4.0.0</modelVersion>

    <groupId>org.dromara</groupId>
    <artifactId>soul</artifactId>
    <packaging>pom</packaging>
    <version>2.2.1</version>
    <name>soul</name>
    <modules>
        <module>soul-admin</module>
        <module>soul-common</module>
        <module>soul-web</module>
        <module>soul-spring-boot-starter</module>
        <module>soul-bootstrap</module>
        <module>soul-client</module>
        <module>soul-plugin</module>
        <module>soul-sync-data-center</module>
        <module>soul-metrics</module>
        <module>soul-spi</module>
        <module>soul-dist</module>
    </modules>

    <organization>
        <name>dromara</name>
        <url>http://www.dromara.org</url>
    </organization>

    <licenses>
        <license>
            <name>Apache License, Version 2.0</name>
            <url>http://www.apache.org/licenses/LICENSE-2.0</url>
            <distribution>repo</distribution>
        </license>
    </licenses>
    <scm>
        <url>https://github.com/Dromara/soul.git</url>
        <connection>scm:git:https://github.com/Dromara/soul</connection>
        <developerConnection>scm:git:git@github.com:Dromara/soul</developerConnection>
        <tag>${project.version}</tag>
    </scm>

    <issueManagement>
        <system>GitHub Issues</system>
        <url>https://github.com/Dromara/soul/issues</url>
    </issueManagement>

    <developers>
        <developer>
            <id>xiaoyu</id>
            <name>xiaoyu(Myth)</name>
            <email>549477611@qq.com</email>
            <organization>org.dromara</organization>
            <roles>
                <role>author</role>
            </roles>
        </developer>
    </developers>

    <parent>
        <groupId>org.springframework.boot</groupId>
        <artifactId>spring-boot-starter-parent</artifactId>
        <version>2.2.2.RELEASE</version>
    </parent>

    <properties>
        <jdk.version>1.8</jdk.version>
        <hutool.version>4.0.8</hutool.version>
        <project.build.sourceEncoding>UTF-8</project.build.sourceEncoding>
        <jasypt.version>1.9.2</jasypt.version>
        <lombok.version>1.18.12</lombok.version>
        <springfox.version>2.6.1</springfox.version>
        <mybatis.starter.version>1.1.1</mybatis.starter.version>
        <mysql.version>8.0.11</mysql.version>
        <druid.version>1.0.29</druid.version>
        <commons-lang3.version>3.3.2</commons-lang3.version>
        <guava.version>[24.1.1,)</guava.version>
        <commons-collections4.version>4.1</commons-collections4.version>
        <reactor-spring.version>1.0.1.RELEASE</reactor-spring.version>
        <commons-dbcp.version>1.2.1</commons-dbcp.version>
        <disruptor.version>3.4.0</disruptor.version>
        <hessian.version>4.0.38</hessian.version>
        <protostuff.version>1.0.8</protostuff.version>
        <kryo.version>4.0.0</kryo.version>
        <pagehelper.version>5.1.2</pagehelper.version>
        <alibaba.dubbo.version>2.6.5</alibaba.dubbo.version>
        <apache.dubbo.version>2.7.5</apache.dubbo.version>
        <gson.version>2.8.0</gson.version>
        <okhttp.version>3.7.0</okhttp.version>
        <mapstruct.version>1.3.1.Final</mapstruct.version>
        <prometheus-java-client.version>0.6.0</prometheus-java-client.version>
        <cobertura-maven-plugin.version>2.7</cobertura-maven-plugin.version>
        <exec-maven-plugin.version>1.6.0</exec-maven-plugin.version>
        <frontend.plugin.skip>true</frontend.plugin.skip>
        <swagger.version>2.9.2</swagger.version>
<<<<<<< HEAD
        <sofa.rpc.version>5.7.6</sofa.rpc.version>
=======
        <apache-rat-plugin.version>0.12</apache-rat-plugin.version>
>>>>>>> f24719b8
    </properties>

    <dependencyManagement>
        <dependencies>
            <dependency>
                <groupId>org.mapstruct</groupId>
                <artifactId>mapstruct-processor</artifactId>
                <version>${mapstruct.version}</version>
            </dependency>
            <dependency>
                <groupId>org.mapstruct</groupId>
                <artifactId>mapstruct</artifactId>
                <version>${mapstruct.version}</version>
            </dependency>

            <!-- https://mvnrepository.com/artifact/com.google.code.gson/gson -->
            <dependency>
                <groupId>com.google.code.gson</groupId>
                <artifactId>gson</artifactId>
                <version>${gson.version}</version>
            </dependency>

            <dependency>
                <groupId>com.squareup.okhttp3</groupId>
                <artifactId>okhttp</artifactId>
                <version>${okhttp.version}</version>
            </dependency>

            <dependency>
                <groupId>org.projectlombok</groupId>
                <artifactId>lombok</artifactId>
                <version>${lombok.version}</version>
            </dependency>

            <dependency>
                <groupId>io.prometheus</groupId>
                <artifactId>simpleclient</artifactId>
                <version>${prometheus-java-client.version}</version>
            </dependency>
            <dependency>
                <groupId>io.prometheus</groupId>
                <artifactId>simpleclient_httpserver</artifactId>
                <version>${prometheus-java-client.version}</version>
            </dependency>

            <dependency>
                <groupId>io.prometheus</groupId>
                <artifactId>simpleclient_hotspot</artifactId>
                <version>${prometheus-java-client.version}</version>
            </dependency>

            <dependency>
                <groupId>org.apache.dubbo</groupId>
                <artifactId>dubbo</artifactId>
                <version>${apache.dubbo.version}</version>
            </dependency>

            <dependency>
                <groupId>com.alipay.sofa</groupId>
                <artifactId>sofa-rpc-all</artifactId>
                <version>${sofa.rpc.version}</version>
            </dependency>

            <dependency>
                <groupId>com.alibaba</groupId>
                <artifactId>dubbo</artifactId>
                <version>${alibaba.dubbo.version}</version>
                <exclusions>
                    <exclusion>
                        <groupId>commons-logging</groupId>
                        <artifactId>commons-logging</artifactId>
                    </exclusion>
                    <exclusion>
                        <groupId>org.springframework</groupId>
                        <artifactId>spring</artifactId>
                    </exclusion>
                </exclusions>
            </dependency>

            <dependency>
                <groupId>com.lmax</groupId>
                <artifactId>disruptor</artifactId>
                <version>${disruptor.version}</version>
            </dependency>

            <dependency>
                <groupId>org.mybatis.spring.boot</groupId>
                <artifactId>mybatis-spring-boot-starter</artifactId>
                <version>${mybatis.starter.version}</version>
            </dependency>

            <dependency>
                <groupId>mysql</groupId>
                <artifactId>mysql-connector-java</artifactId>
                <version>${mysql.version}</version>
            </dependency>

            <dependency>
                <groupId>com.alibaba</groupId>
                <artifactId>druid</artifactId>
                <version>${druid.version}</version>
            </dependency>

            <dependency>
                <groupId>org.apache.commons</groupId>
                <artifactId>commons-lang3</artifactId>
                <version>${commons-lang3.version}</version>
            </dependency>

            <dependency>
                <groupId>com.google.guava</groupId>
                <artifactId>guava</artifactId>
                <version>${guava.version}</version>
            </dependency>

            <dependency>
                <groupId>org.apache.commons</groupId>
                <artifactId>commons-collections4</artifactId>
                <version>${commons-collections4.version}</version>
            </dependency>

            <dependency>
                <groupId>org.projectreactor</groupId>
                <artifactId>reactor-spring</artifactId>
                <version>${reactor-spring.version}</version>
            </dependency>


            <dependency>
                <groupId>commons-dbcp</groupId>
                <artifactId>commons-dbcp</artifactId>
                <version>${commons-dbcp.version}</version>
            </dependency>

            <dependency>
                <groupId>com.caucho</groupId>
                <artifactId>hessian</artifactId>
                <version>${hessian.version}</version>
            </dependency>

            <dependency>
                <groupId>com.esotericsoftware</groupId>
                <artifactId>kryo-shaded</artifactId>
                <version>${kryo.version}</version>
            </dependency>

            <dependency>
                <groupId>com.dyuproject.protostuff</groupId>
                <artifactId>protostuff-core</artifactId>
                <version>${protostuff.version}</version>
            </dependency>
            <dependency>
                <groupId>com.dyuproject.protostuff</groupId>
                <artifactId>protostuff-runtime</artifactId>
                <version>${protostuff.version}</version>
            </dependency>

            <dependency>
                <groupId>org.apache.zookeeper</groupId>
                <artifactId>zookeeper</artifactId>
                <version>3.5.6</version>
            </dependency>
            <dependency>
                <groupId>com.101tec</groupId>
                <artifactId>zkclient</artifactId>
                <version>0.10</version>
            </dependency>

            <dependency>
                <groupId>com.github.pagehelper</groupId>
                <artifactId>pagehelper</artifactId>
                <version>${pagehelper.version}</version>
            </dependency>

            <dependency>
                <groupId>io.springfox</groupId>
                <artifactId>springfox-swagger2</artifactId>
                <version>${swagger.version}</version>
            </dependency>

            <dependency>
                <groupId>io.springfox</groupId>
                <artifactId>springfox-swagger-ui</artifactId>
                <version>${swagger.version}</version>
            </dependency>

        </dependencies>
    </dependencyManagement>

    <dependencies>
        <dependency>
            <groupId>com.google.guava</groupId>
            <artifactId>guava</artifactId>
        </dependency>
        <dependency>
            <groupId>org.slf4j</groupId>
            <artifactId>slf4j-api</artifactId>
        </dependency>
        <dependency>
            <groupId>org.slf4j</groupId>
            <artifactId>jcl-over-slf4j</artifactId>
        </dependency>

        <dependency>
            <groupId>org.projectlombok</groupId>
            <artifactId>lombok</artifactId>
        </dependency>

        <dependency>
            <groupId>junit</groupId>
            <artifactId>junit</artifactId>
        </dependency>
        <dependency>
            <groupId>org.hamcrest</groupId>
            <artifactId>hamcrest-library</artifactId>
        </dependency>
        <dependency>
            <groupId>org.mockito</groupId>
            <artifactId>mockito-core</artifactId>
        </dependency>
        <dependency>
            <groupId>org.mockito</groupId>
            <artifactId>mockito-inline</artifactId>
        </dependency>

<!--        <dependency>-->
<!--            <groupId>ch.qos.logback</groupId>-->
<!--            <artifactId>logback-classic</artifactId>-->
<!--        </dependency>-->
    </dependencies>

    <distributionManagement>
        <snapshotRepository>
            <id>ossrh</id>
            <url>https://oss.sonatype.org/content/repositories/snapshots</url>
        </snapshotRepository>
        <repository>
            <id>ossrh</id>
            <url>https://oss.sonatype.org/service/local/staging/deploy/maven2/</url>
        </repository>
    </distributionManagement>

    <profiles>
        <profile>
            <id>soul-dashboard</id>
            <activation>
                <activeByDefault>false</activeByDefault>
            </activation>
            <properties>
                <frontend.plugin.skip>false</frontend.plugin.skip>
            </properties>
            <build>
                <plugins>
                    <plugin>
                        <groupId>org.codehaus.mojo</groupId>
                        <artifactId>exec-maven-plugin</artifactId>
                        <version>${exec-maven-plugin.version}</version>
                        <executions>
                            <execution>
                                <id>git submodule update</id>
                                <phase>initialize</phase>
                                <inherited>false</inherited>
                                <configuration>
                                    <executable>git</executable>
                                    <arguments>
                                        <argument>submodule</argument>
                                        <argument>update</argument>
                                        <argument>--init</argument>
                                        <argument>--recursive</argument>
                                    </arguments>
                                </configuration>
                                <goals>
                                    <goal>exec</goal>
                                </goals>
                            </execution>
                        </executions>
                    </plugin>
                </plugins>
            </build>
        </profile>
        <profile>
            <id>release</id>
            <activation>
                <activeByDefault>false</activeByDefault>
            </activation>
            <build>
                <plugins>
                    <plugin>
                        <groupId>org.sonatype.plugins</groupId>
                        <artifactId>nexus-staging-maven-plugin</artifactId>
                        <version>1.6.3</version>
                        <extensions>true</extensions>
                        <configuration>
                            <serverId>ossrh</serverId>
                            <nexusUrl>https://oss.sonatype.org/</nexusUrl>
                            <autoReleaseAfterClose>true</autoReleaseAfterClose>
                        </configuration>
                    </plugin>
                    <plugin>
                        <groupId>org.apache.maven.plugins</groupId>
                        <artifactId>maven-gpg-plugin</artifactId>
                        <version>1.6</version>
                        <executions>
                            <execution>
                                <phase>verify</phase>
                                <goals>
                                    <goal>sign</goal>
                                </goals>
                            </execution>
                        </executions>
                    </plugin>
                </plugins>
            </build>
        </profile>
    </profiles>

    <build>
        <plugins>
            <plugin>
                <groupId>org.apache.maven.plugins</groupId>
                <artifactId>maven-source-plugin</artifactId>
                <version>3.0.1</version>
                <executions>
                    <execution>
                        <phase>package</phase>
                        <goals>
                            <goal>jar-no-fork</goal>
                        </goals>
                    </execution>
                </executions>
            </plugin>
            <plugin>
                <groupId>org.apache.maven.plugins</groupId>
                <artifactId>maven-surefire-plugin</artifactId>
                <version>3.0.0-M4</version>
                <configuration>
                    <!-- 略过整个单元测试的执行，不推荐 -->
                    <skip>true</skip>
                </configuration>
            </plugin>
            <plugin>
                <groupId>org.apache.maven.plugins</groupId>
                <artifactId>maven-javadoc-plugin</artifactId>
                <version>2.10.3</version>
                <executions>
                    <execution>
                        <phase>package</phase>
                        <goals>
                            <goal>jar</goal>
                        </goals>
                    </execution>
                </executions>
            </plugin>

            <plugin>
                <groupId>org.apache.maven.plugins</groupId>
                <artifactId>maven-compiler-plugin</artifactId>
                <version>3.7.0</version>
                <configuration>
                    <source>1.8</source>
                    <target>1.8</target>
                    <encoding>UTF-8</encoding>
                </configuration>
            </plugin>
            <plugin>
                <groupId>org.apache.maven.plugins</groupId>
                <artifactId>maven-release-plugin</artifactId>
                <version>2.5.3</version>
                <configuration>
                    <tagNameFormat>v@{project.version}</tagNameFormat>
                    <autoVersionSubmodules>true</autoVersionSubmodules>
                </configuration>
            </plugin>
            <plugin>
                <groupId>org.codehaus.mojo</groupId>
                <artifactId>versions-maven-plugin</artifactId>
                <version>2.5</version>
            </plugin>
            <plugin>
                <groupId>org.apache.maven.plugins</groupId>
                <artifactId>maven-checkstyle-plugin</artifactId>
                <version>3.1.0</version>
                <configuration>
                    <configLocation>/script/soul_checkstyle.xml</configLocation>
                    <includeTestSourceDirectory>false</includeTestSourceDirectory>
                    <excludes>**/transfer/**/*</excludes>
                </configuration>
                <executions>
                    <execution>
                        <id>validate</id>
                        <phase>validate</phase>
                        <goals>
                            <goal>check</goal>
                        </goals>
                    </execution>
                </executions>
            </plugin>
            <plugin>
                <groupId>org.codehaus.mojo</groupId>
                <artifactId>cobertura-maven-plugin</artifactId>
                <version>${cobertura-maven-plugin.version}</version>
                <configuration>
                    <check>
                        <branchRate>85</branchRate>
                        <lineRate>85</lineRate>
                        <haltOnFailure>true</haltOnFailure>
                        <totalBranchRate>85</totalBranchRate>
                        <totalLineRate>85</totalLineRate>
                        <packageLineRate>85</packageLineRate>
                        <packageBranchRate>85</packageBranchRate>
                    </check>
                    <aggregate>true</aggregate>
                    <encoding>${project.build.sourceEncoding}</encoding>
                    <quiet>true</quiet>
                    <format>xml</format>
                    <instrumentation>
                        <ignoreTrivial>true</ignoreTrivial>
                        <ignoreMethodAnnotations>
                            <ignoreMethodAnnotation>lombok.Generated</ignoreMethodAnnotation>
                        </ignoreMethodAnnotations>
                        <excludes>
                            <exclude>org/dromara/soul/**/*Test.class</exclude>
                        </excludes>
                    </instrumentation>
                </configuration>
            </plugin>

            <plugin>
                <groupId>org.apache.rat</groupId>
                <artifactId>apache-rat-plugin</artifactId>
                <version>${apache-rat-plugin.version}</version>
                <configuration>
                    <excludes>
                        <exclude>**/target/**</exclude>
                        <exclude>**/logs/**</exclude>
                        <exclude>**/*.log</exclude>
                        <exclude>**/*.tar.gz</exclude>
                        <exclude>**/spring.factories</exclude>
                        <exclude>**/spring.provides</exclude>
                        <exclude>/script/**</exclude>
                        <!-- IDE files -->
                        <exclude>**/*.iml</exclude>
                        <exclude>**/.idea/**</exclude>
                        <exclude>**/*.classpath</exclude>
                        <exclude>**/.project</exclude>
                        <exclude>**/.settings/**</exclude>
                        <exclude>**/dependency-reduced-pom.xml</exclude>
                        <!-- git files -->
                        <exclude>**/.gitignore</exclude>
                        <exclude>**/.gitmodules</exclude>
                        <exclude>**/.git/**</exclude>
                        <!-- CI files -->
                        <exclude>**/.travis.yml</exclude>
                        <exclude>**/.codecov.yml</exclude>
                        <exclude>**/.mvn/jvm.config</exclude>
                        <exclude>**/.mvn/wrapper/maven-wrapper.properties</exclude>
                        <!-- GitHub files -->
                        <exclude>**/.github/**</exclude>
                        <!-- document files -->
                        <exclude>**/*.md</exclude>
                        <excldue>**/*.MD</excldue>
                        <exclude>**/*.txt</exclude>
                        <exclude>**/docs/**</exclude>
                        <!-- UI files -->
                        <exclude>/soul-dashboard/**</exclude>
                        <exclude>**/resources/static/</exclude>
                    </excludes>
                </configuration>
                <executions>
                    <execution>
                        <phase>verify</phase>
                        <goals>
                            <goal>check</goal>
                        </goals>
                    </execution>
                </executions>
            </plugin>
        </plugins>
    </build>
</project><|MERGE_RESOLUTION|>--- conflicted
+++ resolved
@@ -112,11 +112,8 @@
         <exec-maven-plugin.version>1.6.0</exec-maven-plugin.version>
         <frontend.plugin.skip>true</frontend.plugin.skip>
         <swagger.version>2.9.2</swagger.version>
-<<<<<<< HEAD
+        <apache-rat-plugin.version>0.12</apache-rat-plugin.version>
         <sofa.rpc.version>5.7.6</sofa.rpc.version>
-=======
-        <apache-rat-plugin.version>0.12</apache-rat-plugin.version>
->>>>>>> f24719b8
     </properties>
 
     <dependencyManagement>
