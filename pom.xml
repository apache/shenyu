<?xml version="1.0" encoding="UTF-8"?>
<!--
  ~ Licensed to the Apache Software Foundation (ASF) under one or more
  ~ contributor license agreements.  See the NOTICE file distributed with
  ~ this work for additional information regarding copyright ownership.
  ~ The ASF licenses this file to You under the Apache License, Version 2.0
  ~ (the "License"); you may not use this file except in compliance with
  ~ the License.  You may obtain a copy of the License at
  ~
  ~     http://www.apache.org/licenses/LICENSE-2.0
  ~
  ~ Unless required by applicable law or agreed to in writing, software
  ~ distributed under the License is distributed on an "AS IS" BASIS,
  ~ WITHOUT WARRANTIES OR CONDITIONS OF ANY KIND, either express or implied.
  ~ See the License for the specific language governing permissions and
  ~ limitations under the License.
  -->

<project xmlns="http://maven.apache.org/POM/4.0.0"
         xmlns:xsi="http://www.w3.org/2001/XMLSchema-instance"
         xsi:schemaLocation="http://maven.apache.org/POM/4.0.0 http://maven.apache.org/xsd/maven-4.0.0.xsd">
    <modelVersion>4.0.0</modelVersion>

    <groupId>org.dromara</groupId>
    <artifactId>soul</artifactId>
    <packaging>pom</packaging>
    <version>2.2.1</version>
    <name>soul</name>
    <modules>
        <module>soul-admin</module>
        <module>soul-common</module>
        <module>soul-web</module>
        <module>soul-spring-boot-starter</module>
        <module>soul-bootstrap</module>
        <module>soul-client</module>
        <module>soul-plugin</module>
        <module>soul-sync-data-center</module>
        <module>soul-metrics</module>
        <module>soul-spi</module>
        <module>soul-dist</module>
    </modules>

    <organization>
        <name>dromara</name>
        <url>http://www.dromara.org</url>
    </organization>

    <licenses>
        <license>
            <name>Apache License, Version 2.0</name>
            <url>http://www.apache.org/licenses/LICENSE-2.0</url>
            <distribution>repo</distribution>
        </license>
    </licenses>
    <scm>
        <url>https://github.com/Dromara/soul.git</url>
        <connection>scm:git:https://github.com/Dromara/soul</connection>
        <developerConnection>scm:git:git@github.com:Dromara/soul</developerConnection>
        <tag>${project.version}</tag>
    </scm>

    <issueManagement>
        <system>GitHub Issues</system>
        <url>https://github.com/Dromara/soul/issues</url>
    </issueManagement>

    <developers>
        <developer>
            <id>xiaoyu</id>
            <name>xiaoyu(Myth)</name>
            <email>549477611@qq.com</email>
            <organization>org.dromara</organization>
            <roles>
                <role>author</role>
            </roles>
        </developer>
    </developers>

    <parent>
        <groupId>org.springframework.boot</groupId>
        <artifactId>spring-boot-starter-parent</artifactId>
        <version>2.2.2.RELEASE</version>
    </parent>

    <properties>
        <jdk.version>1.8</jdk.version>
        <hutool.version>4.0.8</hutool.version>
        <project.build.sourceEncoding>UTF-8</project.build.sourceEncoding>
        <jasypt.version>1.9.2</jasypt.version>
        <lombok.version>1.18.12</lombok.version>
        <springfox.version>2.6.1</springfox.version>
        <mybatis.starter.version>1.1.1</mybatis.starter.version>
        <mysql.version>8.0.11</mysql.version>
        <druid.version>1.0.29</druid.version>
        <commons-lang3.version>3.3.2</commons-lang3.version>
        <guava.version>[24.1.1,)</guava.version>
        <commons-collections4.version>4.1</commons-collections4.version>
        <reactor-spring.version>1.0.1.RELEASE</reactor-spring.version>
        <commons-dbcp.version>1.2.1</commons-dbcp.version>
        <disruptor.version>3.4.0</disruptor.version>
        <hessian.version>4.0.38</hessian.version>
        <protostuff.version>1.0.8</protostuff.version>
        <kryo.version>4.0.0</kryo.version>
        <pagehelper.version>5.1.2</pagehelper.version>
        <alibaba.dubbo.version>2.6.5</alibaba.dubbo.version>
        <apache.dubbo.version>2.7.5</apache.dubbo.version>
        <gson.version>2.8.0</gson.version>
        <okhttp.version>3.7.0</okhttp.version>
        <mapstruct.version>1.3.1.Final</mapstruct.version>
        <prometheus-java-client.version>0.6.0</prometheus-java-client.version>
        <frontend.plugin.skip>true</frontend.plugin.skip>
        <swagger.version>2.9.2</swagger.version>
        <sofa.rpc.version>5.7.6</sofa.rpc.version>
        <skipTests>false</skipTests>
        <undertow.version>2.2.2.Final</undertow.version>
        <curator-test.version>3.3.0</curator-test.version>
        <wiremock.version>2.18.0</wiremock.version>
        <zookeeper.version>3.5.6</zookeeper.version>
        <zkclient.version>0.10</zkclient.version>
        <!--maven plugin version-->
        <exec-maven-plugin.version>1.6.0</exec-maven-plugin.version>
        <apache-rat-plugin.version>0.12</apache-rat-plugin.version>
        <jacoco-maven-plugin.version>0.8.5</jacoco-maven-plugin.version>
        <nexus-staging-maven-plugin.version>1.6.3</nexus-staging-maven-plugin.version>
        <maven-gpg-plugin.version>1.6</maven-gpg-plugin.version>
        <maven-source-plugin.version>3.0.1</maven-source-plugin.version>
        <maven-surefire-plugin.version>3.0.0-M4</maven-surefire-plugin.version>
        <maven-javadoc-plugin.version>2.10.3</maven-javadoc-plugin.version>
        <maven-compiler-plugin.version>3.7.0</maven-compiler-plugin.version>
        <maven-release-plugin.version>2.5.3</maven-release-plugin.version>
        <versions-maven-plugin.version>2.5</versions-maven-plugin.version>
        <maven-checkstyle-plugin.version>3.1.0</maven-checkstyle-plugin.version>
        <frontend-maven-plugin.version>1.6</frontend-maven-plugin.version>
        <frontend-maven-plugin.node.version>v12.14.1</frontend-maven-plugin.node.version>
        <java-websocket.version>1.5.0</java-websocket.version>
    </properties>

    <dependencyManagement>
        <dependencies>
            <dependency>
                <groupId>org.mapstruct</groupId>
                <artifactId>mapstruct-processor</artifactId>
                <version>${mapstruct.version}</version>
            </dependency>
            <dependency>
                <groupId>org.mapstruct</groupId>
                <artifactId>mapstruct</artifactId>
                <version>${mapstruct.version}</version>
            </dependency>

            <!-- https://mvnrepository.com/artifact/com.google.code.gson/gson -->
            <dependency>
                <groupId>com.google.code.gson</groupId>
                <artifactId>gson</artifactId>
                <version>${gson.version}</version>
            </dependency>

            <dependency>
                <groupId>com.squareup.okhttp3</groupId>
                <artifactId>okhttp</artifactId>
                <version>${okhttp.version}</version>
            </dependency>

            <dependency>
                <groupId>org.projectlombok</groupId>
                <artifactId>lombok</artifactId>
                <version>${lombok.version}</version>
            </dependency>

            <dependency>
                <groupId>io.prometheus</groupId>
                <artifactId>simpleclient</artifactId>
                <version>${prometheus-java-client.version}</version>
            </dependency>
            <dependency>
                <groupId>io.prometheus</groupId>
                <artifactId>simpleclient_httpserver</artifactId>
                <version>${prometheus-java-client.version}</version>
            </dependency>

            <dependency>
                <groupId>io.prometheus</groupId>
                <artifactId>simpleclient_hotspot</artifactId>
                <version>${prometheus-java-client.version}</version>
            </dependency>

            <dependency>
                <groupId>org.apache.dubbo</groupId>
                <artifactId>dubbo</artifactId>
                <version>${apache.dubbo.version}</version>
            </dependency>

            <dependency>
                <groupId>com.alipay.sofa</groupId>
                <artifactId>sofa-rpc-all</artifactId>
                <version>${sofa.rpc.version}</version>
            </dependency>

            <dependency>
                <groupId>com.alibaba</groupId>
                <artifactId>dubbo</artifactId>
                <version>${alibaba.dubbo.version}</version>
                <exclusions>
                    <exclusion>
                        <groupId>commons-logging</groupId>
                        <artifactId>commons-logging</artifactId>
                    </exclusion>
                    <exclusion>
                        <groupId>org.springframework</groupId>
                        <artifactId>spring</artifactId>
                    </exclusion>
                </exclusions>
            </dependency>

            <dependency>
                <groupId>com.lmax</groupId>
                <artifactId>disruptor</artifactId>
                <version>${disruptor.version}</version>
            </dependency>

            <dependency>
                <groupId>org.mybatis.spring.boot</groupId>
                <artifactId>mybatis-spring-boot-starter</artifactId>
                <version>${mybatis.starter.version}</version>
            </dependency>

            <dependency>
                <groupId>mysql</groupId>
                <artifactId>mysql-connector-java</artifactId>
                <version>${mysql.version}</version>
            </dependency>

            <dependency>
                <groupId>com.alibaba</groupId>
                <artifactId>druid</artifactId>
                <version>${druid.version}</version>
            </dependency>

            <dependency>
                <groupId>org.apache.commons</groupId>
                <artifactId>commons-lang3</artifactId>
                <version>${commons-lang3.version}</version>
            </dependency>

            <dependency>
                <groupId>com.google.guava</groupId>
                <artifactId>guava</artifactId>
                <version>${guava.version}</version>
            </dependency>

            <dependency>
                <groupId>org.apache.commons</groupId>
                <artifactId>commons-collections4</artifactId>
                <version>${commons-collections4.version}</version>
            </dependency>

            <dependency>
                <groupId>org.projectreactor</groupId>
                <artifactId>reactor-spring</artifactId>
                <version>${reactor-spring.version}</version>
            </dependency>


            <dependency>
                <groupId>commons-dbcp</groupId>
                <artifactId>commons-dbcp</artifactId>
                <version>${commons-dbcp.version}</version>
            </dependency>

            <dependency>
                <groupId>com.caucho</groupId>
                <artifactId>hessian</artifactId>
                <version>${hessian.version}</version>
            </dependency>

            <dependency>
                <groupId>com.esotericsoftware</groupId>
                <artifactId>kryo-shaded</artifactId>
                <version>${kryo.version}</version>
            </dependency>

            <dependency>
                <groupId>com.dyuproject.protostuff</groupId>
                <artifactId>protostuff-core</artifactId>
                <version>${protostuff.version}</version>
            </dependency>
            <dependency>
                <groupId>com.dyuproject.protostuff</groupId>
                <artifactId>protostuff-runtime</artifactId>
                <version>${protostuff.version}</version>
            </dependency>

            <dependency>
                <groupId>org.apache.zookeeper</groupId>
                <artifactId>zookeeper</artifactId>
                <version>${zookeeper.version}</version>
            </dependency>
            <dependency>
                <groupId>com.101tec</groupId>
                <artifactId>zkclient</artifactId>
                <version>${zkclient.version}</version>
            </dependency>

            <dependency>
                <groupId>com.github.pagehelper</groupId>
                <artifactId>pagehelper</artifactId>
                <version>${pagehelper.version}</version>
            </dependency>

            <dependency>
                <groupId>io.springfox</groupId>
                <artifactId>springfox-swagger2</artifactId>
                <version>${swagger.version}</version>
            </dependency>

            <dependency>
                <groupId>io.springfox</groupId>
                <artifactId>springfox-swagger-ui</artifactId>
                <version>${swagger.version}</version>
            </dependency>

        </dependencies>
    </dependencyManagement>

    <dependencies>
        <dependency>
            <groupId>com.google.guava</groupId>
            <artifactId>guava</artifactId>
        </dependency>
        <dependency>
            <groupId>org.slf4j</groupId>
            <artifactId>slf4j-api</artifactId>
        </dependency>
        <dependency>
            <groupId>org.slf4j</groupId>
            <artifactId>jcl-over-slf4j</artifactId>
        </dependency>

        <dependency>
            <groupId>org.projectlombok</groupId>
            <artifactId>lombok</artifactId>
        </dependency>

        <dependency>
            <groupId>junit</groupId>
            <artifactId>junit</artifactId>
        </dependency>
        <dependency>
            <groupId>org.hamcrest</groupId>
            <artifactId>hamcrest-library</artifactId>
        </dependency>
        <dependency>
            <groupId>org.mockito</groupId>
            <artifactId>mockito-core</artifactId>
        </dependency>
        <dependency>
            <groupId>org.mockito</groupId>
            <artifactId>mockito-inline</artifactId>
        </dependency>

<!--        <dependency>-->
<!--            <groupId>ch.qos.logback</groupId>-->
<!--            <artifactId>logback-classic</artifactId>-->
<!--        </dependency>-->
    </dependencies>

    <distributionManagement>
        <snapshotRepository>
            <id>ossrh</id>
            <url>https://oss.sonatype.org/content/repositories/snapshots</url>
        </snapshotRepository>
        <repository>
            <id>ossrh</id>
            <url>https://oss.sonatype.org/service/local/staging/deploy/maven2/</url>
        </repository>
    </distributionManagement>

    <profiles>
        <profile>
            <id>soul-dashboard</id>
            <activation>
                <activeByDefault>false</activeByDefault>
            </activation>
            <properties>
                <frontend.plugin.skip>false</frontend.plugin.skip>
            </properties>
            <build>
                <plugins>
                    <plugin>
                        <groupId>org.codehaus.mojo</groupId>
                        <artifactId>exec-maven-plugin</artifactId>
                        <version>${exec-maven-plugin.version}</version>
                        <executions>
                            <execution>
                                <id>git submodule update</id>
                                <phase>initialize</phase>
                                <inherited>false</inherited>
                                <configuration>
                                    <executable>git</executable>
                                    <arguments>
                                        <argument>submodule</argument>
                                        <argument>update</argument>
                                        <argument>--init</argument>
                                        <argument>--recursive</argument>
                                    </arguments>
                                </configuration>
                                <goals>
                                    <goal>exec</goal>
                                </goals>
                            </execution>
                        </executions>
                    </plugin>
                </plugins>
            </build>
        </profile>
        <profile>
            <id>release</id>
            <activation>
                <activeByDefault>false</activeByDefault>
            </activation>
            <build>
                <plugins>
                    <plugin>
                        <groupId>org.sonatype.plugins</groupId>
                        <artifactId>nexus-staging-maven-plugin</artifactId>
                        <version>${nexus-staging-maven-plugin.version}</version>
                        <extensions>true</extensions>
                        <configuration>
                            <serverId>ossrh</serverId>
                            <nexusUrl>https://oss.sonatype.org/</nexusUrl>
                            <autoReleaseAfterClose>true</autoReleaseAfterClose>
                        </configuration>
                    </plugin>
                    <plugin>
                        <groupId>org.apache.maven.plugins</groupId>
                        <artifactId>maven-gpg-plugin</artifactId>
                        <version>${maven-gpg-plugin.version}</version>
                        <executions>
                            <execution>
                                <phase>verify</phase>
                                <goals>
                                    <goal>sign</goal>
                                </goals>
                            </execution>
                        </executions>
                    </plugin>
                </plugins>
            </build>
        </profile>
    </profiles>

    <build>
        <plugins>
            <plugin>
                <groupId>org.apache.maven.plugins</groupId>
                <artifactId>maven-source-plugin</artifactId>
                <version>${maven-source-plugin.version}</version>
                <executions>
                    <execution>
                        <phase>package</phase>
                        <goals>
                            <goal>jar-no-fork</goal>
                        </goals>
                    </execution>
                </executions>
            </plugin>
            <plugin>
                <groupId>org.apache.maven.plugins</groupId>
                <artifactId>maven-surefire-plugin</artifactId>
<<<<<<< HEAD
                <version>2.22.1</version>
=======
                <version>${maven-surefire-plugin.version}</version>
>>>>>>> 9b58ed81
                <configuration>
                    <skip>${skipTests}</skip>
                </configuration>
            </plugin>
            <plugin>
                <groupId>org.apache.maven.plugins</groupId>
                <artifactId>maven-javadoc-plugin</artifactId>
                <version>${maven-javadoc-plugin.version}</version>
                <configuration>
                    <aggregate>true</aggregate>
                </configuration>
                <executions>
                    <execution>
                        <phase>package</phase>
                        <goals>
                            <goal>jar</goal>
                        </goals>
                    </execution>
                </executions>
            </plugin>

            <plugin>
                <groupId>org.apache.maven.plugins</groupId>
                <artifactId>maven-compiler-plugin</artifactId>
                <version>${maven-compiler-plugin.version}</version>
                <configuration>
                    <source>${java.version}</source>
                    <target>${java.version}</target>
                    <encoding>${project.build.sourceEncoding}</encoding>
                </configuration>
            </plugin>
            <plugin>
                <groupId>org.apache.maven.plugins</groupId>
                <artifactId>maven-release-plugin</artifactId>
                <version>${maven-release-plugin.version}</version>
                <configuration>
                    <tagNameFormat>v@{project.version}</tagNameFormat>
                    <autoVersionSubmodules>true</autoVersionSubmodules>
                </configuration>
            </plugin>
            <plugin>
                <groupId>org.codehaus.mojo</groupId>
                <artifactId>versions-maven-plugin</artifactId>
                <version>${versions-maven-plugin.version}</version>
            </plugin>
            <plugin>
                <groupId>org.apache.maven.plugins</groupId>
                <artifactId>maven-checkstyle-plugin</artifactId>
                <version>${maven-checkstyle-plugin.version}</version>
                <configuration>
                    <configLocation>/script/soul_checkstyle.xml</configLocation>
                    <includeTestSourceDirectory>true</includeTestSourceDirectory>
                    <excludes>**/transfer/**/*</excludes>
                </configuration>
                <executions>
                    <execution>
                        <id>validate</id>
                        <phase>validate</phase>
                        <goals>
                            <goal>check</goal>
                        </goals>
                    </execution>
                </executions>
            </plugin>

            <plugin>
                <groupId>org.jacoco</groupId>
                <artifactId>jacoco-maven-plugin</artifactId>
                <version>${jacoco-maven-plugin.version}</version>
                <executions>
                    <execution>
                        <goals>
                            <goal>prepare-agent</goal>
                        </goals>
                    </execution>
                    <execution>
                        <id>report</id>
                        <phase>test</phase>
                        <goals>
                            <goal>report</goal>
                        </goals>
                    </execution>
                </executions>
            </plugin>

            <plugin>
                <groupId>org.apache.rat</groupId>
                <artifactId>apache-rat-plugin</artifactId>
                <version>${apache-rat-plugin.version}</version>
                <configuration>
                    <excludes>
                        <exclude>**/target/**</exclude>
                        <exclude>**/logs/**</exclude>
                        <exclude>**/*.log</exclude>
                        <exclude>**/*.tar.gz</exclude>
                        <exclude>**/spring.factories</exclude>
                        <exclude>**/spring.provides</exclude>
                        <exclude>/script/**</exclude>
                        <exclude>**/lombok.config</exclude>
                        <exclude>**/*.json</exclude>
                        <!-- IDE files -->
                        <exclude>**/*.iml</exclude>
                        <exclude>**/.idea/**</exclude>
                        <exclude>**/*.classpath</exclude>
                        <exclude>**/.project</exclude>
                        <exclude>**/.settings/**</exclude>
                        <exclude>**/dependency-reduced-pom.xml</exclude>
                        <!-- git files -->
                        <exclude>**/.gitignore</exclude>
                        <exclude>**/.gitmodules</exclude>
                        <exclude>**/.git/**</exclude>
                        <!-- CI files -->
                        <exclude>**/.travis.yml</exclude>
                        <exclude>**/.codecov.yml</exclude>
                        <exclude>**/.mvn/jvm.config</exclude>
                        <exclude>**/.mvn/wrapper/maven-wrapper.properties</exclude>
                        <!-- GitHub files -->
                        <exclude>**/.github/**</exclude>
                        <!-- document files -->
                        <exclude>**/*.md</exclude>
                        <excldue>**/*.MD</excldue>
                        <exclude>**/*.txt</exclude>
                        <exclude>**/docs/**</exclude>
                        <!-- UI files -->
                        <exclude>/soul-dashboard/**</exclude>
                        <exclude>**/resources/static/</exclude>
                    </excludes>
                </configuration>
                <executions>
                    <execution>
                        <phase>verify</phase>
                        <goals>
                            <goal>check</goal>
                        </goals>
                    </execution>
                </executions>
            </plugin>
        </plugins>
    </build>
</project><|MERGE_RESOLUTION|>--- conflicted
+++ resolved
@@ -124,7 +124,7 @@
         <nexus-staging-maven-plugin.version>1.6.3</nexus-staging-maven-plugin.version>
         <maven-gpg-plugin.version>1.6</maven-gpg-plugin.version>
         <maven-source-plugin.version>3.0.1</maven-source-plugin.version>
-        <maven-surefire-plugin.version>3.0.0-M4</maven-surefire-plugin.version>
+        <maven-surefire-plugin.version>2.22.1</maven-surefire-plugin.version>
         <maven-javadoc-plugin.version>2.10.3</maven-javadoc-plugin.version>
         <maven-compiler-plugin.version>3.7.0</maven-compiler-plugin.version>
         <maven-release-plugin.version>2.5.3</maven-release-plugin.version>
@@ -467,11 +467,7 @@
             <plugin>
                 <groupId>org.apache.maven.plugins</groupId>
                 <artifactId>maven-surefire-plugin</artifactId>
-<<<<<<< HEAD
-                <version>2.22.1</version>
-=======
                 <version>${maven-surefire-plugin.version}</version>
->>>>>>> 9b58ed81
                 <configuration>
                     <skip>${skipTests}</skip>
                 </configuration>
