<?xml version="1.0" encoding="UTF-8"?>
<!--
  ~ Licensed to the Apache Software Foundation (ASF) under one or more
  ~ contributor license agreements.  See the NOTICE file distributed with
  ~ this work for additional information regarding copyright ownership.
  ~ The ASF licenses this file to You under the Apache License, Version 2.0
  ~ (the "License"); you may not use this file except in compliance with
  ~ the License.  You may obtain a copy of the License at
  ~
  ~     http://www.apache.org/licenses/LICENSE-2.0
  ~
  ~ Unless required by applicable law or agreed to in writing, software
  ~ distributed under the License is distributed on an "AS IS" BASIS,
  ~ WITHOUT WARRANTIES OR CONDITIONS OF ANY KIND, either express or implied.
  ~ See the License for the specific language governing permissions and
  ~ limitations under the License.
  -->

<project xmlns="http://maven.apache.org/POM/4.0.0"
         xmlns:xsi="http://www.w3.org/2001/XMLSchema-instance"
         xsi:schemaLocation="http://maven.apache.org/POM/4.0.0 http://maven.apache.org/xsd/maven-4.0.0.xsd">
    <parent>
        <groupId>org.apache</groupId>
        <artifactId>apache</artifactId>
        <version>21</version>
    </parent>
    <modelVersion>4.0.0</modelVersion>
    <groupId>org.apache.shenyu</groupId>
    <artifactId>shenyu</artifactId>
    <packaging>pom</packaging>
    <version>2.4.0-SNAPSHOT</version>
    <name>shenyu</name>
    <modules>
        <module>shenyu-admin</module>
        <module>shenyu-common</module>
        <module>shenyu-web</module>
        <module>shenyu-spring-boot-starter</module>
        <module>shenyu-bootstrap</module>
        <module>shenyu-client</module>
        <module>shenyu-plugin</module>
        <module>shenyu-sync-data-center</module>
        <module>shenyu-metrics</module>
        <module>shenyu-spi</module>
        <module>shenyu-register-center</module>
        <module>shenyu-dist</module>
        <module>shenyu-disruptor</module>
        <module>shenyu-protocol</module>
    </modules>

    <licenses>
        <license>
            <name>Apache License, Version 2.0</name>
            <url>https://www.apache.org/licenses/LICENSE-2.0</url>
            <distribution>repo</distribution>
        </license>
    </licenses>
    <scm>
        <url>https://github.com/apache/incubator-shenyu.git</url>
        <connection>scm:git:https://github.com/apache/incubator-shenyu</connection>
        <developerConnection>scm:git:git@github.com:apache/incubator-shenyu</developerConnection>
        <tag>${project.version}</tag>
    </scm>

    <issueManagement>
        <system>GitHub Issues</system>
        <url>https://github.com/apache/incubator-shenyu/issues</url>
    </issueManagement>

    <properties>
        <java.version>1.8</java.version>
        <hutool.version>4.0.8</hutool.version>
        <project.build.sourceEncoding>UTF-8</project.build.sourceEncoding>
        <jasypt.version>1.9.2</jasypt.version>
        <lombok.version>1.18.12</lombok.version>
        <springfox.version>2.6.1</springfox.version>
        <mybatis.starter.version>1.1.1</mybatis.starter.version>
        <mysql.version>5.1.47</mysql.version>
        <druid.version>1.0.29</druid.version>
        <commons-lang3.version>3.3.2</commons-lang3.version>
        <guava.version>[30.1-jre,)</guava.version>
        <commons-collections4.version>4.1</commons-collections4.version>
        <reactor-spring.version>1.0.1.RELEASE</reactor-spring.version>
        <disruptor.version>3.4.0</disruptor.version>
        <hessian.version>4.0.38</hessian.version>
        <protostuff.version>1.0.8</protostuff.version>
        <kryo.version>4.0.0</kryo.version>
        <pagehelper.version>5.1.2</pagehelper.version>
        <alibaba.dubbo.version>2.6.5</alibaba.dubbo.version>
        <apache.dubbo.version>2.7.5</apache.dubbo.version>
        <gson.version>2.8.0</gson.version>
        <okhttp.version>3.7.0</okhttp.version>
        <mapstruct.version>1.3.1.Final</mapstruct.version>
        <prometheus-java-client.version>0.10.0</prometheus-java-client.version>
        <prometheus-jmx.version>0.15.0</prometheus-jmx.version>
        <swagger.version>2.9.2</swagger.version>
        <sofa.rpc.version>5.7.6</sofa.rpc.version>
        <tars.version>1.7.2</tars.version>
        <skipTests>false</skipTests>
        <undertow.version>2.2.2.Final</undertow.version>
        <curator-test.version>4.0.1</curator-test.version>
        <wiremock.version>2.18.0</wiremock.version>
        <zookeeper.version>3.5.6</zookeeper.version>
        <zkclient.version>0.10</zkclient.version>
        <shiro.version>1.7.0</shiro.version>
        <jwt.version>3.12.0</jwt.version>
        <motan.version>1.1.9</motan.version>
<<<<<<< HEAD
        <spring-security.version>5.3.9.RELEASE</spring-security.version>
=======
        <spring-boot.version>2.2.2.RELEASE</spring-boot.version>
        <aspectjweaver.version>1.9.6</aspectjweaver.version>
        <h2.version>1.4.200</h2.version>
        <jetcd-core.version>0.5.0</jetcd-core.version>
        <java-websocket.version>1.5.0</java-websocket.version>
        <mockito.version>3.5.15</mockito.version>
        <nacos-client.version>2.0.0</nacos-client.version>
        <groovy.version>2.5.14</groovy.version>
>>>>>>> 4d5b944a
        <!--maven plugin version-->
        <exec-maven-plugin.version>1.6.0</exec-maven-plugin.version>
        <apache-rat-plugin.version>0.12</apache-rat-plugin.version>
        <jacoco-maven-plugin.version>0.8.5</jacoco-maven-plugin.version>
        <nexus-staging-maven-plugin.version>1.6.3</nexus-staging-maven-plugin.version>
        <maven-gpg-plugin.version>1.6</maven-gpg-plugin.version>
        <maven-source-plugin.version>3.0.1</maven-source-plugin.version>
        <maven-surefire-plugin.version>3.0.0-M4</maven-surefire-plugin.version>
        <maven-javadoc-plugin.version>2.10.3</maven-javadoc-plugin.version>
        <maven-compiler-plugin.version>3.7.0</maven-compiler-plugin.version>
        <maven-resources-plugin.version>3.2.0</maven-resources-plugin.version>
        <maven-release-plugin.version>2.5.3</maven-release-plugin.version>
        <versions-maven-plugin.version>2.5</versions-maven-plugin.version>
        <maven-checkstyle-plugin.version>3.1.0</maven-checkstyle-plugin.version>
        <frontend-maven-plugin.version>1.6</frontend-maven-plugin.version>
        <frontend-maven-plugin.node.version>v12.14.1</frontend-maven-plugin.node.version>
    </properties>

    <dependencyManagement>
        <dependencies>
            <dependency>
                <!-- Import dependency management from Spring Boot -->
                <groupId>org.springframework.boot</groupId>
                <artifactId>spring-boot-dependencies</artifactId>
                <version>${spring-boot.version}</version>
                <type>pom</type>
                <scope>import</scope>
            </dependency>
            <dependency>
                <groupId>org.springframework.security</groupId>
                <artifactId>spring-security-config</artifactId>
                <version>${spring-security.version}</version>
            </dependency>

            <dependency>
                <groupId>org.springframework.security</groupId>
                <artifactId>spring-security-oauth2-client</artifactId>
                <version>${spring-security.version}</version>
            </dependency>

            <dependency>
                <groupId>org.springframework.security</groupId>
                <artifactId>spring-security-test</artifactId>
                <version>${spring-security.version}</version>
            </dependency>

            <dependency>
                <groupId>com.weibo</groupId>
                <artifactId>motan-core</artifactId>
                <version>${motan.version}</version>
            </dependency>

            <dependency>
                <groupId>com.weibo</groupId>
                <artifactId>motan-transport-netty4</artifactId>
                <version>${motan.version}</version>
            </dependency>

            <dependency>
                <groupId>com.weibo</groupId>
                <artifactId>motan-registry-zookeeper</artifactId>
                <version>${motan.version}</version>
            </dependency>

            <dependency>
                <groupId>com.weibo</groupId>
                <artifactId>motan-springsupport</artifactId>
                <version>${motan.version}</version>
            </dependency>

            <dependency>
                <groupId>org.mapstruct</groupId>
                <artifactId>mapstruct-processor</artifactId>
                <version>${mapstruct.version}</version>
            </dependency>
            <dependency>
                <groupId>org.mapstruct</groupId>
                <artifactId>mapstruct</artifactId>
                <version>${mapstruct.version}</version>
            </dependency>

            <dependency>
                <groupId>com.google.code.gson</groupId>
                <artifactId>gson</artifactId>
                <version>${gson.version}</version>
            </dependency>

            <dependency>
                <groupId>com.squareup.okhttp3</groupId>
                <artifactId>okhttp</artifactId>
                <version>${okhttp.version}</version>
            </dependency>

            <dependency>
                <groupId>org.projectlombok</groupId>
                <artifactId>lombok</artifactId>
                <version>${lombok.version}</version>
            </dependency>

            <dependency>
                <groupId>io.prometheus</groupId>
                <artifactId>simpleclient</artifactId>
                <version>${prometheus-java-client.version}</version>
            </dependency>
            <dependency>
                <groupId>io.prometheus</groupId>
                <artifactId>simpleclient_httpserver</artifactId>
                <version>${prometheus-java-client.version}</version>
            </dependency>

            <dependency>
                <groupId>io.prometheus</groupId>
                <artifactId>simpleclient_hotspot</artifactId>
                <version>${prometheus-java-client.version}</version>
            </dependency>

            <!-- https://mvnrepository.com/artifact/io.prometheus.jmx/collector -->
            <dependency>
                <groupId>io.prometheus.jmx</groupId>
                <artifactId>collector</artifactId>
                <version>${prometheus-jmx.version}</version>
            </dependency>

            <dependency>
                <groupId>org.apache.dubbo</groupId>
                <artifactId>dubbo</artifactId>
                <version>${apache.dubbo.version}</version>
            </dependency>

            <dependency>
                <groupId>com.alipay.sofa</groupId>
                <artifactId>sofa-rpc-all</artifactId>
                <version>${sofa.rpc.version}</version>
            </dependency>

            <dependency>
                <groupId>com.alibaba</groupId>
                <artifactId>dubbo</artifactId>
                <version>${alibaba.dubbo.version}</version>
                <exclusions>
                    <exclusion>
                        <groupId>commons-logging</groupId>
                        <artifactId>commons-logging</artifactId>
                    </exclusion>
                    <exclusion>
                        <groupId>org.springframework</groupId>
                        <artifactId>spring</artifactId>
                    </exclusion>
                </exclusions>
            </dependency>

            <dependency>
                <groupId>com.lmax</groupId>
                <artifactId>disruptor</artifactId>
                <version>${disruptor.version}</version>
            </dependency>

            <dependency>
                <groupId>org.mybatis.spring.boot</groupId>
                <artifactId>mybatis-spring-boot-starter</artifactId>
                <version>${mybatis.starter.version}</version>
            </dependency>

            <dependency>
                <groupId>mysql</groupId>
                <artifactId>mysql-connector-java</artifactId>
                <version>${mysql.version}</version>
            </dependency>

            <dependency>
                <groupId>com.alibaba</groupId>
                <artifactId>druid</artifactId>
                <version>${druid.version}</version>
            </dependency>

            <dependency>
                <groupId>org.apache.commons</groupId>
                <artifactId>commons-lang3</artifactId>
                <version>${commons-lang3.version}</version>
            </dependency>

            <dependency>
                <groupId>com.google.guava</groupId>
                <artifactId>guava</artifactId>
                <version>${guava.version}</version>
            </dependency>

            <dependency>
                <groupId>org.apache.commons</groupId>
                <artifactId>commons-collections4</artifactId>
                <version>${commons-collections4.version}</version>
            </dependency>

            <dependency>
                <groupId>org.projectreactor</groupId>
                <artifactId>reactor-spring</artifactId>
                <version>${reactor-spring.version}</version>
            </dependency>

            <dependency>
                <groupId>com.caucho</groupId>
                <artifactId>hessian</artifactId>
                <version>${hessian.version}</version>
            </dependency>

            <dependency>
                <groupId>com.esotericsoftware</groupId>
                <artifactId>kryo-shaded</artifactId>
                <version>${kryo.version}</version>
            </dependency>

            <dependency>
                <groupId>com.dyuproject.protostuff</groupId>
                <artifactId>protostuff-core</artifactId>
                <version>${protostuff.version}</version>
            </dependency>
            <dependency>
                <groupId>com.dyuproject.protostuff</groupId>
                <artifactId>protostuff-runtime</artifactId>
                <version>${protostuff.version}</version>
            </dependency>

            <dependency>
                <groupId>org.apache.zookeeper</groupId>
                <artifactId>zookeeper</artifactId>
                <version>${zookeeper.version}</version>
            </dependency>
            <dependency>
                <groupId>com.101tec</groupId>
                <artifactId>zkclient</artifactId>
                <version>${zkclient.version}</version>
            </dependency>

            <dependency>
                <groupId>com.github.pagehelper</groupId>
                <artifactId>pagehelper</artifactId>
                <version>${pagehelper.version}</version>
            </dependency>

            <dependency>
                <groupId>io.springfox</groupId>
                <artifactId>springfox-swagger2</artifactId>
                <version>${swagger.version}</version>
            </dependency>

            <dependency>
                <groupId>io.springfox</groupId>
                <artifactId>springfox-swagger-ui</artifactId>
                <version>${swagger.version}</version>
            </dependency>

            <dependency>
                <groupId>com.tencent.tars</groupId>
                <artifactId>tars-spring-boot-starter</artifactId>
                <version>${tars.version}</version>
            </dependency>

            <dependency>
                <groupId>com.alibaba.nacos</groupId>
                <artifactId>nacos-client</artifactId>
                <version>${nacos-client.version}</version>
            </dependency>

            <dependency>
                <groupId>org.codehaus.groovy</groupId>
                <artifactId>groovy</artifactId>
                <version>${groovy.version}</version>
            </dependency>
        </dependencies>
    </dependencyManagement>

    <dependencies>
        <dependency>
            <groupId>com.google.guava</groupId>
            <artifactId>guava</artifactId>
        </dependency>
        <dependency>
            <groupId>org.slf4j</groupId>
            <artifactId>slf4j-api</artifactId>
        </dependency>
        <dependency>
            <groupId>org.slf4j</groupId>
            <artifactId>jcl-over-slf4j</artifactId>
        </dependency>

        <dependency>
            <groupId>org.projectlombok</groupId>
            <artifactId>lombok</artifactId>
        </dependency>

        <dependency>
            <groupId>junit</groupId>
            <artifactId>junit</artifactId>
            <scope>test</scope>
        </dependency>
        <dependency>
            <groupId>org.hamcrest</groupId>
            <artifactId>hamcrest-library</artifactId>
            <scope>test</scope>
        </dependency>
        <dependency>
            <groupId>org.mockito</groupId>
            <artifactId>mockito-core</artifactId>
            <version>${mockito.version}</version>
            <scope>test</scope>
        </dependency>
        <dependency>
            <groupId>org.mockito</groupId>
            <artifactId>mockito-inline</artifactId>
            <version>${mockito.version}</version>
            <scope>test</scope>
        </dependency>

    </dependencies>

    <distributionManagement>
        <snapshotRepository>
            <id>ossrh</id>
            <url>https://oss.sonatype.org/content/repositories/snapshots</url>
        </snapshotRepository>
        <repository>
            <id>ossrh</id>
            <url>https://oss.sonatype.org/service/local/staging/deploy/maven2/</url>
        </repository>
    </distributionManagement>

    <profiles>
        <profile>
            <id>release</id>
            <activation>
                <activeByDefault>false</activeByDefault>
            </activation>
            <build>
                <plugins>
                    <plugin>
                        <groupId>org.sonatype.plugins</groupId>
                        <artifactId>nexus-staging-maven-plugin</artifactId>
                        <version>${nexus-staging-maven-plugin.version}</version>
                        <extensions>true</extensions>
                        <configuration>
                            <serverId>ossrh</serverId>
                            <nexusUrl>https://oss.sonatype.org/</nexusUrl>
                            <autoReleaseAfterClose>true</autoReleaseAfterClose>
                        </configuration>
                    </plugin>
                    <plugin>
                        <groupId>org.apache.maven.plugins</groupId>
                        <artifactId>maven-gpg-plugin</artifactId>
                        <version>${maven-gpg-plugin.version}</version>
                        <executions>
                            <execution>
                                <phase>verify</phase>
                                <goals>
                                    <goal>sign</goal>
                                </goals>
                            </execution>
                        </executions>
                    </plugin>
                </plugins>
            </build>
        </profile>
    </profiles>

    <build>
        <plugins>
            <plugin>
                <groupId>org.apache.maven.plugins</groupId>
                <artifactId>maven-source-plugin</artifactId>
                <version>${maven-source-plugin.version}</version>
                <executions>
                    <execution>
                        <phase>package</phase>
                        <goals>
                            <goal>jar-no-fork</goal>
                        </goals>
                    </execution>
                </executions>
            </plugin>
            <plugin>
                <groupId>org.apache.maven.plugins</groupId>
                <artifactId>maven-surefire-plugin</artifactId>
                <version>${maven-surefire-plugin.version}</version>
                <configuration>
                    <skip>${skipTests}</skip>
                </configuration>
            </plugin>
            <plugin>
                <groupId>org.apache.maven.plugins</groupId>
                <artifactId>maven-javadoc-plugin</artifactId>
                <version>${maven-javadoc-plugin.version}</version>
                <configuration>
                    <sourcepath>src/main/java</sourcepath>
                </configuration>
                <executions>
                    <execution>
                        <phase>package</phase>
                        <goals>
                            <goal>jar</goal>
                        </goals>
                    </execution>
                </executions>
            </plugin>

            <plugin>
                <groupId>org.apache.maven.plugins</groupId>
                <artifactId>maven-compiler-plugin</artifactId>
                <version>${maven-compiler-plugin.version}</version>
                <configuration>
                    <source>${java.version}</source>
                    <target>${java.version}</target>
                    <encoding>${project.build.sourceEncoding}</encoding>
                </configuration>
            </plugin>
            <plugin>
                <groupId>org.apache.maven.plugins</groupId>
                <artifactId>maven-release-plugin</artifactId>
                <version>${maven-release-plugin.version}</version>
                <configuration>
                    <tagNameFormat>v@{project.version}</tagNameFormat>
                    <autoVersionSubmodules>true</autoVersionSubmodules>
                </configuration>
            </plugin>
            <plugin>
                <groupId>org.codehaus.mojo</groupId>
                <artifactId>versions-maven-plugin</artifactId>
                <version>${versions-maven-plugin.version}</version>
            </plugin>
            <plugin>
                <groupId>org.apache.maven.plugins</groupId>
                <artifactId>maven-checkstyle-plugin</artifactId>
                <version>${maven-checkstyle-plugin.version}</version>
                <configuration>
                    <configLocation>/script/shenyu_checkstyle.xml</configLocation>
                    <includeTestSourceDirectory>true</includeTestSourceDirectory>
                    <excludes>**/transfer/**/*</excludes>
                </configuration>
                <executions>
                    <execution>
                        <id>validate</id>
                        <phase>validate</phase>
                        <goals>
                            <goal>check</goal>
                        </goals>
                    </execution>
                </executions>
            </plugin>

            <plugin>
                <groupId>org.jacoco</groupId>
                <artifactId>jacoco-maven-plugin</artifactId>
                <version>${jacoco-maven-plugin.version}</version>
                <executions>
                    <execution>
                        <goals>
                            <goal>prepare-agent</goal>
                        </goals>
                    </execution>
                    <execution>
                        <id>report</id>
                        <phase>test</phase>
                        <goals>
                            <goal>report</goal>
                        </goals>
                    </execution>
                </executions>
            </plugin>

            <plugin>
                <groupId>org.apache.rat</groupId>
                <artifactId>apache-rat-plugin</artifactId>
                <version>${apache-rat-plugin.version}</version>
                <configuration>
                    <excludes>
                        <exclude>**/target/**</exclude>
                        <exclude>**/logs/**</exclude>
                        <exclude>**/*.log</exclude>
                        <exclude>**/*.tar.gz</exclude>
                        <exclude>**/spring.factories</exclude>
                        <exclude>**/spring.provides</exclude>
                        <exclude>/script/**</exclude>
                        <exclude>**/lombok.config</exclude>
                        <exclude>**/*.json</exclude>
                        <!-- IDE files -->
                        <exclude>**/*.iml</exclude>
                        <exclude>**/.idea/**</exclude>
                        <exclude>**/*.classpath</exclude>
                        <exclude>**/.project</exclude>
                        <exclude>**/.settings/**</exclude>
                        <exclude>**/dependency-reduced-pom.xml</exclude>
                        <!-- git files -->
                        <exclude>**/.gitignore</exclude>
                        <exclude>**/.gitmodules</exclude>
                        <exclude>**/.git/**</exclude>
                        <!-- CI files -->
                        <exclude>**/.travis.yml</exclude>
                        <exclude>**/.codecov.yml</exclude>
                        <exclude>**/.mvn/jvm.config</exclude>
                        <exclude>**/.mvn/wrapper/maven-wrapper.properties</exclude>
                        <!-- GitHub files -->
                        <exclude>**/.github/**</exclude>
                        <!-- document files -->
                        <exclude>**/*.md</exclude>
                        <excldue>**/*.MD</excldue>
                        <excldue>**/*.conf</excldue>
                        <excldue>**/*.tars</excldue>
                        <exclude>**/*.txt</exclude>
                        <exclude>**/docs/**</exclude>
                        <!-- UI files -->
                        <exclude>/shenyu-dashboard/**</exclude>
                        <exclude>**/resources/static/</exclude>
                    </excludes>
                </configuration>
                <executions>
                    <execution>
                        <phase>verify</phase>
                        <goals>
                            <goal>check</goal>
                        </goals>
                    </execution>
                </executions>
            </plugin>
        </plugins>
    </build>
</project><|MERGE_RESOLUTION|>--- conflicted
+++ resolved
@@ -104,9 +104,6 @@
         <shiro.version>1.7.0</shiro.version>
         <jwt.version>3.12.0</jwt.version>
         <motan.version>1.1.9</motan.version>
-<<<<<<< HEAD
-        <spring-security.version>5.3.9.RELEASE</spring-security.version>
-=======
         <spring-boot.version>2.2.2.RELEASE</spring-boot.version>
         <aspectjweaver.version>1.9.6</aspectjweaver.version>
         <h2.version>1.4.200</h2.version>
@@ -115,7 +112,7 @@
         <mockito.version>3.5.15</mockito.version>
         <nacos-client.version>2.0.0</nacos-client.version>
         <groovy.version>2.5.14</groovy.version>
->>>>>>> 4d5b944a
+        <spring-security.version>5.3.9.RELEASE</spring-security.version>
         <!--maven plugin version-->
         <exec-maven-plugin.version>1.6.0</exec-maven-plugin.version>
         <apache-rat-plugin.version>0.12</apache-rat-plugin.version>
