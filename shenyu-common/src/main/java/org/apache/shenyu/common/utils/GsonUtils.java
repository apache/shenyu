--- conflicted
+++ resolved
@@ -190,11 +190,7 @@
                         .append(URLDecoder.decode(v, Constants.DECODE))
                         .append(AND);
             } catch (UnsupportedEncodingException e) {
-<<<<<<< HEAD
-                LOG.error("toGetParam error", e);
-=======
                 LOG.error("decode:{} failed !", v, e);
->>>>>>> 3dc05194
             }
         });
         final String r = stringBuilder.toString();
