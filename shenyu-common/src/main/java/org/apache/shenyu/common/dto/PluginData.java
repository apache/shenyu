--- conflicted
+++ resolved
@@ -107,10 +107,6 @@
         return new Builder();
     }
 
-<<<<<<< HEAD
-
-=======
->>>>>>> ae6ddc5a
     /**
      * get config.
      *
@@ -147,10 +143,6 @@
         this.role = role;
     }
 
-<<<<<<< HEAD
-
-=======
->>>>>>> ae6ddc5a
     /**
      * get pluginJar.
      *
@@ -178,15 +170,9 @@
             return false;
         }
         PluginData that = (PluginData) o;
-<<<<<<< HEAD
-        return Objects.equals(id, that.id) && Objects.equals(name, that.name) && Objects.equals(config, that.config)
-            && Objects.equals(role, that.role) && Objects.equals(enabled, that.enabled) && Objects.equals(sort, that.sort)
-            && Objects.equals(pluginJar, that.pluginJar) && Objects.equals(namespaceId, that.namespaceId);
-=======
         return Objects.equals(getId(), that.getId()) && Objects.equals(getName(), that.getName()) && Objects.equals(config, that.config)
                 && Objects.equals(role, that.role) && Objects.equals(getEnabled(), that.getEnabled()) && Objects.equals(getSort(), that.getSort())
                 && Objects.equals(pluginJar, that.pluginJar) && Objects.equals(getNamespaceId(), that.getNamespaceId());
->>>>>>> ae6ddc5a
     }
 
     @Override
@@ -194,13 +180,24 @@
         return Objects.hash(getId(), getName(), config, role, getEnabled(), getSort(), pluginJar, getNamespaceId());
     }
 
-    public static final class Builder extends BaseData{
+    public static final class Builder {
+
+        private String id;
+
+        private String name;
 
         private String config;
 
         private String role;
 
+        private Boolean enabled;
+
+        private Integer sort;
+
         private String pluginJar;
+
+        private String namespaceId;
+
         /**
          * no args constructor.
          */
