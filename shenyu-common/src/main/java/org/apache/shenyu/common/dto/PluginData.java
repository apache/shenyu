--- conflicted
+++ resolved
@@ -39,11 +39,7 @@
 
     private Integer sort;
 
-<<<<<<< HEAD
-    private String jarResources;
-=======
     private byte[] pluginJar;
->>>>>>> 60a5da4e
 
     /**
      * no args constructor.
@@ -90,17 +86,6 @@
         this.pluginJar = pluginJar;
     }
 
-    public PluginData(final String id, final String name, final String config, final String role, final Boolean enabled,
-                      final Integer sort, final String jarResources) {
-        this.id = id;
-        this.name = name;
-        this.config = config;
-        this.role = role;
-        this.enabled = enabled;
-        this.sort = sort;
-        this.jarResources = jarResources;
-    }
-
     /**
      * builder constructor.
      *
@@ -113,11 +98,7 @@
         this.role = builder.role;
         this.enabled = builder.enabled;
         this.sort = builder.sort;
-<<<<<<< HEAD
-        this.jarResources = builder.jarResources;
-=======
         this.pluginJar = builder.pluginJar;
->>>>>>> 60a5da4e
     }
 
     /**
@@ -252,24 +233,6 @@
      */
     public void setEnabled(final Boolean enabled) {
         this.enabled = enabled;
-    }
-
-
-    /**
-     *  get plugin jar resources byte array.
-     * @return byte[]
-     */
-    public String getJarResources() {
-        return jarResources;
-    }
-
-    /**
-     * set plugin jar resources byte array.
-     *
-     * @param jarResources String
-     */
-    public void setJarResources(final String jarResources) {
-        this.jarResources = jarResources;
     }
 
     @Override
@@ -282,35 +245,17 @@
         }
         PluginData that = (PluginData) o;
         return Objects.equals(id, that.id) && Objects.equals(name, that.name) && Objects.equals(config, that.config)
-                && Objects.equals(role, that.role) && Objects.equals(enabled, that.enabled) && Objects.equals(jarResources, that.jarResources);
+                && Objects.equals(role, that.role) && Objects.equals(enabled, that.enabled);
     }
 
     @Override
     public int hashCode() {
-        return Objects.hash(id, name, config, role, enabled, jarResources);
+        return Objects.hash(id, name, config, role, enabled);
     }
 
     @Override
     public String toString() {
         return "PluginData{"
-<<<<<<< HEAD
-                + "id='"
-                + id
-                + '\''
-                + ", name='"
-                + name
-                + '\''
-                + ", config='"
-                + config
-                + '\''
-                + ", role='"
-                + role
-                + '\''
-                + ", enabled="
-                + enabled
-                + ", jarResources="
-                + jarResources
-=======
                 + "id='" + id + '\''
                 + ", name='" + name + '\''
                 + ", config='" + config + '\''
@@ -318,7 +263,6 @@
                 + ", enabled=" + enabled
                 + ", sort=" + sort
                 + ", pluginJar=" + Arrays.toString(pluginJar)
->>>>>>> 60a5da4e
                 + '}';
     }
 
@@ -358,16 +302,10 @@
         private Integer sort;
 
         /**
-<<<<<<< HEAD
-         * jarResources.
-         */
-        private String jarResources;
-=======
          * sort.
          */
         private byte[] pluginJar;
 
->>>>>>> 60a5da4e
 
         /**
          * no args constructor.
@@ -450,16 +388,6 @@
             return this;
         }
 
-<<<<<<< HEAD
-        /**
-         * build jarResources.
-         *
-         * @param jarResources jarResources
-         * @return this
-         */
-        public Builder jarResources(final String jarResources) {
-            this.jarResources = jarResources;
-=======
 
         /**
          * build pluginJar.
@@ -469,7 +397,6 @@
          */
         public Builder pluginJar(final byte[] pluginJar) {
             this.pluginJar = pluginJar;
->>>>>>> 60a5da4e
             return this;
         }
     }
