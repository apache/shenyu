/*
 * Licensed to the Apache Software Foundation (ASF) under one or more
 * contributor license agreements.  See the NOTICE file distributed with
 * this work for additional information regarding copyright ownership.
 * The ASF licenses this file to You under the Apache License, Version 2.0
 * (the "License"); you may not use this file except in compliance with
 * the License.  You may obtain a copy of the License at
 *
 *     http://www.apache.org/licenses/LICENSE-2.0
 *
 * Unless required by applicable law or agreed to in writing, software
 * distributed under the License is distributed on an "AS IS" BASIS,
 * WITHOUT WARRANTIES OR CONDITIONS OF ANY KIND, either express or implied.
 * See the License for the specific language governing permissions and
 * limitations under the License.
 */

package org.apache.shenyu.common.utils;

import com.google.common.base.Splitter;
import org.springframework.util.AntPathMatcher;
<<<<<<< HEAD

import java.util.regex.Matcher;
import java.util.regex.Pattern;
=======
>>>>>>> 4ed12125

/**
 * The type Path match utils.
 */
public class PathMatchUtils {

    private static final AntPathMatcher MATCHER = new AntPathMatcher();
<<<<<<< HEAD

    /**
     * replace url {id} to real param.
     *
     * @param path        the total path
     * @param regex       the regex content
     * @param replacement the replacement content
     * @return the string
     */
    public static String replaceAll(final String path, final String regex, final String replacement) {
        return path.replaceAll(Pattern.quote(regex), Matcher.quoteReplacement(replacement));
    }
=======
>>>>>>> 4ed12125

    /**
     * Match boolean.
     *
     * @param matchUrls to ignore urls
     * @param path      the path
     * @return the boolean
     */
    public static boolean match(final String matchUrls, final String path) {
        return Splitter.on(",").omitEmptyStrings().trimResults().splitToList(matchUrls).stream().anyMatch(url -> reg(url, path));
    }

    private static boolean reg(final String pattern, final String path) {
        return MATCHER.match(pattern, path);
    }

}<|MERGE_RESOLUTION|>--- conflicted
+++ resolved
@@ -19,12 +19,6 @@
 
 import com.google.common.base.Splitter;
 import org.springframework.util.AntPathMatcher;
-<<<<<<< HEAD
-
-import java.util.regex.Matcher;
-import java.util.regex.Pattern;
-=======
->>>>>>> 4ed12125
 
 /**
  * The type Path match utils.
@@ -32,21 +26,6 @@
 public class PathMatchUtils {
 
     private static final AntPathMatcher MATCHER = new AntPathMatcher();
-<<<<<<< HEAD
-
-    /**
-     * replace url {id} to real param.
-     *
-     * @param path        the total path
-     * @param regex       the regex content
-     * @param replacement the replacement content
-     * @return the string
-     */
-    public static String replaceAll(final String path, final String regex, final String replacement) {
-        return path.replaceAll(Pattern.quote(regex), Matcher.quoteReplacement(replacement));
-    }
-=======
->>>>>>> 4ed12125
 
     /**
      * Match boolean.
@@ -62,5 +41,4 @@
     private static boolean reg(final String pattern, final String path) {
         return MATCHER.match(pattern, path);
     }
-
 }