/*
 * Licensed to the Apache Software Foundation (ASF) under one or more
 * contributor license agreements.  See the NOTICE file distributed with
 * this work for additional information regarding copyright ownership.
 * The ASF licenses this file to You under the Apache License, Version 2.0
 * (the "License"); you may not use this file except in compliance with
 * the License.  You may obtain a copy of the License at
 *
 *     http://www.apache.org/licenses/LICENSE-2.0
 *
 * Unless required by applicable law or agreed to in writing, software
 * distributed under the License is distributed on an "AS IS" BASIS,
 * WITHOUT WARRANTIES OR CONDITIONS OF ANY KIND, either express or implied.
 * See the License for the specific language governing permissions and
 * limitations under the License.
 */

package org.apache.shenyu.common.utils;

import org.apache.commons.lang3.StringUtils;
import org.apache.shenyu.common.constant.Constants;

import java.io.IOException;
import java.net.InetSocketAddress;
import java.net.Socket;

/**
 * The type Uri utils.
 */
public class UpstreamCheckUtils {

    private static final String HTTP = "http";

    private static final String HTTPS = "https";

    private static final int DEFAULT_TIMEOUT = 3000;

    /**
     * Check url boolean.
     *
     * @param url the url
     * @return the boolean
     */
    public static boolean checkUrl(final String url) {
<<<<<<< HEAD
        return checkUrl(url, 1000);
    }

    public static boolean checkUrl(final String url, final Integer timeout) {
=======
        return checkUrl(url, DEFAULT_TIMEOUT);
    }

    /**
     * Check url boolean.
     *
     * @param url     the url
     * @param timeout timeout
     * @return the boolean
     */
    public static boolean checkUrl(final String url, final int timeout) {
>>>>>>> d2302e28
        if (StringUtils.isBlank(url)) {
            return false;
        }
        String[] hostPort;
        if (url.startsWith(HTTP)) {
            final String[] http = StringUtils.split(url, "\\/\\/");
            hostPort = StringUtils.split(http[1], Constants.COLONS);
        } else {
            hostPort = StringUtils.split(url, Constants.COLONS);
        }
        final boolean isHttps = url.startsWith(HTTPS);
        final int port = hostPort.length > 1 ? Integer.parseInt(hostPort[1]) : isHttps ? 443 : 80;
<<<<<<< HEAD
        if (checkIP(hostPort[0]) || isHttps) {
            return isHostConnector(hostPort[0], port, timeout);
        } else {
            return isHostReachable(hostPort[0], timeout);
        }
    }

    private static boolean checkIP(final String url) {
        return PATTERN.matcher(url).matches();
=======
        return isHostConnector(hostPort[0], port, timeout);
>>>>>>> d2302e28
    }

    private static boolean isHostConnector(final String host, final int port, final int timeout) {
        try (Socket socket = new Socket()) {
            socket.connect(new InetSocketAddress(host, port), timeout);
        } catch (IOException e) {
            return false;
        }
        return true;
    }
<<<<<<< HEAD

    private static boolean isHostReachable(final String host, final int timeout) {
        try {
            return InetAddress.getByName(host).isReachable(timeout);
        } catch (IOException ignored) {
        }
        return false;
    }

=======
>>>>>>> d2302e28
}<|MERGE_RESOLUTION|>--- conflicted
+++ resolved
@@ -42,12 +42,6 @@
      * @return the boolean
      */
     public static boolean checkUrl(final String url) {
-<<<<<<< HEAD
-        return checkUrl(url, 1000);
-    }
-
-    public static boolean checkUrl(final String url, final Integer timeout) {
-=======
         return checkUrl(url, DEFAULT_TIMEOUT);
     }
 
@@ -59,7 +53,6 @@
      * @return the boolean
      */
     public static boolean checkUrl(final String url, final int timeout) {
->>>>>>> d2302e28
         if (StringUtils.isBlank(url)) {
             return false;
         }
@@ -72,19 +65,7 @@
         }
         final boolean isHttps = url.startsWith(HTTPS);
         final int port = hostPort.length > 1 ? Integer.parseInt(hostPort[1]) : isHttps ? 443 : 80;
-<<<<<<< HEAD
-        if (checkIP(hostPort[0]) || isHttps) {
-            return isHostConnector(hostPort[0], port, timeout);
-        } else {
-            return isHostReachable(hostPort[0], timeout);
-        }
-    }
-
-    private static boolean checkIP(final String url) {
-        return PATTERN.matcher(url).matches();
-=======
         return isHostConnector(hostPort[0], port, timeout);
->>>>>>> d2302e28
     }
 
     private static boolean isHostConnector(final String host, final int port, final int timeout) {
@@ -95,16 +76,4 @@
         }
         return true;
     }
-<<<<<<< HEAD
-
-    private static boolean isHostReachable(final String host, final int timeout) {
-        try {
-            return InetAddress.getByName(host).isReachable(timeout);
-        } catch (IOException ignored) {
-        }
-        return false;
-    }
-
-=======
->>>>>>> d2302e28
 }