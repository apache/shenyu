/*
 * Licensed to the Apache Software Foundation (ASF) under one or more
 * contributor license agreements.  See the NOTICE file distributed with
 * this work for additional information regarding copyright ownership.
 * The ASF licenses this file to You under the Apache License, Version 2.0
 * (the "License"); you may not use this file except in compliance with
 * the License.  You may obtain a copy of the License at
 *
 *     http://www.apache.org/licenses/LICENSE-2.0
 *
 * Unless required by applicable law or agreed to in writing, software
 * distributed under the License is distributed on an "AS IS" BASIS,
 * WITHOUT WARRANTIES OR CONDITIONS OF ANY KIND, either express or implied.
 * See the License for the specific language governing permissions and
 * limitations under the License.
 */

package org.apache.shenyu.common.healthcheck;

import com.google.common.collect.Lists;
import com.google.common.collect.Maps;
import org.apache.shenyu.common.concurrent.ShenyuThreadFactory;
import org.apache.shenyu.common.dto.SelectorData;
import org.apache.shenyu.common.dto.convert.DivideUpstream;
import org.apache.shenyu.common.utils.CollectionUtils;
import org.apache.shenyu.common.utils.GsonUtils;
import org.apache.shenyu.common.utils.UpstreamCheckUtils;
import org.slf4j.Logger;
import org.slf4j.LoggerFactory;

import java.util.List;
import java.util.Map;
import java.util.concurrent.CompletableFuture;
import java.util.concurrent.ExecutionException;
import java.util.concurrent.ExecutorService;
import java.util.concurrent.ScheduledThreadPoolExecutor;
import java.util.concurrent.ThreadFactory;
import java.util.concurrent.TimeUnit;
import java.util.concurrent.atomic.AtomicBoolean;
import java.util.stream.Collectors;

/**
 * Health check manager for upstream servers.
 */
public final class HealthCheckTask implements Runnable {

    /**
     * logger.
     */
    private static final Logger LOG = LoggerFactory.getLogger(HealthCheckTask.class);

    private final Map<String, List<DivideUpstream>> healthyUpstream = Maps.newConcurrentMap();

    private final Map<String, List<DivideUpstream>> unhealthyUpstream = Maps.newConcurrentMap();

    private final Map<String, SelectorData> selectorCache = Maps.newConcurrentMap();

    private final Object lock = new Object();

    private final AtomicBoolean checkStarted = new AtomicBoolean(false);

    private final List<CompletableFuture<UpstreamWithSelectorId>> futures = Lists.newArrayList();

    private final int checkInterval;

    private ExecutorService executor;

    private int checkTimeout = 3000;

    private int healthyThreshold = 1;

    private int unhealthyThreshold = 1;

    public HealthCheckTask(final int checkInterval) {
        this.checkInterval = checkInterval;
    }

    /**
     * get selectorCache.
     *
     * @return selectorCache
     */
    public Map<String, SelectorData> getSelectorCache() {
        return selectorCache;
    }

    /**
     * get checkStarted.
     *
     * @return checkStarted
     */
    public AtomicBoolean getCheckStarted() {
        return checkStarted;
    }

    /**
     * Schedule health check task.
     */
    public void schedule() {
        // executor for health check
        ThreadFactory healthCheckFactory = ShenyuThreadFactory.create("upstream-health-check", true);
        new ScheduledThreadPoolExecutor(1, healthCheckFactory)
                .scheduleWithFixedDelay(this, 3000, checkInterval, TimeUnit.MILLISECONDS);

        // executor for async request, avoid request block health check thread
        ThreadFactory requestFactory = ShenyuThreadFactory.create("upstream-health-check-request", true);
        executor = new ScheduledThreadPoolExecutor(10, requestFactory);
    }

    /**
     * Set check timeout.
     *
     * @param checkTimeout milliseconds
     */
    public void setCheckTimeout(final int checkTimeout) {
        this.checkTimeout = checkTimeout;
    }

    /**
     * Set healthy threshold.
     *
     * @param healthyThreshold healthy threshold
     */
    public void setHealthyThreshold(final int healthyThreshold) {
        this.healthyThreshold = healthyThreshold;
    }

    /**
     * Set unhealthy threshold.
     *
     * @param unhealthyThreshold unhealthy threshold
     */
    public void setUnhealthyThreshold(final int unhealthyThreshold) {
        this.unhealthyThreshold = unhealthyThreshold;
    }

    @Override
    public void run() {
        healthCheck();
    }

    private void healthCheck() {
        try {
            // If there is no synchronized. when check is done and all upstream check result is in the futures list.
            // In the same time, triggerRemoveAll() called before waitFinish(), there will be dirty data stay in map.
            synchronized (lock) {
                if (tryStartHealthCheck()) {
                    doHealthCheck();
                    waitFinish();
                }
            }
        } catch (Exception e) {
            LOG.error("[Health Check] Meet problem: ", e);
        } finally {
            finishHealthCheck();
        }
    }

    private void doHealthCheck() {
        check(healthyUpstream);
        check(unhealthyUpstream);
    }

    private void check(final Map<String, List<DivideUpstream>> map) {
        for (Map.Entry<String, List<DivideUpstream>> entry : map.entrySet()) {
            String key = entry.getKey();
            List<DivideUpstream> value = entry.getValue();
            for (DivideUpstream upstream : value) {
                CompletableFuture<UpstreamWithSelectorId> future = CompletableFuture.supplyAsync(() -> check(key, upstream), executor);

                futures.add(future);
            }
        }
    }

    private UpstreamWithSelectorId check(final String selectorId, final DivideUpstream upstream) {
        SelectorData selectorData = selectorCache.get(selectorId);
        boolean pass = UpstreamCheckUtils.checkUrl(upstream.getUpstreamUrl(), checkTimeout);
        if (pass) {
            if (upstream.isHealthy()) {
                upstream.setLastHealthTimestamp(System.currentTimeMillis());
            } else {
                long now = System.currentTimeMillis();
                long interval = now - upstream.getLastUnhealthyTimestamp();
                if (interval >= (long) checkInterval * healthyThreshold) {
                    upstream.setHealthy(true);
                    upstream.setLastHealthTimestamp(now);
                    LOG.info("[Health Check] Selector [{}] upstream {} health check passed, server is back online.",
                            selectorData.getName(), upstream.getUpstreamUrl());
                }
            }
        } else {
            if (!upstream.isHealthy()) {
                upstream.setLastUnhealthyTimestamp(System.currentTimeMillis());
            } else {
                long now = System.currentTimeMillis();
                long interval = now - upstream.getLastHealthTimestamp();
                if (interval >= (long) checkInterval * unhealthyThreshold) {
                    upstream.setHealthy(false);
                    upstream.setLastUnhealthyTimestamp(now);
                    LOG.info("[Health Check] Selector [{}] upstream {} health check failed, server is offline.",
                            selectorData.getName(), upstream.getUpstreamUrl());
                }
            }
        }

        return new UpstreamWithSelectorId(selectorId, upstream);
    }

    private boolean tryStartHealthCheck() {
        return checkStarted.compareAndSet(false, true);
    }

    private void waitFinish() throws ExecutionException, InterruptedException {
        for (CompletableFuture<UpstreamWithSelectorId> future : futures) {
            UpstreamWithSelectorId entity = future.get();
            putEntityToMap(entity);
        }

        futures.clear();
    }

    private void putEntityToMap(final UpstreamWithSelectorId entity) {
        DivideUpstream upstream = entity.getDivideUpstream();
        if (upstream.isHealthy()) {
            putToMap(healthyUpstream, entity.getSelectorId(), upstream);
            removeFromMap(unhealthyUpstream, entity.getSelectorId(), upstream);
        } else {
            putToMap(unhealthyUpstream, entity.getSelectorId(), upstream);
            removeFromMap(healthyUpstream, entity.getSelectorId(), upstream);
        }
    }

    private void finishHealthCheck() {
        checkStarted.set(false);
    }

    /**
     * Add one upstream via selectorData.
     *
     * @param selectorData selectorData
     * @param upstream     upstream
     */
    public void triggerAddOne(final SelectorData selectorData, final DivideUpstream upstream) {
        selectorCache.putIfAbsent(selectorData.getId(), selectorData);
        putToMap(healthyUpstream, selectorData.getId(), upstream);
    }

    /**
     * Remove a specific upstream via selectorData.
     *
     * @param selectorData selectorData
     * @param upstream     upstream
     */
    public void triggerRemoveOne(final SelectorData selectorData, final DivideUpstream upstream) {
        triggerRemoveOne(selectorData.getId(), upstream);
    }

    /**
     * Remove a specific upstream via selectorId.
     *
     * @param selectorId selectorId
     * @param upstream   upstream
     */
    public void triggerRemoveOne(final String selectorId, final DivideUpstream upstream) {
        removeFromMap(healthyUpstream, selectorId, upstream);
        removeFromMap(unhealthyUpstream, selectorId, upstream);

        SelectorData selectorData = selectorCache.get(selectorId);
        LOG.info("[Health Check] Selector [{}] upstream {} was removed.", selectorData.getName(), upstream.getUpstreamUrl());
    }

    private void putToMap(final Map<String, List<DivideUpstream>> map, final String selectorId, final DivideUpstream upstream) {
        synchronized (lock) {
            List<DivideUpstream> list = map.computeIfAbsent(selectorId, k -> Lists.newArrayList());
            if (!list.contains(upstream)) {
                list.add(upstream);
            }
        }
    }

    private void removeFromMap(final Map<String, List<DivideUpstream>> map, final String selectorId, final DivideUpstream upstream) {
        synchronized (lock) {
            List<DivideUpstream> list = map.get(selectorId);
            if (CollectionUtils.isNotEmpty(list)) {
                list.remove(upstream);
            }
        }
    }

    /**
     * Remove all upstream via selectorData.
     *
     * @param selectorData selectorData
     */
    public void triggerRemoveAll(final SelectorData selectorData) {
        triggerRemoveAll(selectorData.getId());
    }

    /**
     * Remove all upstream via selectorId.
     *
     * @param selectorId selectorId
     */
    public void triggerRemoveAll(final String selectorId) {
        synchronized (lock) {
            healthyUpstream.remove(selectorId);
            unhealthyUpstream.remove(selectorId);
        }

        SelectorData selectorData = selectorCache.get(selectorId);
<<<<<<< HEAD
        if (selectorData != null) {
            log.info("[Health Check] Selector [{}] all upstream as removed.", selectorData.getName());
        }
=======
        LOG.info("[Health Check] Selector [{}] all upstream as removed.", selectorData.getName());
>>>>>>> d0c2107c

        selectorCache.remove(selectorId);
    }

    /**
     * Print healthy upstream.
     */
    public void printHealthyUpstream() {
        healthyUpstream.forEach((k, v) -> {
            if (v != null) {
                SelectorData selectorData = selectorCache.get(k);
                List<String> list = v.stream().map(DivideUpstream::getUpstreamUrl).collect(Collectors.toList());
                LOG.info("[Health Check] Selector [{}] currently healthy upstream: {}",
                        selectorData.getName(), GsonUtils.getInstance().toJson(list));
            }
        });
    }

    /**
     * Print unhealthy upstream.
     */
    public void printUnhealthyUpstream() {
        unhealthyUpstream.forEach((k, v) -> {
            if (v != null) {
                SelectorData selectorData = selectorCache.get(k);
                List<String> list = v.stream().map(DivideUpstream::getUpstreamUrl).collect(Collectors.toList());
                LOG.info("[Health Check] Selector [{}] currently unhealthy upstream: {}",
                        selectorData.getName(), GsonUtils.getInstance().toJson(list));
            }
        });
    }

    /**
     * Get healthy upstream map.
     *
     * @return healthy map.
     */
    public Map<String, List<DivideUpstream>> getHealthyUpstream() {
        return healthyUpstream;
    }

    /**
     * Get unhealthy upstream map.
     *
     * @return unhealthy map.
     */
    public Map<String, List<DivideUpstream>> getUnhealthyUpstream() {
        return unhealthyUpstream;
    }
}<|MERGE_RESOLUTION|>--- conflicted
+++ resolved
@@ -309,15 +309,10 @@
         }
 
         SelectorData selectorData = selectorCache.get(selectorId);
-<<<<<<< HEAD
         if (selectorData != null) {
-            log.info("[Health Check] Selector [{}] all upstream as removed.", selectorData.getName());
-        }
-=======
-        LOG.info("[Health Check] Selector [{}] all upstream as removed.", selectorData.getName());
->>>>>>> d0c2107c
-
-        selectorCache.remove(selectorId);
+            selectorCache.remove(selectorId);
+            LOG.info("[Health Check] Selector [{}] all upstream as removed.", selectorData.getName());
+        }     
     }
 
     /**
