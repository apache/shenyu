/*
 * Licensed to the Apache Software Foundation (ASF) under one or more
 * contributor license agreements.  See the NOTICE file distributed with
 * this work for additional information regarding copyright ownership.
 * The ASF licenses this file to You under the Apache License, Version 2.0
 * (the "License"); you may not use this file except in compliance with
 * the License.  You may obtain a copy of the License at
 *
 *     http://www.apache.org/licenses/LICENSE-2.0
 *
 * Unless required by applicable law or agreed to in writing, software
 * distributed under the License is distributed on an "AS IS" BASIS,
 * WITHOUT WARRANTIES OR CONDITIONS OF ANY KIND, either express or implied.
 * See the License for the specific language governing permissions and
 * limitations under the License.
 */

package org.apache.shenyu.common.dto;

import java.util.List;
import java.util.Objects;

/**
 * RuleData.
 *
 * @since 2.0.0
 */
<<<<<<< HEAD
public class RuleData  extends BaseData{
=======
public class RuleData extends BaseData {
>>>>>>> ae6ddc5a

    private String pluginName;

    private String selectorId;

    /**
     * match way（0 and  1 or).
     */
    private Integer matchMode;

    private Boolean loged;

    /**
     * handle message（different plugin have different handle to mark ,json style）.
     */
    private String handle;

    private List<ConditionData> conditionDataList;

    private List<ConditionData> beforeConditionDataList;

    /**
     * match restful.
     */
    private Boolean matchRestful;

    /**
     * no args constructor.
     */
    public RuleData() {
    }

    /**
     * builder constructor.
     *
     * @param builder builder
     */
    private RuleData(final Builder builder) {
        this.setId(builder.id);
        this.setName(builder.name);
        this.pluginName = builder.pluginName;
        this.selectorId = builder.selectorId;
        this.matchMode = builder.matchMode;
        this.setSort(builder.sort);
        this.setEnabled(builder.enabled);
        this.loged = builder.loged;
        this.handle = builder.handle;
        this.conditionDataList = builder.conditionDataList;
        this.beforeConditionDataList = builder.beforeConditionDataList;
        this.matchRestful = builder.matchRestful;
        this.setNamespaceId(builder.namespaceId);
    }

    /**
     * class builder.
     *
     * @return Builder
     */
    public static Builder builder() {
        return new Builder();
    }

    /**
     * get pluginName.
<<<<<<< HEAD
=======
     *
     * @return pluginName
     */
    public String getPluginName() {
        return pluginName;
    }

    /**
     * set pluginName.
     *
     * @param pluginName pluginName
     * @return this
     */
    public RuleData setPluginName(final String pluginName) {
        this.pluginName = pluginName;
        return this;
    }

    /**
     * set id.
     *
     * @param id id
     * @return this
     */
    public RuleData setId(final String id) {
        super.setId(id);
        return this;
    }

    /**
     * set name.
     *
     * @param name name
     * @return this
     */
    public RuleData setName(final String name) {
        super.setName(name);
        return this;
    }

    /**
     * set sort.
>>>>>>> ae6ddc5a
     *
     * @param sort sort
     * @return this
     */
    public RuleData setSort(final Integer sort) {
        super.setSort(sort);
        return this;
    }

    /**
     * set enabled.
     *
     * @param enabled enabled
     * @return this
     */
    public RuleData setEnabled(final Boolean enabled) {
        super.setEnabled(enabled);
        return this;
    }

    /**
     * set namespaceId.
     *
     * @param namespaceId namespaceId
     * @return this
     */
    public RuleData setNamespaceId(final String namespaceId) {
        super.setNamespaceId(namespaceId);
        return this;
    }

    /**
     * get selectorId.
     *
     * @return selectorId
     */
    public String getSelectorId() {
        return selectorId;
    }

    /**
     * set selectorId.
     *
     * @param selectorId selectorId
     * @return this
     */
    public RuleData setSelectorId(final String selectorId) {
        this.selectorId = selectorId;
        return this;
    }

    /**
     * get matchMode.
     *
     * @return matchMode
     */
    public Integer getMatchMode() {
        return matchMode;
    }

    /**
     * set matchMode.
     *
     * @param matchMode matchMode
     * @return this
     */
    public RuleData setMatchMode(final Integer matchMode) {
        this.matchMode = matchMode;
        return this;
    }

    /**
     * get loged.
     *
     * @return loged
     */
    public Boolean getLoged() {
        return loged;
    }

    /**
     * set loged.
     *
     * @param loged loged
     * @return this
     */
    public RuleData setLoged(final Boolean loged) {
        this.loged = loged;
        return this;
    }

    /**
     * get handle.
     *
     * @return handle
     */
    public String getHandle() {
        return handle;
    }

    /**
     * set handle.
     *
     * @param handle handle
     * @return this
     */
    public RuleData setHandle(final String handle) {
        this.handle = handle;
        return this;
    }

    /**
     * get conditionDataList.
     *
     * @return conditionDataList
     */
    public List<ConditionData> getConditionDataList() {
        return conditionDataList;
    }

    /**
     * set conditionDataList.
     *
     * @param conditionDataList conditionDataList
     * @return this
     */
    public RuleData setConditionDataList(final List<ConditionData> conditionDataList) {
        this.conditionDataList = conditionDataList;
        return this;
    }

    /**
     * get beforeConditionDataList.
     *
     * @return beforeConditionDataList
     */
    public List<ConditionData> getBeforeConditionDataList() {
        return beforeConditionDataList;
    }

    /**
     * set beforeConditionDataList.
     *
     * @param beforeConditionDataList beforeConditionDataList
     */
    public void setBeforeConditionDataList(final List<ConditionData> beforeConditionDataList) {
        this.beforeConditionDataList = beforeConditionDataList;
    }

    /**
     * get match restful.
     *
     * @return matchRestful
     */
    public Boolean getMatchRestful() {
        return matchRestful;
    }

    /**
     * set match restful.
     *
     * @param matchRestful matchRestful
     */
    public void setMatchRestful(final Boolean matchRestful) {
        this.matchRestful = matchRestful;
    }
<<<<<<< HEAD


=======
    
>>>>>>> ae6ddc5a
    @Override
    public boolean equals(final Object o) {
        if (this == o) {
            return true;
        }
        if (Objects.isNull(o) || getClass() != o.getClass()) {
            return false;
        }
        final RuleData ruleData = (RuleData) o;
<<<<<<< HEAD
        return Objects.equals(id, ruleData.id)
            && Objects.equals(name, ruleData.name)
            && Objects.equals(pluginName, ruleData.pluginName)
            && Objects.equals(selectorId, ruleData.selectorId)
            && Objects.equals(matchMode, ruleData.matchMode)
            && Objects.equals(sort, ruleData.sort)
            && Objects.equals(enabled, ruleData.enabled)
            && Objects.equals(loged, ruleData.loged)
            && Objects.equals(handle, ruleData.handle)
            && Objects.equals(conditionDataList, ruleData.conditionDataList)
            && Objects.equals(beforeConditionDataList, ruleData.beforeConditionDataList)
            && Objects.equals(matchRestful, ruleData.matchRestful)
            && Objects.equals(namespaceId, ruleData.namespaceId);
=======
        return Objects.equals(getId(), ruleData.getId())
                && Objects.equals(getName(), ruleData.getName())
                && Objects.equals(pluginName, ruleData.pluginName)
                && Objects.equals(selectorId, ruleData.selectorId)
                && Objects.equals(matchMode, ruleData.matchMode)
                && Objects.equals(getSort(), ruleData.getSort())
                && Objects.equals(getEnabled(), ruleData.getEnabled())
                && Objects.equals(loged, ruleData.loged)
                && Objects.equals(handle, ruleData.handle)
                && Objects.equals(conditionDataList, ruleData.conditionDataList)
                && Objects.equals(beforeConditionDataList, ruleData.beforeConditionDataList)
                && Objects.equals(matchRestful, ruleData.matchRestful)
                && Objects.equals(getNamespaceId(), ruleData.getNamespaceId());
>>>>>>> ae6ddc5a
    }

    @Override
    public int hashCode() {
<<<<<<< HEAD
        return Objects.hash(id, name, pluginName, selectorId, matchMode, sort, enabled, loged, handle, conditionDataList,
            beforeConditionDataList, matchRestful, namespaceId);
=======
        return Objects.hash(getId(), getName(), pluginName, selectorId, matchMode, getSort(), getEnabled(), loged, handle, conditionDataList,
                beforeConditionDataList, matchRestful, getNamespaceId());
>>>>>>> ae6ddc5a
    }

    @Override
    public String toString() {
        return "RuleData{"
<<<<<<< HEAD
            + "id='"
            + id
            + '\''
            + ", name='"
            + name
            + '\''
            + ", pluginName='"
            + pluginName
            + '\''
            + ", selectorId='"
            + selectorId
            + '\''
            + ", matchMode="
            + matchMode
            + ", sort="
            + sort
            + ", enabled="
            + enabled
            + ", loged="
            + loged
            + ", handle='"
            + handle
            + '\''
            + ", conditionDataList="
            + conditionDataList
            + ", matchRestful="
            + matchRestful
            + '}';
=======
                + "id='"
                + getId()
                + '\''
                + ", name='"
                + getName()
                + '\''
                + ", pluginName='"
                + pluginName
                + '\''
                + ", selectorId='"
                + selectorId
                + '\''
                + ", matchMode="
                + matchMode
                + ", sort="
                + getSort()
                + ", enabled="
                + getEnabled()
                + ", loged="
                + loged
                + ", handle='"
                + handle
                + '\''
                + ", conditionDataList="
                + conditionDataList
                + ", matchRestful="
                + matchRestful
                + '}';
>>>>>>> ae6ddc5a
    }

    /**
     * class builder.
     */
    public static final class Builder extends BaseData {

        private String pluginName;

        private String selectorId;

        private Integer matchMode;

        private Boolean loged;

        private String handle;

        private List<ConditionData> conditionDataList;

        private List<ConditionData> beforeConditionDataList;

        private Boolean matchRestful;

        /**
         * no args constructor.
         */
        private Builder() {
        }

        /**
         * build new Object.
         *
         * @return RuleData
         */
        public RuleData build() {
            return new RuleData(this);
        }

        /**
         * build id.
         *
         * @param id id
         * @return this
         */
        public Builder id(final String id) {
            this.id = id;
            return this;
        }

        /**
         * build name.
         *
         * @param name name
         * @return this
         */
        public Builder name(final String name) {
            this.name = name;
            return this;
        }

        /**
         * build pluginName.
         *
         * @param pluginName pluginName
         * @return this
         */
        public Builder pluginName(final String pluginName) {
            this.pluginName = pluginName;
            return this;
        }

        /**
         * build selectorId.
         *
         * @param selectorId selectorId
         * @return this
         */
        public Builder selectorId(final String selectorId) {
            this.selectorId = selectorId;
            return this;
        }

        /**
         * build matchMode.
         *
         * @param matchMode matchMode
         * @return this
         */
        public Builder matchMode(final Integer matchMode) {
            this.matchMode = matchMode;
            return this;
        }

        /**
         * build sort.
         *
         * @param sort sort
         * @return this
         */
        public Builder sort(final Integer sort) {
            this.sort = sort;
            return this;
        }

        /**
         * build enabled.
         *
         * @param enabled enabled
         * @return this
         */
        public Builder enabled(final Boolean enabled) {
            this.enabled = enabled;
            return this;
        }

        /**
         * build loged.
         *
         * @param loged loged
         * @return this
         */
        public Builder loged(final Boolean loged) {
            this.loged = loged;
            return this;
        }

        /**
         * build handle.
         *
         * @param handle handle
         * @return this
         */
        public Builder handle(final String handle) {
            this.handle = handle;
            return this;
        }

        /**
         * build conditionDataList.
         *
         * @param conditionDataList conditionDataList
         * @return this
         */
        public Builder conditionDataList(final List<ConditionData> conditionDataList) {
            this.conditionDataList = conditionDataList;
            return this;
        }

        /**
         * build conditionDataList.
         *
         * @param beforeConditionDataList beforeConditionDataList
         * @return this
         */
        public Builder beforeConditionDataList(final List<ConditionData> beforeConditionDataList) {
            this.beforeConditionDataList = beforeConditionDataList;
            return this;
        }

        /**
         * build match restful.
         *
         * @param matchRestful matchRestful
         * @return this
         */
        public Builder matchRestful(final Boolean matchRestful) {
            this.matchRestful = matchRestful;
            return this;
        }

        /**
         * build namespaceId.
         *
         * @param namespaceId namespaceId
         * @return this
         */
        public Builder namespaceId(final String namespaceId) {
            this.namespaceId = namespaceId;
            return this;
        }
    }
}<|MERGE_RESOLUTION|>--- conflicted
+++ resolved
@@ -25,11 +25,7 @@
  *
  * @since 2.0.0
  */
-<<<<<<< HEAD
-public class RuleData  extends BaseData{
-=======
 public class RuleData extends BaseData {
->>>>>>> ae6ddc5a
 
     private String pluginName;
 
@@ -50,7 +46,7 @@
     private List<ConditionData> conditionDataList;
 
     private List<ConditionData> beforeConditionDataList;
-
+    
     /**
      * match restful.
      */
@@ -94,8 +90,6 @@
 
     /**
      * get pluginName.
-<<<<<<< HEAD
-=======
      *
      * @return pluginName
      */
@@ -138,7 +132,6 @@
 
     /**
      * set sort.
->>>>>>> ae6ddc5a
      *
      * @param sort sort
      * @return this
@@ -287,7 +280,7 @@
     public void setBeforeConditionDataList(final List<ConditionData> beforeConditionDataList) {
         this.beforeConditionDataList = beforeConditionDataList;
     }
-
+    
     /**
      * get match restful.
      *
@@ -296,7 +289,7 @@
     public Boolean getMatchRestful() {
         return matchRestful;
     }
-
+    
     /**
      * set match restful.
      *
@@ -305,12 +298,7 @@
     public void setMatchRestful(final Boolean matchRestful) {
         this.matchRestful = matchRestful;
     }
-<<<<<<< HEAD
-
-
-=======
-    
->>>>>>> ae6ddc5a
+
     @Override
     public boolean equals(final Object o) {
         if (this == o) {
@@ -320,21 +308,6 @@
             return false;
         }
         final RuleData ruleData = (RuleData) o;
-<<<<<<< HEAD
-        return Objects.equals(id, ruleData.id)
-            && Objects.equals(name, ruleData.name)
-            && Objects.equals(pluginName, ruleData.pluginName)
-            && Objects.equals(selectorId, ruleData.selectorId)
-            && Objects.equals(matchMode, ruleData.matchMode)
-            && Objects.equals(sort, ruleData.sort)
-            && Objects.equals(enabled, ruleData.enabled)
-            && Objects.equals(loged, ruleData.loged)
-            && Objects.equals(handle, ruleData.handle)
-            && Objects.equals(conditionDataList, ruleData.conditionDataList)
-            && Objects.equals(beforeConditionDataList, ruleData.beforeConditionDataList)
-            && Objects.equals(matchRestful, ruleData.matchRestful)
-            && Objects.equals(namespaceId, ruleData.namespaceId);
-=======
         return Objects.equals(getId(), ruleData.getId())
                 && Objects.equals(getName(), ruleData.getName())
                 && Objects.equals(pluginName, ruleData.pluginName)
@@ -348,53 +321,17 @@
                 && Objects.equals(beforeConditionDataList, ruleData.beforeConditionDataList)
                 && Objects.equals(matchRestful, ruleData.matchRestful)
                 && Objects.equals(getNamespaceId(), ruleData.getNamespaceId());
->>>>>>> ae6ddc5a
     }
 
     @Override
     public int hashCode() {
-<<<<<<< HEAD
-        return Objects.hash(id, name, pluginName, selectorId, matchMode, sort, enabled, loged, handle, conditionDataList,
-            beforeConditionDataList, matchRestful, namespaceId);
-=======
         return Objects.hash(getId(), getName(), pluginName, selectorId, matchMode, getSort(), getEnabled(), loged, handle, conditionDataList,
                 beforeConditionDataList, matchRestful, getNamespaceId());
->>>>>>> ae6ddc5a
     }
 
     @Override
     public String toString() {
         return "RuleData{"
-<<<<<<< HEAD
-            + "id='"
-            + id
-            + '\''
-            + ", name='"
-            + name
-            + '\''
-            + ", pluginName='"
-            + pluginName
-            + '\''
-            + ", selectorId='"
-            + selectorId
-            + '\''
-            + ", matchMode="
-            + matchMode
-            + ", sort="
-            + sort
-            + ", enabled="
-            + enabled
-            + ", loged="
-            + loged
-            + ", handle='"
-            + handle
-            + '\''
-            + ", conditionDataList="
-            + conditionDataList
-            + ", matchRestful="
-            + matchRestful
-            + '}';
-=======
                 + "id='"
                 + getId()
                 + '\''
@@ -423,7 +360,6 @@
                 + ", matchRestful="
                 + matchRestful
                 + '}';
->>>>>>> ae6ddc5a
     }
 
     /**
