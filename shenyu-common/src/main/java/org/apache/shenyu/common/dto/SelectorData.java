--- conflicted
+++ resolved
@@ -97,10 +97,6 @@
         return new Builder();
     }
 
-<<<<<<< HEAD
-
-=======
->>>>>>> ae6ddc5a
     /**
      * get pluginId.
      *
@@ -137,10 +133,6 @@
         this.pluginName = pluginName;
     }
 
-<<<<<<< HEAD
-
-=======
->>>>>>> ae6ddc5a
     /**
      * get matchMode.
      *
@@ -297,21 +289,12 @@
             return false;
         }
         SelectorData that = (SelectorData) o;
-<<<<<<< HEAD
-        return Objects.equals(id, that.id) && Objects.equals(pluginId, that.pluginId) && Objects.equals(pluginName, that.pluginName)
-            && Objects.equals(name, that.name) && Objects.equals(matchMode, that.matchMode) && Objects.equals(type, that.type)
-            && Objects.equals(sort, that.sort) && Objects.equals(enabled, that.enabled) && Objects.equals(logged, that.logged)
-            && Objects.equals(continued, that.continued) && Objects.equals(handle, that.handle) && Objects.equals(conditionList, that.conditionList)
-            && Objects.equals(beforeConditionList, that.beforeConditionList) && Objects.equals(matchRestful, that.matchRestful)
-            && Objects.equals(namespaceId, that.namespaceId);
-=======
         return Objects.equals(getId(), that.getId()) && Objects.equals(pluginId, that.pluginId) && Objects.equals(pluginName, that.pluginName)
                 && Objects.equals(getName(), that.getName()) && Objects.equals(matchMode, that.matchMode) && Objects.equals(type, that.type)
                 && Objects.equals(getSort(), that.getSort()) && Objects.equals(getEnabled(), that.getEnabled()) && Objects.equals(logged, that.logged)
                 && Objects.equals(continued, that.continued) && Objects.equals(handle, that.handle) && Objects.equals(conditionList, that.conditionList)
                 && Objects.equals(beforeConditionList, that.beforeConditionList) && Objects.equals(matchRestful, that.matchRestful)
                 && Objects.equals(getNamespaceId(), that.getNamespaceId());
->>>>>>> ae6ddc5a
     }
 
     @Override
@@ -323,42 +306,6 @@
     @Override
     public String toString() {
         return "SelectorData{"
-<<<<<<< HEAD
-            + "id='"
-            + id
-            + '\''
-            + ", pluginId='"
-            + pluginId
-            + '\''
-            + ", pluginName='"
-            + pluginName
-            + '\''
-            + ", name='"
-            + name
-            + '\''
-            + ", matchMode="
-            + matchMode
-            + ", type="
-            + type
-            + ", sort="
-            + sort
-            + ", enabled="
-            + enabled
-            + ", logged="
-            + logged
-            + ", continued="
-            + continued
-            + ", handle='"
-            + handle
-            + '\''
-            + ", conditionList="
-            + conditionList
-            + ", matchRestful="
-            + matchRestful
-            + ", namespaceId="
-            + namespaceId
-            + '}';
-=======
                 + "id='"
                 + getId()
                 + '\''
@@ -393,15 +340,12 @@
                 + ", namespaceId="
                 + getNamespaceId()
                 + '}';
->>>>>>> ae6ddc5a
     }
 
     /**
      * class builder.
      */
     public static final class Builder extends BaseData {
-
-        private String name;
 
         private String pluginId;
 
