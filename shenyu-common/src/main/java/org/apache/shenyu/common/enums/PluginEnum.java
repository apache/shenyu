/*
 * Licensed to the Apache Software Foundation (ASF) under one or more
 * contributor license agreements.  See the NOTICE file distributed with
 * this work for additional information regarding copyright ownership.
 * The ASF licenses this file to You under the Apache License, Version 2.0
 * (the "License"); you may not use this file except in compliance with
 * the License.  You may obtain a copy of the License at
 *
 *     http://www.apache.org/licenses/LICENSE-2.0
 *
 * Unless required by applicable law or agreed to in writing, software
 * distributed under the License is distributed on an "AS IS" BASIS,
 * WITHOUT WARRANTIES OR CONDITIONS OF ANY KIND, either express or implied.
 * See the License for the specific language governing permissions and
 * limitations under the License.
 */

package org.apache.shenyu.common.enums;

import java.util.Arrays;
import java.util.List;
import java.util.Map;
import java.util.stream.Collectors;

/**
 * PluginEnum.
 */
public enum PluginEnum {

    /**
     * Mqtt plugin enum.
     */
    MQTT(0, 0, "mqtt"),

    /**
     * Global plugin enum.
     */
    GLOBAL(5, 0, "global"),

    /**
     * the mock plugin enum.
     */
    MOCK(8, 0, "mock"),

    /**
     * the cache plugin enum.
     */
    CACHE(10, 0, "cache"),

    /**
     * Monitor plugin enum.
     */
    METRICS(15, 0, "metrics"),

    /**
     * Sign plugin enum.
     */
    SIGN(20, 0, "sign"),

    /**
     * Jwt plugin enum.
     */
    JWT(30, 0, "jwt"),

    /**
     * OAuth2 plugin enum.
     */
    OAUTH2(40, 0, "oauth2"),

<<<<<<< HEAD
    /**
     * Casdoor plugin enum.
     */
    CASDOOR(40, 0, "casdoor"),

=======
>>>>>>> 2f2d0268
    /**
     * Waf plugin enum.
     */
    WAF(50, 0, "waf"),

    /**
     * Rate limiter plugin enum.
     */
    RATE_LIMITER(60, 0, "rateLimiter"),

    /**
     * Param mapping plugin enum.
     */
    PARAM_MAPPING(70, 0, "paramMapping"),

    /**
     * Context path plugin enum.
     */
    CONTEXT_PATH(80, 0, "contextPath"),

    /**
     * Rewrite plugin enum.
     */
    REWRITE(90, 0, "rewrite"),

    /**
     * Cryptor request plugin enum.
     */
    CRYPTOR_REQUEST(100, 0, "cryptorRequest"),

    /**
     * Redirect plugin enum.
     */
    REDIRECT(110, 0, "redirect"),

    /**
     * Request plugin enum.
     */
    REQUEST(120, 0, "request"),

    /**
     * GeneralContext plugin enum.
     */
    GENERAL_CONTEXT(125, 0, "generalContext"),

    /**
     * Hystrix plugin enum.
     */
    HYSTRIX(130, 0, "hystrix"),

    /**
     * Sentinel plugin enum.
     */
    SENTINEL(140, 0, "sentinel"),

    /**
     * Resilence4J plugin enum.
     */
    RESILIENCE4J(150, 0, "resilience4j"),

    /**
     * Logging console plugin enum.
     */
    LOGGING_CONSOLE(160, 0, "loggingConsole"),

    /**
     * Logging RocketMQ plugin enum.
     */
    LOGGING_ROCKETMQ(170, 0, "loggingRocketMQ"),

    /**
     * Logging AliYun sls enums.
     */
    LOGGING_ALIYUN_SLS(175, 0, "loggingAliyunSls"),

    /**
     * Logging Tencent cls enums.
     */
    LOGGING_TENCENT_CLS(176, 0, "loggingTencentCls"),

    /**
     * Logging Kafka plugin enum.
     */
    LOGGING_KAFKA(180, 0, "loggingKafka"),

    /**
     * Logging Pulsar plugin enum.
     */
    LOGGING_PULSAR(185, 0, "loggingPulsar"),

    /**
     * Logging ElasticSearch plugin enum.
     */
    LOGGING_ELASTIC_SEARCH(190, 0, "loggingElasticSearch"),

<<<<<<< HEAD
    /**
     * Logging ClickHouse plugin enum.
     */
    LOGGING_CLICK_HOUSE(195, 0, "loggingClickHouse"),
    
=======
>>>>>>> 2f2d0268
    /**
     * Divide plugin enum.
     */
    DIVIDE(200, 0, "divide"),

    /**
     * springCloud plugin enum.
     */
    SPRING_CLOUD(200, 0, "springCloud"),

    /**
     * webSocket plugin enum.
     */
    WEB_SOCKET(200, 0, "websocket"),

    /**
     * Uri plugin enum.
     */
    URI(205, 0, "uri"),

    /**
     * Web client plugin enum.
     */
    WEB_CLIENT(210, 0, "webClient"),

    /**
     * Netty http client plugin enum.
     */
    NETTY_HTTP_CLIENT(210, 0, "nettyHttpClient"),

    /**
     * ModifyResponse plugin enum.
     */
    MODIFY_RESPONSE(220, 0, "modifyResponse"),

    /**
     * Param transform plugin enum.
     */
    RPC_PARAM_TRANSFORM(300, 0, "paramTransform"),

    /**
     * Dubbo plugin enum.
     */
    DUBBO(310, 0, "dubbo"),

    /**
     * Sofa plugin enum.
     */
    SOFA(310, 0, "sofa"),

    /**
     * Tars plugin enum.
     */
    TARS(310, 0, "tars"),

    /**
     * GPRC plugin enum.
     */
    GRPC(310, 0, "grpc"),

    /**
     * Motan plugin enum.
     */
    MOTAN(310, 0, "motan"),

    /**
     * Cryptor response plugin enum.
     */
    CRYPTOR_RESPONSE(410, 0, "cryptorResponse"),

    /**
     * Response plugin enum.
     */
    RESPONSE(420, 0, "response"),
<<<<<<< HEAD

    /**
     * Key-auth plugin enum.
     */
    KEY_AUTH(430, 0, "keyAuth");
    
=======
    /**
     * basic auth plugin enum.
     */
    BASIC_AUTH(430, 0, "basicAuth");

>>>>>>> 2f2d0268
    /**
     * When the application starts, the plugin is cached and we can obtained by name.
     * When there are duplicate plugin names, it can be detected and resolved at compile time.
     */
    private static final Map<String, PluginEnum> PLUGIN_ENUM_MAP = Arrays.stream(PluginEnum.values()).collect(Collectors.toMap(plugin -> plugin.name, plugin -> plugin));

    private final int code;

    private final int role;

    private final String name;

    /**
     * all args constructor.
     *
     * @param code code
     * @param role role
     * @param name name
     */
    PluginEnum(final int code, final int role, final String name) {
        this.code = code;
        this.role = role;
        this.name = name;
    }

    /**
     * get code.
     *
     * @return code code
     */
    public int getCode() {
        return code;
    }

    /**
     * get role.
     *
     * @return role role
     */
    public int getRole() {
        return role;
    }

    /**
     * get name.
     *
     * @return name name
     */
    public String getName() {
        return name;
    }

    /**
     * get plugin enum by name.
     *
     * @param name plugin name.
     * @return plugin enum.
     */
    public static PluginEnum getPluginEnumByName(final String name) {
        return PLUGIN_ENUM_MAP.getOrDefault(name, PluginEnum.GLOBAL);
    }

    /**
     * get upstream plugin names.
     *
     * @return List string
     */
    public static List<String> getUpstreamNames() {
        return Arrays.asList(DIVIDE.name, GRPC.name, TARS.name, SPRING_CLOUD.name, DUBBO.name);
    }
}<|MERGE_RESOLUTION|>--- conflicted
+++ resolved
@@ -14,7 +14,7 @@
  * See the License for the specific language governing permissions and
  * limitations under the License.
  */
-
+ 
 package org.apache.shenyu.common.enums;
 
 import java.util.Arrays;
@@ -26,120 +26,117 @@
  * PluginEnum.
  */
 public enum PluginEnum {
-
+    
     /**
      * Mqtt plugin enum.
      */
     MQTT(0, 0, "mqtt"),
-
+    
     /**
      * Global plugin enum.
      */
     GLOBAL(5, 0, "global"),
-
+    
     /**
      * the mock plugin enum.
      */
     MOCK(8, 0, "mock"),
-
+    
     /**
      * the cache plugin enum.
      */
     CACHE(10, 0, "cache"),
-
+    
     /**
      * Monitor plugin enum.
      */
     METRICS(15, 0, "metrics"),
-
+    
     /**
      * Sign plugin enum.
      */
     SIGN(20, 0, "sign"),
-
+    
     /**
      * Jwt plugin enum.
      */
     JWT(30, 0, "jwt"),
-
+    
     /**
      * OAuth2 plugin enum.
      */
     OAUTH2(40, 0, "oauth2"),
 
-<<<<<<< HEAD
     /**
      * Casdoor plugin enum.
      */
     CASDOOR(40, 0, "casdoor"),
 
-=======
->>>>>>> 2f2d0268
     /**
      * Waf plugin enum.
      */
     WAF(50, 0, "waf"),
-
+    
     /**
      * Rate limiter plugin enum.
      */
     RATE_LIMITER(60, 0, "rateLimiter"),
-
+    
     /**
      * Param mapping plugin enum.
      */
     PARAM_MAPPING(70, 0, "paramMapping"),
-
+    
     /**
      * Context path plugin enum.
      */
     CONTEXT_PATH(80, 0, "contextPath"),
-
+    
     /**
      * Rewrite plugin enum.
      */
     REWRITE(90, 0, "rewrite"),
-
+    
     /**
      * Cryptor request plugin enum.
      */
     CRYPTOR_REQUEST(100, 0, "cryptorRequest"),
-
+    
     /**
      * Redirect plugin enum.
      */
     REDIRECT(110, 0, "redirect"),
-
+    
     /**
      * Request plugin enum.
      */
     REQUEST(120, 0, "request"),
-
+    
     /**
      * GeneralContext plugin enum.
      */
     GENERAL_CONTEXT(125, 0, "generalContext"),
-
+    
     /**
      * Hystrix plugin enum.
      */
     HYSTRIX(130, 0, "hystrix"),
-
+    
     /**
      * Sentinel plugin enum.
      */
     SENTINEL(140, 0, "sentinel"),
-
+    
     /**
      * Resilence4J plugin enum.
      */
     RESILIENCE4J(150, 0, "resilience4j"),
-
+    
     /**
      * Logging console plugin enum.
      */
     LOGGING_CONSOLE(160, 0, "loggingConsole"),
-
+    
     /**
      * Logging RocketMQ plugin enum.
      */
@@ -170,74 +167,71 @@
      */
     LOGGING_ELASTIC_SEARCH(190, 0, "loggingElasticSearch"),
 
-<<<<<<< HEAD
     /**
      * Logging ClickHouse plugin enum.
      */
     LOGGING_CLICK_HOUSE(195, 0, "loggingClickHouse"),
     
-=======
->>>>>>> 2f2d0268
     /**
      * Divide plugin enum.
      */
     DIVIDE(200, 0, "divide"),
-
+    
     /**
      * springCloud plugin enum.
      */
     SPRING_CLOUD(200, 0, "springCloud"),
-
+    
     /**
      * webSocket plugin enum.
      */
     WEB_SOCKET(200, 0, "websocket"),
-
+    
     /**
      * Uri plugin enum.
      */
     URI(205, 0, "uri"),
-
+    
     /**
      * Web client plugin enum.
      */
     WEB_CLIENT(210, 0, "webClient"),
-
+    
     /**
      * Netty http client plugin enum.
      */
     NETTY_HTTP_CLIENT(210, 0, "nettyHttpClient"),
-
+    
     /**
      * ModifyResponse plugin enum.
      */
     MODIFY_RESPONSE(220, 0, "modifyResponse"),
-
+    
     /**
      * Param transform plugin enum.
      */
     RPC_PARAM_TRANSFORM(300, 0, "paramTransform"),
-
+    
     /**
      * Dubbo plugin enum.
      */
     DUBBO(310, 0, "dubbo"),
-
+    
     /**
      * Sofa plugin enum.
      */
     SOFA(310, 0, "sofa"),
-
+    
     /**
      * Tars plugin enum.
      */
     TARS(310, 0, "tars"),
-
+    
     /**
      * GPRC plugin enum.
      */
     GRPC(310, 0, "grpc"),
-
+    
     /**
      * Motan plugin enum.
      */
@@ -247,37 +241,34 @@
      * Cryptor response plugin enum.
      */
     CRYPTOR_RESPONSE(410, 0, "cryptorResponse"),
-
+    
     /**
      * Response plugin enum.
      */
     RESPONSE(420, 0, "response"),
-<<<<<<< HEAD
 
     /**
      * Key-auth plugin enum.
      */
-    KEY_AUTH(430, 0, "keyAuth");
-    
-=======
-    /**
-     * basic auth plugin enum.
-     */
-    BASIC_AUTH(430, 0, "basicAuth");
-
->>>>>>> 2f2d0268
+    KEY_AUTH(430, 0, "keyAuth"),
+
+    /**
+     * Basic-auth plugin enum.
+     */
+    BASIC_AUTH(440, 0, "basicAuth");
+    
     /**
      * When the application starts, the plugin is cached and we can obtained by name.
      * When there are duplicate plugin names, it can be detected and resolved at compile time.
      */
     private static final Map<String, PluginEnum> PLUGIN_ENUM_MAP = Arrays.stream(PluginEnum.values()).collect(Collectors.toMap(plugin -> plugin.name, plugin -> plugin));
-
+    
     private final int code;
-
+    
     private final int role;
-
+    
     private final String name;
-
+    
     /**
      * all args constructor.
      *
@@ -290,7 +281,7 @@
         this.role = role;
         this.name = name;
     }
-
+    
     /**
      * get code.
      *
@@ -299,7 +290,7 @@
     public int getCode() {
         return code;
     }
-
+    
     /**
      * get role.
      *
@@ -308,7 +299,7 @@
     public int getRole() {
         return role;
     }
-
+    
     /**
      * get name.
      *
@@ -317,7 +308,7 @@
     public String getName() {
         return name;
     }
-
+    
     /**
      * get plugin enum by name.
      *
@@ -327,7 +318,7 @@
     public static PluginEnum getPluginEnumByName(final String name) {
         return PLUGIN_ENUM_MAP.getOrDefault(name, PluginEnum.GLOBAL);
     }
-
+    
     /**
      * get upstream plugin names.
      *
