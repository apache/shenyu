/*
 * Licensed to the Apache Software Foundation (ASF) under one or more
 * contributor license agreements.  See the NOTICE file distributed with
 * this work for additional information regarding copyright ownership.
 * The ASF licenses this file to You under the Apache License, Version 2.0
 * (the "License"); you may not use this file except in compliance with
 * the License.  You may obtain a copy of the License at
 *
 *     http://www.apache.org/licenses/LICENSE-2.0
 *
 * Unless required by applicable law or agreed to in writing, software
 * distributed under the License is distributed on an "AS IS" BASIS,
 * WITHOUT WARRANTIES OR CONDITIONS OF ANY KIND, either express or implied.
 * See the License for the specific language governing permissions and
 * limitations under the License.
 */

package org.apache.shenyu.common.enums;

import java.util.Arrays;
import java.util.List;

/**
 * PluginEnum.
 */
public enum PluginEnum {

    /**
     * Mqtt plugin enum.
     */
    MQTT(0, 0, "mqtt"),
    
    /**
     * Global plugin enum.
     */
    GLOBAL(10, 0, "global"),

    /**
     * the cache plugin enum.
     */
    CACHE(15, 0, "cache"),

    /**
     * Sign plugin enum.
     */
    SIGN(20, 0, "sign"),
    
    /**
     * Jwt plugin enum.
     */
    JWT(30, 0, "jwt"),
    
    /**
     * OAuth2 plugin enum.
     */
    OAUTH2(40, 0, "oauth2"),
    
    /**
     * Waf plugin enum.
     */
    WAF(50, 0, "waf"),
    
    /**
     * Rate limiter plugin enum.
     */
    RATE_LIMITER(60, 0, "rateLimiter"),
    
    /**
     * Param mapping plugin enum.
     */
    PARAM_MAPPING(70, 0, "paramMapping"),
    
    /**
     * Context path plugin enum.
     */
    CONTEXT_PATH(80, 0, "contextPath"),
    
    /**
     * Rewrite plugin enum.
     */
    REWRITE(90, 0, "rewrite"),
    
    /**
     * Cryptor request plugin enum.
     */
    CRYPTOR_REQUEST(100, 0, "cryptorRequest"),
    
    /**
     * Redirect plugin enum.
     */
    REDIRECT(110, 0, "redirect"),
    
    /**
     * Request plugin enum.
     */
    REQUEST(120, 0, "request"),

    /**
     * GeneralContext plugin enum.
     */
    GENERAL_CONTEXT(125, 0, "generalContext"),
    
    /**
     * Hystrix plugin enum.
     */
    HYSTRIX(130, 0, "hystrix"),
    
    /**
     * Sentinel plugin enum.
     */
    SENTINEL(140, 0, "sentinel"),
    
    /**
     * Resilence4J plugin enum.
     */
    RESILIENCE4J(150, 0, "resilience4j"),
    
    /**
     * Logging plugin enum.
     */
    LOGGING(160, 0, "logging"),

    /**
<<<<<<< HEAD
     * the cache write plugin enum.
     */
    CACHE_WRITE(170, 0, "cacheWrite"),
=======
     * Logging RocketMQ plugin enum.
     */
    LOGGING_ROCKETMQ(170, 0, "loggingRocketMQ"),
>>>>>>> 55396d84
    
    /**
     * Divide plugin enum.
     */
    DIVIDE(200, 0, "divide"),
    
    /**
     * springCloud plugin enum.
     */
    SPRING_CLOUD(200, 0, "springCloud"),
    
    /**
     * webSocket plugin enum.
     */
    WEB_SOCKET(200, 0, "websocket"),
    
    /**
     * Uri plugin enum.
     */
    URI(205, 0, "uri"),
    
    /**
     * Web client plugin enum.
     */
    WEB_CLIENT(210, 0, "webClient"),
    
    /**
     * Netty http client plugin enum.
     */
    NETTY_HTTP_CLIENT(210, 0, "nettyHttpClient"),
    
    /**
     * ModifyResponse plugin enum.
     */
    MODIFY_RESPONSE(220, 0, "modifyResponse"),
    
    /**
     * Param transform plugin enum.
     */
    RPC_PARAM_TRANSFORM(300, 0, "paramTransform"),
    
    /**
     * Dubbo plugin enum.
     */
    DUBBO(310, 0, "dubbo"),
    
    /**
     * Sofa plugin enum.
     */
    SOFA(310, 0, "sofa"),
    
    /**
     * Tars plugin enum.
     */
    TARS(310, 0, "tars"),
    
    /**
     * GPRC plugin enum.
     */
    GRPC(310, 0, "grpc"),
    
    /**
     * Motan plugin enum.
     */
    MOTAN(310, 0, "motan"),
    
    /**
     * Cryptor response plugin enum.
     */
    CRYPTOR_RESPONSE(410, 0, "cryptorResponse"),

    /**
     * Response plugin enum.
     */
    RESPONSE(420, 0, "response");



    private final int code;

    private final int role;

    private final String name;

    /**
     * all args constructor.
     *
     * @param code code
     * @param role role
     * @param name name
     */
    PluginEnum(final int code, final int role, final String name) {
        this.code = code;
        this.role = role;
        this.name = name;
    }
    
    /**
     * get code.
     *
     * @return code code
     */
    public int getCode() {
        return code;
    }
    
    /**
     * get role.
     *
     * @return role role
     */
    public int getRole() {
        return role;
    }
    
    /**
     * get name.
     *
     * @return name name
     */
    public String getName() {
        return name;
    }
    
    /**
     * get plugin enum by name.
     *
     * @param name plugin name.
     * @return plugin enum.
     */
    public static PluginEnum getPluginEnumByName(final String name) {
        return Arrays.stream(PluginEnum.values())
                .filter(pluginEnum -> pluginEnum.getName().equals(name))
                .findFirst().orElse(PluginEnum.GLOBAL);
    }
    
    /**
     * get upstream plugin names.
     *
     * @return List string
     */
    public static List<String> getUpstreamNames() {
        return Arrays.asList(DIVIDE.name, GRPC.name, TARS.name, SPRING_CLOUD.name, DUBBO.name);
    }
}<|MERGE_RESOLUTION|>--- conflicted
+++ resolved
@@ -121,16 +121,15 @@
     LOGGING(160, 0, "logging"),
 
     /**
-<<<<<<< HEAD
+     * Logging RocketMQ plugin enum.
+     */
+    LOGGING_ROCKETMQ(170, 0, "loggingRocketMQ"),
+
+    /**
      * the cache write plugin enum.
      */
-    CACHE_WRITE(170, 0, "cacheWrite"),
-=======
-     * Logging RocketMQ plugin enum.
-     */
-    LOGGING_ROCKETMQ(170, 0, "loggingRocketMQ"),
->>>>>>> 55396d84
-    
+     CACHE_WRITE(180, 0, "cacheWrite"),
+
     /**
      * Divide plugin enum.
      */
