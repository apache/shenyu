/*
 * Licensed to the Apache Software Foundation (ASF) under one or more
 * contributor license agreements.  See the NOTICE file distributed with
 * this work for additional information regarding copyright ownership.
 * The ASF licenses this file to You under the Apache License, Version 2.0
 * (the "License"); you may not use this file except in compliance with
 * the License.  You may obtain a copy of the License at
 *
 *     http://www.apache.org/licenses/LICENSE-2.0
 *
 * Unless required by applicable law or agreed to in writing, software
 * distributed under the License is distributed on an "AS IS" BASIS,
 * WITHOUT WARRANTIES OR CONDITIONS OF ANY KIND, either express or implied.
 * See the License for the specific language governing permissions and
 * limitations under the License.
 */
 
package org.apache.shenyu.common.enums;

import java.util.Arrays;
import java.util.List;
import java.util.Map;
import java.util.stream.Collectors;

/**
 * PluginEnum.
 */
public enum PluginEnum {
    
    /**
     * Mqtt plugin enum.
     */
    MQTT(0, 0, "mqtt"),
    
    /**
     * Global plugin enum.
     */
    GLOBAL(5, 0, "global"),
    
    /**
     * the mock plugin enum.
     */
    MOCK(8, 0, "mock"),
    
    /**
     * the cache plugin enum.
     */
    CACHE(10, 0, "cache"),
    
    /**
     * Monitor plugin enum.
     */
    METRICS(15, 0, "metrics"),
    
    /**
     * Sign plugin enum.
     */
    SIGN(20, 0, "sign"),
    
    /**
     * Jwt plugin enum.
     */
    JWT(30, 0, "jwt"),
    
    /**
     * OAuth2 plugin enum.
     */
    OAUTH2(40, 0, "oauth2"),
    
    /**
     * Waf plugin enum.
     */
    WAF(50, 0, "waf"),
    
    /**
     * Rate limiter plugin enum.
     */
    RATE_LIMITER(60, 0, "rateLimiter"),
    
    /**
     * Param mapping plugin enum.
     */
    PARAM_MAPPING(70, 0, "paramMapping"),
    
    /**
     * Context path plugin enum.
     */
    CONTEXT_PATH(80, 0, "contextPath"),
    
    /**
     * Rewrite plugin enum.
     */
    REWRITE(90, 0, "rewrite"),
    
    /**
     * Cryptor request plugin enum.
     */
    CRYPTOR_REQUEST(100, 0, "cryptorRequest"),
    
    /**
     * Redirect plugin enum.
     */
    REDIRECT(110, 0, "redirect"),
    
    /**
     * Request plugin enum.
     */
    REQUEST(120, 0, "request"),
    
    /**
     * GeneralContext plugin enum.
     */
    GENERAL_CONTEXT(125, 0, "generalContext"),
    
    /**
     * Hystrix plugin enum.
     */
    HYSTRIX(130, 0, "hystrix"),
    
    /**
     * Sentinel plugin enum.
     */
    SENTINEL(140, 0, "sentinel"),
    
    /**
     * Resilence4J plugin enum.
     */
    RESILIENCE4J(150, 0, "resilience4j"),
    
    /**
     * Logging console plugin enum.
     */
    LOGGING_CONSOLE(160, 0, "loggingConsole"),
    
    /**
     * Logging RocketMQ plugin enum.
     */
    LOGGING_ROCKETMQ(170, 0, "loggingRocketMQ"),

    /**
<<<<<<< HEAD
     * Logging AliYun sls enums.
     */
    LOGGING_ALIYUN_SLS(175, 0, "loggingAliyunSls"),

    /**
     * Logging RocketMQ plugin enum.
=======
     * Logging Kafka plugin enum.
>>>>>>> 635aca17
     */
    LOGGING_KAFKA(180, 0, "loggingKafka"),

    /**
     * Logging ElasticSearch plugin enum.
     */
    LOGGING_ElasticSearch(190, 0, "loggingElasticSearch"),
    
    /**
     * Divide plugin enum.
     */
    DIVIDE(200, 0, "divide"),
    
    /**
     * springCloud plugin enum.
     */
    SPRING_CLOUD(200, 0, "springCloud"),
    
    /**
     * webSocket plugin enum.
     */
    WEB_SOCKET(200, 0, "websocket"),
    
    /**
     * Uri plugin enum.
     */
    URI(205, 0, "uri"),
    
    /**
     * Web client plugin enum.
     */
    WEB_CLIENT(210, 0, "webClient"),
    
    /**
     * Netty http client plugin enum.
     */
    NETTY_HTTP_CLIENT(210, 0, "nettyHttpClient"),
    
    /**
     * ModifyResponse plugin enum.
     */
    MODIFY_RESPONSE(220, 0, "modifyResponse"),
    
    /**
     * Param transform plugin enum.
     */
    RPC_PARAM_TRANSFORM(300, 0, "paramTransform"),
    
    /**
     * Dubbo plugin enum.
     */
    DUBBO(310, 0, "dubbo"),
    
    /**
     * Sofa plugin enum.
     */
    SOFA(310, 0, "sofa"),
    
    /**
     * Tars plugin enum.
     */
    TARS(310, 0, "tars"),
    
    /**
     * GPRC plugin enum.
     */
    GRPC(310, 0, "grpc"),
    
    /**
     * Motan plugin enum.
     */
    MOTAN(310, 0, "motan"),

    /**
     * Cryptor response plugin enum.
     */
    CRYPTOR_RESPONSE(410, 0, "cryptorResponse"),
    
    /**
     * Response plugin enum.
     */
    RESPONSE(420, 0, "response");
    
    /**
     * When the application starts, the plugin is cached and we can obtained by name.
     * When there are duplicate plugin names, it can be detected and resolved at compile time.
     */
    private static final Map<String, PluginEnum> PLUGIN_ENUM_MAP = Arrays.stream(PluginEnum.values()).collect(Collectors.toMap(plugin -> plugin.name, plugin -> plugin));
    
    private final int code;
    
    private final int role;
    
    private final String name;
    
    /**
     * all args constructor.
     *
     * @param code code
     * @param role role
     * @param name name
     */
    PluginEnum(final int code, final int role, final String name) {
        this.code = code;
        this.role = role;
        this.name = name;
    }
    
    /**
     * get code.
     *
     * @return code code
     */
    public int getCode() {
        return code;
    }
    
    /**
     * get role.
     *
     * @return role role
     */
    public int getRole() {
        return role;
    }
    
    /**
     * get name.
     *
     * @return name name
     */
    public String getName() {
        return name;
    }
    
    /**
     * get plugin enum by name.
     *
     * @param name plugin name.
     * @return plugin enum.
     */
    public static PluginEnum getPluginEnumByName(final String name) {
        return PLUGIN_ENUM_MAP.getOrDefault(name, PluginEnum.GLOBAL);
    }
    
    /**
     * get upstream plugin names.
     *
     * @return List string
     */
    public static List<String> getUpstreamNames() {
        return Arrays.asList(DIVIDE.name, GRPC.name, TARS.name, SPRING_CLOUD.name, DUBBO.name);
    }
}<|MERGE_RESOLUTION|>--- conflicted
+++ resolved
@@ -138,16 +138,12 @@
     LOGGING_ROCKETMQ(170, 0, "loggingRocketMQ"),
 
     /**
-<<<<<<< HEAD
      * Logging AliYun sls enums.
      */
     LOGGING_ALIYUN_SLS(175, 0, "loggingAliyunSls"),
 
     /**
-     * Logging RocketMQ plugin enum.
-=======
      * Logging Kafka plugin enum.
->>>>>>> 635aca17
      */
     LOGGING_KAFKA(180, 0, "loggingKafka"),
 
