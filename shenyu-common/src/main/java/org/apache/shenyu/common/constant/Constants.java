--- conflicted
+++ resolved
@@ -588,14 +588,11 @@
      */
     String DUBBO_DEFAULT_APPLICATION_NAME = "shenyu_proxy";
 
-<<<<<<< HEAD
     /**
      * sofa default application name.
      */
     String SOFA_DEFAULT_APPLICATION_NAME = "sofa";
     
-=======
->>>>>>> ab1d57a5
     /**
      * dubbo group.
      */
