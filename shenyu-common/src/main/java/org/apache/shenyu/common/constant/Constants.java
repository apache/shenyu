/*
 * Licensed to the Apache Software Foundation (ASF) under one or more
 * contributor license agreements.  See the NOTICE file distributed with
 * this work for additional information regarding copyright ownership.
 * The ASF licenses this file to You under the Apache License, Version 2.0
 * (the "License"); you may not use this file except in compliance with
 * the License.  You may obtain a copy of the License at
 *
 *     http://www.apache.org/licenses/LICENSE-2.0
 *
 * Unless required by applicable law or agreed to in writing, software
 * distributed under the License is distributed on an "AS IS" BASIS,
 * WITHOUT WARRANTIES OR CONDITIONS OF ANY KIND, either express or implied.
 * See the License for the specific language governing permissions and
 * limitations under the License.
 */

package org.apache.shenyu.common.constant;

/**
 * Constants.
 */
public interface Constants {
    
    /**
     * The constant SUCCESS.
     */
    String SUCCESS = "success";
    
    /**
     * The constant APP_PARAM.
     */
    String APP_PARAM = "appParam";
    
    /**
     * The constant context.
     */
    String CONTEXT = "context";
    
    /**
     * The constant context path.
     */
    String CONTEXT_PATH = "contextPath";
    
    /**
     * The constant META_DATA.
     */
    String META_DATA = "metaData";
    
    /**
     * The constant OLD_CONTEXT_PATH_META_DATA.
     */
    String OLD_CONTEXT_PATH_META_DATA = "old_context_path_meta_data";
    
    /**
     * The constant OLD_META_DATA.
     */
    String OLD_META_DATA = "old_meta_data";
    
    /**
     * The constant CLIENT_RESPONSE_ATTR.
     */
    String CLIENT_RESPONSE_ATTR = "webHandlerClientResponse";
    
    /**
     * The constant DUBBO_RPC_RESULT_EMPTY.
     */
    String DUBBO_RPC_RESULT_EMPTY = "dubbo has not return value!";
    
    /**
     * The constant SOFA_RPC_RESULT_EMPTY.
     */
    String SOFA_RPC_RESULT_EMPTY = "sofa has not return value!";
    
    /**
     * The constant RPC_RESULT.
     */
    String RPC_RESULT = "rpc_result";
    
    /**
     * The constant MOTAN_RPC_RESULT.
     */
    String MOTAN_RPC_RESULT = "motan_rpc_result";
    
    /**
     * The constant TARS_RPC_RESULT_EMPTY.
     */
    String TARS_RPC_RESULT_EMPTY = "tars has not return value!";
    
    /**
     * The constant MOTAN_RPC_RESULT_EMPTY.
     */
    String MOTAN_RPC_RESULT_EMPTY = "motan has not return value!";
    
    /**
     * The constant CLIENT_RESPONSE_RESULT_TYPE.
     */
    String CLIENT_RESPONSE_RESULT_TYPE = "webHandlerClientResponseResultType";
    
    /**
     * The constant CLIENT_RESPONSE_CONN_ATTR.
     */
    String CLIENT_RESPONSE_CONN_ATTR = "nettyClientResponseConnection";
    
    /**
     * The constant HTTP_TIME_OUT.
     */
    String HTTP_TIME_OUT = "httpTimeOut";
    
    /**
     * The constant HTTP_RETRY.
     */
    String HTTP_RETRY = "httpRetry";
    
    /**
     * The constant RETRY_STRATEGY.
     */
    String RETRY_STRATEGY = "retryStrategy";
    
    /**
     * The constant LOAD_BALANCE.
     */
    String LOAD_BALANCE = "loadBalance";
    
    /**
     * divide online selector id.
     */
    String DIVIDE_SELECTOR_ID = "divideSelectorId";
    
    /**
     * Original response Content-Type attribute name.
     */
    String ORIGINAL_RESPONSE_CONTENT_TYPE_ATTR = "original_response_content_type";
    
    /**
     * The constant HTTP_URI.
     */
    String HTTP_URI = "httpUri";
    
    /**
     * The constant HTTP_DOMAIN.
     */
    String HTTP_DOMAIN = "httpDomain";
    
    /**
     * The constant RPC_PARAM_TRANSFORM.
     */
    String PARAM_TRANSFORM = "param_transform";
    
    /**
     * The constant DECODE.
     */
    String DECODE = "UTF-8";
    
    /**
     * The constant MODULE.
     */
    String MODULE = "module";
    
    /**
     * RESPONSE_MONO.
     */
    String RESPONSE_MONO = "RESPONSE_MONO";
    
    /**
     * WATCHER_HTTP_STATUS.
     */
    String WATCHER_HTTP_STATUS = "WATCHER_HTTP_STATUS";
    
    /**
     * The constant METHOD.
     */
    String METHOD = "method";
    
    /**
     * The constant APP_KEY.
     */
    String APP_KEY = "appKey";
    
    /**
     * The constant RPC_TYPE.
     */
    String RPC_TYPE = "rpcType";
    
    /**
     * The constant SIGN.
     */
    String SIGN = "sign";
    
    /**
     * The constant PATH.
     */
    String PATH = "path";
    
    /**
     * The constant VERSION.
     */
    String VERSION = "version";
    
    /**
     * The constant SIGN_PARAMS_ERROR.
     */
    String SIGN_PARAMS_ERROR = "sign parameters are incomplete!";
    
    /**
     * The constant SIGN_VERSION_ERROR.
     */
    String SIGN_VERSION_ERROR = "sign version does not exist or is wrong!";
    
    /**
     * The constant SIGN_APP_KEY_IS_NOT_EXIST.
     */
    String SIGN_APP_KEY_IS_NOT_EXIST = "sign appKey does not exist.";
    
    /**
     * The constant SIGN_PATH_NOT_EXIST.
     */
    String SIGN_PATH_NOT_EXIST = "you have not configured the sign path.";
    
    /**
     * The constant SIGN_VALUE_IS_ERROR.
     */
    String SIGN_VALUE_IS_ERROR = "signature value is error!";
    
    /**
     * The constant TIMESTAMP.
     */
    String TIMESTAMP = "timestamp";
    
    /**
     * The constant REJECT_MSG.
     */
    String REJECT_MSG = " You are forbidden to visit";
    
    /**
     * The constant REWRITE_URI.
     */
    String REWRITE_URI = "rewrite_uri";
    
    /**
     * The constant REWRITE_CONTEXT_PATH.
     */
    String REWRITE_CONTEXT_PATH = "rewrite_context_path";
    
    /**
     * The constant URI.
     */
    String URI = "uri";

    /**
     * The constant header key of sign plugin version-2.
     */
    String SHENYU_AUTHORIZATION = "ShenYu-Authorization";

    /**
     * The constant LINE_SEPARATOR.
     */
    String LINE_SEPARATOR = System.getProperty("line.separator");
    
    /**
     * The constant URL_SEPARATOR.
     */
    String PATH_SEPARATOR = "/";
    
    /**
     * hystrix withExecutionIsolationSemaphoreMaxConcurrentRequests.
     */
    int MAX_CONCURRENT_REQUESTS = 100;
    
    /**
     * hystrix  withCircuitBreakerErrorThresholdPercentage.
     */
    int ERROR_THRESHOLD_PERCENTAGE = 50;
    
    /**
     * hystrix withCircuitBreakerRequestVolumeThreshold.
     */
    int REQUEST_VOLUME_THRESHOLD = 20;
    
    /**
     * hystrix withCircuitBreakerSleepWindowInMilliseconds.
     */
    int SLEEP_WINDOW_INMILLISECONDS = 5000;
    
    /**
     * The constant TIME_OUT.
     */
    long TIME_OUT = 3000;
    
    /**
     * The constant COLONS.
     */
    String COLONS = ":";
    
    /**
     * hystrix thead pool core size.
     */
    int HYSTRIX_THREAD_POOL_CORE_SIZE = 10;
    
    /**
     * hystrix thread pool max size.
     */
    int HYSTRIX_THREAD_POOL_MAX_SIZE = 10;
    
    /**
     * hystrix thread pool keep alive time minutes.
     */
    int HYSTRIX_THREAD_KEEP_ALIVE_TIME_MINUTE = 1;
    
    /**
     * hystrix thread pool queue size.
     */
    int HYSTRIX_THREAD_POOL_QUEUE_SIZE = 12;
    
    /**
     * ratelimiter timeoutDurationRate.
     */
    int TIMEOUT_DURATION_RATE = 5000;
    
    /**
     * ratelimiter limitRefreshPeriod.
     */
    int LIMIT_REFRESH_PERIOD = 500;
    
    /**
     * ratelimiter limitForPeriod.
     */
    int LIMIT_FOR_PERIOD = 50;
    
    /**
     * circuitBreaker circuitEnable.
     */
    int CIRCUIT_DISABLE = 0;
    
    /**
     * circuitBreaker enable.
     */
    int CIRCUIT_ENABLE = 1;
    
    /**
     * circuitBreaker timeoutDuration.
     */
    long TIMEOUT_DURATION = 30000;
    
    /**
     * circuitBreaker slidingWindowSize.
     */
    int SLIDING_WINDOW_SIZE = 100;
    
    /**
     * circuitBreaker slidingWindowType.
     */
    int SLIDING_WINDOW_TYPE = 0;
    
    /**
     * circuitBreaker minimumNumberOfCalls.
     */
    int MINIMUM_NUMBER_OF_CALLS = 100;
    
    /**
     * circuitBreaker waitIntervalFunctionInOpenState.
     */
    int WAIT_INTERVAL_FUNCTION_IN_OPEN_STATE = 60000;
    
    /**
     * circuitBreaker waitIntervalFunctionInOpenState.
     */
    int PERMITTED_NUMBER_OF_CALLS_IN_HALF_OPEN_STATE = 10;
    
    /**
     * circuitBreaker failureRateThreshold.
     */
    float FAILURE_RATE_THRESHOLD = 50;
    
    /**
     * circuitBreaker automaticTransitionFromOpenToHalfOpenEnabled.
     */
    boolean AUTOMATIC_TRANSITION_FROM_OPEN_TO_HALF_OPEN_ENABLED = false;
    
    /**
     * jwt handle key for secretKey.
     */
    String SECRET_KEY = "secretKey";
    
    /**
     * basicAuth handle key for defaultHandleJson.
     */
    String DEFAULT_HANDLE_JSON = "defaultHandleJson";
    
    /**
     * local key.
     */
    String LOCAL_KEY = "localKey";
    
    /**
     * jwt handle key for filterPath.
     */
    String FILTER_PATH = "filterPath";
    
    /**
     *  Disable flow control rules.
     */
    int FLOW_RULE_ENABLE_OFF = 0;

    /**
     *  Enable flow control rules.
     */
    int FLOW_RULE_ENABLE_ON = 1;

    /**
     *  Disable flow degrade rules.
     */
    int DEGRADE_RULE_ENABLE_OFF = 0;

    /**
     *  Enable flow degrade rules.
     */
    int DEGRADE_RULE_ENABLE_ON = 1;

    /**
     * Enable the flow rule.
     */
    int SENTINEL_ENABLE_FLOW_RULE = 1;
    
    /**
     * Sentinel qps flow grade.
     */
    int SENTINEL_QPS_FLOW_GRADE = 1;
    
    /**
     * Sentinel flow reject behavior.
     */
    int SENTINEL_FLOW_REJECT = 0;
    
    /**
     * Enable the degrade rule.
     */
    int SENTINEL_ENABLE_DEGRADE_RULE = 1;
    
    /**
     * Sentinel response RT degrade rule.
     */
    int SENTINEL_RESPONSE_RULE_GRADE = 0;
    
    /**
     * Sentinel degrade rule default min request.
     */
    int SENTINEL_MIN_REQUEST_AMOUNT = 5;
    
    /**
     * Sentinel degrade rule default slow ratio threshold.
     */
    double SENTINEL_SLOW_RATIO_THRESHOLD = 1.0d;
    
    /**
     * Sentinel degrade rule default stat intervals.
     */
    int SENTINEL_STAT_INTERVALS = 1;
    
    /**
     * default warmup.
     */
    int DEFAULT_WARMUP = 10 * 60 * 1000;
    
    /**
     * default register type.
     */
    String DEFAULT_REGISTER_TYPE = "http";
    
    /**
     * is checked.
     */
    String IS_CHECKED = "checked";
    
    /**
     * default checked value.
     */
    String DEFAULT_CHECK_VALUE = "false";
    
    /**
     * zombie check threads.
     */
    String ZOMBIE_CHECK_THREADS = "zombieCheckThreads";
    
    /**
     * default zombie check threads value.
     */
    String ZOMBIE_CHECK_THREADS_VALUE = "10";
    
    /**
     * zombie check times.
     */
    String ZOMBIE_CHECK_TIMES = "zombieCheckTimes";
    
    /**
     * default zombie check times value.
     */
    String ZOMBIE_CHECK_TIMES_VALUE = "5";
    
    /**
     * scheduled time.
     */
    String SCHEDULED_TIME = "scheduledTime";
    
    /**
     * default scheduled time value.
     */
    String SCHEDULED_TIME_VALUE = "10";
    
    /**
     * default headerMaxSize value.
     */
    int HEADER_MAX_SIZE = 10240;
    
    /**
     * default requestMaxSize value.
     */
    int REQUEST_MAX_SIZE = 102400;
    
    /**
     * String default.
     */
    String DEFAULT = "DEFAULT";
    
    /**
     * context path name prefix.
     */
    String CONTEXT_PATH_NAME_PREFIX = "/context-path";
    
    /**
     * dubbo gray release selector id.
     */
    String DUBBO_SELECTOR_ID = "dubboSelectorId";
    
    /**
     * dubbo gray release rule id.
     */
    String DUBBO_RULE_ID = "dubboRuleId";
    
    /**
     * dubbo remote address.
     */
    String DUBBO_REMOTE_ADDRESS = "dubboRemoteAddress";
    
    /**
     * dubbo group.
     */
    String GROUP = "group";
    
    /**
     * redis script path.
     */
    String SCRIPT_PATH = "/META-INF/scripts/";
    
    /**
     * cache max count.
     */
    int CACHE_MAX_COUNT = 1000;
    
    /**
     * the empty json.
     */
    String EMPTY_JSON = "{}";
    
    /**
     * http accept encoding gzip.
     */
    String HTTP_ACCEPT_ENCODING_GZIP = "gzip";
    
    /**
     * general context.
     */
    String GENERAL_CONTEXT = "generalContext";
    
    /**
     * addGeneralContextType.
     */
    String ADD_GENERAL_CONTEXT_TYPE = "addGeneralContext";
    
    /**
     * transmitHeaderToGeneralContext.
     */
    String TRANSMIT_HEADER_TO_GENERAL_CONTEXT_TYPE = "transmitHeaderToGeneralContext";
    
    /**
     * When register by http, the meta register path.
     */
    String META_PATH = "/shenyu-client/register-metadata";
    
    /**
     * When register by http, the meta type.
     */
    String META_TYPE = "metadata";
    
    /**
     * When register by http, the uri path.
     */
    String URI_PATH = "/shenyu-client/register-uri";
    
    /**
     * When register by http, the offline path.
     */
    String OFFLINE_PATH = "/shenyu-client/offline";
    
    /**
     * The constant API_DOC_TYPE.
     */
    String API_DOC_TYPE = "apiDoc";

    /**
     * The constant API_DOC_PATH.
     */
    String API_DOC_PATH = "/shenyu-client/register-apiDoc";

    /**
     * The constant DISCOVERY_CONFIG_TYPE.
     */
    String DISCOVERY_CONFIG_TYPE = "discovery";

    /**
     * The constant DISCOVERY_CONFIG_PATH.
     */
    String DISCOVERY_CONFIG_PATH = "/shenyu-client/register-discoveryConfig";

    /**
     * When register by http, the login path.
     */
    String LOGIN_PATH = "/platform/login";

    /**
     * When register by http, admin username.
     */
    String USER_NAME = "username";
    
    /**
     * Login name.
     */
    String LOGIN_NAME = "userName";
    
    /**
     * When register by http, admin password.
     */
    String PASS_WORD = "password";

    /**
     * key.
     */
    String AES_SECRET_KEY = "aes-secret-key";

    /**
     * iv.
     */
    String AES_SECRET_IV = "aes-secret-iv";

    /**
     * X-Access-Token.
     */
    String X_ACCESS_TOKEN = "X-Access-Token";
    
    /**
     * The admin return result code.
     */
    String ADMIN_RESULT_CODE = "code";
    
    /**
     * The admin return result data.
     */
    String ADMIN_RESULT_DATA = "data";
    
    /**
     * The admin return result token.
     */
    String ADMIN_RESULT_TOKEN = "token";
    
    /**
     * The admin return result expired time.
     */
    String ADMIN_RESULT_EXPIRED_TIME = "expiredTime";
    
    /**
     * The admin userName.
     */
    String ADMIN_RESULT_USERNAME = "userName";
    
    /**
     * The admin password.
     */
    String ADMIN_RESULT_PASSWORD = "password";
    
    /**
     * shenyu admin path configs fetch.
     */
    String SHENYU_ADMIN_PATH_CONFIGS_FETCH = "/configs/fetch";
    
    /**
     * shenyu admin path configs listener.
     */
    String SHENYU_ADMIN_PATH_CONFIGS_LISTENER = "/configs/listener";
    
    /**
     * zombie removal times.
     */
    String ZOMBIE_REMOVAL_TIMES = "zombieRemovalTimes";
    
    /**
     * The default zombie removal time value, unit is second.
     */
    String ZOMBIE_REMOVAL_TIMES_VALUE = "60";
    
    /**
     * shared thread pool type.
     */
    String SHARED = "shared";
    
    /**
     * fixed thread pool type.
     */
    String FIXED = "fixed";
    
    /**
     * eager thread pool type.
     */
    String EAGER = "eager";
    
    /**
     * limited thread pool type.
     */
    String LIMITED = "limited";
    
    /**
     * cached thread pool type.
     */
    String CACHED = "cached";
    
    /**
     * user can use the specify-domain to replace of upstream url of the divide plugin.
     */
    String SPECIFY_DOMAIN = "specify-domain";
    
    /**
     * The maximum free memory reserved by the blocking queue for the JVM.
     */
    int THE_256_MB = 256 * 1024 * 1024;

    int BYTES_PER_MB = 1024 * 1024;

    /**
     * The default cluster of dubbo client.
     */
    String DEFAULT_CLUSTER = "failover";
    
    /**
     * cache data max size, means map size.
     */
    Long LRU_MAP_MAXSIZE = 65536L;
    
    /**
     * namespace,sush as nacos .
     */
    String NAMESPACE = "namespace";
    
    /**
     * brpc  spi bizThreadPoolName.
     */
    String SHARED_BIZTHREADPOOLNAME = "shared";
    
    /**

     * trie default children size.
     */
    Integer TRIE_CHILDREN_SIZE = 512;
    
    /**
     * trie default path variables size.
     */
    Integer TRIE_PATH_VARIABLES_SIZE = 128;
    
    /**
     * trie default path cache size.
     */
    Integer TRIE_PATH_CACHE_SIZE = 256;

    /**
     * the default warm time is ten minutes.
     */
    int WARMUP_TIME = 10 * 60 * 1000;
    
    /**
     * The constant DEFAULT_RULE.
     */
    String DEFAULT_RULE = "default_rule";

    /**
     * the plugin start time of plugin lifecycle.
     */
    String PLUGIN_START_TIME = "pluginStartTime:";

    /**
     * the plugin end time of plugin lifecycle.
     */
    String PLUGIN_END_TIME = "pluginEndTime:";

    /**
<<<<<<< HEAD
     * sentinel plugin metrics.
     */
    String METRICS_SENTINEL = "metricsSentinel";

    /**
     * resilience4j plugin metrics.
     */
    String METRICS_RESILIENCE4J = "metricsResilience4j";

    /**
     * Hystrix plugin metrics.
     */
    String METRICS_HYSTRIX = "metricsHystrix";
    
=======
     * ratelimiter plugin metrics.
     */
    String METRICS_RATE_LIMITER = "metricsRateLimiter";

>>>>>>> 42d9f11f
    /**
     * String q.
     */
    default void findConstants() {
    }
}<|MERGE_RESOLUTION|>--- conflicted
+++ resolved
@@ -801,7 +801,11 @@
     String PLUGIN_END_TIME = "pluginEndTime:";
 
     /**
-<<<<<<< HEAD
+     * ratelimiter plugin metrics.
+     */
+    String METRICS_RATE_LIMITER = "metricsRateLimiter";
+
+    /**
      * sentinel plugin metrics.
      */
     String METRICS_SENTINEL = "metricsSentinel";
@@ -815,13 +819,7 @@
      * Hystrix plugin metrics.
      */
     String METRICS_HYSTRIX = "metricsHystrix";
-    
-=======
-     * ratelimiter plugin metrics.
-     */
-    String METRICS_RATE_LIMITER = "metricsRateLimiter";
-
->>>>>>> 42d9f11f
+
     /**
      * String q.
      */
