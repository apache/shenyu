/*
 * Licensed to the Apache Software Foundation (ASF) under one or more
 * contributor license agreements.  See the NOTICE file distributed with
 * this work for additional information regarding copyright ownership.
 * The ASF licenses this file to You under the Apache License, Version 2.0
 * (the "License"); you may not use this file except in compliance with
 * the License.  You may obtain a copy of the License at
 *
 *     http://www.apache.org/licenses/LICENSE-2.0
 *
 * Unless required by applicable law or agreed to in writing, software
 * distributed under the License is distributed on an "AS IS" BASIS,
 * WITHOUT WARRANTIES OR CONDITIONS OF ANY KIND, either express or implied.
 * See the License for the specific language governing permissions and
 * limitations under the License.
 */

package org.apache.shenyu.common.constant;

/**
 * Constants.
 */
public interface Constants {

    /**
     * The constant Apache SHENYU.
     */
    String SHENYU = "shenyu";

    /**
     * The constant string dot.
     */
    String DOT = ".";

    /**
     * The constant string separator.
     */
    String SEPARATOR_CHARS = ";";

    /**
     * The constant string separator.
     */
    String SEPARATOR_UNDERLINE = "_";

    /**
     * The constant SUCCESS.
     */
    String SUCCESS = "success";

    /**
     * The constant APP_PARAM.
     */
    String APP_PARAM = "appParam";

    /**
     * The constant context.
     */
    String CONTEXT = "context";

    /**
     * The constant chain.
     */
    String CHAIN = "chain";

    /**
     * The constant context path.
     */
    String CONTEXT_PATH = "contextPath";

    /**
     * The constant META_DATA.
     */
    String META_DATA = "metaData";

    /**
     * The constant OLD_CONTEXT_PATH_META_DATA.
     */
    String OLD_CONTEXT_PATH_META_DATA = "old_context_path_meta_data";

    /**
     * The constant OLD_META_DATA.
     */
    String OLD_META_DATA = "old_meta_data";

    /**
     * The constant CLIENT_RESPONSE_ATTR.
     */
    String CLIENT_RESPONSE_ATTR = "webHandlerClientResponse";

    /**
     * The constant DUBBO_RPC_RESULT_EMPTY.
     */
    String DUBBO_RPC_RESULT_EMPTY = "dubbo has not return value!";

    /**
     * The constant SOFA_RPC_RESULT_EMPTY.
     */
    String SOFA_RPC_RESULT_EMPTY = "sofa has not return value!";

    /**
     * The constant RPC_RESULT.
     */
    String RPC_RESULT = "rpc_result";

    /**
     * The constant MOTAN_RPC_RESULT.
     */
    String MOTAN_RPC_RESULT = "motan_rpc_result";

    /**
     * The constant TARS_RPC_RESULT_EMPTY.
     */
    String TARS_RPC_RESULT_EMPTY = "tars has not return value!";

    /**
     * The constant MOTAN_RPC_RESULT_EMPTY.
     */
    String MOTAN_RPC_RESULT_EMPTY = "motan has not return value!";

    /**
     * The constant CLIENT_RESPONSE_RESULT_TYPE.
     */
    String CLIENT_RESPONSE_RESULT_TYPE = "webHandlerClientResponseResultType";

    /**
     * The constant CLIENT_RESPONSE_CONN_ATTR.
     */
    String CLIENT_RESPONSE_CONN_ATTR = "nettyClientResponseConnection";

    /**
     * The constant HTTP_TIME_OUT.
     */
    String HTTP_TIME_OUT = "httpTimeOut";

    /**
     * The constant HTTP_RETRY.
     */
    String HTTP_RETRY = "httpRetry";

    /**
     * The constant RETRY_STRATEGY.
     */
    String RETRY_STRATEGY = "retryStrategy";

    /**
     * The constant LOAD_BALANCE.
     */
    String LOAD_BALANCE = "loadBalance";

    /**
     * divide online selector id.
     */
    String DIVIDE_SELECTOR_ID = "divideSelectorId";

    /**
     * Original response Content-Type attribute name.
     */
    String ORIGINAL_RESPONSE_CONTENT_TYPE_ATTR = "original_response_content_type";

    /**
     * The constant HTTP_URI.
     */
    String HTTP_URI = "httpUri";

    /**
     * The constant HTTP_DOMAIN.
     */
    String HTTP_DOMAIN = "httpDomain";

    /**
     * The constant RPC_PARAM_TRANSFORM.
     */
    String PARAM_TRANSFORM = "param_transform";

    /**
     * The constant DECODE.
     */
    String DECODE = "UTF-8";

    /**
     * The constant MODULE.
     */
    String MODULE = "module";

    /**
     * RESPONSE_MONO.
     */
    String RESPONSE_MONO = "RESPONSE_MONO";

    /**
     * WATCHER_HTTP_STATUS.
     */
    String WATCHER_HTTP_STATUS = "WATCHER_HTTP_STATUS";

    /**
     * The constant METHOD.
     */
    String METHOD = "method";

    /**
     * The constant APP_KEY.
     */
    String APP_KEY = "appKey";

    /**
     * The constant RPC_TYPE.
     */
    String RPC_TYPE = "rpcType";

    /**
     * The constant SIGN.
     */
    String SIGN = "sign";

    /**
     * The constant PATH.
     */
    String PATH = "path";

    /**
     * The constant VERSION.
     */
    String VERSION = "version";

    /**
     * The constant SIGN_PARAMS_ERROR.
     */
    String SIGN_PARAMS_ERROR = "sign parameters are incomplete!";

    /**
     * The constant SIGN_VERSION_ERROR.
     */
    String SIGN_VERSION_ERROR = "sign version does not exist or is wrong!";

    /**
     * The constant SIGN_APP_KEY_IS_NOT_EXIST.
     */
    String SIGN_APP_KEY_IS_NOT_EXIST = "sign appKey does not exist.";

    /**
     * The constant SIGN_PATH_NOT_EXIST.
     */
    String SIGN_PATH_NOT_EXIST = "you have not configured the sign path.";

    /**
     * The constant SIGN_VALUE_IS_ERROR.
     */
    String SIGN_VALUE_IS_ERROR = "signature value is error!";

    /**
     * The constant TIMESTAMP.
     */
    String TIMESTAMP = "timestamp";

    /**
     * The constant REJECT_MSG.
     */
    String REJECT_MSG = " You are forbidden to visit";

    /**
     * The constant REWRITE_URI.
     */
    String REWRITE_URI = "rewrite_uri";

    /**
     * The constant REWRITE_CONTEXT_PATH.
     */
    String REWRITE_CONTEXT_PATH = "rewrite_context_path";

    /**
     * The constant URI.
     */
    String URI = "uri";


    /**
     * The constant HEARTBEAT.
     */
    String HEARTBEAT = "heartbeat";

    /**
     * The constant header key of sign plugin version-2.
     */
    String SHENYU_AUTHORIZATION = "ShenYu-Authorization";

    /**
     * The constant LINE_SEPARATOR.
     */
    String LINE_SEPARATOR = System.lineSeparator();

    /**
     * The constant URL_SEPARATOR.
     */
    String PATH_SEPARATOR = "/";

    /**
     * hystrix withExecutionIsolationSemaphoreMaxConcurrentRequests.
     */
    int MAX_CONCURRENT_REQUESTS = 100;

    /**
     * hystrix  withCircuitBreakerErrorThresholdPercentage.
     */
    int ERROR_THRESHOLD_PERCENTAGE = 50;

    /**
     * hystrix withCircuitBreakerRequestVolumeThreshold.
     */
    int REQUEST_VOLUME_THRESHOLD = 20;

    /**
     * hystrix withCircuitBreakerSleepWindowInMilliseconds.
     */
    int SLEEP_WINDOW_INMILLISECONDS = 5000;

    /**
     * The constant TIME_OUT.
     */
    long TIME_OUT = 3000;

    /**
     * The constant COLONS.
     */
    String COLONS = ":";

    /**
     * hystrix thead pool core size.
     */
    int HYSTRIX_THREAD_POOL_CORE_SIZE = 10;

    /**
     * hystrix thread pool max size.
     */
    int HYSTRIX_THREAD_POOL_MAX_SIZE = 10;

    /**
     * hystrix thread pool keep alive time minutes.
     */
    int HYSTRIX_THREAD_KEEP_ALIVE_TIME_MINUTE = 1;

    /**
     * hystrix thread pool queue size.
     */
    int HYSTRIX_THREAD_POOL_QUEUE_SIZE = 12;

    /**
     * ratelimiter timeoutDurationRate.
     */
    int TIMEOUT_DURATION_RATE = 5000;

    /**
     * ratelimiter limitRefreshPeriod.
     */
    int LIMIT_REFRESH_PERIOD = 500;

    /**
     * ratelimiter limitForPeriod.
     */
    int LIMIT_FOR_PERIOD = 50;

    /**
     * circuitBreaker circuitEnable.
     */
    int CIRCUIT_DISABLE = 0;

    /**
     * circuitBreaker enable.
     */
    int CIRCUIT_ENABLE = 1;

    /**
     * circuitBreaker timeoutDuration.
     */
    long TIMEOUT_DURATION = 30000;

    /**
     * circuitBreaker slidingWindowSize.
     */
    int SLIDING_WINDOW_SIZE = 100;

    /**
     * circuitBreaker slidingWindowType.
     */
    int SLIDING_WINDOW_TYPE = 0;

    /**
     * circuitBreaker minimumNumberOfCalls.
     */
    int MINIMUM_NUMBER_OF_CALLS = 100;

    /**
     * circuitBreaker waitIntervalFunctionInOpenState.
     */
    int WAIT_INTERVAL_FUNCTION_IN_OPEN_STATE = 60000;

    /**
     * circuitBreaker waitIntervalFunctionInOpenState.
     */
    int PERMITTED_NUMBER_OF_CALLS_IN_HALF_OPEN_STATE = 10;

    /**
     * circuitBreaker failureRateThreshold.
     */
    float FAILURE_RATE_THRESHOLD = 50;

    /**
     * circuitBreaker automaticTransitionFromOpenToHalfOpenEnabled.
     */
    boolean AUTOMATIC_TRANSITION_FROM_OPEN_TO_HALF_OPEN_ENABLED = false;

    /**
     * jwt handle key for secretKey.
     */
    String SECRET_KEY = "secretKey";

    /**
     * basicAuth handle key for defaultHandleJson.
     */
    String DEFAULT_HANDLE_JSON = "defaultHandleJson";

    /**
     * local key.
     */
    String LOCAL_KEY = "localKey";

    /**
     * jwt handle key for filterPath.
     */
    String FILTER_PATH = "filterPath";

    /**
     * Disable flow control rules.
     */
    int FLOW_RULE_ENABLE_OFF = 0;

    /**
     * Enable flow control rules.
     */
    int FLOW_RULE_ENABLE_ON = 1;

    /**
     * Disable flow degrade rules.
     */
    int DEGRADE_RULE_ENABLE_OFF = 0;

    /**
     * Enable flow degrade rules.
     */
    int DEGRADE_RULE_ENABLE_ON = 1;

    /**
     * Enable the flow rule.
     */
    int SENTINEL_ENABLE_FLOW_RULE = 1;

    /**
     * Sentinel qps flow grade.
     */
    int SENTINEL_QPS_FLOW_GRADE = 1;

    /**
     * Sentinel flow reject behavior.
     */
    int SENTINEL_FLOW_REJECT = 0;

    /**
     * Enable the degrade rule.
     */
    int SENTINEL_ENABLE_DEGRADE_RULE = 1;

    /**
     * Sentinel response RT degrade rule.
     */
    int SENTINEL_RESPONSE_RULE_GRADE = 0;

    /**
     * Sentinel degrade rule default min request.
     */
    int SENTINEL_MIN_REQUEST_AMOUNT = 5;

    /**
     * Sentinel degrade rule default slow ratio threshold.
     */
    double SENTINEL_SLOW_RATIO_THRESHOLD = 1.0d;

    /**
     * Sentinel degrade rule default stat intervals.
     */
    int SENTINEL_STAT_INTERVALS = 1;

    /**
     * default warmup.
     */
    int DEFAULT_WARMUP = 10 * 60 * 1000;

    /**
     * default register type.
     */
    String DEFAULT_REGISTER_TYPE = "http";

    /**
     * is checked.
     */
    String IS_CHECKED = "checked";

    /**
     * default checked value.
     */
    String DEFAULT_CHECK_VALUE = "false";

    /**
     * zombie check threads.
     */
    String ZOMBIE_CHECK_THREADS = "zombieCheckThreads";

    /**
     * default zombie check threads value.
     */
    String ZOMBIE_CHECK_THREADS_VALUE = "10";

    /**
     * zombie check times.
     */
    String ZOMBIE_CHECK_TIMES = "zombieCheckTimes";

    /**
     * default zombie check times value.
     */
    String ZOMBIE_CHECK_TIMES_VALUE = "5";

    /**
     * scheduled time.
     */
    String SCHEDULED_TIME = "scheduledTime";

    /**
     * default scheduled time value.
     */
    String SCHEDULED_TIME_VALUE = "10";

    /**
     * default headerMaxSize value.
     */
    int HEADER_MAX_SIZE = 10240;

    /**
     * default requestMaxSize value.
     */
    int REQUEST_MAX_SIZE = 102400;

    /**
     * String default.
     */
    String DEFAULT = "DEFAULT";

    /**
     * context path name prefix.
     */
    String CONTEXT_PATH_NAME_PREFIX = "/context-path";

    /**
     * dubbo gray release selector id.
     */
    String DUBBO_SELECTOR_ID = "dubboSelectorId";

    /**
     * dubbo gray release rule id.
     */
    String DUBBO_RULE_ID = "dubboRuleId";

    /**
     * dubbo remote address.
     */
    String DUBBO_REMOTE_ADDRESS = "dubboRemoteAddress";

    /**
     * dubbo load balance from meta data.
     */
    String DUBBO_LOAD_BALANCE = "dubboLoadBalance";

    /**
     * dubbo serialization protobuf.
     */
    String DUBBO_SERIALIZATION_PROTOBUF = "protobuf";

    /**
     * dubbo default application name.
     */
    String DUBBO_DEFAULT_APPLICATION_NAME = "shenyu_proxy";

    /**
     * dubbo group.
     */
    String GROUP = "group";

    /**
     * redis script path.
     */
    String SCRIPT_PATH = "/META-INF/scripts/";

    /**
     * cache max count.
     */
    int CACHE_MAX_COUNT = 1000;

    /**
     * the empty json.
     */
    String EMPTY_JSON = "{}";

    /**
     * http accept encoding gzip.
     */
    String HTTP_ACCEPT_ENCODING_GZIP = "gzip";

    /**
     * general context.
     */
    String GENERAL_CONTEXT = "generalContext";

    /**
     * addGeneralContextType.
     */
    String ADD_GENERAL_CONTEXT_TYPE = "addGeneralContext";

    /**
     * transmitHeaderToGeneralContext.
     */
    String TRANSMIT_HEADER_TO_GENERAL_CONTEXT_TYPE = "transmitHeaderToGeneralContext";

    /**
     * When register by http, the meta register path.
     */
    String META_PATH = "/shenyu-client/register-metadata";

    /**
     * When register by http, the meta type.
     */
    String META_TYPE = "metadata";

    /**
     * When register by http, the uri path.
     */
    String URI_PATH = "/shenyu-client/register-uri";

    /**
<<<<<<< HEAD
=======
     * When register by http, the mcpTools path.
     */
    String MCP_TOOLS_PATH = "/shenyu-client/register-mcp";

    /**
     * the constant MCP_TOOLS_TYPE.
     */
    String MCP_TOOLS_TYPE = "mcp";

    /**
>>>>>>> ab1d57a5
     * When register by http, the uri path.
     */
    String BEAT_URI_PATH = "/instance/beat";

    /**
     * When register by http, the offline path.
     */
    String OFFLINE_PATH = "/shenyu-client/offline";

    /**
     * The constant API_DOC_TYPE.
     */
    String API_DOC_TYPE = "apiDoc";

    /**
     * The constant API_DOC_PATH.
     */
    String API_DOC_PATH = "/shenyu-client/register-apiDoc";

    /**
     * The constant DISCOVERY_CONFIG_TYPE.
     */
    String DISCOVERY_CONFIG_TYPE = "discovery";

    /**
     * The constant DISCOVERY_CONFIG_PATH.
     */
    String DISCOVERY_CONFIG_PATH = "/shenyu-client/register-discoveryConfig";

    /**
     * When register by http, the login path.
     */
    String LOGIN_PATH = "/platform/login";

    /**
     * When register by http, admin username.
     */
    String USER_NAME = "username";

    /**
     * Login name.
     */
    String LOGIN_NAME = "userName";

    /**
     * When register by http, admin password.
     */
    String PASS_WORD = "password";

    /**
     * key.
     */
    String AES_SECRET_KEY = "aes-secret-key";

    /**
     * iv.
     */
    String AES_SECRET_IV = "aes-secret-iv";

    /**
     * X-Access-Token.
     */
    String X_ACCESS_TOKEN = "X-Access-Token";

    /**
     * The admin return result code.
     */
    String ADMIN_RESULT_CODE = "code";

    /**
     * The admin return result data.
     */
    String ADMIN_RESULT_DATA = "data";

    /**
     * The admin return result token.
     */
    String ADMIN_RESULT_TOKEN = "token";

    /**
     * The admin return result expired time.
     */
    String ADMIN_RESULT_EXPIRED_TIME = "expiredTime";

    /**
     * The admin userName.
     */
    String ADMIN_RESULT_USERNAME = "userName";

    /**
     * The admin password.
     */
    String ADMIN_RESULT_PASSWORD = "password";

    /**
     * shenyu admin path configs fetch.
     */
    String SHENYU_ADMIN_PATH_CONFIGS_FETCH = "/configs/fetch";

    /**
     * shenyu admin path configs listener.
     */
    String SHENYU_ADMIN_PATH_CONFIGS_LISTENER = "/configs/listener";

    /**
     * zombie removal times.
     */
    String ZOMBIE_REMOVAL_TIMES = "zombieRemovalTimes";

    /**
     * The default zombie removal time value, unit is second.
     */
    String ZOMBIE_REMOVAL_TIMES_VALUE = "60";

    /**
     * shared thread pool type.
     */
    String SHARED = "shared";

    /**
     * fixed thread pool type.
     */
    String FIXED = "fixed";

    /**
     * eager thread pool type.
     */
    String EAGER = "eager";

    /**
     * limited thread pool type.
     */
    String LIMITED = "limited";

    /**
     * cached thread pool type.
     */
    String CACHED = "cached";

    /**
     * user can use the specify-domain to replace of upstream url of the divide plugin.
     */
    String SPECIFY_DOMAIN = "specify-domain";

    /**
     * The maximum free memory reserved by the blocking queue for the JVM.
     */
    int THE_256_MB = 256 * 1024 * 1024;

    int BYTES_PER_MB = 1024 * 1024;

    /**
     * The default cluster of dubbo client.
     */
    String DEFAULT_CLUSTER = "failover";

    /**
     * cache data max size, means map size.
     */
    Long LRU_MAP_MAXSIZE = 65536L;

    /**
     * namespace,sush as nacos .
     */
    String NAMESPACE = "namespace";

    /**
     * brpc  spi bizThreadPoolName.
     */
    String SHARED_BIZTHREADPOOLNAME = "shared";

    /**
     * trie default children size.
     */
    Integer TRIE_CHILDREN_SIZE = 512;

    /**
     * trie default path variables size.
     */
    Integer TRIE_PATH_VARIABLES_SIZE = 128;

    /**
     * trie default path cache size.
     */
    Integer TRIE_PATH_CACHE_SIZE = 256;

    /**
     * the default warm time is ten minutes.
     */
    int WARMUP_TIME = 10 * 60 * 1000;

    /**
     * The constant DEFAULT_RULE.
     */
    String DEFAULT_RULE = "default_rule";

    /**
     * the plugin start time of plugin lifecycle.
     */
    String PLUGIN_START_TIME = "pluginStartTime:";

    /**
     * the plugin end time of plugin lifecycle.
     */
    String PLUGIN_END_TIME = "pluginEndTime:";

    /**
     * the chain start time of chain lifecycle.
     */
    String CHAIN_START_TIME = "chainStartTime:";

    /**
     * the chain end time of chain lifecycle.
     */
    String CHAIN_END_TIME = "chainEndTime:";

    /**
     * ratelimiter plugin metrics.
     */
    String METRICS_RATE_LIMITER = "metricsRateLimiter";

    /**
     * sentinel plugin metrics.
     */
    String METRICS_SENTINEL = "metricsSentinel";

    /**
     * resilience4j plugin metrics.
     */
    String METRICS_RESILIENCE4J = "metricsResilience4j";

    /**
     * Hystrix plugin metrics.
     */
    String METRICS_HYSTRIX = "metricsHystrix";

    /**
     * The constant shenyu namespace id.
     */
    String SHENYU_NAMESPACE_ID = "namespaceId";

<<<<<<< HEAD
    /**
     * The constant Client Port.
     */
    String CLIENT_PORT_NAME = "ClientPort";

=======
>>>>>>> ab1d57a5
    /**
     * The constant SYS_DEFAULT_NAMESPACE_ID.
     */
    String SYS_DEFAULT_NAMESPACE_ID = "649330b6-c2d7-4edc-be8e-8a54df9eb385";

    /**
     * The constant DEFAULT_NAMESPACE_PRIMARY_KEY.
     */
    String DEFAULT_NAMESPACE_PRIMARY_KEY = "1";

    /**
     * The constant EVENT_NAME_DICT.
     */
    String EVENT_NAME_DICT = "dict";

    /**
     * The constant EVENT_NAME_PLUGIN_HANDLE.
     */
    String EVENT_NAME_PLUGIN_HANDLE = "plugin-handle";

    /**
     * The constant EVENT_NAME_META_DATA.
     */
    String EVENT_NAME_META_DATA = "meta-data";

    /**
     * The constant EVENT_NAME_NAMESPACE.
     */
    String EVENT_NAME_NAMESPACE = "namespace";

    /**
     * The constant EVENT_NAME_PLUGIN.
     */
    String EVENT_NAME_PLUGIN = "plugin";

    /**
     * The constant EVENT_NAME_NAMESPACE_PLUGIN.
     */
    String EVENT_NAME_NAMESPACE_PLUGIN = "namespace-plugin";

    /**
     * The constant EVENT_NAME_RESOURCE.
     */
    String EVENT_NAME_RESOURCE = "resource";

    /**
     * The constant EVENT_NAME_ROLE.
     */
    String EVENT_NAME_ROLE = "role";

    /**
     * The constant EVENT_NAME_RULE.
     */
    String EVENT_NAME_RULE = "rule";

    /**
     * The constant EVENT_NAME_SELECTOR.
     */
    String EVENT_NAME_SELECTOR = "selector";

    /**
     * The constant EVENT_NAME_USER.
     */
    String EVENT_NAME_USER = "user";

    /**
     * The constant EVENT_NAME_DATA.
     */
    String EVENT_NAME_DATA = "data";

    /**
     * The constant EVENT_NAME_REGISTER.
     */
    String HTTP_PATH = "shenyu.httpPath";

    /**
     * The constant preserve host.
     */
    String PRESERVE_HOST = "preserveHost";

    /**
     * The constant model.
     */
    String MODEL = "model";

    /**
     * The constant stream.
     */
    String STREAM = "stream";

    /**
     * The constant prompt.
     */
    String PROMPT = "prompt";

    /**
     * The constant messages.
     */
    String MESSAGES = "messages";

    /**
     * The constant Content-Encoding.
     */
    String CONTENT_ENCODING = "Content-Encoding";
    /**
     * Http request retry policy.
     */
    String HTTP_RETRY_BACK_OFF_SPEC = "default";

    /**
     * The constant Content.
     */
    String CONTENT = "content";

    /**
     * The constant ROLE.
     */
    String ROLE = "role";

    /**
     * The constant USAGE.
     */
    String USAGE = "usage";

    /**
     * The include_usage for stream.
     */
    String INCLUDE_USAGE = "include_usage";

    /**
     * The stream_options.
     */
    String STREAM_OPTIONS = "stream_options";

    /**
     * The constant COMPLETION_TOKENS.
     */
    String COMPLETION_TOKENS = "completion_tokens";

    /**
     * The constant AI_MODEL.
     */
    String AI_MODEL = "ai_model";

    /**
     * The constant arch.
     */
    String ARCH = "arch";

    /**
     * The constant arch.
     */
    String OPERATING_SYSTEM = "operatingSystem";

    /**
     * The constant availableProcessors.
     */
    String AVAILABLE_PROCESSORS = "availableProcessors";

    /**
     * The constant totalMemorySizeGB.
     */
    String TOTAL_MEMORY_SIZE_GB = "totalMemorySizeGB";

    /**
     * The constant GB.
     */
    String GB = "GB";

    /**
     * String q.
     */
    default void findConstants() {
    }

}<|MERGE_RESOLUTION|>--- conflicted
+++ resolved
@@ -644,8 +644,12 @@
     String URI_PATH = "/shenyu-client/register-uri";
 
     /**
-<<<<<<< HEAD
-=======
+     * When register by http, the uri path.
+     */
+    String BEAT_URI_PATH = "/instance/beat";
+
+
+    /**
      * When register by http, the mcpTools path.
      */
     String MCP_TOOLS_PATH = "/shenyu-client/register-mcp";
@@ -656,7 +660,6 @@
     String MCP_TOOLS_TYPE = "mcp";
 
     /**
->>>>>>> ab1d57a5
      * When register by http, the uri path.
      */
     String BEAT_URI_PATH = "/instance/beat";
@@ -898,14 +901,10 @@
      */
     String SHENYU_NAMESPACE_ID = "namespaceId";
 
-<<<<<<< HEAD
     /**
      * The constant Client Port.
      */
     String CLIENT_PORT_NAME = "ClientPort";
-
-=======
->>>>>>> ab1d57a5
     /**
      * The constant SYS_DEFAULT_NAMESPACE_ID.
      */
