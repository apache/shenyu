/*
 * Licensed to the Apache Software Foundation (ASF) under one or more
 * contributor license agreements.  See the NOTICE file distributed with
 * this work for additional information regarding copyright ownership.
 * The ASF licenses this file to You under the Apache License, Version 2.0
 * (the "License"); you may not use this file except in compliance with
 * the License.  You may obtain a copy of the License at
 *
 *     http://www.apache.org/licenses/LICENSE-2.0
 *
 * Unless required by applicable law or agreed to in writing, software
 * distributed under the License is distributed on an "AS IS" BASIS,
 * WITHOUT WARRANTIES OR CONDITIONS OF ANY KIND, either express or implied.
 * See the License for the specific language governing permissions and
 * limitations under the License.
 */

package org.apache.shenyu.common.constant;

/**
 * Constants.
 */
public interface Constants {

    /**
     * The constant Apache SHENYU.
     */
    String SHENYU = "shenyu";

    /**
     * The constant string dot.
     */
    String DOT = ".";

    /**
     * The constant string separator.
     */
    String SEPARATOR_CHARS = ";";

    /**
     * The constant string separator.
     */
    String SEPARATOR_UNDERLINE = "_";

    /**
     * The constant SUCCESS.
     */
    String SUCCESS = "success";

    /**
     * The constant APP_PARAM.
     */
    String APP_PARAM = "appParam";

    /**
     * The constant context.
     */
    String CONTEXT = "context";

    /**
     * The constant chain.
     */
    String CHAIN = "chain";

    /**
     * The constant context path.
     */
    String CONTEXT_PATH = "contextPath";

    /**
     * The constant META_DATA.
     */
    String META_DATA = "metaData";

    /**
     * The constant OLD_CONTEXT_PATH_META_DATA.
     */
    String OLD_CONTEXT_PATH_META_DATA = "old_context_path_meta_data";

    /**
     * The constant OLD_META_DATA.
     */
    String OLD_META_DATA = "old_meta_data";

    /**
     * The constant CLIENT_RESPONSE_ATTR.
     */
    String CLIENT_RESPONSE_ATTR = "webHandlerClientResponse";

    /**
     * The constant DUBBO_RPC_RESULT_EMPTY.
     */
    String DUBBO_RPC_RESULT_EMPTY = "dubbo has not return value!";

    /**
     * The constant SOFA_RPC_RESULT_EMPTY.
     */
    String SOFA_RPC_RESULT_EMPTY = "sofa has not return value!";

    /**
     * The constant RPC_RESULT.
     */
    String RPC_RESULT = "rpc_result";

    /**
     * The constant MOTAN_RPC_RESULT.
     */
    String MOTAN_RPC_RESULT = "motan_rpc_result";

    /**
     * The constant TARS_RPC_RESULT_EMPTY.
     */
    String TARS_RPC_RESULT_EMPTY = "tars has not return value!";

    /**
     * The constant MOTAN_RPC_RESULT_EMPTY.
     */
    String MOTAN_RPC_RESULT_EMPTY = "motan has not return value!";

    /**
     * The constant CLIENT_RESPONSE_RESULT_TYPE.
     */
    String CLIENT_RESPONSE_RESULT_TYPE = "webHandlerClientResponseResultType";

    /**
     * The constant CLIENT_RESPONSE_CONN_ATTR.
     */
    String CLIENT_RESPONSE_CONN_ATTR = "nettyClientResponseConnection";

    /**
     * The constant HTTP_TIME_OUT.
     */
    String HTTP_TIME_OUT = "httpTimeOut";

    /**
     * The constant HTTP_RETRY.
     */
    String HTTP_RETRY = "httpRetry";

    /**
     * The constant RETRY_STRATEGY.
     */
    String RETRY_STRATEGY = "retryStrategy";

    /**
     * The constant LOAD_BALANCE.
     */
    String LOAD_BALANCE = "loadBalance";

    /**
     * divide online selector id.
     */
    String DIVIDE_SELECTOR_ID = "divideSelectorId";

    /**
     * Original response Content-Type attribute name.
     */
    String ORIGINAL_RESPONSE_CONTENT_TYPE_ATTR = "original_response_content_type";

    /**
     * The constant HTTP_URI.
     */
    String HTTP_URI = "httpUri";

    /**
     * The constant HTTP_DOMAIN.
     */
    String HTTP_DOMAIN = "httpDomain";

    /**
     * The constant RPC_PARAM_TRANSFORM.
     */
    String PARAM_TRANSFORM = "param_transform";

    /**
     * The constant DECODE.
     */
    String DECODE = "UTF-8";

    /**
     * The constant MODULE.
     */
    String MODULE = "module";

    /**
     * RESPONSE_MONO.
     */
    String RESPONSE_MONO = "RESPONSE_MONO";

    /**
     * WATCHER_HTTP_STATUS.
     */
    String WATCHER_HTTP_STATUS = "WATCHER_HTTP_STATUS";

    /**
     * The constant METHOD.
     */
    String METHOD = "method";

    /**
     * The constant APP_KEY.
     */
    String APP_KEY = "appKey";

    /**
     * The constant RPC_TYPE.
     */
    String RPC_TYPE = "rpcType";

    /**
     * The constant SIGN.
     */
    String SIGN = "sign";

    /**
     * The constant PATH.
     */
    String PATH = "path";

    /**
     * The constant VERSION.
     */
    String VERSION = "version";

    /**
     * The constant SIGN_PARAMS_ERROR.
     */
    String SIGN_PARAMS_ERROR = "sign parameters are incomplete!";

    /**
     * The constant SIGN_VERSION_ERROR.
     */
    String SIGN_VERSION_ERROR = "sign version does not exist or is wrong!";

    /**
     * The constant SIGN_APP_KEY_IS_NOT_EXIST.
     */
    String SIGN_APP_KEY_IS_NOT_EXIST = "sign appKey does not exist.";

    /**
     * The constant SIGN_PATH_NOT_EXIST.
     */
    String SIGN_PATH_NOT_EXIST = "you have not configured the sign path.";

    /**
     * The constant SIGN_VALUE_IS_ERROR.
     */
    String SIGN_VALUE_IS_ERROR = "signature value is error!";

    /**
     * The constant TIMESTAMP.
     */
    String TIMESTAMP = "timestamp";

    /**
     * The constant REJECT_MSG.
     */
    String REJECT_MSG = " You are forbidden to visit";

    /**
     * The constant REWRITE_URI.
     */
    String REWRITE_URI = "rewrite_uri";

    /**
     * The constant REWRITE_CONTEXT_PATH.
     */
    String REWRITE_CONTEXT_PATH = "rewrite_context_path";

    /**
     * The constant URI.
     */
    String URI = "uri";


    /**
     * The constant HEARTBEAT.
     */
    String HEARTBEAT = "heartbeat";

    /**
     * The constant header key of sign plugin version-2.
     */
    String SHENYU_AUTHORIZATION = "ShenYu-Authorization";

    /**
     * The constant LINE_SEPARATOR.
     */
    String LINE_SEPARATOR = System.lineSeparator();

    /**
     * The constant URL_SEPARATOR.
     */
    String PATH_SEPARATOR = "/";

    /**
     * hystrix withExecutionIsolationSemaphoreMaxConcurrentRequests.
     */
    int MAX_CONCURRENT_REQUESTS = 100;

    /**
     * hystrix  withCircuitBreakerErrorThresholdPercentage.
     */
    int ERROR_THRESHOLD_PERCENTAGE = 50;

    /**
     * hystrix withCircuitBreakerRequestVolumeThreshold.
     */
    int REQUEST_VOLUME_THRESHOLD = 20;

    /**
     * hystrix withCircuitBreakerSleepWindowInMilliseconds.
     */
    int SLEEP_WINDOW_INMILLISECONDS = 5000;

    /**
     * The constant TIME_OUT.
     */
    long TIME_OUT = 3000;

    /**
     * The constant COLONS.
     */
    String COLONS = ":";

    /**
     * hystrix thead pool core size.
     */
    int HYSTRIX_THREAD_POOL_CORE_SIZE = 10;

    /**
     * hystrix thread pool max size.
     */
    int HYSTRIX_THREAD_POOL_MAX_SIZE = 10;

    /**
     * hystrix thread pool keep alive time minutes.
     */
    int HYSTRIX_THREAD_KEEP_ALIVE_TIME_MINUTE = 1;

    /**
     * hystrix thread pool queue size.
     */
    int HYSTRIX_THREAD_POOL_QUEUE_SIZE = 12;

    /**
     * ratelimiter timeoutDurationRate.
     */
    int TIMEOUT_DURATION_RATE = 5000;

    /**
     * ratelimiter limitRefreshPeriod.
     */
    int LIMIT_REFRESH_PERIOD = 500;

    /**
     * ratelimiter limitForPeriod.
     */
    int LIMIT_FOR_PERIOD = 50;

    /**
     * circuitBreaker circuitEnable.
     */
    int CIRCUIT_DISABLE = 0;

    /**
     * circuitBreaker enable.
     */
    int CIRCUIT_ENABLE = 1;

    /**
     * circuitBreaker timeoutDuration.
     */
    long TIMEOUT_DURATION = 30000;

    /**
     * circuitBreaker slidingWindowSize.
     */
    int SLIDING_WINDOW_SIZE = 100;

    /**
     * circuitBreaker slidingWindowType.
     */
    int SLIDING_WINDOW_TYPE = 0;

    /**
     * circuitBreaker minimumNumberOfCalls.
     */
    int MINIMUM_NUMBER_OF_CALLS = 100;

    /**
     * circuitBreaker waitIntervalFunctionInOpenState.
     */
    int WAIT_INTERVAL_FUNCTION_IN_OPEN_STATE = 60000;

    /**
     * circuitBreaker waitIntervalFunctionInOpenState.
     */
    int PERMITTED_NUMBER_OF_CALLS_IN_HALF_OPEN_STATE = 10;

    /**
     * circuitBreaker failureRateThreshold.
     */
    float FAILURE_RATE_THRESHOLD = 50;

    /**
     * circuitBreaker automaticTransitionFromOpenToHalfOpenEnabled.
     */
    boolean AUTOMATIC_TRANSITION_FROM_OPEN_TO_HALF_OPEN_ENABLED = false;

    /**
     * jwt handle key for secretKey.
     */
    String SECRET_KEY = "secretKey";

    /**
     * basicAuth handle key for defaultHandleJson.
     */
    String DEFAULT_HANDLE_JSON = "defaultHandleJson";

    /**
     * local key.
     */
    String LOCAL_KEY = "localKey";

    /**
     * jwt handle key for filterPath.
     */
    String FILTER_PATH = "filterPath";

    /**
     * Disable flow control rules.
     */
    int FLOW_RULE_ENABLE_OFF = 0;

    /**
     * Enable flow control rules.
     */
    int FLOW_RULE_ENABLE_ON = 1;

    /**
     * Disable flow degrade rules.
     */
    int DEGRADE_RULE_ENABLE_OFF = 0;

    /**
     * Enable flow degrade rules.
     */
    int DEGRADE_RULE_ENABLE_ON = 1;

    /**
     * Enable the flow rule.
     */
    int SENTINEL_ENABLE_FLOW_RULE = 1;

    /**
     * Sentinel qps flow grade.
     */
    int SENTINEL_QPS_FLOW_GRADE = 1;

    /**
     * Sentinel flow reject behavior.
     */
    int SENTINEL_FLOW_REJECT = 0;

    /**
     * Enable the degrade rule.
     */
    int SENTINEL_ENABLE_DEGRADE_RULE = 1;

    /**
     * Sentinel response RT degrade rule.
     */
    int SENTINEL_RESPONSE_RULE_GRADE = 0;

    /**
     * Sentinel degrade rule default min request.
     */
    int SENTINEL_MIN_REQUEST_AMOUNT = 5;

    /**
     * Sentinel degrade rule default slow ratio threshold.
     */
    double SENTINEL_SLOW_RATIO_THRESHOLD = 1.0d;

    /**
     * Sentinel degrade rule default stat intervals.
     */
    int SENTINEL_STAT_INTERVALS = 1;

    /**
     * default warmup.
     */
    int DEFAULT_WARMUP = 10 * 60 * 1000;

    /**
     * default register type.
     */
    String DEFAULT_REGISTER_TYPE = "http";

    /**
     * is checked.
     */
    String IS_CHECKED = "checked";

    /**
     * default checked value.
     */
    String DEFAULT_CHECK_VALUE = "false";

    /**
     * zombie check threads.
     */
    String ZOMBIE_CHECK_THREADS = "zombieCheckThreads";

    /**
     * default zombie check threads value.
     */
    String ZOMBIE_CHECK_THREADS_VALUE = "10";

    /**
     * zombie check times.
     */
    String ZOMBIE_CHECK_TIMES = "zombieCheckTimes";

    /**
     * default zombie check times value.
     */
    String ZOMBIE_CHECK_TIMES_VALUE = "5";

    /**
     * scheduled time.
     */
    String SCHEDULED_TIME = "scheduledTime";

    /**
     * default scheduled time value.
     */
    String SCHEDULED_TIME_VALUE = "10";

    /**
     * default headerMaxSize value.
     */
    int HEADER_MAX_SIZE = 10240;

    /**
     * default requestMaxSize value.
     */
    int REQUEST_MAX_SIZE = 102400;

    /**
     * String default.
     */
    String DEFAULT = "DEFAULT";

    /**
     * context path name prefix.
     */
    String CONTEXT_PATH_NAME_PREFIX = "/context-path";

    /**
     * dubbo gray release selector id.
     */
    String DUBBO_SELECTOR_ID = "dubboSelectorId";

    /**
     * dubbo gray release rule id.
     */
    String DUBBO_RULE_ID = "dubboRuleId";

    /**
     * dubbo remote address.
     */
    String DUBBO_REMOTE_ADDRESS = "dubboRemoteAddress";

    /**
     * dubbo load balance from meta data.
     */
    String DUBBO_LOAD_BALANCE = "dubboLoadBalance";

    /**
     * dubbo serialization protobuf.
     */
    String DUBBO_SERIALIZATION_PROTOBUF = "protobuf";

    /**
     * dubbo default application name.
     */
    String DUBBO_DEFAULT_APPLICATION_NAME = "shenyu_proxy";

    /**
     * dubbo group.
     */
    String GROUP = "group";

    /**
     * redis script path.
     */
    String SCRIPT_PATH = "/META-INF/scripts/";

    /**
     * cache max count.
     */
    int CACHE_MAX_COUNT = 1000;

    /**
     * the empty json.
     */
    String EMPTY_JSON = "{}";

    /**
     * http accept encoding gzip.
     */
    String HTTP_ACCEPT_ENCODING_GZIP = "gzip";

    /**
     * general context.
     */
    String GENERAL_CONTEXT = "generalContext";

    /**
     * addGeneralContextType.
     */
    String ADD_GENERAL_CONTEXT_TYPE = "addGeneralContext";

    /**
     * transmitHeaderToGeneralContext.
     */
    String TRANSMIT_HEADER_TO_GENERAL_CONTEXT_TYPE = "transmitHeaderToGeneralContext";

    /**
     * When register by http, the meta register path.
     */
    String META_PATH = "/shenyu-client/register-metadata";

    /**
     * When register by http, the meta type.
     */
    String META_TYPE = "metadata";

    /**
     * When register by http, the uri path.
     */
    String URI_PATH = "/shenyu-client/register-uri";

    /**
<<<<<<< HEAD
     * When register by http, the mcpTools path.
     */
    String MCP_TOOLS_PATH = "/shenyu-client/register-mcp";

    /**
     * the constant MCP_TOOLS_TYPE.
     */
    String MCP_TOOLS_TYPE = "mcp";
    
=======
     * When register by http, the uri path.
     */
    String BEAT_URI_PATH = "/instance/beat";

>>>>>>> e6e87ec1
    /**
     * When register by http, the offline path.
     */
    String OFFLINE_PATH = "/shenyu-client/offline";

    /**
     * The constant API_DOC_TYPE.
     */
    String API_DOC_TYPE = "apiDoc";

    /**
     * The constant API_DOC_PATH.
     */
    String API_DOC_PATH = "/shenyu-client/register-apiDoc";

    /**
     * The constant DISCOVERY_CONFIG_TYPE.
     */
    String DISCOVERY_CONFIG_TYPE = "discovery";

    /**
     * The constant DISCOVERY_CONFIG_PATH.
     */
    String DISCOVERY_CONFIG_PATH = "/shenyu-client/register-discoveryConfig";

    /**
     * When register by http, the login path.
     */
    String LOGIN_PATH = "/platform/login";

    /**
     * When register by http, admin username.
     */
    String USER_NAME = "username";

    /**
     * Login name.
     */
    String LOGIN_NAME = "userName";

    /**
     * When register by http, admin password.
     */
    String PASS_WORD = "password";

    /**
     * key.
     */
    String AES_SECRET_KEY = "aes-secret-key";

    /**
     * iv.
     */
    String AES_SECRET_IV = "aes-secret-iv";

    /**
     * X-Access-Token.
     */
    String X_ACCESS_TOKEN = "X-Access-Token";

    /**
     * The admin return result code.
     */
    String ADMIN_RESULT_CODE = "code";

    /**
     * The admin return result data.
     */
    String ADMIN_RESULT_DATA = "data";

    /**
     * The admin return result token.
     */
    String ADMIN_RESULT_TOKEN = "token";

    /**
     * The admin return result expired time.
     */
    String ADMIN_RESULT_EXPIRED_TIME = "expiredTime";

    /**
     * The admin userName.
     */
    String ADMIN_RESULT_USERNAME = "userName";

    /**
     * The admin password.
     */
    String ADMIN_RESULT_PASSWORD = "password";

    /**
     * shenyu admin path configs fetch.
     */
    String SHENYU_ADMIN_PATH_CONFIGS_FETCH = "/configs/fetch";

    /**
     * shenyu admin path configs listener.
     */
    String SHENYU_ADMIN_PATH_CONFIGS_LISTENER = "/configs/listener";

    /**
     * zombie removal times.
     */
    String ZOMBIE_REMOVAL_TIMES = "zombieRemovalTimes";

    /**
     * The default zombie removal time value, unit is second.
     */
    String ZOMBIE_REMOVAL_TIMES_VALUE = "60";

    /**
     * shared thread pool type.
     */
    String SHARED = "shared";

    /**
     * fixed thread pool type.
     */
    String FIXED = "fixed";

    /**
     * eager thread pool type.
     */
    String EAGER = "eager";

    /**
     * limited thread pool type.
     */
    String LIMITED = "limited";

    /**
     * cached thread pool type.
     */
    String CACHED = "cached";

    /**
     * user can use the specify-domain to replace of upstream url of the divide plugin.
     */
    String SPECIFY_DOMAIN = "specify-domain";

    /**
     * The maximum free memory reserved by the blocking queue for the JVM.
     */
    int THE_256_MB = 256 * 1024 * 1024;

    int BYTES_PER_MB = 1024 * 1024;

    /**
     * The default cluster of dubbo client.
     */
    String DEFAULT_CLUSTER = "failover";

    /**
     * cache data max size, means map size.
     */
    Long LRU_MAP_MAXSIZE = 65536L;

    /**
     * namespace,sush as nacos .
     */
    String NAMESPACE = "namespace";

    /**
     * brpc  spi bizThreadPoolName.
     */
    String SHARED_BIZTHREADPOOLNAME = "shared";

    /**
     * trie default children size.
     */
    Integer TRIE_CHILDREN_SIZE = 512;

    /**
     * trie default path variables size.
     */
    Integer TRIE_PATH_VARIABLES_SIZE = 128;

    /**
     * trie default path cache size.
     */
    Integer TRIE_PATH_CACHE_SIZE = 256;

    /**
     * the default warm time is ten minutes.
     */
    int WARMUP_TIME = 10 * 60 * 1000;

    /**
     * The constant DEFAULT_RULE.
     */
    String DEFAULT_RULE = "default_rule";

    /**
     * the plugin start time of plugin lifecycle.
     */
    String PLUGIN_START_TIME = "pluginStartTime:";

    /**
     * the plugin end time of plugin lifecycle.
     */
    String PLUGIN_END_TIME = "pluginEndTime:";

    /**
     * the chain start time of chain lifecycle.
     */
    String CHAIN_START_TIME = "chainStartTime:";

    /**
     * the chain end time of chain lifecycle.
     */
    String CHAIN_END_TIME = "chainEndTime:";

    /**
     * ratelimiter plugin metrics.
     */
    String METRICS_RATE_LIMITER = "metricsRateLimiter";

    /**
     * sentinel plugin metrics.
     */
    String METRICS_SENTINEL = "metricsSentinel";

    /**
     * resilience4j plugin metrics.
     */
    String METRICS_RESILIENCE4J = "metricsResilience4j";

    /**
     * Hystrix plugin metrics.
     */
    String METRICS_HYSTRIX = "metricsHystrix";

    /**
     * The constant shenyu namespace id.
     */
    String SHENYU_NAMESPACE_ID = "namespaceId";

    /**
     * The constant SYS_DEFAULT_NAMESPACE_ID.
     */
    String SYS_DEFAULT_NAMESPACE_ID = "649330b6-c2d7-4edc-be8e-8a54df9eb385";

    /**
     * The constant DEFAULT_NAMESPACE_PRIMARY_KEY.
     */
    String DEFAULT_NAMESPACE_PRIMARY_KEY = "1";

    /**
     * The constant EVENT_NAME_DICT.
     */
    String EVENT_NAME_DICT = "dict";

    /**
     * The constant EVENT_NAME_PLUGIN_HANDLE.
     */
    String EVENT_NAME_PLUGIN_HANDLE = "plugin-handle";

    /**
     * The constant EVENT_NAME_META_DATA.
     */
    String EVENT_NAME_META_DATA = "meta-data";

    /**
     * The constant EVENT_NAME_NAMESPACE.
     */
    String EVENT_NAME_NAMESPACE = "namespace";

    /**
     * The constant EVENT_NAME_PLUGIN.
     */
    String EVENT_NAME_PLUGIN = "plugin";

    /**
     * The constant EVENT_NAME_NAMESPACE_PLUGIN.
     */
    String EVENT_NAME_NAMESPACE_PLUGIN = "namespace-plugin";

    /**
     * The constant EVENT_NAME_RESOURCE.
     */
    String EVENT_NAME_RESOURCE = "resource";

    /**
     * The constant EVENT_NAME_ROLE.
     */
    String EVENT_NAME_ROLE = "role";

    /**
     * The constant EVENT_NAME_RULE.
     */
    String EVENT_NAME_RULE = "rule";

    /**
     * The constant EVENT_NAME_SELECTOR.
     */
    String EVENT_NAME_SELECTOR = "selector";

    /**
     * The constant EVENT_NAME_USER.
     */
    String EVENT_NAME_USER = "user";

    /**
     * The constant EVENT_NAME_DATA.
     */
    String EVENT_NAME_DATA = "data";

    /**
     * The constant EVENT_NAME_REGISTER.
     */
    String HTTP_PATH = "shenyu.httpPath";

    /**
     * The constant preserve host.
     */
    String PRESERVE_HOST = "preserveHost";

    /**
     * The constant model.
     */
    String MODEL = "model";

    /**
     * The constant stream.
     */
    String STREAM = "stream";

    /**
     * The constant prompt.
     */
    String PROMPT = "prompt";

    /**
     * The constant messages.
     */
    String MESSAGES = "messages";

    /**
     * The constant Content-Encoding.
     */
    String CONTENT_ENCODING = "Content-Encoding";
    /**
     * Http request retry policy.
     */
    String HTTP_RETRY_BACK_OFF_SPEC = "default";

    /**
     * The constant Content.
     */
    String CONTENT = "content";

    /**
     * The constant ROLE.
     */
    String ROLE = "role";

    /**
     * The constant USAGE.
     */
    String USAGE = "usage";

    /**
     * The include_usage for stream.
     */
    String INCLUDE_USAGE = "include_usage";

    /**
     * The stream_options.
     */
    String STREAM_OPTIONS = "stream_options";

    /**
     * The constant COMPLETION_TOKENS.
     */
    String COMPLETION_TOKENS = "completion_tokens";

    /**
     * The constant AI_MODEL.
     */
    String AI_MODEL = "ai_model";

    /**
     * The constant arch.
     */
    String ARCH = "arch";

    /**
     * The constant arch.
     */
    String OPERATING_SYSTEM = "operatingSystem";

    /**
     * The constant availableProcessors.
     */
    String AVAILABLE_PROCESSORS = "availableProcessors";

    /**
     * The constant totalMemorySizeGB.
     */
    String TOTAL_MEMORY_SIZE_GB = "totalMemorySizeGB";

    /**
     * The constant GB.
     */
    String GB = "GB";

    /**
     * String q.
     */
    default void findConstants() {
    }

}<|MERGE_RESOLUTION|>--- conflicted
+++ resolved
@@ -644,7 +644,7 @@
     String URI_PATH = "/shenyu-client/register-uri";
 
     /**
-<<<<<<< HEAD
+
      * When register by http, the mcpTools path.
      */
     String MCP_TOOLS_PATH = "/shenyu-client/register-mcp";
@@ -654,12 +654,10 @@
      */
     String MCP_TOOLS_TYPE = "mcp";
     
-=======
      * When register by http, the uri path.
      */
     String BEAT_URI_PATH = "/instance/beat";
 
->>>>>>> e6e87ec1
     /**
      * When register by http, the offline path.
      */
