/*
 * Licensed to the Apache Software Foundation (ASF) under one or more
 * contributor license agreements.  See the NOTICE file distributed with
 * this work for additional information regarding copyright ownership.
 * The ASF licenses this file to You under the Apache License, Version 2.0
 * (the "License"); you may not use this file except in compliance with
 * the License.  You may obtain a copy of the License at
 *
 *     http://www.apache.org/licenses/LICENSE-2.0
 *
 * Unless required by applicable law or agreed to in writing, software
 * distributed under the License is distributed on an "AS IS" BASIS,
 * WITHOUT WARRANTIES OR CONDITIONS OF ANY KIND, either express or implied.
 * See the License for the specific language governing permissions and
 * limitations under the License.
 */

package org.apache.shenyu.common.config;

import org.apache.commons.lang3.StringUtils;
import org.apache.shenyu.common.concurrent.MemoryLimitCalculator;
import org.apache.shenyu.common.constant.Constants;
import org.apache.shenyu.common.enums.TrieMatchModeEnum;

import java.util.ArrayList;
import java.util.HashSet;
import java.util.List;
import java.util.Properties;
import java.util.Set;
import java.util.stream.Collectors;
import java.util.stream.Stream;

/**
 * The type shenyu config.
 */
public class ShenyuConfig {

    private SwitchConfig switchConfig = new SwitchConfig();
    
    private FileConfig file = new FileConfig();
    
    private ExcludePath exclude = new ExcludePath();
    
    private Health health = new Health();

    private FallbackPath fallback = new FallbackPath();
    
    private ExtPlugin extPlugin = new ExtPlugin();
    
    private Scheduler scheduler = new Scheduler();
    
    private UpstreamCheck upstreamCheck = new UpstreamCheck();

    private CrossFilterConfig cross = new CrossFilterConfig();

    private RibbonConfig ribbon = new RibbonConfig();
    
    private Local local = new Local();

    private WebsocketConfig websocket = new WebsocketConfig();

    private SharedPool sharedPool = new SharedPool();
    
    private MetricsConfig metrics = new MetricsConfig();

    private SelectorMatchCache selectorMatchCache = new SelectorMatchCache();
    
    private RuleMatchCache ruleMatchCache = new RuleMatchCache();
    
    private SpringCloudCacheConfig springCloudCache = new SpringCloudCacheConfig();
    
    private AlertConfig alert = new AlertConfig();
<<<<<<< HEAD

    private String namespaceId = "";

=======
    
    private String namespace = Constants.SYS_DEFAULT_NAMESPACE_ID;
    
    /**
     * shenyu bootstrap namespace.
     *
     * @return namespace id
     */
    public String getNamespace() {
        return namespace;
    }
    
    /**
     * Set shenyu bootstrap namespace, default value is {@link org.apache.shenyu.common.constant.Constants#SYS_DEFAULT_NAMESPACE_ID}.
     *
     * @param namespace namespace id
     */
    public void setNamespace(final String namespace) {
        this.namespace = namespace;
    }
    
>>>>>>> e37981f1
    /**
     * Gets health.
     *
     * @return the health
     */
    public Health getHealth() {
        return health;
    }
    
    /**
     * Sets health.
     *
     * @param health the health
     */
    public void setHealth(final Health health) {
        this.health = health;
    }
    
    /**
     * Gets metrics.
     *
     * @return the metrics
     */
    public MetricsConfig getMetrics() {
        return metrics;
    }
    
    /**
     * Sets metrics.
     *
     * @param metrics the metrics
     */
    public void setMetrics(final MetricsConfig metrics) {
        this.metrics = metrics;
    }
    
    /**
     * Gets the shared thread pool config.
     *
     * @return the shared thread pool config
     */
    public SharedPool getSharedPool() {
        return sharedPool;
    }
    
    /**
     * Sets the shared thread pool config.
     *
     * @param sharedPool the shared thread pool config
     */
    public void setSharedPool(final SharedPool sharedPool) {
        this.sharedPool = sharedPool;
    }
    
    /**
     * Gets the local config.
     *
     * @return the local config
     */
    public Local getLocal() {
        return local;
    }
    
    /**
     * Sets the local config.
     *
     * @param local the local config
     */
    public void setLocal(final Local local) {
        this.local = local;
    }
    
    /**
     * Gets ribbon.
     *
     * @return the ribbon
     */
    public RibbonConfig getRibbon() {
        return ribbon;
    }
    
    /**
     * Sets ribbon.
     *
     * @param ribbon the ribbon
     */
    public void setRibbon(final RibbonConfig ribbon) {
        this.ribbon = ribbon;
    }

    /**
     * Gets switch config.
     *
     * @return the switch config
     */
    public SwitchConfig getSwitchConfig() {
        return switchConfig;
    }
    
    /**
     * Sets switch config.
     *
     * @param switchConfig the switch config
     */
    public void setSwitchConfig(final SwitchConfig switchConfig) {
        this.switchConfig = switchConfig;
    }
    
    /**
     * Gets scheduler.
     *
     * @return the scheduler
     */
    public Scheduler getScheduler() {
        return scheduler;
    }
    
    /**
     * Sets scheduler.
     *
     * @param scheduler the scheduler
     */
    public void setScheduler(final Scheduler scheduler) {
        this.scheduler = scheduler;
    }
    
    /**
     * Gets ext plugin.
     *
     * @return the ext plugin
     */
    public ExtPlugin getExtPlugin() {
        return extPlugin;
    }
    
    /**
     * Sets ext plugin.
     *
     * @param extPlugin the ext plugin
     */
    public void setExtPlugin(final ExtPlugin extPlugin) {
        this.extPlugin = extPlugin;
    }
    
    /**
     * Gets file.
     *
     * @return the file
     */
    public FileConfig getFile() {
        return file;
    }
    
    /**
     * Sets file.
     *
     * @param file the file
     */
    public void setFile(final FileConfig file) {
        this.file = file;
    }
    
    /**
     * Gets exclude.
     *
     * @return the exclude
     */
    public ExcludePath getExclude() {
        return exclude;
    }
    
    /**
     * Sets exclude.
     *
     * @param exclude the exclude
     */
    public void setExclude(final ExcludePath exclude) {
        this.exclude = exclude;
    }
    
    /**
     * Gets fallback.
     *
     * @return the fallback
     */
    public FallbackPath getFallback() {
        return fallback;
    }
    
    /**
     * Sets fallback.
     *
     * @param fallback the fallback
     */
    public void setFallback(final FallbackPath fallback) {
        this.fallback = fallback;
    }
    
    /**
     * Gets upstream check.
     *
     * @return the upstream check
     */
    public UpstreamCheck getUpstreamCheck() {
        return upstreamCheck;
    }
    
    /**
     * Sets upstream check.
     *
     * @param upstreamCheck the upstream check
     */
    public void setUpstreamCheck(final UpstreamCheck upstreamCheck) {
        this.upstreamCheck = upstreamCheck;
    }
    
    /**
     * Gets cross.
     *
     * @return the cross
     */
    public CrossFilterConfig getCross() {
        return cross;
    }
    
    /**
     * Gets the websocket config.
     *
     * @return the websocket config
     */
    public WebsocketConfig getWebsocket() {
        return websocket;
    }
    
    /**
     * Sets the websocket config.
     *
     * @param websocket the websocket config
     */
    public void setWebsocket(final WebsocketConfig websocket) {
        this.websocket = websocket;
    }
    
    /**
     * Sets cross.
     *
     * @param cross the cross
     */
    public void setCross(final CrossFilterConfig cross) {
        this.cross = cross;
    }
    
    /**
     * get selector match cache.
     *
     * @return selector match cache
     */
    public SelectorMatchCache getSelectorMatchCache() {
        return selectorMatchCache;
    }
    
    /**
     * set selector match cache.
     *
     * @param selectorMatchCache selector match cache
     */
    public void setSelectorMatchCache(final SelectorMatchCache selectorMatchCache) {
        this.selectorMatchCache = selectorMatchCache;
    }
    
    /**
     * get rule match cache.
     *
     * @return rule match cache
     */
    public RuleMatchCache getRuleMatchCache() {
        return ruleMatchCache;
    }
    
    /**
     * set rule match cache.
     *
     * @param ruleMatchCache rule match cache
     */
    public void setRuleMatchCache(final RuleMatchCache ruleMatchCache) {
        this.ruleMatchCache = ruleMatchCache;
    }
    
    /**
     * get spring cloud cache config.
     *
     * @return {@linkplain SpringCloudCacheConfig}
     */
    public SpringCloudCacheConfig getSpringCloudCache() {
        return springCloudCache;
    }
    
    /**
     * set spring cloud cache config.
     *
     * @param springCloudCache cache config
     */
    public void setSpringCloudCache(final SpringCloudCacheConfig springCloudCache) {
        this.springCloudCache = springCloudCache;
    }
    
    /**
     * Get shenyu alert report config.
     * @return alert config
     */
    public AlertConfig getAlert() {
        return alert;
    }
    
    /**
     * Set shenyu alert report config.
     * @param alert alert config
     */
    public void setAlert(final AlertConfig alert) {
        this.alert = alert;
    }

    /**
     * get namespaceId config.
     * @return the namespaceId config
     */
    public String getNamespaceId() {
        return namespaceId;
    }

    /**
     * Set namespaceId config.
     * @param namespaceId namespaceId config
     */
    public void setNamespaceId(final String namespaceId) {
        this.namespaceId = namespaceId;
    }
    
    /**
     * The type Scheduler.
     */
    public static class Scheduler {
    
        private boolean enabled;
    
        private String type = "fixed";
    
        private Integer threads = Math.max((Runtime.getRuntime().availableProcessors() << 1) + 1, 16);
    
        /**
         * Gets enabled.
         *
         * @return the enabled
         */
        public boolean getEnabled() {
            return enabled;
        }
    
        /**
         * Sets enabled.
         *
         * @param enabled the enabled
         */
        public void setEnabled(final boolean enabled) {
            this.enabled = enabled;
        }
    
        /**
         * Gets type.
         *
         * @return the type
         */
        public String getType() {
            return type;
        }
    
        /**
         * Sets type.
         *
         * @param type the type
         */
        public void setType(final String type) {
            this.type = type;
        }
    
        /**
         * Gets threads.
         *
         * @return the threads
         */
        public Integer getThreads() {
            return threads;
        }
    
        /**
         * Sets threads.
         *
         * @param threads the threads
         */
        public void setThreads(final Integer threads) {
            this.threads = threads;
        }
        
    }
    
    /**
     * The type Ext plugin.
     */
    public static class ExtPlugin {
        
        private String path;
        
        private boolean enabled;
    
        private Integer threads = 1;
        
        private Integer scheduleTime = 300;
    
        private Integer scheduleDelay = 30;
    
        /**
         * Gets path.
         *
         * @return the path
         */
        public String getPath() {
            return path;
        }
    
        /**
         * Sets path.
         *
         * @param path the path
         */
        public void setPath(final String path) {
            this.path = path;
        }
    
        /**
         * Gets enabled.
         *
         * @return the enabled
         */
        public boolean getEnabled() {
            return enabled;
        }
    
        /**
         * Sets enabled.
         *
         * @param enabled the enabled
         */
        public void setEnabled(final boolean enabled) {
            this.enabled = enabled;
        }
    
        /**
         * Gets threads.
         *
         * @return the threads
         */
        public Integer getThreads() {
            return threads;
        }
    
        /**
         * Sets threads.
         *
         * @param threads the threads
         */
        public void setThreads(final Integer threads) {
            this.threads = threads;
        }
        
        /**
         * Gets schedule time.
         *
         * @return the schedule time
         */
        public Integer getScheduleTime() {
            return scheduleTime;
        }
    
        /**
         * Sets schedule time.
         *
         * @param scheduleTime the schedule time
         */
        public void setScheduleTime(final Integer scheduleTime) {
            this.scheduleTime = scheduleTime;
        }
    
        /**
         * Gets schedule delay.
         *
         * @return the schedule delay
         */
        public Integer getScheduleDelay() {
            return scheduleDelay;
        }
    
        /**
         * Sets schedule delay.
         *
         * @param scheduleDelay the schedule delay
         */
        public void setScheduleDelay(final Integer scheduleDelay) {
            this.scheduleDelay = scheduleDelay;
        }
    }
    
    public static class SelectorMatchCache {
        
        /**
         * the match cache, L1 cache.
         */
        private MatchCacheConfig cache = new MatchCacheConfig();
        
        /**
         * the trie cache, L2 cache.
         */
        private ShenyuTrieConfig trie = new ShenyuTrieConfig();
        
/**
         * get selector cache config.
         *
         * @return {@linkplain MatchCacheConfig}
         */
        public MatchCacheConfig getCache() {
            return cache;
        }
        
        /**
         * set selector cache config.
         *
         * @param cache SelectorCacheConfig
         */
        public void setCache(final MatchCacheConfig cache) {
            this.cache = cache;
        }
        
        /**
         * get rule cache Config.
         *
         * @return rule cache config
         */
        public ShenyuTrieConfig getTrie() {
            return trie;
        }
        
        /**
         * set rule cache config.
         *
         * @param trie rule cache
         */
        public void setTrie(final ShenyuTrieConfig trie) {
            this.trie = trie;
        }
    }
    
    public static class RuleMatchCache {
        
        /**
         * the match cache, L1 cache.
         */
        private MatchCacheConfig cache = new MatchCacheConfig();
        
        /**
         * the trie cache, L2 cache.
         */
        private ShenyuTrieConfig trie = new ShenyuTrieConfig();
        
        /**
         * get selector cache config.
         *
         * @return {@linkplain MatchCacheConfig}
         */
        public MatchCacheConfig getCache() {
            return cache;
        }
        
        /**
         * set selector cache config.
         *
         * @param cache SelectorCacheConfig
         */
        public void setCache(final MatchCacheConfig cache) {
            this.cache = cache;
        }
        
        /**
         * get rule cache Config.
         *
         * @return rule cache config
         */
        public ShenyuTrieConfig getTrie() {
            return trie;
        }
        
        /**
         * set rule cache config.
         *
         * @param trie rule cache
         */
        public void setTrie(final ShenyuTrieConfig trie) {
            this.trie = trie;
        }
    }
    
    /**
     * rule cache config.
     */
    public static class MatchCacheConfig {
        
        private Boolean enabled = Boolean.TRUE;

        private int initialCapacity = 10000;
        
        private long maximumSize = 10000L;
        
        /**
         * get rule cache enabled.
         *
         * @return rule cache enabled
         */
        public Boolean getEnabled() {
            return enabled;
        }
        
        /**
         * set rule cache enabled.
         *
         * @param enabled rule cache enabled
         */
        public void setEnabled(final Boolean enabled) {
            this.enabled = enabled;
        }
        
        /**
         * get initial capacity.
         *
         * @return initial capacity
         */
        public int getInitialCapacity() {
            return initialCapacity;
        }
        
        /**
         * set initial capacity.
         *
         * @param initialCapacity initialCapacity
         */
        public void setInitialCapacity(final int initialCapacity) {
            this.initialCapacity = initialCapacity;
        }
    
        /**
         * get maximum size.
         *
         * @return rule cache maximumSize
         */
        public long getMaximumSize() {
            return maximumSize;
        }
    
        /**
         * set rule cache maximumSize.
         *
         * @param maximumSize rule cache maximumSize
         */
        public void setMaximumSize(final long maximumSize) {
            this.maximumSize = maximumSize;
        }
    }
    
    /**
     * The type Exclude path.
     */
    public static class ExcludePath {
    
        private boolean enabled;
    
        private List<String> paths = new ArrayList<>();
    
        /**
         * Gets enabled.
         *
         * @return the enabled
         */
        public boolean getEnabled() {
            return enabled;
        }
    
        /**
         * Sets enabled.
         *
         * @param enabled the enabled
         */
        public void setEnabled(final boolean enabled) {
            this.enabled = enabled;
        }
    
        /**
         * Sets paths.
         *
         * @param paths the paths
         */
        public void setPaths(final List<String> paths) {
            this.paths = paths;
        }
    
        /**
         * get paths.
         *
         * @return paths paths
         */
        public List<String> getPaths() {
            return paths;
        }
    }
    
    /**
     * The type fallback path.
     */
    public static class FallbackPath {

        private boolean enabled;

        private List<String> paths = new ArrayList<>();
    
        /**
         * Gets enabled.
         *
         * @return the enabled
         */
        public boolean getEnabled() {
            return enabled;
        }
    
        /**
         * Sets enabled.
         *
         * @param enabled the enabled
         */
        public void setEnabled(final boolean enabled) {
            this.enabled = enabled;
        }
    
        /**
         * Sets paths.
         *
         * @param paths the paths
         */
        public void setPaths(final List<String> paths) {
            this.paths = paths;
        }
    
        /**
         * get paths.
         *
         * @return paths paths
         */
        public List<String> getPaths() {
            return paths;
        }
    }
    
    /**
     * The type Health.
     */
    public static class Health {
        
        private boolean enabled;
        
        private List<String> paths = new ArrayList<>();
    
        /**
         * Gets enabled.
         *
         * @return the enabled
         */
        public boolean getEnabled() {
            return enabled;
        }
    
        /**
         * Sets enabled.
         *
         * @param enabled the enabled
         */
        public void setEnabled(final boolean enabled) {
            this.enabled = enabled;
        }
    
        /**
         * Sets paths.
         *
         * @param paths the paths
         */
        public void setPaths(final List<String> paths) {
            this.paths = paths;
        }
    
        /**
         * get paths.
         *
         * @return paths paths
         */
        public List<String> getPaths() {
            return paths;
        }
    }
    
    /**
     * The type File config.
     */
    public static class FileConfig {
    
        private boolean enabled;
    
        private Integer maxSize = 10;
    
        /**
         * Gets enabled.
         *
         * @return the enabled
         */
        public boolean getEnabled() {
            return enabled;
        }
    
        /**
         * Sets enabled.
         *
         * @param enabled the enabled
         */
        public void setEnabled(final boolean enabled) {
            this.enabled = enabled;
        }
    
        /**
         * Gets file max size.
         *
         * @return the file max size
         */
        public Integer getMaxSize() {
            return maxSize;
        }
    
        /**
         * Sets file max size.
         *
         * @param maxSize the file max size
         */
        public void setMaxSize(final Integer maxSize) {
            this.maxSize = maxSize;
        }
    }
    
    /**
     * The type Switch config.
     */
    public static class SwitchConfig {
        
        private boolean local = true;

        private boolean collapseSlashes = true;
    
        /**
         * Gets local.
         *
         * @return the local
         */
        public boolean getLocal() {
            return local;
        }
    
        /**
         * Sets local.
         *
         * @param local the local
         */
        public void setLocal(final boolean local) {
            this.local = local;
        }

        /**
         * get collapseSlashes.
         *
         * @return collapseSlashes
         */
        public boolean getCollapseSlashes() {
            return collapseSlashes;
        }

        /**
         * set collapseSlashes.
         *
         * @param collapseSlashes collapseSlashes
         */
        public void setCollapseSlashes(final boolean collapseSlashes) {
            this.collapseSlashes = collapseSlashes;
        }
    }
    
    /**
     * The type Upstream check.
     */
    public static class UpstreamCheck {
    
        private boolean enabled;

        private Integer poolSize = 10;
        
        private Integer timeout = 3000;
        
        private Integer healthyThreshold = 1;
    
        private Integer unhealthyThreshold = 1;
        
        private Integer interval = 5000;
        
        private boolean printEnabled;
        
        private Integer printInterval = 60000;
    
        /**
         * Gets enabled.
         *
         * @return the enabled
         */
        public boolean getEnabled() {
            return enabled;
        }
    
        /**
         * Sets enabled.
         *
         * @param enabled the enabled
         */
        public void setEnabled(final boolean enabled) {
            this.enabled = enabled;
        }

        /**
         * get checkThreadPoolSize.
         *
         * @return checkThreadPoolSize
         */
        public Integer getPoolSize() {
            return poolSize;
        }

        /**
         * set checkThreadPoolSize.
         *
         * @param poolSize checkThreadPoolSize
         */
        public void setPoolSize(final Integer poolSize) {
            this.poolSize = poolSize;
        }

        /**
         * Gets timeout.
         *
         * @return the timeout
         */
        public Integer getTimeout() {
            return timeout;
        }
    
        /**
         * Sets timeout.
         *
         * @param timeout the timeout
         */
        public void setTimeout(final Integer timeout) {
            this.timeout = timeout;
        }
    
        /**
         * Gets healthy threshold.
         *
         * @return the healthy threshold
         */
        public Integer getHealthyThreshold() {
            return healthyThreshold;
        }
    
        /**
         * Sets healthy threshold.
         *
         * @param healthyThreshold the healthy threshold
         */
        public void setHealthyThreshold(final Integer healthyThreshold) {
            this.healthyThreshold = healthyThreshold;
        }
    
        /**
         * Gets unhealthy threshold.
         *
         * @return the unhealthy threshold
         */
        public Integer getUnhealthyThreshold() {
            return unhealthyThreshold;
        }
    
        /**
         * Sets unhealthy threshold.
         *
         * @param unhealthyThreshold the unhealthy threshold
         */
        public void setUnhealthyThreshold(final Integer unhealthyThreshold) {
            this.unhealthyThreshold = unhealthyThreshold;
        }
    
        /**
         * Gets interval.
         *
         * @return the interval
         */
        public Integer getInterval() {
            return interval;
        }
    
        /**
         * Sets interval.
         *
         * @param interval the interval
         */
        public void setInterval(final Integer interval) {
            this.interval = interval;
        }
    
        /**
         * Gets print enabled.
         *
         * @return the print enabled
         */
        public boolean getPrintEnabled() {
            return printEnabled;
        }
    
        /**
         * Sets print enabled.
         *
         * @param printEnabled the print enabled
         */
        public void setPrintEnabled(final boolean printEnabled) {
            this.printEnabled = printEnabled;
        }
    
        /**
         * Gets print interval.
         *
         * @return the print interval
         */
        public Integer getPrintInterval() {
            return printInterval;
        }
    
        /**
         * Sets print interval.
         *
         * @param printInterval the print interval
         */
        public void setPrintInterval(final Integer printInterval) {
            this.printInterval = printInterval;
        }
    }
    
    /**
     * The Cross Filter Config.
     */
    public static class CrossFilterConfig {

        private static final Set<String> DEFAULT_ALLOWED_HEADERS;

        static {
            DEFAULT_ALLOWED_HEADERS = new HashSet<>() {
                {
                    add("x-requested-with");
                    add("authorization");
                    add("Content-Type");
                    add("Authorization");
                    add("credential");
                    add("X-XSRF-TOKEN");
                    add("token");
                    add("username");
                    add("client");
                    add(Constants.SHENYU_AUTHORIZATION);
                }
            };
        }
    
        private boolean enabled;

        /**
         * Comma-separated of “header”.
         */
        private String allowedHeaders = "";

        /**
         * Comma-separated of “method”.
         */
        private String allowedMethods = "*";

        private AllowedOriginConfig allowedOrigin = new AllowedOriginConfig();

        private boolean allowedAnyOrigin;

        private String allowedExpose = "";

        private String maxAge = "18000";

        private boolean allowCredentials;

        /**
         * wrapper the headers.
         *
         * @param headers headers
         * @return wrapped headers
         */
        private String wrapperHeaders(final String headers) {
            final Set<String> headerSet = DEFAULT_ALLOWED_HEADERS;
            if (StringUtils.isNotEmpty(headers)) {
                headerSet.addAll(Stream.of(headers.split(",")).collect(Collectors.toSet()));
            }
            return String.join(",", headerSet);
        }
    
        /**
         * Gets enabled.
         *
         * @return the enabled
         */
        public boolean getEnabled() {
            return enabled;
        }
    
        /**
         * Sets enabled.
         *
         * @param enabled the enabled
         */
        public void setEnabled(final boolean enabled) {
            this.enabled = enabled;
        }
    
        /**
         * Gets the value of allowedHeaders.
         *
         * @return the value of allowedHeaders
         */
        public String getAllowedHeaders() {
            return allowedHeaders = wrapperHeaders(allowedHeaders);
        }
    
        /**
         * Sets the allowedHeaders.
         *
         * @param allowedHeaders allowedHeaders
         */
        public void setAllowedHeaders(final String allowedHeaders) {
            this.allowedHeaders = wrapperHeaders(allowedHeaders);
        }
    
        /**
         * Gets the value of allowedMethods.
         *
         * @return the value of allowedMethods
         */
        public String getAllowedMethods() {
            return allowedMethods;
        }
    
        /**
         * Sets the allowedMethods.
         *
         * @param allowedMethods allowedMethods
         */
        public void setAllowedMethods(final String allowedMethods) {
            this.allowedMethods = allowedMethods;
        }
    
        /**
         * Gets the value of allowedOrigin.
         *
         * @return the value of allowedOrigin
         */
        public AllowedOriginConfig getAllowedOrigin() {
            return allowedOrigin;
        }
    
        /**
         * Sets the allowedOrigin.
         *
         * @param allowedOrigin allowedOrigin
         */
        public void setAllowedOrigin(final AllowedOriginConfig allowedOrigin) {
            this.allowedOrigin = allowedOrigin;
        }

        /**
         * Gets the value of allowedAnyOrigin.
         *
         * @return the value of allowedAnyOrigin
         */
        public boolean isAllowedAnyOrigin() {
            return allowedAnyOrigin;
        }

        /**
         * Sets the allowedExpose.
         *
         * @param allowedAnyOrigin allowedExpose
         */
        public void setAllowedAnyOrigin(final boolean allowedAnyOrigin) {
            this.allowedAnyOrigin = allowedAnyOrigin;
        }

        /**
         * Gets the value of allowedExpose.
         *
         * @return the value of allowedExpose
         */
        public String getAllowedExpose() {
            return allowedExpose;
        }
    
        /**
         * Sets the allowedExpose.
         *
         * @param allowedExpose allowedExpose
         */
        public void setAllowedExpose(final String allowedExpose) {
            this.allowedExpose = allowedExpose;
        }
    
        /**
         * Gets the value of maxAge.
         *
         * @return the value of maxAge
         */
        public String getMaxAge() {
            return maxAge;
        }
    
        /**
         * Sets the maxAge.
         *
         * @param maxAge maxAge
         */
        public void setMaxAge(final String maxAge) {
            this.maxAge = maxAge;
        }
    
        /**
         * Gets the value of allowCredentials.
         *
         * @return the value of allowCredentials
         */
        public boolean isAllowCredentials() {
            return allowCredentials;
        }
    
        /**
         * Sets the allowCredentials.
         *
         * @param allowCredentials allowCredentials
         */
        public void setAllowCredentials(final boolean allowCredentials) {
            this.allowCredentials = allowCredentials;
        }

        /**
         * the cors allowedOrigin config.
         */
        public static class AllowedOriginConfig {

            private String spacer = ".";

            private String domain;

            private Set<String> prefixes = new HashSet<>();

            private Set<String> origins;

            private String originRegex;

            /**
             * Gets the spacer.
             *
             * @return the value of spacer
             */
            public String getSpacer() {
                return spacer;
            }

            /**
             * Sets the spacer.
             *
             * @param spacer spacer
             */
            public void setSpacer(final String spacer) {
                this.spacer = spacer;
            }

            /**
             * Gets the domain.
             *
             * @return the value of domain
             */
            public String getDomain() {
                return domain;
            }

            /**
             * Sets the enabled.
             *
             * @param domain domain
             */
            public void setDomain(final String domain) {
                this.domain = domain;
            }

            /**
             * Gets the prefixes.
             *
             * @return the value of prefixes
             */
            public Set<String> getPrefixes() {
                return prefixes;
            }

            /**
             * Sets the enabled.
             *
             * @param prefixes prefixes
             */
            public void setPrefixes(final Set<String> prefixes) {
                this.prefixes = prefixes;
            }

            /**
             * Gets the prefixes.
             *
             * @return the value of prefixes
             */
            public Set<String> getOrigins() {
                return origins;
            }

            /**
             * Sets the origins.
             *
             * @param origins origins
             */
            public void setOrigins(final Set<String> origins) {
                this.origins = origins;
            }

            /**
             * Gets the originRegex.
             *
             * @return the value of originRegex
             */
            public String getOriginRegex() {
                return originRegex;
            }

            /**
             * Sets the originRegex.
             *
             * @param originRegex originRegex
             */
            public void setOriginRegex(final String originRegex) {
                this.originRegex = originRegex;
            }
        }
    }
    
    /**
     * The Ribbon Config.
     */
    public static class RibbonConfig {

        /**
         * see {@code com.netflix.client.config.CommonClientConfigKey#ServerListRefreshInterval}.
         */
        private Integer serverListRefreshInterval = 10000;
    
        /**
         * Instantiates a new RibbonConfig.
         */
        public RibbonConfig() {
        }
    
        /**
         * Instantiates a new RibbonConfig.
         *
         * @param serverListRefreshInterval serverListRefreshInterval
         */
        public RibbonConfig(final Integer serverListRefreshInterval) {
            this.serverListRefreshInterval = serverListRefreshInterval;
        }
    
        /**
         * Gets serverListRefreshInterval.
         *
         * @return the serverListRefreshInterval
         */
        public Integer getServerListRefreshInterval() {
            return serverListRefreshInterval;
        }
    
        /**
         * setServerListRefreshInterval.
         *
         * @param serverListRefreshInterval serverListRefreshInterval
         */
        public void setServerListRefreshInterval(final Integer serverListRefreshInterval) {
            this.serverListRefreshInterval = serverListRefreshInterval;
        }
    }
    
    /**
     * The local config.
     */
    public static class Local {
        
        private boolean enabled;
        
        private String sha512Key;
    
        /**
         * Instantiates a new Local.
         */
        public Local() {
        }
    
        /**
         * Instantiates a new Local.
         *
         * @param sha512Key the sha 512 key
         */
        public Local(final String sha512Key) {
            this.sha512Key = sha512Key;
        }
    
        /**
         * Gets enabled.
         *
         * @return the enabled
         */
        public boolean getEnabled() {
            return enabled;
        }
    
        /**
         * Sets enabled.
         *
         * @param enabled the enabled
         */
        public void setEnabled(final boolean enabled) {
            this.enabled = enabled;
        }
    
        /**
         * Get Sha512Key.
         *
         * @return the key
         */
        public String getSha512Key() {
            return sha512Key;
        }
    
        /**
         * Set Sha512Key.
         *
         * @param sha512Key sha512Key
         */
        public void setSha512Key(final String sha512Key) {
            this.sha512Key = sha512Key;
        }
    }
    
    /**
     * the websocket config.
     */
    public static class WebsocketConfig {

        /**
         * max frame pay load size mb.
         */
        private Integer maxFramePayloadSize = 10;

        /**
         * whether enable ping.
         */
        private Boolean enableProxyPing = false;

        /**
         * Get max frame payload size.
         *
         * @return the max frame payload szie
         */
        public Integer getMaxFramePayloadSize() {
            return maxFramePayloadSize;
        }

        /**
         * Set max frame payload size.
         *
         * @param maxFramePayloadSize the max frame paylod size
         */
        public void setMaxFramePayloadSize(final Integer maxFramePayloadSize) {
            this.maxFramePayloadSize = maxFramePayloadSize;
        }

        /**
         * Get whether enable ping.
         * @return whether ping is enabled
         */
        public Boolean getEnableProxyPing() {
            return enableProxyPing;
        }

        /**
         * enable ping or disable ping.
         * @param enableProxyPing enable ping or disable ping
         */
        public void setEnableProxyPing(final boolean enableProxyPing) {
            this.enableProxyPing = enableProxyPing;
        }
    }
    
    /**
     * The type Shared Thread Pool.
     */
    public static class SharedPool {

        /**
         * Whether to enable shared thread pool, defaults to false.
         * Note: it is planned to be enabled by default when all RPC/HTTP
         * plugins support this shared thread pool.
         */
        private Boolean enable = Boolean.FALSE;

        /**
         * The the thread name prefix, defaults to shenyu-shared.
         */
        private String prefix = "shenyu-shared";

        /**
         * the number of threads to keep in the thread pool.
         */
        private Integer corePoolSize = 200;

        /**
         * the maximum number of threads to allow in the thread pool.
         */
        private Integer maximumPoolSize = Integer.MAX_VALUE;

        /**
         * when the number of threads is greater than the core,
         * this is the maximum time that excess idle threads
         * will wait for new tasks before terminating.
         * Note: the unit of time is {@link java.util.concurrent.TimeUnit#MILLISECONDS}
         */
        private Long keepAliveTime = 60000L;

        /**
         * Maximum memory allowed to be used by a blocking queue, yes, unlike other
         * implementations of {@link java.util.concurrent.BlockingQueue}
         * (which all control memory based on the length of the blocking queue),
         * {@link org.apache.shenyu.common.concurrent.MemoryLimitedLinkedBlockingQueue}
         * controls memory directly by calculating the memory size used by the blocking queue.
         */
        private Long maxWorkQueueMemory = MemoryLimitCalculator.defaultLimit();

        /**
         * The memory used by the blocking queue is always in the safe range, and there
         * is always an attempt to make the JVM's free memory higher than this value.
         *
         * @see org.apache.shenyu.common.concurrent.MemorySafeLinkedBlockingQueue#getMaxFreeMemory()
         */
        private Integer maxFreeMemory;
    
        /**
         * Whether to enable shared thread pool.
         *
         * @return whether to enable
         */
        public Boolean getEnable() {
            return enable;
        }
    
        /**
         * Set enable.
         *
         * @param enable the enable
         */
        public void setEnable(final Boolean enable) {
            this.enable = enable;
        }
    
        /**
         * Get shared thread pool name prefix.
         *
         * @return the shared thread pool name prefix
         */
        public String getPrefix() {
            return prefix;
        }
    
        /**
         * Set prefix.
         *
         * @param prefix the prefix
         */
        public void setPrefix(final String prefix) {
            this.prefix = prefix;
        }
    
        /**
         * Get shared thread pool core size.
         *
         * @return the shared thread pool core size
         */
        public Integer getCorePoolSize() {
            return corePoolSize;
        }
    
        /**
         * Set core pool size.
         *
         * @param corePoolSize the core pool size
         */
        public void setCorePoolSize(final Integer corePoolSize) {
            this.corePoolSize = corePoolSize;
        }
    
        /**
         * Get shared thread pool maximum size.
         *
         * @return the shared thread pool name prefix
         */
        public Integer getMaximumPoolSize() {
            return maximumPoolSize;
        }
    
        /**
         * Set max pool size.
         *
         * @param maximumPoolSize the max pool size
         */
        public void setMaximumPoolSize(final Integer maximumPoolSize) {
            this.maximumPoolSize = maximumPoolSize;
        }
    
        /**
         * Get shared thread pool keep alive time.
         *
         * @return the shared thread pool keep alive time
         */
        public Long getKeepAliveTime() {
            return keepAliveTime;
        }
    
        /**
         * Set keep alive time.
         *
         * @param keepAliveTime the keep alive time
         */
        public void setKeepAliveTime(final Long keepAliveTime) {
            this.keepAliveTime = keepAliveTime;
        }
    
        /**
         * Get shared thread pool max work queue memory.
         *
         * @return the shared thread pool max work queue memory
         */
        public Long getMaxWorkQueueMemory() {
            return maxWorkQueueMemory;
        }
    
        /**
         * Set max work queue memory.
         *
         * @param maxWorkQueueMemory the max work queue memory
         */
        public void setMaxWorkQueueMemory(final Long maxWorkQueueMemory) {
            this.maxWorkQueueMemory = maxWorkQueueMemory;
        }

        /**
         * Get shared thread pool max work queue free memory.
         *
         * @return the shared thread pool max work queue free memory
         */
        public Integer getMaxFreeMemory() {
            return maxFreeMemory;
        }

        /**
         * Set max work queue free memory.
         *
         * @param maxFreeMemory the max work queue free memory
         */
        public void setMaxFreeMemory(final Integer maxFreeMemory) {
            this.maxFreeMemory = maxFreeMemory;
        }
    }
    
    /**
     * The type Metrics config.
     */
    public static class MetricsConfig {
    
        private boolean enabled;
        
        private String name;
        
        private String host;
        
        private Integer port;
        
        private String jmxConfig;
        
        private Properties props;
    
        /**
         * Instantiates a new Metrics config.
         */
        public MetricsConfig() {
        }
    
        /**
         * Gets enabled.
         *
         * @return the enabled
         */
        public boolean getEnabled() {
            return enabled;
        }
    
        /**
         * Sets enabled.
         *
         * @param enabled the enabled
         */
        public void setEnabled(final boolean enabled) {
            this.enabled = enabled;
        }
    
        /**
         * Gets metrics name.
         *
         * @return the metrics name
         */
        public String getName() {
            return name;
        }
    
        /**
         * Sets metrics name.
         * @param name the metrics name
         */
        public void setName(final String name) {
            this.name = name;
        }
    
        /**
         * Gets host.
         * @return the host
         */
        public String getHost() {
            return host;
        }
    
        /**
         * Sets host.
         * @param host the host
         */
        public void setHost(final String host) {
            this.host = host;
        }
    
        /**
         * Gets port.
         * @return the port
         */
        public Integer getPort() {
            return port;
        }
    
        /**
         * Sets port.
         *
         * @param port the port
         */
        public void setPort(final Integer port) {
            this.port = port;
        }
    
        /**
         * Gets jmx config.
         * @return the jmx config
         */
        public String getJmxConfig() {
            return jmxConfig;
        }
    
        /**
         * Sets jmx config.
         * @param jmxConfig the jmx config
         */
        public void setJmxConfig(final String jmxConfig) {
            this.jmxConfig = jmxConfig;
        }
    
        /**
         * Gets props.
         * @return the props
         */
        public Properties getProps() {
            return props;
        }
    
        /**
         * Sets props.
         * @param props the props
         */
        public void setProps(final Properties props) {
            this.props = props;
        }
    }

    /**
     * shenyu trie config.
     */
    public static class ShenyuTrieConfig {
        
        private Boolean enabled = Boolean.FALSE;
        
        private Long cacheSize = 512L;

        /**
         * match mode.
         * @see TrieMatchModeEnum
         */
        private String matchMode = TrieMatchModeEnum.ANT_PATH_MATCH.getMatchMode();
    
        /**
         * get match enabled.
         * @return Boolean
         */
        public Boolean getEnabled() {
            return enabled;
        }
    
        /**
         * set match enabled.
         * @param enabled enabled
         */
        public void setEnabled(final Boolean enabled) {
            this.enabled = enabled;
        }
    
        /**
         * get cache size.
         * @return cache size
         */
        public Long getCacheSize() {
            return cacheSize;
        }

        /**
         * set cache size.
         * @param cacheSize cache size
         */
        public void setCacheSize(final Long cacheSize) {
            this.cacheSize = cacheSize;
        }
    
        /**
         * get match mode.
         * @return match mode
         */
        public String getMatchMode() {
            return matchMode;
        }

        /**
         * set match mode.
         * @param matchMode match mode
         */
        public void setMatchMode(final String matchMode) {
            this.matchMode = matchMode;
        }
    }
    
    public static class SpringCloudCacheConfig {
        private Boolean enabled = Boolean.FALSE;
        
        /**
         * get shenyu spring cloud cache status.
         * @return the enabled status
         */
        public Boolean getEnabled() {
            return enabled;
        }
        
        /**
         * set shenyu spring cloud cache status.
         * @param enabled the status
         */
        public void setEnabled(final Boolean enabled) {
            this.enabled = enabled;
        }
    }
    
    public static class AlertConfig {
        private Boolean enabled = Boolean.FALSE;
        
        private String admins = "localhost:9095";
        
        /**
         * get shenyu spring cloud cache status.
         * @return the enabled status
         */
        public Boolean getEnabled() {
            return enabled;
        }
        
        /**
         * set shenyu spring cloud cache status.
         * @param enabled the status
         */
        public void setEnabled(final Boolean enabled) {
            this.enabled = enabled;
        }
        
        /**
         * Get shenyu admin alert report urls.
         * eg: localhost:9095,localhost:9093
         * @return admin alert report server list
         */
        public String getAdmins() {
            return admins;
        }
        
        /**
         * Set shenyu admin alert report url.
         * @param admins admin url
         */
        public void setAdmins(final String admins) {
            this.admins = admins;
        }
    }
}<|MERGE_RESOLUTION|>--- conflicted
+++ resolved
@@ -70,14 +70,9 @@
     private SpringCloudCacheConfig springCloudCache = new SpringCloudCacheConfig();
     
     private AlertConfig alert = new AlertConfig();
-<<<<<<< HEAD
-
-    private String namespaceId = "";
-
-=======
-    
+
     private String namespace = Constants.SYS_DEFAULT_NAMESPACE_ID;
-    
+
     /**
      * shenyu bootstrap namespace.
      *
@@ -86,7 +81,7 @@
     public String getNamespace() {
         return namespace;
     }
-    
+
     /**
      * Set shenyu bootstrap namespace, default value is {@link org.apache.shenyu.common.constant.Constants#SYS_DEFAULT_NAMESPACE_ID}.
      *
@@ -95,8 +90,7 @@
     public void setNamespace(final String namespace) {
         this.namespace = namespace;
     }
-    
->>>>>>> e37981f1
+
     /**
      * Gets health.
      *
@@ -417,22 +411,6 @@
      */
     public void setAlert(final AlertConfig alert) {
         this.alert = alert;
-    }
-
-    /**
-     * get namespaceId config.
-     * @return the namespaceId config
-     */
-    public String getNamespaceId() {
-        return namespaceId;
-    }
-
-    /**
-     * Set namespaceId config.
-     * @param namespaceId namespaceId config
-     */
-    public void setNamespaceId(final String namespaceId) {
-        this.namespaceId = namespaceId;
     }
     
     /**
