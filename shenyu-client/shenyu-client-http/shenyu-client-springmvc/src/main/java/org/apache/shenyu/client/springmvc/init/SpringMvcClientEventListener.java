--- conflicted
+++ resolved
@@ -50,21 +50,14 @@
 import java.lang.reflect.Method;
 import java.util.ArrayList;
 import java.util.Arrays;
-<<<<<<< HEAD
-import java.util.Map;
-=======
 import java.util.Collections;
->>>>>>> 14be36be
 import java.util.List;
 import java.util.Map;
 import java.util.Objects;
 import java.util.Optional;
 import java.util.Properties;
 import java.util.stream.Collectors;
-<<<<<<< HEAD
-=======
 import java.util.stream.Stream;
->>>>>>> 14be36be
 
 /**
  * The type Shenyu spring mvc client event listener.
@@ -160,25 +153,6 @@
         if (Objects.nonNull(beanShenyuClient) && StringUtils.isNotBlank(beanShenyuClient.path())) {
             return beanShenyuClient.path();
         }
-<<<<<<< HEAD
-        final ShenyuSpringMvcClient beanShenyuClient = AnnotatedElementUtils.findMergedAnnotation(clazz, ShenyuSpringMvcClient.class);
-        final String superPath = buildApiSuperPath(clazz);
-        // Compatible with previous versions
-        if (Objects.nonNull(beanShenyuClient) && superPath.contains("*")) {
-            publisher.publishEvent(buildMetaDataDTO(beanShenyuClient, pathJoin(contextPath, superPath), clazz, null));
-            return;
-        }
-        final Method[] methods = ReflectionUtils.getUniqueDeclaredMethods(clazz);
-        for (Method method : methods) {
-            final RequestMapping requestMapping = AnnotatedElementUtils.findMergedAnnotation(method, RequestMapping.class);
-            ShenyuSpringMvcClient methodShenyuClient = AnnotatedElementUtils.findMergedAnnotation(method, ShenyuSpringMvcClient.class);
-            methodShenyuClient = Objects.isNull(methodShenyuClient) ? beanShenyuClient : methodShenyuClient;
-            // the result of ReflectionUtils#getUniqueDeclaredMethods contains method such as hashCode, wait, toSting
-            // add Objects.nonNull(requestMapping) to make sure not register wrong method
-            if (Objects.nonNull(methodShenyuClient) && Objects.nonNull(requestMapping)) {
-                publisher.publishEvent(buildMetaDataDTO(methodShenyuClient, buildApiPath(method, superPath), clazz, method));
-            }
-=======
         RequestMapping requestMapping = AnnotationUtils.findAnnotation(clazz, RequestMapping.class);
         // Only the first path is supported temporarily
         if (Objects.nonNull(requestMapping) && ArrayUtils.isNotEmpty(requestMapping.path()) && StringUtils.isNotBlank(requestMapping.path()[0])) {
@@ -206,7 +180,6 @@
                     buildApiPath(method, superPath, methodShenyuClient), clazz, method);
             getPublisher().publishEvent(metaData);
             getMetaDataMap().put(method, metaData);
->>>>>>> 14be36be
         }
     }
 
@@ -249,27 +222,6 @@
         return null;
     }
 
-<<<<<<< HEAD
-    private MetaDataRegisterDTO buildMetaDataDTO(@NonNull final ShenyuSpringMvcClient shenyuSpringMvcClient,
-                                                 final String path, final Class<?> clazz, final Method method) {
-        return MetaDataRegisterDTO.builder()
-            .contextPath(contextPath)
-            .appName(appName)
-            .serviceName(clazz.getName())
-            .methodName(Optional.ofNullable(method).map(Method::getName).orElse(null))
-            .path(path)
-            .pathDesc(shenyuSpringMvcClient.desc())
-            .parameterTypes(Optional.ofNullable(method)
-                    .map(m -> Arrays.stream(m.getParameterTypes())
-                            .map(Class::getName)
-                            .collect(Collectors.joining(","))
-                    ).orElse(null))
-            .rpcType(RpcTypeEnum.HTTP.getName())
-            .enabled(shenyuSpringMvcClient.enabled())
-            .ruleName(StringUtils.defaultIfBlank(shenyuSpringMvcClient.ruleName(), path))
-            .registerMetaData(shenyuSpringMvcClient.registerMetaData())
-            .build();
-=======
     @Override
     protected MetaDataRegisterDTO buildMetaDataDTO(final Object bean,
                                                    @NonNull final ShenyuSpringMvcClient shenyuClient,
@@ -307,6 +259,5 @@
         final int port = Integer.parseInt(Optional.ofNullable(super.getPort()).orElseGet(() -> "-1"));
         final int mergedPort = port <= 0 ? PortUtils.findPort(getContext().getAutowireCapableBeanFactory()) : port;
         return String.valueOf(mergedPort);
->>>>>>> 14be36be
     }
 }