/*
 * Licensed to the Apache Software Foundation (ASF) under one or more
 * contributor license agreements.  See the NOTICE file distributed with
 * this work for additional information regarding copyright ownership.
 * The ASF licenses this file to You under the Apache License, Version 2.0
 * (the "License"); you may not use this file except in compliance with
 * the License.  You may obtain a copy of the License at
 *
 *     http://www.apache.org/licenses/LICENSE-2.0
 *
 * Unless required by applicable law or agreed to in writing, software
 * distributed under the License is distributed on an "AS IS" BASIS,
 * WITHOUT WARRANTIES OR CONDITIONS OF ANY KIND, either express or implied.
 * See the License for the specific language governing permissions and
 * limitations under the License.
 */

package org.apache.shenyu.client.springcloud.init;

import org.apache.commons.lang3.ArrayUtils;
import org.apache.commons.lang3.StringUtils;
import org.apache.shenyu.client.core.client.AbstractContextRefreshedEventListener;
import org.apache.shenyu.client.core.constant.ShenyuClientConstants;
import org.apache.shenyu.client.core.disruptor.ShenyuClientRegisterEventPublisher;
import org.apache.shenyu.client.core.exception.ShenyuClientIllegalArgumentException;
import org.apache.shenyu.client.core.utils.PortUtils;
import org.apache.shenyu.client.springcloud.annotation.ShenyuSpringCloudClient;
import org.apache.shenyu.common.enums.ApiHttpMethodEnum;
import org.apache.shenyu.common.enums.RpcTypeEnum;
import org.apache.shenyu.common.exception.ShenyuException;
import org.apache.shenyu.common.utils.PathUtils;
import org.apache.shenyu.register.client.api.ShenyuClientRegisterRepository;
import org.apache.shenyu.register.common.config.PropertiesConfig;
import org.apache.shenyu.register.common.dto.MetaDataRegisterDTO;
import org.apache.shenyu.register.common.dto.URIRegisterDTO;
import org.apache.shenyu.register.common.enums.EventType;
import org.javatuples.Sextet;
import org.slf4j.Logger;
import org.slf4j.LoggerFactory;
import org.springframework.context.ApplicationContext;
import org.springframework.core.annotation.AnnotatedElementUtils;
import org.springframework.core.annotation.AnnotationUtils;
import org.springframework.core.env.Environment;
import org.springframework.lang.NonNull;
import org.springframework.lang.Nullable;
import org.springframework.stereotype.Controller;
import org.springframework.web.bind.annotation.RequestMapping;
import org.springframework.web.bind.annotation.RequestMethod;

import java.lang.annotation.Annotation;
import java.lang.reflect.Method;
import java.util.ArrayList;
import java.util.Arrays;
<<<<<<< HEAD
=======
import java.util.Collections;
>>>>>>> 14be36be
import java.util.List;
import java.util.Map;
import java.util.Objects;
import java.util.Optional;
import java.util.Properties;
import java.util.stream.Collectors;
<<<<<<< HEAD
=======
import java.util.stream.Stream;
>>>>>>> 14be36be

/**
 * The type Spring cloud client event listener.
 */
public class SpringCloudClientEventListener extends AbstractContextRefreshedEventListener<Object, ShenyuSpringCloudClient> {

    private static final Logger LOG = LoggerFactory.getLogger(SpringCloudClientEventListener.class);
    
    private final ShenyuClientRegisterEventPublisher publisher = ShenyuClientRegisterEventPublisher.getInstance();

    private final Boolean isFull;
    
    private final Environment env;
    
    private final String servletContextPath;

    private final boolean addPrefixed;
    
    private final List<Class<? extends Annotation>> mappingAnnotation = new ArrayList<>(3);

    /**
     * Instantiates a new Spring cloud client bean post processor.
     *
     * @param clientConfig                   the shenyu client config
     * @param shenyuClientRegisterRepository the shenyuClientRegisterRepository
     * @param env                            the env
     */
    public SpringCloudClientEventListener(final PropertiesConfig clientConfig,
                                          final ShenyuClientRegisterRepository shenyuClientRegisterRepository,
                                          final Environment env) {
        super(clientConfig, shenyuClientRegisterRepository);
        Properties props = clientConfig.getProps();
        this.env = env;
        if (StringUtils.isBlank(getAppName())) {
            String errorMsg = "spring cloud param must config the appName";
            LOG.error(errorMsg);
            throw new ShenyuClientIllegalArgumentException(errorMsg);
        }
        this.addPrefixed = Boolean.parseBoolean(props.getProperty(ShenyuClientConstants.ADD_PREFIXED, Boolean.FALSE.toString()));
        this.isFull = Boolean.parseBoolean(props.getProperty(ShenyuClientConstants.IS_FULL, Boolean.FALSE.toString()));
        this.servletContextPath = env.getProperty("server.servlet.context-path", "");
        mappingAnnotation.add(ShenyuSpringCloudClient.class);
        mappingAnnotation.add(RequestMapping.class);
    }

    @Override
    protected Sextet<String[], String, String, ApiHttpMethodEnum[], RpcTypeEnum, String> buildApiDocSextet(final Method method, final Annotation annotation, final Map<String, Object> beans) {
        RequestMapping requestMapping = AnnotatedElementUtils.findMergedAnnotation(method, RequestMapping.class);
        String produce = requestMapping.produces().length == 0 ? ShenyuClientConstants.MEDIA_TYPE_ALL_VALUE : String.join(",", requestMapping.produces());
        String consume = requestMapping.consumes().length == 0 ? ShenyuClientConstants.MEDIA_TYPE_ALL_VALUE : String.join(",", requestMapping.consumes());
        String[] values = requestMapping.value();
        RequestMethod[] requestMethods = requestMapping.method();
        if (requestMethods.length == 0) {
            requestMethods = RequestMethod.values();
        }
        List<ApiHttpMethodEnum> collect = Stream.of(requestMethods).map(item -> ApiHttpMethodEnum.of(item.name())).collect(Collectors.toList());
        ApiHttpMethodEnum[] apiHttpMethodEnums = collect.toArray(new ApiHttpMethodEnum[]{});
        String version = "v0.01";
        return Sextet.with(values, consume, produce, apiHttpMethodEnums, RpcTypeEnum.SPRING_CLOUD, version);
    }

    @Override
    protected Map<String, Object> getBeans(final ApplicationContext context) {
        // Filter out is not controller out
        if (Boolean.TRUE.equals(isFull)) {
            getPublisher().publishEvent(MetaDataRegisterDTO.builder()
                    .contextPath(getContextPath())
                    .appName(getAppName())
                    .path(PathUtils.decoratorPathWithSlash(getContextPath()))
                    .rpcType(RpcTypeEnum.SPRING_CLOUD.getName())
                    .enabled(true)
                    .ruleName(getContextPath())
                    .build());
            LOG.info("init spring cloud client success with isFull mode");
            publisher.publishEvent(buildURIRegisterDTO(context, Collections.emptyMap()));
            return Collections.emptyMap();
        }
        return context.getBeansWithAnnotation(Controller.class);
    }

<<<<<<< HEAD
    private void handler(final Object bean) {
        Class<?> clazz = bean.getClass();
        if (AopUtils.isAopProxy(bean)) {
            clazz = AopUtils.getTargetClass(bean);
        }
        final ShenyuSpringCloudClient beanShenyuClient = AnnotatedElementUtils.findMergedAnnotation(clazz, ShenyuSpringCloudClient.class);
        final String superPath = buildApiSuperPath(clazz, beanShenyuClient);
        // Compatible with previous versions
        if (Objects.nonNull(beanShenyuClient) && superPath.contains("*")) {
            publisher.publishEvent(buildMetaDataDTO(beanShenyuClient, pathJoin(contextPath, superPath), clazz, null));
            return;
        }
        final Method[] methods = ReflectionUtils.getUniqueDeclaredMethods(clazz);
        for (Method method : methods) {
            final RequestMapping requestMapping = AnnotatedElementUtils.findMergedAnnotation(method, RequestMapping.class);
            ShenyuSpringCloudClient methodShenyuClient = AnnotatedElementUtils.findMergedAnnotation(method, ShenyuSpringCloudClient.class);
            methodShenyuClient = Objects.isNull(methodShenyuClient) ? beanShenyuClient : methodShenyuClient;
            // the result of ReflectionUtils#getUniqueDeclaredMethods contains methods such as hashCode, wait, toSting
            // add Objects.nonNull(requestMapping) to make sure not register wrong method
            if (Objects.nonNull(methodShenyuClient) && Objects.nonNull(requestMapping)) {
                publisher.publishEvent(buildMetaDataDTO(methodShenyuClient, buildApiPath(method, superPath, methodShenyuClient), clazz, method));
            }
=======
    @Override
    protected URIRegisterDTO buildURIRegisterDTO(final ApplicationContext context, final Map<String, Object> beans) {
        try {
            return URIRegisterDTO.builder()
                    .contextPath(getContextPath())
                    .appName(getAppName())
                    .host(super.getHost())
                    .port(Integer.valueOf(getPort()))
                    .rpcType(RpcTypeEnum.SPRING_CLOUD.getName())
                    .eventType(EventType.REGISTER)
                    .build();
        } catch (ShenyuException e) {
            throw new ShenyuException(e.getMessage() + "please config ${shenyu.client.http.props.port} in xml/yml !");
        }
    }

    @Override
    protected void handleMethod(final Object bean, final Class<?> clazz,
                                @Nullable final ShenyuSpringCloudClient beanShenyuClient, final Method method,
                                final String superPath) {
        final RequestMapping requestMapping = AnnotatedElementUtils.findMergedAnnotation(method, RequestMapping.class);
        ShenyuSpringCloudClient methodShenyuClient = AnnotatedElementUtils.findMergedAnnotation(method, ShenyuSpringCloudClient.class);
        methodShenyuClient = Objects.isNull(methodShenyuClient) ? beanShenyuClient : methodShenyuClient;
        // the result of ReflectionUtils#getUniqueDeclaredMethods contains methods such as hashCode, wait, toSting
        // add Objects.nonNull(requestMapping) to make sure not register wrong method
        if (Objects.nonNull(methodShenyuClient) && Objects.nonNull(requestMapping)) {
            final MetaDataRegisterDTO metaData = buildMetaDataDTO(bean, methodShenyuClient,
                    buildApiPath(method, superPath, methodShenyuClient), clazz, method);
            getPublisher().publishEvent(metaData);
            getMetaDataMap().put(method, metaData);
>>>>>>> 14be36be
        }
    }

    @Override
    protected String buildApiPath(final Method method, final String superPath,
                                  @NonNull final ShenyuSpringCloudClient methodShenyuClient) {
        final String contextPath = getContextPath();
        if (StringUtils.isNotBlank(methodShenyuClient.path())) {
            return pathJoin(contextPath, superPath, methodShenyuClient.path());
        }
        final String path = getPathByMethod(method);
        if (StringUtils.isNotBlank(path)) {
            return pathJoin(contextPath, superPath, path);
        }
        return pathJoin(contextPath, superPath);
    }
    
    private String getPathByMethod(@NonNull final Method method) {
        for (Class<? extends Annotation> mapping : mappingAnnotation) {
            final Annotation mergedAnnotation = AnnotatedElementUtils.findMergedAnnotation(method, mapping);
            final String pathByAnnotation = getPathByAnnotation(mergedAnnotation);
            if (StringUtils.isNotBlank(pathByAnnotation)) {
                return pathByAnnotation;
            }
        }
        return null;
    }
    
    private String getPathByAnnotation(@Nullable final Annotation annotation) {
        if (Objects.isNull(annotation)) {
            return null;
        }
        final Object value = AnnotationUtils.getValue(annotation, "value");
        if (value instanceof String && StringUtils.isNotBlank((String) value)) {
            return (String) value;
        }
        if (value instanceof String[] && ArrayUtils.isNotEmpty((String[]) value)
                && StringUtils.isNotBlank(((String[]) value)[0])) {
            return ((String[]) value)[0];
        }
        return null;
    }

    @Override
    protected String buildApiSuperPath(final Class<?> clazz, @Nullable final ShenyuSpringCloudClient beanShenyuClient) {
        if (Objects.nonNull(beanShenyuClient) && StringUtils.isNotBlank(beanShenyuClient.path())) {
            return beanShenyuClient.path();
        }
        RequestMapping requestMapping = AnnotationUtils.findAnnotation(clazz, RequestMapping.class);
        // Only the first path is supported temporarily
        if (Objects.nonNull(requestMapping) && ArrayUtils.isNotEmpty(requestMapping.path())
                && StringUtils.isNotBlank(requestMapping.path()[0])) {
            return requestMapping.path()[0];
        }
        return "";
    }

    @Override
    protected Class<ShenyuSpringCloudClient> getAnnotationType() {
        return ShenyuSpringCloudClient.class;
    }
<<<<<<< HEAD
    
    private MetaDataRegisterDTO buildMetaDataDTO(final ShenyuSpringCloudClient shenyuSpringCloudClient,
                                                 final String path, final Class<?> clazz, final Method method) {
        String appName = env.getProperty("spring.application.name");
        String desc = shenyuSpringCloudClient.desc();
        String configRuleName = shenyuSpringCloudClient.ruleName();
        String ruleName = ("".equals(configRuleName)) ? path : configRuleName;
        return MetaDataRegisterDTO.builder()
                .contextPath(StringUtils.defaultIfBlank(this.contextPath, this.servletContextPath))
                .appName(appName)
                .serviceName(clazz.getName())
                .methodName(Optional.ofNullable(method).map(Method::getName).orElse(null))
                .path(path)
                .pathDesc(desc)
=======

    @Override
    protected MetaDataRegisterDTO buildMetaDataDTO(final Object bean,
                                                   final @NonNull ShenyuSpringCloudClient shenyuClient,
                                                   final String path, final Class<?> clazz, final Method method) {
        return MetaDataRegisterDTO.builder()
                .contextPath(StringUtils.defaultIfBlank(getContextPath(), this.servletContextPath))
                .addPrefixed(addPrefixed)
                .appName(getAppName())
                .serviceName(clazz.getName())
                .methodName(Optional.ofNullable(method).map(Method::getName).orElse(null))
                .path(path)
                .pathDesc(shenyuClient.desc())
>>>>>>> 14be36be
                .parameterTypes(Optional.ofNullable(method)
                        .map(m -> Arrays.stream(m.getParameterTypes())
                                .map(Class::getName)
                                .collect(Collectors.joining(","))
<<<<<<< HEAD
                        ).orElse(null))
=======
                                ).orElse(null))
>>>>>>> 14be36be
                .rpcType(RpcTypeEnum.SPRING_CLOUD.getName())
                .enabled(shenyuClient.enabled())
                .ruleName(StringUtils.defaultIfBlank(shenyuClient.ruleName(), path))
                .build();
    }

    @Override
    public String getAppName() {
        return env.getProperty("spring.application.name");
    }
    
    @Override
    public String getPort() {
        final int port = Integer.parseInt(Optional.ofNullable(super.getPort()).orElseGet(() -> "-1"));
        final int mergedPort = port <= 0 ? PortUtils.findPort(getContext().getAutowireCapableBeanFactory()) : port;
        return String.valueOf(mergedPort);
    }
}<|MERGE_RESOLUTION|>--- conflicted
+++ resolved
@@ -51,20 +51,14 @@
 import java.lang.reflect.Method;
 import java.util.ArrayList;
 import java.util.Arrays;
-<<<<<<< HEAD
-=======
 import java.util.Collections;
->>>>>>> 14be36be
 import java.util.List;
 import java.util.Map;
 import java.util.Objects;
 import java.util.Optional;
 import java.util.Properties;
 import java.util.stream.Collectors;
-<<<<<<< HEAD
-=======
 import java.util.stream.Stream;
->>>>>>> 14be36be
 
 /**
  * The type Spring cloud client event listener.
@@ -145,30 +139,6 @@
         return context.getBeansWithAnnotation(Controller.class);
     }
 
-<<<<<<< HEAD
-    private void handler(final Object bean) {
-        Class<?> clazz = bean.getClass();
-        if (AopUtils.isAopProxy(bean)) {
-            clazz = AopUtils.getTargetClass(bean);
-        }
-        final ShenyuSpringCloudClient beanShenyuClient = AnnotatedElementUtils.findMergedAnnotation(clazz, ShenyuSpringCloudClient.class);
-        final String superPath = buildApiSuperPath(clazz, beanShenyuClient);
-        // Compatible with previous versions
-        if (Objects.nonNull(beanShenyuClient) && superPath.contains("*")) {
-            publisher.publishEvent(buildMetaDataDTO(beanShenyuClient, pathJoin(contextPath, superPath), clazz, null));
-            return;
-        }
-        final Method[] methods = ReflectionUtils.getUniqueDeclaredMethods(clazz);
-        for (Method method : methods) {
-            final RequestMapping requestMapping = AnnotatedElementUtils.findMergedAnnotation(method, RequestMapping.class);
-            ShenyuSpringCloudClient methodShenyuClient = AnnotatedElementUtils.findMergedAnnotation(method, ShenyuSpringCloudClient.class);
-            methodShenyuClient = Objects.isNull(methodShenyuClient) ? beanShenyuClient : methodShenyuClient;
-            // the result of ReflectionUtils#getUniqueDeclaredMethods contains methods such as hashCode, wait, toSting
-            // add Objects.nonNull(requestMapping) to make sure not register wrong method
-            if (Objects.nonNull(methodShenyuClient) && Objects.nonNull(requestMapping)) {
-                publisher.publishEvent(buildMetaDataDTO(methodShenyuClient, buildApiPath(method, superPath, methodShenyuClient), clazz, method));
-            }
-=======
     @Override
     protected URIRegisterDTO buildURIRegisterDTO(final ApplicationContext context, final Map<String, Object> beans) {
         try {
@@ -199,7 +169,6 @@
                     buildApiPath(method, superPath, methodShenyuClient), clazz, method);
             getPublisher().publishEvent(metaData);
             getMetaDataMap().put(method, metaData);
->>>>>>> 14be36be
         }
     }
 
@@ -261,22 +230,6 @@
     protected Class<ShenyuSpringCloudClient> getAnnotationType() {
         return ShenyuSpringCloudClient.class;
     }
-<<<<<<< HEAD
-    
-    private MetaDataRegisterDTO buildMetaDataDTO(final ShenyuSpringCloudClient shenyuSpringCloudClient,
-                                                 final String path, final Class<?> clazz, final Method method) {
-        String appName = env.getProperty("spring.application.name");
-        String desc = shenyuSpringCloudClient.desc();
-        String configRuleName = shenyuSpringCloudClient.ruleName();
-        String ruleName = ("".equals(configRuleName)) ? path : configRuleName;
-        return MetaDataRegisterDTO.builder()
-                .contextPath(StringUtils.defaultIfBlank(this.contextPath, this.servletContextPath))
-                .appName(appName)
-                .serviceName(clazz.getName())
-                .methodName(Optional.ofNullable(method).map(Method::getName).orElse(null))
-                .path(path)
-                .pathDesc(desc)
-=======
 
     @Override
     protected MetaDataRegisterDTO buildMetaDataDTO(final Object bean,
@@ -290,16 +243,11 @@
                 .methodName(Optional.ofNullable(method).map(Method::getName).orElse(null))
                 .path(path)
                 .pathDesc(shenyuClient.desc())
->>>>>>> 14be36be
                 .parameterTypes(Optional.ofNullable(method)
                         .map(m -> Arrays.stream(m.getParameterTypes())
                                 .map(Class::getName)
                                 .collect(Collectors.joining(","))
-<<<<<<< HEAD
-                        ).orElse(null))
-=======
                                 ).orElse(null))
->>>>>>> 14be36be
                 .rpcType(RpcTypeEnum.SPRING_CLOUD.getName())
                 .enabled(shenyuClient.enabled())
                 .ruleName(StringUtils.defaultIfBlank(shenyuClient.ruleName(), path))
