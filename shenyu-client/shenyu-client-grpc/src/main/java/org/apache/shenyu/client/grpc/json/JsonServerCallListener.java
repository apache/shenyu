--- conflicted
+++ resolved
@@ -65,17 +65,11 @@
     public void onMessage(final R message) {
         Message.Builder builder;
         final String fullMethodName = call.getMethodDescriptor().getFullMethodName();
-<<<<<<< HEAD
-        Class<?> t = JsonServerServiceInterceptor.getRequestClazzMap().get(fullMethodName);
-        try {
-            builder = REQUEST_BUILDER_MAP.computeIfAbsent(fullMethodName, k -> (Message.Builder) ReflectUtils.invokeStaticMethod(t, "newBuilder"));
-=======
         try {
             builder = REQUEST_BUILDER_MAP.computeIfAbsent(fullMethodName, key -> {
                 Class<?> clazz = JsonServerServiceInterceptor.getRequestClazzMap().get(key);
                 return (Message.Builder) ReflectUtils.invokeStaticMethod(clazz, "newBuilder");
             });
->>>>>>> 47943318
 
             String reqData = JsonMessage.getDataFromDynamicMessage((DynamicMessage) message);
             JsonFormat.parser().ignoringUnknownFields().merge(reqData, builder);
