<?xml version="1.0" encoding="UTF-8"?>
<!--
  ~ Licensed to the Apache Software Foundation (ASF) under one or more
  ~ contributor license agreements.  See the NOTICE file distributed with
  ~ this work for additional information regarding copyright ownership.
  ~ The ASF licenses this file to You under the Apache License, Version 2.0
  ~ (the "License"); you may not use this file except in compliance with
  ~ the License.  You may obtain a copy of the License at
  ~
  ~     http://www.apache.org/licenses/LICENSE-2.0
  ~
  ~ Unless required by applicable law or agreed to in writing, software
  ~ distributed under the License is distributed on an "AS IS" BASIS,
  ~ WITHOUT WARRANTIES OR CONDITIONS OF ANY KIND, either express or implied.
  ~ See the License for the specific language governing permissions and
  ~ limitations under the License.
  -->

<project xmlns="http://maven.apache.org/POM/4.0.0" xmlns:xsi="http://www.w3.org/2001/XMLSchema-instance" xsi:schemaLocation="http://maven.apache.org/POM/4.0.0 http://maven.apache.org/xsd/maven-4.0.0.xsd">
    <parent>
        <groupId>org.apache.shenyu</groupId>
        <artifactId>shenyu</artifactId>
        <version>2.5.1-SNAPSHOT</version>
    </parent>
    <modelVersion>4.0.0</modelVersion>
    <artifactId>shenyu-client</artifactId>
    <packaging>pom</packaging>
    
    <modules>
        <module>shenyu-client-core</module>
        <module>shenyu-client-http</module>
        <module>shenyu-client-dubbo</module>
        <module>shenyu-client-sofa</module>
        <module>shenyu-client-tars</module>
        <module>shenyu-client-grpc</module>
        <module>shenyu-client-motan</module>
        <module>shenyu-client-websocket</module>
<<<<<<< HEAD
        <module>shenyu-client-api-docs-annotaions</module>
        <module>shenyu-client-api-docs-core</module>
        <module>shenyu-client-api-docs-annotations</module>
=======
        <module>shenyu-client-brpc</module>
>>>>>>> e60d93ef
    </modules>

    <dependencies>
        <dependency>
            <groupId>com.squareup.okhttp3</groupId>
            <artifactId>okhttp</artifactId>
            <version>${okhttp.version}</version>
        </dependency>
        <dependency>
            <groupId>com.google.code.gson</groupId>
            <artifactId>gson</artifactId>
            <version>${gson.version}</version>
        </dependency>
        <dependency>
            <groupId>org.springframework</groupId>
            <artifactId>spring-test</artifactId>
            <scope>test</scope>
        </dependency>
    </dependencies>
</project><|MERGE_RESOLUTION|>--- conflicted
+++ resolved
@@ -35,13 +35,7 @@
         <module>shenyu-client-grpc</module>
         <module>shenyu-client-motan</module>
         <module>shenyu-client-websocket</module>
-<<<<<<< HEAD
-        <module>shenyu-client-api-docs-annotaions</module>
-        <module>shenyu-client-api-docs-core</module>
-        <module>shenyu-client-api-docs-annotations</module>
-=======
         <module>shenyu-client-brpc</module>
->>>>>>> e60d93ef
     </modules>
 
     <dependencies>
