--- conflicted
+++ resolved
@@ -154,15 +154,6 @@
         </dependency>
         <!-- apache shenyu rewrite plugin end-->
 
-<<<<<<< HEAD
-        <!--shenyu metrics plugin start-->
-        <dependency>
-            <groupId>org.apache.shenyu</groupId>
-            <artifactId>shenyu-spring-boot-starter-plugin-metrics</artifactId>
-            <version>${project.version}</version>
-        </dependency>
-        <!--shenyu metrics plugin end-->
-=======
         <!-- apache shenyu mqtt plugin start-->
         <dependency>
             <groupId>org.apache.shenyu</groupId>
@@ -170,7 +161,6 @@
             <version>${project.version}</version>
         </dependency>
         <!-- apache shenyu mqtt plugin end-->
->>>>>>> ae3ac31d
 
         <dependency>
             <groupId>org.apache.shenyu</groupId>
