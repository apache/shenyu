--- conflicted
+++ resolved
@@ -27,13 +27,8 @@
   </parent>
 
   <artifactId>shenyu-integrated-test-http</artifactId>
-<<<<<<< HEAD
-  <version>2.4.0-SNAPSHOT</version>
-  <!--  <packaging>jar</packaging>-->
-=======
   <version>2.4.1-SNAPSHOT</version>
 <!--  <packaging>jar</packaging>-->
->>>>>>> 420ad6c5
 
   <name>shenyu-integrated-test-http</name>
   <url>https://shenyu.apache.org</url>
@@ -68,8 +63,6 @@
       <artifactId>shenyu-spring-boot-starter-plugin-sign</artifactId>
       <version>${project.version}</version>
     </dependency>
-<<<<<<< HEAD
-=======
 
     <!-- shenyu waf plugin starter-->
     <dependency>
@@ -141,7 +134,6 @@
       <artifactId>junit</artifactId>
       <scope>test</scope>
     </dependency>
->>>>>>> 420ad6c5
   </dependencies>
 
   <build>
