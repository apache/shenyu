--- conflicted
+++ resolved
@@ -186,7 +186,6 @@
         </dependency>
         <!--shenyu logging-rocketmq plugin end-->
 
-<<<<<<< HEAD
         <!--shenyu logging-kafka plugin start-->
         <dependency>
             <groupId>org.apache.shenyu</groupId>
@@ -194,7 +193,7 @@
             <version>${project.version}</version>
         </dependency>
         <!--shenyu logging-kafka plugin end-->
-=======
+
         <!--shenyu logging-elasticsearch plugin start-->
         <dependency>
             <groupId>org.apache.shenyu</groupId>
@@ -202,7 +201,6 @@
             <version>${project.version}</version>
         </dependency>
         <!--shenyu logging-elasticsearch plugin end-->
->>>>>>> ee85eabd
 
         <dependency>
             <groupId>org.apache.shenyu</groupId>
