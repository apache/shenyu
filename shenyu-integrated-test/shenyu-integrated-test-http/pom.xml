<?xml version="1.0" encoding="UTF-8"?>
<!--
  ~ Licensed to the Apache Software Foundation (ASF) under one or more
  ~ contributor license agreements.  See the NOTICE file distributed with
  ~ this work for additional information regarding copyright ownership.
  ~ The ASF licenses this file to You under the Apache License, Version 2.0
  ~ (the "License"); you may not use this file except in compliance with
  ~ the License.  You may obtain a copy of the License at
  ~
  ~     http://www.apache.org/licenses/LICENSE-2.0
  ~
  ~ Unless required by applicable law or agreed to in writing, software
  ~ distributed under the License is distributed on an "AS IS" BASIS,
  ~ WITHOUT WARRANTIES OR CONDITIONS OF ANY KIND, either express or implied.
  ~ See the License for the specific language governing permissions and
  ~ limitations under the License.
  -->
<project xmlns="http://maven.apache.org/POM/4.0.0" xmlns:xsi="http://www.w3.org/2001/XMLSchema-instance"
         xsi:schemaLocation="http://maven.apache.org/POM/4.0.0 http://maven.apache.org/xsd/maven-4.0.0.xsd">
    <modelVersion>4.0.0</modelVersion>

    <parent>
        <groupId>org.apache.shenyu</groupId>
        <artifactId>shenyu-integrated-test</artifactId>
        <version>2.5.0-SNAPSHOT</version>
    </parent>

    <artifactId>shenyu-integrated-test-http</artifactId>
    <name>shenyu-integrated-test-http</name>
    <url>https://shenyu.apache.org</url>

    <dependencies>
        <!--if you use http proxy start this-->
        <dependency>
            <groupId>org.apache.shenyu</groupId>
            <artifactId>shenyu-spring-boot-starter-plugin-divide</artifactId>
            <version>${project.version}</version>
        </dependency>

        <dependency>
            <groupId>org.apache.shenyu</groupId>
            <artifactId>shenyu-spring-boot-starter-plugin-ratelimiter</artifactId>
            <version>${project.version}</version>
        </dependency>

        <dependency>
            <groupId>org.apache.shenyu</groupId>
            <artifactId>shenyu-spring-boot-starter-plugin-httpclient</artifactId>
            <version>${project.version}</version>
        </dependency>

        <dependency>
            <groupId>org.apache.shenyu</groupId>
            <artifactId>shenyu-spring-boot-starter-plugin-sign</artifactId>
            <version>${project.version}</version>
        </dependency>

        <!-- shenyu waf plugin starter-->
        <dependency>
            <groupId>org.apache.shenyu</groupId>
            <artifactId>shenyu-spring-boot-starter-plugin-waf</artifactId>
            <version>${project.version}</version>
        </dependency>
        <!-- shenyu waf plugin end-->

        <!-- apache shenyu redirect plugin start-->
        <dependency>
            <groupId>org.apache.shenyu</groupId>
            <artifactId>shenyu-spring-boot-starter-plugin-redirect</artifactId>
            <version>${project.version}</version>
        </dependency>
        <!-- apache shenyu redirect plugin end-->

        <!-- shenyu jwt plugin starter-->
        <dependency>
            <groupId>org.apache.shenyu</groupId>
            <artifactId>shenyu-spring-boot-starter-plugin-jwt</artifactId>
            <version>${project.version}</version>
        </dependency>
        <!-- shenyu jwt plugin end-->

        <!-- apache shenyu param_mapping plugin start-->
        <dependency>
            <groupId>org.apache.shenyu</groupId>
            <artifactId>shenyu-spring-boot-starter-plugin-param-mapping</artifactId>
            <version>${project.version}</version>
        </dependency>
        <!-- apache shenyu param_mapping plugin end-->

        <!-- apache shenyu param_mapping plugin start-->
        <dependency>
            <groupId>org.apache.shenyu</groupId>
            <artifactId>shenyu-spring-boot-starter-plugin-modify-response</artifactId>
            <version>${project.version}</version>
        </dependency>
        <!-- apache shenyu param_mapping plugin end-->

        <dependency>
            <groupId>org.apache.shenyu</groupId>
            <artifactId>shenyu-spring-boot-starter-plugin-cryptor</artifactId>
            <version>${project.version}</version>
        </dependency>

        <!-- https://mvnrepository.com/artifact/com.google.code.gson/gson -->
        <dependency>
            <groupId>com.google.code.gson</groupId>
            <artifactId>gson</artifactId>
        </dependency>

        <!-- shenyu sentinel plugin starter-->
        <dependency>
            <groupId>org.apache.shenyu</groupId>
            <artifactId>shenyu-spring-boot-starter-plugin-sentinel</artifactId>
            <version>${project.version}</version>
        </dependency>

        <!-- apache shenyu request plugin start-->
        <dependency>
            <groupId>org.apache.shenyu</groupId>
            <artifactId>shenyu-spring-boot-starter-plugin-request</artifactId>
            <version>${project.version}</version>
        </dependency>
        <!-- apache shenyu request plugin end-->

        <!-- apache shenyu resilience4j plugin start-->
        <dependency>
            <groupId>org.apache.shenyu</groupId>
            <artifactId>shenyu-spring-boot-starter-plugin-resilience4j</artifactId>
            <version>${project.version}</version>
        </dependency>
        <!-- apache shenyu resilience4j plugin end-->

        <!-- apache shenyu hystrix plugin start-->
        <dependency>
            <groupId>org.apache.shenyu</groupId>
            <artifactId>shenyu-spring-boot-starter-plugin-hystrix</artifactId>
            <version>${project.version}</version>
        </dependency>
        <!-- apache shenyu hystrix plugin end-->

        <!--shenyu cache plugin start-->
        <dependency>
            <groupId>org.apache.shenyu</groupId>
            <artifactId>shenyu-spring-boot-starter-plugin-cache</artifactId>
            <version>${project.version}</version>
        </dependency>
        <!--shenyu cache plugin end-->

<<<<<<< HEAD
        <!-- apache shenyu metrics plugin starter-->
        <dependency>
            <groupId>org.apache.shenyu</groupId>
            <artifactId>shenyu-spring-boot-starter-plugin-metrics</artifactId>
            <version>${project.version}</version>
        </dependency>
        <!-- apache shenyu metrics plugin end-->
=======
        <!-- apache shenyu rewrite plugin start-->
        <dependency>
            <groupId>org.apache.shenyu</groupId>
            <artifactId>shenyu-spring-boot-starter-plugin-rewrite</artifactId>
            <version>${project.version}</version>
        </dependency>
        <!-- apache shenyu rewrite plugin end-->
>>>>>>> 71b5560f

        <dependency>
            <groupId>org.apache.shenyu</groupId>
            <artifactId>shenyu-integrated-test-common</artifactId>
            <version>${project.version}</version>
        </dependency>
    </dependencies>
    
    <profiles>
        <profile>
            <id>it</id>
            <build>
                <finalName>shenyu-integrated-test-http</finalName>
                <plugins>
                    <plugin>
                        <groupId>org.springframework.boot</groupId>
                        <artifactId>spring-boot-maven-plugin</artifactId>
                        <version>${spring-boot.version}</version>
                        <executions>
                            <execution>
                                <phase>package</phase>
                                <goals>
                                    <goal>repackage</goal>
                                </goals>
                            </execution>
                        </executions>
                        <configuration>
                            <mainClass>org.apache.shenyu.integrated.test.http.HttpIntegratedBootstrap</mainClass>
                            <executable>true</executable>
                        </configuration>
                    </plugin>
                    <plugin>
                        <groupId>com.spotify</groupId>
                        <artifactId>dockerfile-maven-plugin</artifactId>
                        <version>${dockerfile-maven-plugin.version}</version>
                        <executions>
                            <execution>
                                <id>shenyu-integrated-test-http</id>
                                <goals>
                                    <goal>build</goal>
                                </goals>
                            </execution>
                        </executions>
                        <configuration>
                            <repository>apache/shenyu-integrated-test-http</repository>
                            <tag>latest</tag>
                            <buildArgs>
                                <APP_NAME>shenyu-integrated-test-http</APP_NAME>
                            </buildArgs>
                        </configuration>
                    </plugin>
                    <plugin>
                        <groupId>org.apache.maven.plugins</groupId>
                        <artifactId>maven-surefire-plugin</artifactId>
                        <configuration>
                            <skipTests>false</skipTests>
                        </configuration>
                    </plugin>
                </plugins>
            </build>
        </profile>
    </profiles>
</project><|MERGE_RESOLUTION|>--- conflicted
+++ resolved
@@ -146,7 +146,6 @@
         </dependency>
         <!--shenyu cache plugin end-->
 
-<<<<<<< HEAD
         <!-- apache shenyu metrics plugin starter-->
         <dependency>
             <groupId>org.apache.shenyu</groupId>
@@ -154,7 +153,7 @@
             <version>${project.version}</version>
         </dependency>
         <!-- apache shenyu metrics plugin end-->
-=======
+
         <!-- apache shenyu rewrite plugin start-->
         <dependency>
             <groupId>org.apache.shenyu</groupId>
@@ -162,7 +161,6 @@
             <version>${project.version}</version>
         </dependency>
         <!-- apache shenyu rewrite plugin end-->
->>>>>>> 71b5560f
 
         <dependency>
             <groupId>org.apache.shenyu</groupId>
