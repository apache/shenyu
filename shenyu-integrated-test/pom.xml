<?xml version="1.0" encoding="UTF-8"?>
<!--
  ~ Licensed to the Apache Software Foundation (ASF) under one or more
  ~ contributor license agreements.  See the NOTICE file distributed with
  ~ this work for additional information regarding copyright ownership.
  ~ The ASF licenses this file to You under the Apache License, Version 2.0
  ~ (the "License"); you may not use this file except in compliance with
  ~ the License.  You may obtain a copy of the License at
  ~
  ~     http://www.apache.org/licenses/LICENSE-2.0
  ~
  ~ Unless required by applicable law or agreed to in writing, software
  ~ distributed under the License is distributed on an "AS IS" BASIS,
  ~ WITHOUT WARRANTIES OR CONDITIONS OF ANY KIND, either express or implied.
  ~ See the License for the specific language governing permissions and
  ~ limitations under the License.
  -->
<project xmlns="http://maven.apache.org/POM/4.0.0" xmlns:xsi="http://www.w3.org/2001/XMLSchema-instance"
         xsi:schemaLocation="http://maven.apache.org/POM/4.0.0 http://maven.apache.org/xsd/maven-4.0.0.xsd">
    <modelVersion>4.0.0</modelVersion>
    <artifactId>shenyu-integrated-test</artifactId>
    <version>2.6.1-SNAPSHOT</version>
    <packaging>pom</packaging>

    <parent>
        <groupId>org.apache.shenyu</groupId>
        <artifactId>shenyu</artifactId>
        <version>2.6.1-SNAPSHOT</version>
    </parent>

    <modules>
        <module>shenyu-integrated-test-http</module>
        <module>shenyu-integrated-test-https</module>
        <module>shenyu-integrated-test-spring-cloud</module>
        <module>shenyu-integrated-test-common</module>
        <module>shenyu-integrated-test-alibaba-dubbo</module>
        <module>shenyu-integrated-test-apache-dubbo</module>
        <module>shenyu-integrated-test-grpc</module>
        <module>shenyu-integrated-test-motan</module>
        <module>shenyu-integrated-test-sofa</module>
        <module>shenyu-integrated-test-brpc</module>
        <module>shenyu-integrated-test-websocket</module>
        <module>shenyu-integrated-test-combination</module>
        <module>shenyu-integrated-test-sdk-apache-dubbo</module>
        <module>shenyu-integrated-test-sdk-alibaba-dubbo</module>
        <module>shenyu-integrated-test-sdk-http</module>
        <module>shenyu-integrated-test-upload-plugin</module>
        <module>shenyu-integrated-test-k8s-ingress-http</module>
        <module>shenyu-integrated-test-k8s-ingress-spring-cloud</module>
        <module>shenyu-integrated-test-k8s-ingress-motan</module>
<<<<<<< HEAD
=======
        <module>shenyu-integrated-test-k8s-ingress-apache-dubbo</module>
>>>>>>> 49f9a1fa
    </modules>

    <properties>
        <maven-compiler-plugin.version>3.7.0</maven-compiler-plugin.version>
        <versions-maven-plugin.version>2.5</versions-maven-plugin.version>
        <project.build.sourceEncoding>UTF-8</project.build.sourceEncoding>
        <maven.compiler.source>1.8</maven.compiler.source>
        <maven.compiler.target>1.8</maven.compiler.target>
        <spring-cloud.version>3.1.2</spring-cloud.version>
        <gson.version>2.9.0</gson.version>
        <okhttp3.version>4.9.3</okhttp3.version>
        <guava.version>30.1.1-jre</guava.version>
        <tars-client.version>1.7.2</tars-client.version>
        <sofa-rpc-all.version>5.7.6</sofa-rpc-all.version>
        <curator.version>4.0.1</curator.version>
        <spring-cloud-netflix-ribbon.version>2.2.10.RELEASE</spring-cloud-netflix-ribbon.version>
        <maven-checkstyle-plugin.version>3.1.0</maven-checkstyle-plugin.version>
    </properties>

    <dependencies>
        <!-- https://mvnrepository.com/artifact/com.squareup.okhttp3/okhttp -->
        <dependency>
            <groupId>com.squareup.okhttp3</groupId>
            <artifactId>okhttp</artifactId>
            <version>${okhttp3.version}</version>
        </dependency>

        <!-- https://mvnrepository.com/artifact/com.google.code.gson/gson -->
        <dependency>
            <groupId>com.google.code.gson</groupId>
            <artifactId>gson</artifactId>
            <version>${gson.version}</version>
        </dependency>

        <!-- https://mvnrepository.com/artifact/com.google.guava/guava -->
        <dependency>
            <groupId>com.google.guava</groupId>
            <artifactId>guava</artifactId>
            <version>${guava.version}</version>
        </dependency>

        <!--shenyu data sync start use websocket-->
        <dependency>
            <groupId>org.apache.shenyu</groupId>
            <artifactId>shenyu-spring-boot-starter-sync-data-websocket</artifactId>
            <version>${project.version}</version>
        </dependency>

        <dependency>
            <groupId>org.springframework.boot</groupId>
            <artifactId>spring-boot-starter-webflux</artifactId>
        </dependency>

        <dependency>
            <groupId>org.springframework.boot</groupId>
            <artifactId>spring-boot-starter-actuator</artifactId>
        </dependency>

        <!--shenyu gateway start-->
        <dependency>
            <groupId>org.apache.shenyu</groupId>
            <artifactId>shenyu-spring-boot-starter-gateway</artifactId>
            <version>${project.version}</version>
        </dependency>
    </dependencies>
    <build>
        <plugins>
            <plugin>
                <groupId>org.codehaus.mojo</groupId>
                <artifactId>versions-maven-plugin</artifactId>
                <version>${versions-maven-plugin.version}</version>
            </plugin>
            <plugin>
                <groupId>org.apache.maven.plugins</groupId>
                <artifactId>maven-surefire-plugin</artifactId>
                <configuration>
                    <skipTests>true</skipTests>
                </configuration>
            </plugin>
            <plugin>
                <groupId>org.apache.maven.plugins</groupId>
                <artifactId>maven-checkstyle-plugin</artifactId>
                <version>${maven-checkstyle-plugin.version}</version>
                <configuration>
                    <configLocation>/../script/shenyu_checkstyle.xml</configLocation>
                    <headerLocation>/../script/checkstyle-header.txt</headerLocation>
                    <includeTestSourceDirectory>true</includeTestSourceDirectory>
                    <excludes>**/transfer/**/*</excludes>
                </configuration>
                <executions>
                    <execution>
                        <id>validate</id>
                        <phase>validate</phase>
                        <goals>
                            <goal>check</goal>
                        </goals>
                    </execution>
                </executions>
            </plugin>
        </plugins>
    </build>
</project><|MERGE_RESOLUTION|>--- conflicted
+++ resolved
@@ -48,10 +48,7 @@
         <module>shenyu-integrated-test-k8s-ingress-http</module>
         <module>shenyu-integrated-test-k8s-ingress-spring-cloud</module>
         <module>shenyu-integrated-test-k8s-ingress-motan</module>
-<<<<<<< HEAD
-=======
         <module>shenyu-integrated-test-k8s-ingress-apache-dubbo</module>
->>>>>>> 49f9a1fa
     </modules>
 
     <properties>
