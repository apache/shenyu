/*
 * Licensed to the Apache Software Foundation (ASF) under one or more
 * contributor license agreements.  See the NOTICE file distributed with
 * this work for additional information regarding copyright ownership.
 * The ASF licenses this file to You under the Apache License, Version 2.0
 * (the "License"); you may not use this file except in compliance with
 * the License.  You may obtain a copy of the License at
 *
 *     http://www.apache.org/licenses/LICENSE-2.0
 *
 * Unless required by applicable law or agreed to in writing, software
 * distributed under the License is distributed on an "AS IS" BASIS,
 * WITHOUT WARRANTIES OR CONDITIONS OF ANY KIND, either express or implied.
 * See the License for the specific language governing permissions and
 * limitations under the License.
 */

package org.apache.shenyu.web.loader;

import com.google.common.collect.Lists;
import org.apache.shenyu.common.config.ShenyuConfig;
import org.apache.shenyu.common.dto.PluginData;
import org.apache.shenyu.common.exception.ShenyuException;
import org.apache.shenyu.plugin.api.utils.SpringBeanUtils;
import org.apache.shenyu.plugin.base.cache.CommonPluginDataSubscriber;
import org.apache.shenyu.web.handler.ShenyuWebHandler;
import org.junit.jupiter.api.BeforeEach;
import org.junit.jupiter.api.Test;
import org.junit.jupiter.api.extension.ExtendWith;
import org.junit.jupiter.api.io.TempDir;
import org.mockito.junit.jupiter.MockitoExtension;
import org.mockito.junit.jupiter.MockitoSettings;
import org.mockito.quality.Strictness;
import org.springframework.context.ApplicationContext;

import java.io.BufferedOutputStream;
import java.io.FileOutputStream;
import java.io.IOException;
import java.lang.reflect.Field;
import java.lang.reflect.InvocationTargetException;
import java.lang.reflect.Method;
import java.nio.file.Path;
import java.util.jar.JarOutputStream;
import java.util.zip.ZipEntry;

import static org.mockito.ArgumentMatchers.any;
import static org.mockito.Mockito.doThrow;
import static org.mockito.Mockito.mock;
import static org.mockito.Mockito.when;

/**
 * Test for ShenyuLoaderServiceTest.
 */
@ExtendWith(MockitoExtension.class)
@MockitoSettings(strictness = Strictness.LENIENT)
public class ShenyuLoaderServiceTest {

    @TempDir
    private static Path folder;

    private Path path;

    @BeforeEach
    public void setUp() throws IOException, NoSuchFieldException, IllegalAccessException {
        Path jar = folder.resolve("plugin.jar");
        path = jar.getParent();
        try (FileOutputStream fos = new FileOutputStream(jar.toFile());
             BufferedOutputStream bos = new BufferedOutputStream(fos);
             JarOutputStream jos = new JarOutputStream(bos)) {
            String pluginClz = "public class DividePlugin {}";
            jos.putNextEntry(new ZipEntry("org.apache.shenyu.plugin.DividePlugin.class"));
            jos.write(pluginClz.getBytes());
            jos.closeEntry();
        }

        ApplicationContext mockApplication =
                mock(ApplicationContext.class);
        when(mockApplication.getBean("dividePlugin")).thenReturn(new Object());
        when(mockApplication.containsBean("dividePlugin")).thenReturn(true);
        SpringBeanUtils instance = SpringBeanUtils.getInstance();
        instance.setApplicationContext(mockApplication);
    }

    @Test
    public void loaderExtPluginsTest() throws NoSuchMethodException, InvocationTargetException, IllegalAccessException, NoSuchFieldException {
        final ShenyuPluginLoader loader = ShenyuPluginLoader.getInstance();
        final Field field = ShenyuPluginLoader.class.getDeclaredField("jars");
        field.setAccessible(true);
        field.set(loader, Lists.newArrayList());
        final ShenyuWebHandler shenyuWebHandler = mock(ShenyuWebHandler.class);
        final CommonPluginDataSubscriber commonPluginDataSubscriber = mock(CommonPluginDataSubscriber.class);
        final ShenyuConfig.ExtPlugin extPlugin = new ShenyuConfig.ExtPlugin();
        extPlugin.setEnabled(false);
        final ShenyuConfig shenyuConfig = new ShenyuConfig();
        shenyuConfig.setExtPlugin(extPlugin);
        new ShenyuLoaderService(shenyuWebHandler, shenyuConfig, null);
        extPlugin.setEnabled(true);
        extPlugin.setPath(path.toString());
<<<<<<< HEAD
        ShenyuLoaderService shenyuLoaderService = new ShenyuLoaderService(shenyuWebHandler, shenyuConfig, null);

        final Method loaderExtPlugins = ShenyuLoaderService.class.getDeclaredMethod("loaderExtPlugins");
=======
        ShenyuLoaderService shenyuLoaderService = new ShenyuLoaderService(shenyuWebHandler, commonPluginDataSubscriber, shenyuConfig);
        final Method loaderExtPlugins = ShenyuLoaderService.class.getDeclaredMethod("loadExtOrUploadPlugins", PluginData.class);
>>>>>>> 442deec4
        loaderExtPlugins.setAccessible(true);
        loaderExtPlugins.invoke(shenyuLoaderService, mock(PluginData.class));

        doThrow(ShenyuException.class).when(shenyuWebHandler).putExtPlugins(any());
        loaderExtPlugins.invoke(shenyuLoaderService, mock(PluginData.class));

        extPlugin.setPath("test");
        loaderExtPlugins.invoke(shenyuLoaderService, mock(PluginData.class));
        ShenyuPluginLoader.getInstance().close();
    }
}<|MERGE_RESOLUTION|>--- conflicted
+++ resolved
@@ -96,14 +96,9 @@
         new ShenyuLoaderService(shenyuWebHandler, shenyuConfig, null);
         extPlugin.setEnabled(true);
         extPlugin.setPath(path.toString());
-<<<<<<< HEAD
+
         ShenyuLoaderService shenyuLoaderService = new ShenyuLoaderService(shenyuWebHandler, shenyuConfig, null);
-
-        final Method loaderExtPlugins = ShenyuLoaderService.class.getDeclaredMethod("loaderExtPlugins");
-=======
-        ShenyuLoaderService shenyuLoaderService = new ShenyuLoaderService(shenyuWebHandler, commonPluginDataSubscriber, shenyuConfig);
         final Method loaderExtPlugins = ShenyuLoaderService.class.getDeclaredMethod("loadExtOrUploadPlugins", PluginData.class);
->>>>>>> 442deec4
         loaderExtPlugins.setAccessible(true);
         loaderExtPlugins.invoke(shenyuLoaderService, mock(PluginData.class));
 
