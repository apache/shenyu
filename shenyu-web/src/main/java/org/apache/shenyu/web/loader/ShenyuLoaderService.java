/*
 * Licensed to the Apache Software Foundation (ASF) under one or more
 * contributor license agreements.  See the NOTICE file distributed with
 * this work for additional information regarding copyright ownership.
 * The ASF licenses this file to You under the Apache License, Version 2.0
 * (the "License"); you may not use this file except in compliance with
 * the License.  You may obtain a copy of the License at
 *
 *     http://www.apache.org/licenses/LICENSE-2.0
 *
 * Unless required by applicable law or agreed to in writing, software
 * distributed under the License is distributed on an "AS IS" BASIS,
 * WITHOUT WARRANTIES OR CONDITIONS OF ANY KIND, either express or implied.
 * See the License for the specific language governing permissions and
 * limitations under the License.
 */

package org.apache.shenyu.web.loader;

import org.apache.commons.collections4.CollectionUtils;
import org.apache.shenyu.common.concurrent.ShenyuThreadFactory;
import org.apache.shenyu.common.config.ShenyuConfig;
import org.apache.shenyu.common.config.ShenyuConfig.ExtPlugin;
import org.apache.shenyu.plugin.api.ExtendDataBase;
import org.apache.shenyu.plugin.api.ShenyuPlugin;
import org.apache.shenyu.plugin.base.cache.ExtendDataHandler;
import org.apache.shenyu.web.handler.ShenyuWebHandler;
import org.slf4j.Logger;
import org.slf4j.LoggerFactory;

import java.io.ByteArrayInputStream;
import java.io.InputStream;
import java.util.ArrayList;
import java.util.Base64;
import java.util.Collections;
import java.util.List;
import java.util.Objects;
import java.util.concurrent.ScheduledThreadPoolExecutor;
import java.util.concurrent.TimeUnit;
import java.util.stream.Collectors;

/**
 * The type Shenyu loader service.
 */
public class ShenyuLoaderService {

    private static final Logger LOG = LoggerFactory.getLogger(ShenyuLoaderService.class);

    private final ShenyuWebHandler webHandler;

    private final ShenyuConfig shenyuConfig;

    private final List<ExtendDataHandler<?>> extendDataHandlers;

    /**
     * Instantiates a new Shenyu loader service.
     *
     * @param webHandler         the web handler
     * @param shenyuConfig       the shenyu config
     * @param extendDataHandlers addDataHandlers
     */
    public ShenyuLoaderService(final ShenyuWebHandler webHandler, final ShenyuConfig shenyuConfig, final List<ExtendDataHandler<?>> extendDataHandlers) {
        this.webHandler = webHandler;
        this.extendDataHandlers = extendDataHandlers;
        this.shenyuConfig = shenyuConfig;
        ExtPlugin config = shenyuConfig.getExtPlugin();
        if (config.getEnabled()) {
            ScheduledThreadPoolExecutor executor = new ScheduledThreadPoolExecutor(config.getThreads(), ShenyuThreadFactory.create("plugin-ext-loader", true));
<<<<<<< HEAD
            executor.scheduleAtFixedRate(this::loaderExtPlugins, config.getScheduleDelay(), config.getScheduleTime(), TimeUnit.SECONDS);
        }
    }

    private void loaderExtPlugins() {
        try {
            List<PluginJarParser.PluginJar> uploadPluginJars = ShenyuExtPathPluginJarLoader.loadExtendPlugins(shenyuConfig.getExtPlugin().getPath());
            List<ShenyuLoaderResult> extendPlugins = new ArrayList<>();
            for (PluginJarParser.PluginJar extPath : uploadPluginJars) {
                LOG.info("shenyu extPlugin find new {} to load", extPath.getAbsolutePath());
                ShenyuPluginClassLoader extPathClassLoader = ShenyuPluginClassloaderHolder.getSingleton().createExtPathClassLoader(extPath);
                extendPlugins.addAll(extPathClassLoader.loadUploadedJarPlugins(this.getClass().getClassLoader()));
            }
            loaderPlugins(extendPlugins);
        } catch (Exception e) {
            LOG.error("shenyu ext plugins load has error ", e);
=======
            executor.scheduleAtFixedRate(() -> loadExtOrUploadPlugins(null), config.getScheduleDelay(), config.getScheduleTime(), TimeUnit.SECONDS);
>>>>>>> 442deec4
        }
    }

    /**
     * loadPlugin from ext-lib or admin upload jar.
     *
<<<<<<< HEAD
     * @param uploadedJarResourceBase64 uploadedJarResourceBase64
     */
    public void loadUploadedJarPlugins(final String uploadedJarResourceBase64) {
        loadJarPlugins(new ByteArrayInputStream(Base64.getDecoder().decode(uploadedJarResourceBase64)), this.getClass().getClassLoader());
    }


    /**
     * loadJarPlugins.
     *
     * @param parseJarInputStream parseJarInputStream
     * @param classLoader classLoader
     * @return a list of ShenyuLoaderResult
     */
    public List<ShenyuLoaderResult> loadJarPlugins(final InputStream parseJarInputStream, ClassLoader classLoader) {
        try {
            PluginJarParser.PluginJar pluginJar = PluginJarParser.parseJar(parseJarInputStream);
            ShenyuPluginClassLoader shenyuPluginClassLoader = ShenyuPluginClassloaderHolder.getSingleton().getUploadClassLoader(pluginJar);
            if (Objects.nonNull(shenyuPluginClassLoader) && shenyuPluginClassLoader.compareVersion(pluginJar.getVersion())) {
                LOG.info("shenyu uploadPlugin has same version don't reload it");
                return Collections.emptyList();
            }
            shenyuPluginClassLoader = ShenyuPluginClassloaderHolder.getSingleton().recreateUploadClassLoader(pluginJar);
            List<ShenyuLoaderResult> uploadPlugins = shenyuPluginClassLoader.loadUploadedJarPlugins(classLoader);
            loaderPlugins(uploadPlugins);
            return uploadPlugins;
        } catch (Exception e) {
            LOG.error("Shenyu upload plugins load has error ", e);
            return Collections.emptyList();
=======
     * @param uploadedJarResource uploadedJarResource is null load ext-lib,not null load admin upload jar
     */
    public void loadExtOrUploadPlugins(final PluginData uploadedJarResource) {
        try {
            List<ShenyuLoaderResult> plugins = new ArrayList<>();
            ShenyuPluginClassloaderHolder singleton = ShenyuPluginClassloaderHolder.getSingleton();
            if (Objects.isNull(uploadedJarResource)) {
                List<PluginJarParser.PluginJar> uploadPluginJars = ShenyuExtPathPluginJarLoader.loadExtendPlugins(shenyuConfig.getExtPlugin().getPath());
                for (PluginJarParser.PluginJar extPath : uploadPluginJars) {
                    LOG.info("shenyu extPlugin find new {} to load", extPath.getAbsolutePath());
                    ShenyuPluginClassLoader extPathClassLoader = singleton.createPluginClassLoader(extPath);
                    plugins.addAll(extPathClassLoader.loadUploadedJarPlugins());
                }
            } else {
                PluginJarParser.PluginJar pluginJar = PluginJarParser.parseJar(Base64.getDecoder().decode(uploadedJarResource.getPluginJar()));
                LOG.info("shenyu upload plugin jar find new {} to load", pluginJar.getJarKey());
                ShenyuPluginClassLoader uploadPluginClassLoader = singleton.createPluginClassLoader(pluginJar);
                plugins.addAll(uploadPluginClassLoader.loadUploadedJarPlugins());
            }
            loaderPlugins(plugins);
        } catch (Exception e) {
            LOG.error("shenyu plugins load has error ", e);
>>>>>>> 442deec4
        }
    }

    /**
     * loaderPlugins.
     *
     * @param results results
     */
    public void loaderPlugins(final List<ShenyuLoaderResult> results) {
        if (CollectionUtils.isEmpty(results)) {
            return;
        }
        List<ShenyuPlugin> shenyuExtendPlugins = results.stream().map(ShenyuLoaderResult::getShenyuPlugin).filter(Objects::nonNull).collect(Collectors.toList());
        webHandler.putExtPlugins(shenyuExtendPlugins);
        List<ExtendDataBase> handlers = results.stream().map(ShenyuLoaderResult::getExtendDataBase)
                .filter(Objects::nonNull).collect(Collectors.toList());
        extendDataHandlers.forEach(addDataHandlers1 -> addDataHandlers1.putExtendDataHandler(handlers));
    }
}<|MERGE_RESOLUTION|>--- conflicted
+++ resolved
@@ -21,6 +21,7 @@
 import org.apache.shenyu.common.concurrent.ShenyuThreadFactory;
 import org.apache.shenyu.common.config.ShenyuConfig;
 import org.apache.shenyu.common.config.ShenyuConfig.ExtPlugin;
+import org.apache.shenyu.common.dto.PluginData;
 import org.apache.shenyu.plugin.api.ExtendDataBase;
 import org.apache.shenyu.plugin.api.ShenyuPlugin;
 import org.apache.shenyu.plugin.base.cache.ExtendDataHandler;
@@ -28,7 +29,6 @@
 import org.slf4j.Logger;
 import org.slf4j.LoggerFactory;
 
-import java.io.ByteArrayInputStream;
 import java.io.InputStream;
 import java.util.ArrayList;
 import java.util.Base64;
@@ -66,39 +66,38 @@
         ExtPlugin config = shenyuConfig.getExtPlugin();
         if (config.getEnabled()) {
             ScheduledThreadPoolExecutor executor = new ScheduledThreadPoolExecutor(config.getThreads(), ShenyuThreadFactory.create("plugin-ext-loader", true));
-<<<<<<< HEAD
-            executor.scheduleAtFixedRate(this::loaderExtPlugins, config.getScheduleDelay(), config.getScheduleTime(), TimeUnit.SECONDS);
-        }
-    }
-
-    private void loaderExtPlugins() {
-        try {
-            List<PluginJarParser.PluginJar> uploadPluginJars = ShenyuExtPathPluginJarLoader.loadExtendPlugins(shenyuConfig.getExtPlugin().getPath());
-            List<ShenyuLoaderResult> extendPlugins = new ArrayList<>();
-            for (PluginJarParser.PluginJar extPath : uploadPluginJars) {
-                LOG.info("shenyu extPlugin find new {} to load", extPath.getAbsolutePath());
-                ShenyuPluginClassLoader extPathClassLoader = ShenyuPluginClassloaderHolder.getSingleton().createExtPathClassLoader(extPath);
-                extendPlugins.addAll(extPathClassLoader.loadUploadedJarPlugins(this.getClass().getClassLoader()));
-            }
-            loaderPlugins(extendPlugins);
-        } catch (Exception e) {
-            LOG.error("shenyu ext plugins load has error ", e);
-=======
             executor.scheduleAtFixedRate(() -> loadExtOrUploadPlugins(null), config.getScheduleDelay(), config.getScheduleTime(), TimeUnit.SECONDS);
->>>>>>> 442deec4
         }
     }
 
     /**
      * loadPlugin from ext-lib or admin upload jar.
      *
-<<<<<<< HEAD
-     * @param uploadedJarResourceBase64 uploadedJarResourceBase64
+     * @param uploadedJarResource uploadedJarResource is null load ext-lib,not null load admin upload jar
+     * @param classLoader classLoader
      */
-    public void loadUploadedJarPlugins(final String uploadedJarResourceBase64) {
-        loadJarPlugins(new ByteArrayInputStream(Base64.getDecoder().decode(uploadedJarResourceBase64)), this.getClass().getClassLoader());
+    public void loadExtOrUploadPlugins(final PluginData uploadedJarResource) {
+        try {
+            List<ShenyuLoaderResult> plugins = new ArrayList<>();
+            ShenyuPluginClassloaderHolder singleton = ShenyuPluginClassloaderHolder.getSingleton();
+            if (Objects.isNull(uploadedJarResource)) {
+                List<PluginJarParser.PluginJar> uploadPluginJars = ShenyuExtPathPluginJarLoader.loadExtendPlugins(shenyuConfig.getExtPlugin().getPath());
+                for (PluginJarParser.PluginJar extPath : uploadPluginJars) {
+                    LOG.info("shenyu extPlugin find new {} to load", extPath.getAbsolutePath());
+                    ShenyuPluginClassLoader extPathClassLoader = singleton.createPluginClassLoader(extPath);
+                    plugins.addAll(extPathClassLoader.loadUploadedJarPlugins(this.getClass().getClassLoader()));
+                }
+            } else {
+                PluginJarParser.PluginJar pluginJar = PluginJarParser.parseJar(Base64.getDecoder().decode(uploadedJarResource.getPluginJar()));
+                LOG.info("shenyu upload plugin jar find new {} to load", pluginJar.getJarKey());
+                ShenyuPluginClassLoader uploadPluginClassLoader = singleton.createPluginClassLoader(pluginJar);
+                plugins.addAll(uploadPluginClassLoader.loadUploadedJarPlugins(this.getClass().getClassLoader()));
+            }
+            loaderPlugins(plugins);
+        } catch (Exception e) {
+            LOG.error("shenyu plugins load has error ", e);
+        }
     }
-
 
     /**
      * loadJarPlugins.
@@ -110,44 +109,16 @@
     public List<ShenyuLoaderResult> loadJarPlugins(final InputStream parseJarInputStream, ClassLoader classLoader) {
         try {
             PluginJarParser.PluginJar pluginJar = PluginJarParser.parseJar(parseJarInputStream);
-            ShenyuPluginClassLoader shenyuPluginClassLoader = ShenyuPluginClassloaderHolder.getSingleton().getUploadClassLoader(pluginJar);
-            if (Objects.nonNull(shenyuPluginClassLoader) && shenyuPluginClassLoader.compareVersion(pluginJar.getVersion())) {
-                LOG.info("shenyu uploadPlugin has same version don't reload it");
-                return Collections.emptyList();
-            }
-            shenyuPluginClassLoader = ShenyuPluginClassloaderHolder.getSingleton().recreateUploadClassLoader(pluginJar);
+            ShenyuPluginClassLoader shenyuPluginClassLoader = ShenyuPluginClassloaderHolder.getSingleton().createPluginClassLoader(pluginJar);
             List<ShenyuLoaderResult> uploadPlugins = shenyuPluginClassLoader.loadUploadedJarPlugins(classLoader);
             loaderPlugins(uploadPlugins);
             return uploadPlugins;
         } catch (Exception e) {
             LOG.error("Shenyu upload plugins load has error ", e);
             return Collections.emptyList();
-=======
-     * @param uploadedJarResource uploadedJarResource is null load ext-lib,not null load admin upload jar
-     */
-    public void loadExtOrUploadPlugins(final PluginData uploadedJarResource) {
-        try {
-            List<ShenyuLoaderResult> plugins = new ArrayList<>();
-            ShenyuPluginClassloaderHolder singleton = ShenyuPluginClassloaderHolder.getSingleton();
-            if (Objects.isNull(uploadedJarResource)) {
-                List<PluginJarParser.PluginJar> uploadPluginJars = ShenyuExtPathPluginJarLoader.loadExtendPlugins(shenyuConfig.getExtPlugin().getPath());
-                for (PluginJarParser.PluginJar extPath : uploadPluginJars) {
-                    LOG.info("shenyu extPlugin find new {} to load", extPath.getAbsolutePath());
-                    ShenyuPluginClassLoader extPathClassLoader = singleton.createPluginClassLoader(extPath);
-                    plugins.addAll(extPathClassLoader.loadUploadedJarPlugins());
-                }
-            } else {
-                PluginJarParser.PluginJar pluginJar = PluginJarParser.parseJar(Base64.getDecoder().decode(uploadedJarResource.getPluginJar()));
-                LOG.info("shenyu upload plugin jar find new {} to load", pluginJar.getJarKey());
-                ShenyuPluginClassLoader uploadPluginClassLoader = singleton.createPluginClassLoader(pluginJar);
-                plugins.addAll(uploadPluginClassLoader.loadUploadedJarPlugins());
-            }
-            loaderPlugins(plugins);
-        } catch (Exception e) {
-            LOG.error("shenyu plugins load has error ", e);
->>>>>>> 442deec4
         }
     }
+
 
     /**
      * loaderPlugins.
