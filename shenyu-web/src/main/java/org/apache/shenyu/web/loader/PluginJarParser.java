--- conflicted
+++ resolved
@@ -17,21 +17,15 @@
 
 package org.apache.shenyu.web.loader;
 
-import org.apache.commons.collections4.CollectionUtils;
 import org.apache.commons.lang3.StringUtils;
 import org.apache.shenyu.common.exception.ShenyuException;
-import org.apache.shenyu.web.handler.ShenyuWebHandler;
 import org.slf4j.Logger;
 import org.slf4j.LoggerFactory;
 
 import java.io.ByteArrayInputStream;
 import java.io.ByteArrayOutputStream;
 import java.io.IOException;
-<<<<<<< HEAD
 import java.io.InputStream;
-import java.util.HashMap;
-=======
->>>>>>> 442deec4
 import java.util.Map;
 import java.util.Properties;
 import java.util.concurrent.ConcurrentHashMap;
@@ -45,6 +39,15 @@
 
     private static final Logger LOG = LoggerFactory.getLogger(PluginJarParser.class);
 
+    /**
+     * parseJar.
+     *
+     * @param jarBytes jarBytes
+     * @return PluginJar
+     */
+    public static PluginJar parseJar(final byte[] jarBytes) {
+        return parseJar(new ByteArrayInputStream(jarBytes));
+    }
 
     /**
      * parseJar.
@@ -219,27 +222,26 @@
             return String.format("%s:%s", groupId, artifactId);
         }
 
-<<<<<<< HEAD
+        /**
+         * getResourceMap.
+         * @return resource byte
+         */
+        public Map<String, byte[]> getResourceMap() {
+            return resourceMap;
+        }
+
+        /**
+         * setResourceMap.
+         * @param resourceMap resourceMap.
+         */
+        public void setResourceMap(final Map<String, byte[]> resourceMap) {
+            this.resourceMap = resourceMap;
+        }
+
         public boolean isEmpty() {
             return StringUtils.isEmpty(groupId)
                     && StringUtils.isEmpty(artifactId)
                     && StringUtils.isEmpty(version);
-=======
-        /**
-         * getResourceMap.
-         * @return resource byte
-         */
-        public Map<String, byte[]> getResourceMap() {
-            return resourceMap;
-        }
-
-        /**
-         * setResourceMap.
-         * @param resourceMap resourceMap.
-         */
-        public void setResourceMap(final Map<String, byte[]> resourceMap) {
-            this.resourceMap = resourceMap;
->>>>>>> 442deec4
         }
     }
 
