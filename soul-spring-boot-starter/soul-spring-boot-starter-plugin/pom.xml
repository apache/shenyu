<?xml version="1.0" encoding="UTF-8"?>
<!--
  ~ Licensed to the Apache Software Foundation (ASF) under one or more
  ~ contributor license agreements.  See the NOTICE file distributed with
  ~ this work for additional information regarding copyright ownership.
  ~ The ASF licenses this file to You under the Apache License, Version 2.0
  ~ (the "License"); you may not use this file except in compliance with
  ~ the License.  You may obtain a copy of the License at
  ~
  ~     http://www.apache.org/licenses/LICENSE-2.0
  ~
  ~ Unless required by applicable law or agreed to in writing, software
  ~ distributed under the License is distributed on an "AS IS" BASIS,
  ~ WITHOUT WARRANTIES OR CONDITIONS OF ANY KIND, either express or implied.
  ~ See the License for the specific language governing permissions and
  ~ limitations under the License.
  -->

<project xmlns="http://maven.apache.org/POM/4.0.0"
         xmlns:xsi="http://www.w3.org/2001/XMLSchema-instance"
         xsi:schemaLocation="http://maven.apache.org/POM/4.0.0 http://maven.apache.org/xsd/maven-4.0.0.xsd">
    <parent>
        <artifactId>soul-spring-boot-starter</artifactId>
        <groupId>org.dromara</groupId>
        <version>2.2.1</version>
    </parent>
    <modelVersion>4.0.0</modelVersion>
    <artifactId>soul-spring-boot-starter-plugin</artifactId>
    <packaging>pom</packaging>

    <modules>
        <module>soul-spring-boot-starter-plugin-divide</module>
        <module>soul-spring-boot-starter-plugin-alibaba-dubbo</module>
        <module>soul-spring-boot-starter-plugin-apache-dubbo</module>
        <module>soul-spring-boot-starter-plugin-global</module>
        <module>soul-spring-boot-starter-plugin-httpclient</module>
        <module>soul-spring-boot-starter-plugin-springcloud</module>
        <module>soul-spring-boot-starter-plugin-hystrix</module>
        <module>soul-spring-boot-starter-plugin-monitor</module>
        <module>soul-spring-boot-starter-plugin-ratelimiter</module>
        <module>soul-spring-boot-starter-plugin-sign</module>
        <module>soul-spring-boot-starter-plugin-waf</module>
        <module>soul-spring-boot-starter-plugin-rewrite</module>
        <module>soul-spring-boot-starter-plugin-sentinel</module>
        <module>soul-spring-boot-starter-plugin-sofa</module>
        <module>soul-spring-boot-starter-plugin-resilience4j</module>
<<<<<<< HEAD
        <module>soul-spring-boot-starter-plugin-context-path</module>
=======
        <module>soul-spring-boot-starter-plugin-tars</module>
>>>>>>> 63b6a462
    </modules>


</project><|MERGE_RESOLUTION|>--- conflicted
+++ resolved
@@ -44,11 +44,8 @@
         <module>soul-spring-boot-starter-plugin-sentinel</module>
         <module>soul-spring-boot-starter-plugin-sofa</module>
         <module>soul-spring-boot-starter-plugin-resilience4j</module>
-<<<<<<< HEAD
+        <module>soul-spring-boot-starter-plugin-tars</module>
         <module>soul-spring-boot-starter-plugin-context-path</module>
-=======
-        <module>soul-spring-boot-starter-plugin-tars</module>
->>>>>>> 63b6a462
     </modules>
 
 
