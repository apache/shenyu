--- conflicted
+++ resolved
@@ -22,11 +22,7 @@
     <parent>
         <artifactId>soul</artifactId>
         <groupId>org.dromara</groupId>
-<<<<<<< HEAD
-        <version>1.0.0-SNAPSHOT</version>
-=======
         <version>2.2.1</version>
->>>>>>> 21eda25a
     </parent>
     <modelVersion>4.0.0</modelVersion>
     <artifactId>soul-spring-boot-starter</artifactId>
@@ -41,14 +37,9 @@
 
     <dependencies>
         <dependency>
-<<<<<<< HEAD
-            <groupId>org.dromara</groupId>
-            <artifactId>soul-web</artifactId>
-=======
             <groupId>org.springframework.boot</groupId>
             <artifactId>spring-boot-configuration-processor</artifactId>
             <optional>true</optional>
->>>>>>> 21eda25a
         </dependency>
     </dependencies>
 
