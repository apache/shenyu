--- conflicted
+++ resolved
@@ -25,10 +25,9 @@
         <version>2.3.0-SNAPSHOT</version>
     </parent>
     <modelVersion>4.0.0</modelVersion>
-<<<<<<< HEAD
+
 <!--    <packaging>pom</packaging>-->
-=======
->>>>>>> 70ecb681
+
     <artifactId>soul-spring-boot-starter-gateway</artifactId>
 
     <dependencies>
