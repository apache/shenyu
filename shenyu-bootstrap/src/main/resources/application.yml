# Licensed to the Apache Software Foundation (ASF) under one or more
# contributor license agreements.  See the NOTICE file distributed with
# this work for additional information regarding copyright ownership.
# The ASF licenses this file to You under the Apache License, Version 2.0
# (the "License"); you may not use this file except in compliance with
# the License.  You may obtain a copy of the License at
#
#     http://www.apache.org/licenses/LICENSE-2.0
#
# Unless required by applicable law or agreed to in writing, software
# distributed under the License is distributed on an "AS IS" BASIS,
# WITHOUT WARRANTIES OR CONDITIONS OF ANY KIND, either express or implied.
# See the License for the specific language governing permissions and
# limitations under the License.

server:
  port: 9195
  address: 0.0.0.0

spring:
  main:
    allow-bean-definition-overriding: true
  application:
    name: shenyu-bootstrap
  codec:
    max-in-memory-size: 2MB
  cloud:
    discovery:
      enabled: false
    nacos:
      discovery:
        server-addr: 127.0.0.1:8848 # Spring Cloud Alibaba Dubbo use this.
        enabled: false
        namespace: ShenyuRegisterCenter

# if you want use ribbon please config every server.
#springCloud-test:
#  ribbon:
#    NIWSServerListClassName: com.netflix.niws.loadbalancer.DiscoveryEnabledNIWSServerList

eureka:
  client:
    enabled: false
    serviceUrl:
      defaultZone: http://localhost:8761/eureka/
  instance:
    prefer-ip-address: true

#  security:
#    oauth2:
#      client:
#        registration:
#          <your client-registration-id>:
#            client-id: <your client-id>
#            client-secret: <your client-secret>
#        provider:
#          <your client-registration-id>:
#            authorization-uri: <your authorization-uri>
#            token-uri: <your access-token-uri>
#            user-info-uri: <your user-info-uri>
#            jwk-set-uri: <your jwk-set-uri>

management:
  health:
    redis:
      enabled: false
  endpoint:
    health:
      enabled: true
      show-details: always
  endpoints:
    web:
      exposure:
        include: "*" # or health,info
        

shenyu:
  selectorMatchCache:
    ## selector L1 cache
    cache:
      enabled: false
      initialCapacity: 10000 # initial capacity in cache
      maximumSize: 10000 # max size in cache
    ## selector L2 cache, use trie as L2 cache
    trie:
      enabled: false
      cacheSize: 128 # the number of plug-ins
      matchMode: antPathMatch
  ruleMatchCache:
    ## rule L1 cache
    cache:
      enabled: true
      initialCapacity: 10000 # initial capacity in cache
      maximumSize: 65536 # max size in cache
    ## rule L2 cache, use trie as L2 cache
    trie:
      enabled: false
      cacheSize: 1024 # the number of selectors
      matchMode: antPathMatch
  netty:
    http:
      # set to false, user can custom the netty tcp server config.
      webServerFactoryEnabled: true
      selectCount: 1
      workerCount: 8
      accessLog: false
      serverSocketChannel:
        soRcvBuf: 87380
        soBackLog: 128
        soReuseAddr: false
        connectTimeoutMillis: 10000
        writeBufferHighWaterMark: 65536
        writeBufferLowWaterMark: 32768
        writeSpinCount: 16
        autoRead: false
        allocType: "pooled"
        messageSizeEstimator: 8
        singleEventExecutorPerGroup: true
      socketChannel:
        soKeepAlive: false
        soReuseAddr: false
        soLinger: -1
        tcpNoDelay: true
        soRcvBuf: 87380
        soSndBuf: 16384
        ipTos: 0
        allowHalfClosure: false
        connectTimeoutMillis: 10000
        writeBufferHighWaterMark: 65536
        writeBufferLowWaterMark: 32768
        writeSpinCount: 16
        autoRead: false
        allocType: "pooled"
        messageSizeEstimator: 8
        singleEventExecutorPerGroup: true
      sni:
        enabled: false
        mod: k8s #manul
        defaultK8sSecretNamespace: shenyu-ingress
        defaultK8sSecretName: default-cert
#        mod: manual
#        certificates:
#          - domain: 'localhost'
#            keyCertChainFile: '/Users/zhukunshuai/Desktop/cert/example.com+1.pem'
#            keyFile: '/Users/zhukunshuai/Desktop/cert/example.com+1-key.pem'
#          - domain: 'example.com'
#            keyCertChainFile: '/Users/zhukunshuai/Desktop/cert/example.com+1.pem'
#            keyFile: '/Users/zhukunshuai/Desktop/cert/example.com+1-key.pem'
#  httpclient:
#    strategy: webClient # netty
#    connectTimeout: 45000
#    responseTimeout: 3000
#    readerIdleTime: 3000
#    writerIdleTime: 3000
#    allIdleTime: 3000
#    readTimeout: 3000
#    writeTimeout: 3000
#    wiretap: false
#    keepAlive: false
#    maxInMemorySize: 1 #1mb
#    pool:
#      type: ELASTIC
#      name: proxy
#      maxConnections: 16
#      acquireTimeout: 45000
#      maxIdleTime: 3000
#    proxy:
#      host:
#      port:
#      username:
#      password:
#      nonProxyHostsPattern:
#    ssl:
#      useInsecureTrustManager: true
#      keyStoreType: PKCS12
#      keyStorePath: classpath:keystore.p12
#      keyStorePassword: 123456
#      keyStoreProvider:
#      keyPassword: 123456
#      trustedX509Certificates:
#      handshakeTimeout:
#      closeNotifyFlushTimeout:
#      closeNotifyReadTimeout:
#      defaultConfigurationType:
#    threadPool:
#      prefix: shenyu
#      selectCount: 1
#      workerCount: 8
#      daemon: true
  register:
    enabled: false
    registerType: zookeeper #etcd #consul
    serverLists: localhost:2181 #http://localhost:2379 #localhost:8848
    props:
  cross:
    enabled: true
    allowedHeaders:
    allowedMethods: "*"
    allowedAnyOrigin: true # the same of Access-Control-Allow-Origin: "*"
#    allowedOrigin:
      # format : schema://prefix spacer domain
      # Access-Control-Allow-Origin: "http://a.apache.org,http://b.apache.org"
#      spacer: "."
#      domain: apache.org
#      prefixes:
#        - a # a.apache.org
#        - b # b.apache.org
#      origins:
#        - c.apache.org
#        - d.apache.org
#        - http://e.apache.org
#      originRegex: ^http(|s)://(.*\.|)abc.com$
    allowedExpose: ""
    maxAge: "18000"
    allowCredentials: true

  switchConfig:
    local: true
    collapseSlashes: false
  file:
    enabled: true
    maxSize : 10
  sync:
<<<<<<< HEAD
#    websocket:
#      urls: ws://localhost:9095/websocket
#      allowOrigin: ws://localhost:9195
=======
    websocket:
      urls: ws://localhost:9095/websocket
      allowOrigin: ws://localhost:9195
#    apollo:
#      appId: shenyu
#      meta: http://localhost:8080
#      env: dev
#      clusterName: test
#      namespace: application
>>>>>>> bc16c5fd
#    zookeeper:
#      url: localhost:2181
#      sessionTimeout: 5000
#      connectionTimeout: 2000
#    http:
#      url: http://localhost:9095
#      username:
#      password:
#    nacos:
#      url: localhost:8848
#      namespace: 609f6a25-3d1a-4616-9521-5e10faab5c1f
#      username:
#      password:
#      acm:
#        enabled: false
#        endpoint: acm.aliyun.com
#        namespace:
#        accessKey:
#        secretKey:
    polaris:
      address: grpc://192.168.1.107:8080
      namespace: default # 设置配置中心命名空间
#    etcd:
#      url: http://localhost:2379
#    consul:
#      url: http://localhost:8500
#      waitTime: 1000
#      watchDelay: 1000
  exclude:
    enabled: false
    paths:
      - /favicon.ico
  fallback:
    enabled: false
    paths:
      - /fallback/hystrix
      - /fallback/resilience4j
      - /fallback/sentinel
  health:
    enabled: true
    paths:
      - /actuator
      - /health_check
  extPlugin:
    path:
    enabled: true
    threads: 1
    scheduleTime: 300
    scheduleDelay: 30
  scheduler:
    enabled: false
    type: fixed
    threads: 16
  upstreamCheck:
    enabled: false
    poolSize: 10
    timeout: 3000
    healthyThreshold: 1
    unhealthyThreshold: 1
    interval: 5000
    printEnabled: true
    printInterval: 60000
  ribbon:
    serverListRefreshInterval: 10000
  metrics:
    enabled: false
    name : prometheus
    host: 127.0.0.1
    port: 8090
    jmxConfig:
    props:
      jvm_enabled: true
#  plugins:
#    rate-limiter.enabled: false
  local:
    enabled: false
    sha512Key: "BA3253876AED6BC22D4A6FF53D8406C6AD864195ED144AB5C87621B6C233B548BAEAE6956DF346EC8C17F5EA10F35EE3CBC514797ED7DDD3145464E2A0BAB413"
#  sharedPool:
#    enable: true
#    prefix: "shenyu-shared"
#    corePoolSize: 200
#    maximumPoolSize: 2000
#    keepAliveTime: 60000
#    # 1GB
#    maxWorkQueueMemory: 1073741824
#    # 256MB
#    maxFreeMemory: 268435456

logging:
  level:
    root: info
    org.springframework.boot: info
    org.apache.ibatis: info
    org.apache.shenyu.bonuspoint: info
    org.apache.shenyu.lottery: info
    org.apache.shenyu: info<|MERGE_RESOLUTION|>--- conflicted
+++ resolved
@@ -72,7 +72,7 @@
     web:
       exposure:
         include: "*" # or health,info
-        
+
 
 shenyu:
   selectorMatchCache:
@@ -221,21 +221,15 @@
     enabled: true
     maxSize : 10
   sync:
-<<<<<<< HEAD
 #    websocket:
 #      urls: ws://localhost:9095/websocket
 #      allowOrigin: ws://localhost:9195
-=======
-    websocket:
-      urls: ws://localhost:9095/websocket
-      allowOrigin: ws://localhost:9195
 #    apollo:
 #      appId: shenyu
 #      meta: http://localhost:8080
 #      env: dev
 #      clusterName: test
 #      namespace: application
->>>>>>> bc16c5fd
 #    zookeeper:
 #      url: localhost:2181
 #      sessionTimeout: 5000
@@ -246,7 +240,7 @@
 #      password:
 #    nacos:
 #      url: localhost:8848
-#      namespace: 609f6a25-3d1a-4616-9521-5e10faab5c1f
+#      namespace: 1c10d748-af86-43b9-8265-75f487d20c6c
 #      username:
 #      password:
 #      acm:
