# Licensed to the Apache Software Foundation (ASF) under one or more
# contributor license agreements.  See the NOTICE file distributed with
# this work for additional information regarding copyright ownership.
# The ASF licenses this file to You under the Apache License, Version 2.0
# (the "License"); you may not use this file except in compliance with
# the License.  You may obtain a copy of the License at
#
#     http://www.apache.org/licenses/LICENSE-2.0
#
# Unless required by applicable law or agreed to in writing, software
# distributed under the License is distributed on an "AS IS" BASIS,
# WITHOUT WARRANTIES OR CONDITIONS OF ANY KIND, either express or implied.
# See the License for the specific language governing permissions and
# limitations under the License.

server:
  port: 9195
  address: 0.0.0.0

spring:
  main:
    allow-bean-definition-overriding: true
  application:
    name: shenyu-bootstrap
#  cloud:
#    nacos:
#      discovery:
#        server-addr: 127.0.0.1:8848 # Spring Cloud Alibaba Dubbo use this.

#  security:
#    oauth2:
#      client:
#        registration:
#          <your client-registration-id>:
#            client-id: <your client-id>
#            client-secret: <your client-secret>
#        provider:
#          <your client-registration-id>:
#            authorization-uri: <your authorization-uri>
#            token-uri: <your access-token-uri>
#            user-info-uri: <your user-info-uri>
#            jwk-set-uri: <your jwk-set-uri>

management:
  health:
    defaults:
      enabled: false

shenyu:
<<<<<<< HEAD
  netty:
    tcp:
      selectCount: 1
      workerCount: 4
      connectTimeoutMillis: 10000
      writeBufferHighWaterMark: 65536
      writeBufferLowWaterMark: 32768
      soKeepalive: false
      soReuseaddr: false
      soLinger: -1
      soBacklog: 128
      tcpNodelay: true
=======
  instance:
    enabled: false
    registerType: zookeeper #etcd #consul
    serverLists: localhost:2181 #http://localhost:2379 #localhost:8848
    props:
>>>>>>> 3625d857
  cross:
    enabled: true
    allowedHeaders:
    allowedMethods: "*"
    allowedOrigin: "*"
    allowedExpose: "*"
    maxAge: "18000"
    allowCredentials: true
  switchConfig:
    local: true
  file:
    enabled: true
    maxSize : 10
  sync:
    websocket:
      urls: ws://localhost:9095/websocket
#    zookeeper:
#      url: localhost:2181
#      sessionTimeout: 5000
#      connectionTimeout: 2000
#    http:
#      url: http://localhost:9095
#    nacos:
#      url: localhost:8848
#      namespace: 1c10d748-af86-43b9-8265-75f487d20c6c
#      username:
#      password:
#      acm:
#        enabled: false
#        endpoint: acm.aliyun.com
#        namespace:
#        accessKey:
#        secretKey:
#    etcd:
#      url: http://localhost:2379
#    consul:
#      url: http://localhost:8500
#      waitTime: 1000
#      watchDelay: 1000
  exclude:
    enabled: false
    paths:
      - /favicon.ico
  extPlugin:
    path:
    enabled: true
    threads: 1
    scheduleTime: 300
    scheduleDelay: 30
  scheduler:
    enabled: false
    type: fixed
    threads: 16
  upstreamCheck:
    enabled: false
    timeout: 3000
    healthyThreshold: 1
    unhealthyThreshold: 1
    interval: 5000
    printEnabled: true
    printInterval: 60000
    
#eureka:
#  client:
#    serviceUrl:
#      defaultZone: http://localhost:8761/eureka/
#  instance:
#    prefer-ip-address: true


logging:
  level:
    root: info
    org.springframework.boot: info
    org.apache.ibatis: info
    org.apache.shenyu.bonuspoint: info
    org.apache.shenyu.lottery: info
    org.apache.shenyu: info
<|MERGE_RESOLUTION|>--- conflicted
+++ resolved
@@ -47,7 +47,6 @@
       enabled: false
 
 shenyu:
-<<<<<<< HEAD
   netty:
     tcp:
       selectCount: 1
@@ -60,13 +59,11 @@
       soLinger: -1
       soBacklog: 128
       tcpNodelay: true
-=======
   instance:
     enabled: false
     registerType: zookeeper #etcd #consul
     serverLists: localhost:2181 #http://localhost:2379 #localhost:8848
     props:
->>>>>>> 3625d857
   cross:
     enabled: true
     allowedHeaders:
