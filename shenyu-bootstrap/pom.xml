--- conflicted
+++ resolved
@@ -186,24 +186,21 @@
         </dependency>
         <!--shenyu websocket plugin end-->
 
-<<<<<<< HEAD
+        <!--shenyu metrics plugin start-->
+        <dependency>
+            <groupId>org.apache.shenyu</groupId>
+            <artifactId>shenyu-spring-boot-starter-plugin-metrics</artifactId>
+            <version>${project.version}</version>
+        </dependency>
+        <!--shenyu metrics plugin end-->
+
         <!--shenyu cache plugin start-->
         <dependency>
             <groupId>org.apache.shenyu</groupId>
             <artifactId>shenyu-spring-boot-starter-plugin-cache</artifactId>
             <version>${project.version}</version>
         </dependency>
-        <!--shenyu grpc plugin end-->
-=======
-
-        <!--shenyu websocket plugin start-->
-        <dependency>
-            <groupId>org.apache.shenyu</groupId>
-            <artifactId>shenyu-spring-boot-starter-plugin-metrics</artifactId>
-            <version>${project.version}</version>
-        </dependency>
-        <!--shenyu websocket plugin end-->
->>>>>>> c6c623a7
+        <!--shenyu cache plugin end-->
 
         <!--shenyu grpc plugin start-->
         <dependency>
