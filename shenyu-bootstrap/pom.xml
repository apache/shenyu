--- conflicted
+++ resolved
@@ -263,7 +263,14 @@
         </dependency>
         <!--Ai token limiter Plugin end-->
 
-<<<<<<< HEAD
+        <!--Ai request transformer Plugin Start-->
+        <dependency>
+            <groupId>org.apache.shenyu</groupId>
+            <artifactId>shenyu-spring-boot-starter-plugin-ai-request-transformer</artifactId>
+            <version>${project.version}</version>
+        </dependency>
+        <!--Ai request transformer Plugin end-->
+
         <!--Mcp Server Plugin Start-->
         <dependency>
             <groupId>org.apache.shenyu</groupId>
@@ -271,15 +278,6 @@
             <version>${project.version}</version>
         </dependency>
         <!--Mcp Server Plugin end-->
-=======
-        <!--Ai request transformer Plugin Start-->
-        <dependency>
-            <groupId>org.apache.shenyu</groupId>
-            <artifactId>shenyu-spring-boot-starter-plugin-ai-request-transformer</artifactId>
-            <version>${project.version}</version>
-        </dependency>
-        <!--Ai request transformer Plugin end-->
->>>>>>> 1df7ac81
 
         <!--shenyu sofa plugin start-->
         <dependency>
