<?xml version="1.0" encoding="UTF-8"?>
<!--
  ~ Licensed to the Apache Software Foundation (ASF) under one or more
  ~ contributor license agreements.  See the NOTICE file distributed with
  ~ this work for additional information regarding copyright ownership.
  ~ The ASF licenses this file to You under the Apache License, Version 2.0
  ~ (the "License"); you may not use this file except in compliance with
  ~ the License.  You may obtain a copy of the License at
  ~
  ~     http://www.apache.org/licenses/LICENSE-2.0
  ~
  ~ Unless required by applicable law or agreed to in writing, software
  ~ distributed under the License is distributed on an "AS IS" BASIS,
  ~ WITHOUT WARRANTIES OR CONDITIONS OF ANY KIND, either express or implied.
  ~ See the License for the specific language governing permissions and
  ~ limitations under the License.
  -->

<project xmlns="http://maven.apache.org/POM/4.0.0" xmlns:xsi="http://www.w3.org/2001/XMLSchema-instance" xsi:schemaLocation="http://maven.apache.org/POM/4.0.0 http://maven.apache.org/xsd/maven-4.0.0.xsd">
    <parent>
        <groupId>org.apache.shenyu</groupId>
        <artifactId>shenyu</artifactId>
        <version>2.5.0-SNAPSHOT</version>
    </parent>
    <modelVersion>4.0.0</modelVersion>
    <artifactId>shenyu-bootstrap</artifactId>

    <properties>
        <nacos-discovery.version>2021.0.1.0</nacos-discovery.version>
        <eureka-client.version>3.1.2</eureka-client.version>
    </properties>

    <dependencies>
        <dependency>
            <groupId>org.springframework.boot</groupId>
            <artifactId>spring-boot-starter-webflux</artifactId>
        </dependency>

        <dependency>
            <groupId>org.springframework.boot</groupId>
            <artifactId>spring-boot-starter-actuator</artifactId>
        </dependency>

        <!--shenyu gateway start-->
        <dependency>
            <groupId>org.apache.shenyu</groupId>
            <artifactId>shenyu-spring-boot-starter-gateway</artifactId>
            <version>${project.version}</version>
        </dependency>

        <!--shenyu param mapping plugin start-->
        <dependency>
            <groupId>org.apache.shenyu</groupId>
            <artifactId>shenyu-spring-boot-starter-plugin-param-mapping</artifactId>
            <version>${project.version}</version>
        </dependency>
        <!--shenyu param mapping end-->

        <!-- shenyu waf plugin starter-->
        <dependency>
            <groupId>org.apache.shenyu</groupId>
            <artifactId>shenyu-spring-boot-starter-plugin-waf</artifactId>
            <version>${project.version}</version>
        </dependency>
        <!-- shenyu waf plugin end-->

        <!-- shenyu ratelimiter plugin start-->
        <dependency>
            <groupId>org.apache.shenyu</groupId>
            <artifactId>shenyu-spring-boot-starter-plugin-ratelimiter</artifactId>
            <version>${project.version}</version>
        </dependency>
        <!-- shenyu ratelimiter plugin end-->

        <!-- shenyu hystrix plugin start-->
        <dependency>
            <groupId>org.apache.shenyu</groupId>
            <artifactId>shenyu-spring-boot-starter-plugin-hystrix</artifactId>
            <version>${project.version}</version>
        </dependency>
        <!-- shenyu hystrix plugin end-->

        <!-- shenyu resilience4j plugin start-->
        <dependency>
            <groupId>org.apache.shenyu</groupId>
            <artifactId>shenyu-spring-boot-starter-plugin-resilience4j</artifactId>
            <version>${project.version}</version>
        </dependency>
        <!-- shenyu resilience4j plugin end-->

        <!-- shenyu sentinel plugin start-->
        <dependency>
            <groupId>org.apache.shenyu</groupId>
            <artifactId>shenyu-spring-boot-starter-plugin-sentinel</artifactId>
            <version>${project.version}</version>
        </dependency>
        <!-- shenyu sentinel plugin end-->

        <!-- shenyu redirect plugin start-->
        <dependency>
            <groupId>org.apache.shenyu</groupId>
            <artifactId>shenyu-spring-boot-starter-plugin-redirect</artifactId>
            <version>${project.version}</version>
        </dependency>
        <!-- shenyu redirect plugin end-->

        <!-- shenyu redirect plugin start-->
        <dependency>
            <groupId>org.apache.shenyu</groupId>
            <artifactId>shenyu-spring-boot-starter-plugin-rewrite</artifactId>
            <version>${project.version}</version>
        </dependency>
        <!-- shenyu redirect plugin end-->

        <!-- shenyu request plugin start-->
        <dependency>
            <groupId>org.apache.shenyu</groupId>
            <artifactId>shenyu-spring-boot-starter-plugin-request</artifactId>
            <version>${project.version}</version>
        </dependency>
        <!-- shenyu request plugin end-->

        <!--shenyu debug plugin start-->
        <dependency>
            <groupId>org.apache.shenyu</groupId>
            <artifactId>shenyu-spring-boot-starter-plugin-logging-console</artifactId>
            <version>${project.version}</version>
        </dependency>
        <!--shenyu debug plugin end-->

        <!-- shenyu sign plugin start-->
        <dependency>
            <groupId>org.apache.shenyu</groupId>
            <artifactId>shenyu-spring-boot-starter-plugin-sign</artifactId>
            <version>${project.version}</version>
        </dependency>
        <!-- shenyu sign plugin end-->

        <!--shenyu oauth2 plugin start-->
        <dependency>
            <groupId>org.apache.shenyu</groupId>
            <artifactId>shenyu-spring-boot-starter-plugin-oauth2</artifactId>
            <version>${project.version}</version>
        </dependency>
        <!--shenyu oauth2 plugin end-->

        <!--shenyu jwt plugin start-->
        <dependency>
            <groupId>org.apache.shenyu</groupId>
            <artifactId>shenyu-spring-boot-starter-plugin-jwt</artifactId>
            <version>${project.version}</version>
        </dependency>
        <!--shenyu jwt end-->

        <!-- shenyu modify response plugin start-->
        <dependency>
            <groupId>org.apache.shenyu</groupId>
            <artifactId>shenyu-spring-boot-starter-plugin-modify-response</artifactId>
            <version>${project.version}</version>
        </dependency>
        <!-- shenyu modify response plugin end-->

        <!--shenyu cryptor plugin start-->
        <dependency>
            <groupId>org.apache.shenyu</groupId>
            <artifactId>shenyu-spring-boot-starter-plugin-cryptor</artifactId>
            <version>${project.version}</version>
        </dependency>
        <!--shenyu cryptor end-->

        <!--shenyu general context plugin start-->
        <dependency>
            <groupId>org.apache.shenyu</groupId>
            <artifactId>shenyu-spring-boot-starter-plugin-general-context</artifactId>
            <version>${project.version}</version>
        </dependency>
        <!--shenyu general context plugin end-->

        <!--shenyu websocket plugin start-->
        <dependency>
            <groupId>org.apache.shenyu</groupId>
            <artifactId>shenyu-spring-boot-starter-plugin-websocket</artifactId>
            <version>${project.version}</version>
        </dependency>
        <!--shenyu websocket plugin end-->

        <!--shenyu metrics plugin start-->
        <dependency>
            <groupId>org.apache.shenyu</groupId>
            <artifactId>shenyu-spring-boot-starter-plugin-metrics</artifactId>
            <version>${project.version}</version>
        </dependency>
        <!--shenyu metrics plugin end-->

        <!--shenyu cache plugin start-->
        <dependency>
            <groupId>org.apache.shenyu</groupId>
            <artifactId>shenyu-spring-boot-starter-plugin-cache</artifactId>
            <version>${project.version}</version>
        </dependency>
        <!--shenyu cache plugin end-->


        <!--shenyu grpc plugin start-->
        <dependency>
            <groupId>org.apache.shenyu</groupId>
            <artifactId>shenyu-spring-boot-starter-plugin-grpc</artifactId>
            <version>${project.version}</version>
        </dependency>
        <!--shenyu grpc plugin end-->

        <!--shenyu tars plugin start-->
        <dependency>
            <groupId>org.apache.shenyu</groupId>
            <artifactId>shenyu-spring-boot-starter-plugin-tars</artifactId>
            <version>${project.version}</version>
        </dependency>

        <dependency>
            <groupId>com.tencent.tars</groupId>
            <artifactId>tars-client</artifactId>
            <version>1.7.2</version>
        </dependency>
        <!--shenyu tars plugin end-->

        <!--shenyu sofa plugin start-->
        <dependency>
            <groupId>com.alipay.sofa</groupId>
            <artifactId>sofa-rpc-all</artifactId>
            <version>5.7.6</version>
            <exclusions>
                <exclusion>
                    <groupId>net.jcip</groupId>
                    <artifactId>jcip-annotations</artifactId>
                </exclusion>
            </exclusions>
        </dependency>
        <dependency>
            <groupId>org.apache.shenyu</groupId>
            <artifactId>shenyu-spring-boot-starter-plugin-sofa</artifactId>
            <version>${project.version}</version>
        </dependency>
        <!--shenyu sofa plugin end-->

        <!--shenyu springCloud plugin start-->
        <dependency>
            <groupId>org.apache.shenyu</groupId>
            <artifactId>shenyu-spring-boot-starter-plugin-springcloud</artifactId>
            <version>${project.version}</version>
        </dependency>

        <dependency>
            <groupId>com.alibaba.cloud</groupId>
            <artifactId>spring-cloud-starter-alibaba-nacos-discovery</artifactId>
            <version>${nacos-discovery.version}</version>
        </dependency>

        <dependency>
            <groupId>org.springframework.cloud</groupId>
            <artifactId>spring-cloud-starter-netflix-eureka-client</artifactId>
            <version>${eureka-client.version}</version>
        </dependency>

        <dependency>
            <groupId>org.springframework.cloud</groupId>
            <artifactId>spring-cloud-commons</artifactId>
            <version>${spring-cloud-commons.version}</version>
        </dependency>
        <dependency>
            <groupId>org.springframework.cloud</groupId>
            <artifactId>spring-cloud-starter-netflix-ribbon</artifactId>
            <version>${spring-cloud-netflix-ribbon.version}</version>
            <exclusions>
                <exclusion>
                    <groupId>org.springframework.cloud</groupId>
                    <artifactId>spring-cloud-starter</artifactId>
                </exclusion>
            </exclusions>
        </dependency>
        <!--shenyu springCloud plugin start-->


        <!--shenyu mock plugin start-->
        <dependency>
            <groupId>org.apache.shenyu</groupId>
            <artifactId>shenyu-spring-boot-starter-plugin-mock</artifactId>
            <version>${project.version}</version>
        </dependency>
        <!--shenyu mock plugin end-->

        <!--shenyu  apache dubbo plugin start-->
        <dependency>
            <groupId>org.apache.shenyu</groupId>
            <artifactId>shenyu-spring-boot-starter-plugin-apache-dubbo</artifactId>
            <version>${project.version}</version>
        </dependency>
        <dependency>
            <groupId>org.apache.dubbo</groupId>
            <artifactId>dubbo</artifactId>
            <version>2.7.15</version>
        </dependency>
        <!-- Dubbo Nacos registry dependency -->
        <!--  <dependency>
              <groupId>org.apache.dubbo</groupId>
              <artifactId>dubbo-registry-nacos</artifactId>
              <version>2.7.15</version>
          </dependency>
          <dependency>
              <groupId>com.alibaba.nacos</groupId>
              <artifactId>nacos-client</artifactId>
              <version>1.1.4</version>
          </dependency>-->
        <!-- Dubbo zookeeper registry dependency start -->
        <!-- Dubbo zookeeper registry dependency end -->
        <!-- shenyu  apache dubbo plugin end-->

        <!--shenyu alibaba dubbo plugin start-->
        <!--        <dependency>-->
        <!--            <groupId>org.apache.shenyu</groupId>-->
        <!--            <artifactId>shenyu-spring-boot-starter-plugin-alibaba-dubbo</artifactId>-->
        <!--            <version>${project.version}</version>-->
        <!--        </dependency>-->
        <!--        <dependency>-->
        <!--            <groupId>com.alibaba</groupId>-->
        <!--            <artifactId>dubbo</artifactId>-->
        <!--            <version>${alibaba.dubbo.version}</version>-->
        <!--        </dependency>-->
        <!--        <dependency>-->
        <!--            <groupId>org.apache.curator</groupId>-->
        <!--            <artifactId>curator-client</artifactId>-->
        <!--            <version>${curator.version}</version>-->
        <!--            <exclusions>-->
        <!--                <exclusion>-->
        <!--                    <artifactId>log4j</artifactId>-->
        <!--                    <groupId>log4j</groupId>-->
        <!--                </exclusion>-->
        <!--            </exclusions>-->
        <!--        </dependency>-->
        <!--        <dependency>-->
        <!--            <groupId>org.apache.curator</groupId>-->
        <!--            <artifactId>curator-framework</artifactId>-->
        <!--            <version>${curator.version}</version>-->
        <!--        </dependency>-->
        <!--        <dependency>-->
        <!--            <groupId>org.apache.curator</groupId>-->
        <!--            <artifactId>curator-recipes</artifactId>-->
        <!--            <version>${curator.version}</version>-->
        <!--        </dependency>-->
        <!--shenyu alibaba dubbo plugin end-->

        <!--shenyu spring cloud alibaba dubbo plugin start-->
        <!--
        <dependency>
            <groupId>org.apache.shenyu</groupId>
            <artifactId>shenyu-spring-boot-starter-plugin-apache-dubbo</artifactId>
            <version>${project.version}</version>
        </dependency>
        <dependency>
            <groupId>org.springframework.cloud</groupId>
            <artifactId>spring-cloud-starter-netflix-ribbon</artifactId>
            <version>${netflix-ribbon.version}</version>
        </dependency>
        <dependency>
            <groupId>com.alibaba.cloud</groupId>
            <artifactId>spring-cloud-starter-dubbo</artifactId>
        </dependency>
        <dependency>
            <groupId>com.alibaba.cloud</groupId>
            <artifactId>spring-cloud-starter-alibaba-nacos-discovery</artifactId>
        </dependency>
        -->
        <!-- shenyu spring cloud alibaba dubbo end-->

        <!--shenyu motan plugin start-->
        <dependency>
            <groupId>com.weibo</groupId>
            <artifactId>motan-core</artifactId>
            <version>${motan.version}</version>
        </dependency>
        <dependency>
            <groupId>com.weibo</groupId>
            <artifactId>motan-transport-netty4</artifactId>
            <version>${motan.version}</version>
        </dependency>
        <dependency>
            <groupId>com.weibo</groupId>
            <artifactId>motan-registry-zookeeper</artifactId>
            <version>${motan.version}</version>
            <exclusions>
                <exclusion>
                    <groupId>log4j</groupId>
                    <artifactId>log4j</artifactId>
                </exclusion>
                <exclusion>
                    <groupId>org.slf4j</groupId>
                    <artifactId>slf4j-log4j12</artifactId>
                </exclusion>
            </exclusions>
        </dependency>
        <dependency>
            <groupId>com.weibo</groupId>
            <artifactId>motan-springsupport</artifactId>
            <version>${motan.version}</version>
        </dependency>
        <dependency>
            <groupId>org.apache.shenyu</groupId>
            <artifactId>shenyu-spring-boot-starter-plugin-motan</artifactId>
            <version>${project.version}</version>
        </dependency>
        <!--shenyu motan plugin end-->

        <!--shenyu data sync start use zookeeper-->
        <dependency>
            <groupId>org.apache.shenyu</groupId>
            <artifactId>shenyu-spring-boot-starter-sync-data-zookeeper</artifactId>
            <version>${project.version}</version>
        </dependency>

        <!--shenyu data sync start use websocket-->
        <dependency>
            <groupId>org.apache.shenyu</groupId>
            <artifactId>shenyu-spring-boot-starter-sync-data-websocket</artifactId>
            <version>${project.version}</version>
        </dependency>

        <!--shenyu data sync start use http-->
        <dependency>
            <groupId>org.apache.shenyu</groupId>
            <artifactId>shenyu-spring-boot-starter-sync-data-http</artifactId>
            <version>${project.version}</version>
        </dependency>

        <!--shenyu data sync start use etcd-->
        <dependency>
            <groupId>org.apache.shenyu</groupId>
            <artifactId>shenyu-spring-boot-starter-sync-data-etcd</artifactId>
            <version>${project.version}</version>
            <exclusions>
                <exclusion>
                    <groupId>io.grpc</groupId>
                    <artifactId>grpc-grpclb</artifactId>
                </exclusion>
                <exclusion>
                    <groupId>io.grpc</groupId>
                    <artifactId>grpc-netty</artifactId>
                </exclusion>
            </exclusions>
        </dependency>
        <!--shenyu debug plugin end-->

        <!--shenyu data sync start use consul-->
        <dependency>
            <groupId>org.apache.shenyu</groupId>
            <artifactId>shenyu-spring-boot-starter-sync-data-consul</artifactId>
            <version>${project.version}</version>
        </dependency>
        <!--shenyu instance start-->
        <dependency>
            <groupId>org.apache.shenyu</groupId>
            <artifactId>shenyu-spring-boot-starter-instance</artifactId>
            <version>${project.version}</version>
        </dependency>
        <!--shenyu instance end-->

        <!--shenyu logging-rocketmq plugin start-->
        <dependency>
            <groupId>org.apache.shenyu</groupId>
            <artifactId>shenyu-spring-boot-starter-plugin-logging-rocketmq</artifactId>
            <version>${project.version}</version>
        </dependency>
        <!--shenyu logging-rocketmq plugin end-->

<<<<<<< HEAD
        <!--shenyu logging-kafka plugin start-->
        <dependency>
            <groupId>org.apache.shenyu</groupId>
            <artifactId>shenyu-spring-boot-starter-plugin-logging-kafka</artifactId>
            <version>${project.version}</version>
        </dependency>
        <!--shenyu logging-kafka plugin end-->

=======
        <!--shenyu logging-elasticsearch plugin start-->
        <dependency>
            <groupId>org.apache.shenyu</groupId>
            <artifactId>shenyu-spring-boot-starter-plugin-logging-elasticsearch</artifactId>
            <version>${project.version}</version>
        </dependency>
        <!--shenyu logging-elasticsearch plugin end-->
>>>>>>> d24fb98e
    </dependencies>
    <profiles>
        <profile>
            <id>release</id>
            <build>
                <resources>
                    <resource>
                        <directory>src/main/resources</directory>
                        <excludes>
                            <exclude>*.yml</exclude>
                            <exclude>logback.xml</exclude>
                        </excludes>
                    </resource>
                </resources>
            </build>
        </profile>
    </profiles>
    <build>
        <finalName>shenyu-bootstrap</finalName>
        <plugins>
            <plugin>
                <groupId>org.springframework.boot</groupId>
                <artifactId>spring-boot-maven-plugin</artifactId>
                <version>${spring-boot.version}</version>
            </plugin>
            <plugin>
                <groupId>org.apache.maven.plugins</groupId>
                <artifactId>maven-surefire-plugin</artifactId>
                <configuration>
                    <skip>true</skip>
                </configuration>
            </plugin>
        </plugins>
    </build>
</project><|MERGE_RESOLUTION|>--- conflicted
+++ resolved
@@ -470,7 +470,6 @@
         </dependency>
         <!--shenyu logging-rocketmq plugin end-->
 
-<<<<<<< HEAD
         <!--shenyu logging-kafka plugin start-->
         <dependency>
             <groupId>org.apache.shenyu</groupId>
@@ -478,8 +477,7 @@
             <version>${project.version}</version>
         </dependency>
         <!--shenyu logging-kafka plugin end-->
-
-=======
+      
         <!--shenyu logging-elasticsearch plugin start-->
         <dependency>
             <groupId>org.apache.shenyu</groupId>
@@ -487,7 +485,7 @@
             <version>${project.version}</version>
         </dependency>
         <!--shenyu logging-elasticsearch plugin end-->
->>>>>>> d24fb98e
+
     </dependencies>
     <profiles>
         <profile>
