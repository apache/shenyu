--- conflicted
+++ resolved
@@ -127,10 +127,6 @@
             <artifactId>shenyu-spring-boot-starter-plugin-logging</artifactId>
             <version>${project.version}</version>
         </dependency>
-<<<<<<< HEAD
-        <!-- shenyu redirect plugin end-->
-
-=======
         <!--shenyu debug plugin end-->
 
         <!--shenyu request plugin start-->
@@ -140,9 +136,7 @@
             <version>${project.version}</version>
         </dependency>
         <!--shenyu request plugin end-->
-        
->>>>>>> 3a83f5d0
-        <!--shenyu tars plugin end-->
+
         <dependency>
             <groupId>org.apache.shenyu</groupId>
             <artifactId>shenyu-spring-boot-starter-plugin-tars</artifactId>
@@ -342,7 +336,14 @@
                 </exclusion>
             </exclusions>
         </dependency>
-<<<<<<< HEAD
+        <!--shenyu debug plugin end-->
+
+        <!--shenyu request plugin start-->
+        <dependency>
+            <groupId>org.apache.shenyu</groupId>
+            <artifactId>shenyu-spring-boot-starter-plugin-request</artifactId>
+            <version>${project.version}</version>
+        </dependency>
         <!--shenyu request plugin end-->
 
         <!--shenyu param mapping plugin start-->
@@ -352,8 +353,6 @@
             <version>${project.version}</version>
         </dependency>
         <!--shenyu param mapping end-->
-=======
->>>>>>> 3a83f5d0
     </dependencies>
 
     <build>
