<?xml version="1.0" encoding="UTF-8"?>
<!--
  ~ Licensed to the Apache Software Foundation (ASF) under one or more
  ~ contributor license agreements.  See the NOTICE file distributed with
  ~ this work for additional information regarding copyright ownership.
  ~ The ASF licenses this file to You under the Apache License, Version 2.0
  ~ (the "License"); you may not use this file except in compliance with
  ~ the License.  You may obtain a copy of the License at
  ~
  ~     http://www.apache.org/licenses/LICENSE-2.0
  ~
  ~ Unless required by applicable law or agreed to in writing, software
  ~ distributed under the License is distributed on an "AS IS" BASIS,
  ~ WITHOUT WARRANTIES OR CONDITIONS OF ANY KIND, either express or implied.
  ~ See the License for the specific language governing permissions and
  ~ limitations under the License.
  -->

<project xmlns="http://maven.apache.org/POM/4.0.0" xmlns:xsi="http://www.w3.org/2001/XMLSchema-instance" xsi:schemaLocation="http://maven.apache.org/POM/4.0.0 http://maven.apache.org/xsd/maven-4.0.0.xsd">
    <parent>
        <groupId>org.apache.shenyu</groupId>
        <artifactId>shenyu</artifactId>
        <version>2.6.0-SNAPSHOT</version>
    </parent>
    <modelVersion>4.0.0</modelVersion>
    <artifactId>shenyu-bootstrap</artifactId>

    <properties>
        <nacos-discovery.version>2021.0.1.0</nacos-discovery.version>
        <eureka-client.version>3.1.2</eureka-client.version>
    </properties>

    <dependencies>
        <dependency>
            <groupId>org.springframework.boot</groupId>
            <artifactId>spring-boot-starter-webflux</artifactId>
        </dependency>

        <dependency>
            <groupId>org.springframework.boot</groupId>
            <artifactId>spring-boot-starter-actuator</artifactId>
        </dependency>

        <!--shenyu gateway start-->
        <dependency>
            <groupId>org.apache.shenyu</groupId>
            <artifactId>shenyu-spring-boot-starter-gateway</artifactId>
            <version>${project.version}</version>
        </dependency>

        <!--shenyu param mapping plugin start-->
        <dependency>
            <groupId>org.apache.shenyu</groupId>
            <artifactId>shenyu-spring-boot-starter-plugin-param-mapping</artifactId>
            <version>${project.version}</version>
        </dependency>
        <!--shenyu param mapping end-->

        <!-- shenyu waf plugin starter-->
        <dependency>
            <groupId>org.apache.shenyu</groupId>
            <artifactId>shenyu-spring-boot-starter-plugin-waf</artifactId>
            <version>${project.version}</version>
        </dependency>
        <!-- shenyu waf plugin end-->

        <!-- shenyu ratelimiter plugin start-->
        <dependency>
            <groupId>org.apache.shenyu</groupId>
            <artifactId>shenyu-spring-boot-starter-plugin-ratelimiter</artifactId>
            <version>${project.version}</version>
        </dependency>
        <!-- shenyu ratelimiter plugin end-->

        <!-- shenyu hystrix plugin start-->
        <dependency>
            <groupId>org.apache.shenyu</groupId>
            <artifactId>shenyu-spring-boot-starter-plugin-hystrix</artifactId>
            <version>${project.version}</version>
        </dependency>
        <!-- shenyu hystrix plugin end-->

        <!-- shenyu resilience4j plugin start-->
        <dependency>
            <groupId>org.apache.shenyu</groupId>
            <artifactId>shenyu-spring-boot-starter-plugin-resilience4j</artifactId>
            <version>${project.version}</version>
        </dependency>
        <!-- shenyu resilience4j plugin end-->

        <!-- shenyu sentinel plugin start-->
        <dependency>
            <groupId>org.apache.shenyu</groupId>
            <artifactId>shenyu-spring-boot-starter-plugin-sentinel</artifactId>
            <version>${project.version}</version>
        </dependency>
        <!-- shenyu sentinel plugin end-->

        <!-- shenyu redirect plugin start-->
        <dependency>
            <groupId>org.apache.shenyu</groupId>
            <artifactId>shenyu-spring-boot-starter-plugin-redirect</artifactId>
            <version>${project.version}</version>
        </dependency>
        <!-- shenyu redirect plugin end-->

        <!-- shenyu redirect plugin start-->
        <dependency>
            <groupId>org.apache.shenyu</groupId>
            <artifactId>shenyu-spring-boot-starter-plugin-rewrite</artifactId>
            <version>${project.version}</version>
        </dependency>
        <!-- shenyu redirect plugin end-->

        <!-- shenyu request plugin start-->
        <dependency>
            <groupId>org.apache.shenyu</groupId>
            <artifactId>shenyu-spring-boot-starter-plugin-request</artifactId>
            <version>${project.version}</version>
        </dependency>
        <!-- shenyu request plugin end-->

        <!--shenyu debug plugin start-->
        <dependency>
            <groupId>org.apache.shenyu</groupId>
            <artifactId>shenyu-spring-boot-starter-plugin-logging-console</artifactId>
            <version>${project.version}</version>
        </dependency>
        <!--shenyu debug plugin end-->

        <!-- shenyu sign plugin start-->
        <dependency>
            <groupId>org.apache.shenyu</groupId>
            <artifactId>shenyu-spring-boot-starter-plugin-sign</artifactId>
            <version>${project.version}</version>
        </dependency>
        <!-- shenyu sign plugin end-->

        <!--shenyu oauth2 plugin start-->
        <dependency>
            <groupId>org.apache.shenyu</groupId>
            <artifactId>shenyu-spring-boot-starter-plugin-oauth2</artifactId>
            <version>${project.version}</version>
        </dependency>
        <!--shenyu oauth2 plugin end-->

        <!--shenyu jwt plugin start-->
        <dependency>
            <groupId>org.apache.shenyu</groupId>
            <artifactId>shenyu-spring-boot-starter-plugin-jwt</artifactId>
            <version>${project.version}</version>
        </dependency>
        <!--shenyu jwt end-->

        <!--shenyu casdoor plugin start-->
        <dependency>
            <groupId>org.apache.shenyu</groupId>
            <artifactId>shenyu-spring-boot-starter-plugin-casdoor</artifactId>
            <version>${project.version}</version>
        </dependency>
        <!--shenyu auth plugin end-->

        <!-- shenyu modify response plugin start-->
        <dependency>
            <groupId>org.apache.shenyu</groupId>
            <artifactId>shenyu-spring-boot-starter-plugin-modify-response</artifactId>
            <version>${project.version}</version>
        </dependency>
        <!-- shenyu modify response plugin end-->

        <!--shenyu cryptor plugin start-->
        <dependency>
            <groupId>org.apache.shenyu</groupId>
            <artifactId>shenyu-spring-boot-starter-plugin-cryptor</artifactId>
            <version>${project.version}</version>
        </dependency>
        <!--shenyu cryptor end-->

        <!--shenyu general context plugin start-->
        <dependency>
            <groupId>org.apache.shenyu</groupId>
            <artifactId>shenyu-spring-boot-starter-plugin-general-context</artifactId>
            <version>${project.version}</version>
        </dependency>
        <!--shenyu general context plugin end-->

        <!--shenyu websocket plugin start-->
        <dependency>
            <groupId>org.apache.shenyu</groupId>
            <artifactId>shenyu-spring-boot-starter-plugin-websocket</artifactId>
            <version>${project.version}</version>
        </dependency>
        <!--shenyu websocket plugin end-->

        <!--shenyu metrics plugin start-->
        <dependency>
            <groupId>org.apache.shenyu</groupId>
            <artifactId>shenyu-spring-boot-starter-plugin-metrics</artifactId>
            <version>${project.version}</version>
        </dependency>
        <!--shenyu metrics plugin end-->

        <!--shenyu cache plugin start-->
        <dependency>
            <groupId>org.apache.shenyu</groupId>
            <artifactId>shenyu-spring-boot-starter-plugin-cache</artifactId>
            <version>${project.version}</version>
        </dependency>
        <!--shenyu cache plugin end-->


        <!--shenyu grpc plugin start-->
        <dependency>
            <groupId>org.apache.shenyu</groupId>
            <artifactId>shenyu-spring-boot-starter-plugin-grpc</artifactId>
            <version>${project.version}</version>
        </dependency>
        <!--shenyu grpc plugin end-->

        <!--shenyu tars plugin start-->
        <dependency>
            <groupId>org.apache.shenyu</groupId>
            <artifactId>shenyu-spring-boot-starter-plugin-tars</artifactId>
            <version>${project.version}</version>
        </dependency>

        <dependency>
            <groupId>com.tencent.tars</groupId>
            <artifactId>tars-client</artifactId>
            <version>1.7.2</version>
        </dependency>
        <!--shenyu tars plugin end-->

        <!--Tcp Plugin Start-->
        <dependency>
            <groupId>org.apache.shenyu</groupId>
            <artifactId>shenyu-spring-boot-starter-plugin-tcp</artifactId>
            <version>${project.version}</version>
        </dependency>
        <!--Tcp Plugin end-->

        <!--shenyu sofa plugin start-->
        <dependency>
            <groupId>com.alipay.sofa</groupId>
            <artifactId>sofa-rpc-all</artifactId>
            <version>5.7.6</version>
            <exclusions>
                <exclusion>
                    <groupId>net.jcip</groupId>
                    <artifactId>jcip-annotations</artifactId>
                </exclusion>
                <exclusion>
                    <groupId>io.grpc</groupId>
                    <artifactId>grpc-core</artifactId>
                </exclusion>
            </exclusions>
        </dependency>
        <dependency>
            <groupId>org.apache.shenyu</groupId>
            <artifactId>shenyu-spring-boot-starter-plugin-sofa</artifactId>
            <version>${project.version}</version>
        </dependency>
        <!--shenyu sofa plugin end-->

        <!--shenyu springCloud plugin start-->
        <dependency>
            <groupId>org.apache.shenyu</groupId>
            <artifactId>shenyu-spring-boot-starter-plugin-springcloud</artifactId>
            <version>${project.version}</version>
        </dependency>

        <dependency>
            <groupId>com.alibaba.cloud</groupId>
            <artifactId>spring-cloud-starter-alibaba-nacos-discovery</artifactId>
            <version>${nacos-discovery.version}</version>
            <exclusions>
                <exclusion>
                    <groupId>org.springframework.cloud</groupId>
                    <artifactId>spring-cloud-loadbalancer</artifactId>
                </exclusion>
            </exclusions>
        </dependency>

        <dependency>
            <groupId>org.springframework.cloud</groupId>
            <artifactId>spring-cloud-starter-netflix-eureka-client</artifactId>
            <version>${eureka-client.version}</version>
            <exclusions>
                <exclusion>
                    <groupId>org.springframework.cloud</groupId>
                    <artifactId>spring-cloud-starter-loadbalancer</artifactId>
                </exclusion>
            </exclusions>
        </dependency>

        <dependency>
            <groupId>org.springframework.cloud</groupId>
            <artifactId>spring-cloud-commons</artifactId>
            <version>${spring-cloud-commons.version}</version>
        </dependency>
        <!--shenyu springCloud plugin end-->

        <!--shenyu key-auth plugin start-->
        <dependency>
            <groupId>org.apache.shenyu</groupId>
            <artifactId>shenyu-spring-boot-starter-plugin-key-auth</artifactId>
            <version>${project.version}</version>
        </dependency>
        <!--shenyu key-auth plugin end -->

        <!--shenyu mock plugin start-->
        <dependency>
            <groupId>org.apache.shenyu</groupId>
            <artifactId>shenyu-spring-boot-starter-plugin-mock</artifactId>
            <version>${project.version}</version>
        </dependency>
        <!--shenyu mock plugin end-->

        <!--shenyu  apache dubbo plugin start-->
        <dependency>
            <groupId>org.apache.shenyu</groupId>
            <artifactId>shenyu-spring-boot-starter-plugin-apache-dubbo</artifactId>
            <version>${project.version}</version>
        </dependency>
        <dependency>
            <groupId>org.apache.dubbo</groupId>
            <artifactId>dubbo</artifactId>
        </dependency>
        <!-- Dubbo Nacos registry dependency -->
        <!--  <dependency>
              <groupId>org.apache.dubbo</groupId>
              <artifactId>dubbo-registry-nacos</artifactId>
              <version>2.7.15</version>
          </dependency>
          <dependency>
              <groupId>com.alibaba.nacos</groupId>
              <artifactId>nacos-client</artifactId>
              <version>2.0.4</version>
          </dependency>-->
        <!-- Dubbo zookeeper registry dependency start -->
        <dependency>
            <groupId>org.apache.dubbo</groupId>
            <artifactId>dubbo-dependencies-zookeeper</artifactId>
            <version>${apache.dubbo.version}</version>
            <exclusions>
                <exclusion>
                    <artifactId>slf4j-log4j12</artifactId>
                    <groupId>org.slf4j</groupId>
                </exclusion>
            </exclusions>
            <type>pom</type>
        </dependency>
        <!-- Dubbo zookeeper registry dependency end -->
        <!-- shenyu  apache dubbo plugin end-->

        <!--shenyu alibaba dubbo plugin start-->
        <!--        <dependency>-->
        <!--            <groupId>org.apache.shenyu</groupId>-->
        <!--            <artifactId>shenyu-spring-boot-starter-plugin-alibaba-dubbo</artifactId>-->
        <!--            <version>${project.version}</version>-->
        <!--        </dependency>-->
        <!--        <dependency>-->
        <!--            <groupId>com.alibaba</groupId>-->
        <!--            <artifactId>dubbo</artifactId>-->
        <!--            <version>${alibaba.dubbo.version}</version>-->
        <!--        </dependency>-->
        <!--        <dependency>-->
        <!--            <groupId>org.apache.curator</groupId>-->
        <!--            <artifactId>curator-client</artifactId>-->
        <!--            <version>${curator.version}</version>-->
        <!--            <exclusions>-->
        <!--                <exclusion>-->
        <!--                    <artifactId>log4j</artifactId>-->
        <!--                    <groupId>log4j</groupId>-->
        <!--                </exclusion>-->
        <!--            </exclusions>-->
        <!--        </dependency>-->
        <!--        <dependency>-->
        <!--            <groupId>org.apache.curator</groupId>-->
        <!--            <artifactId>curator-framework</artifactId>-->
        <!--            <version>${curator.version}</version>-->
        <!--        </dependency>-->
        <!--        <dependency>-->
        <!--            <groupId>org.apache.curator</groupId>-->
        <!--            <artifactId>curator-recipes</artifactId>-->
        <!--            <version>${curator.version}</version>-->
        <!--        </dependency>-->
        <!--shenyu alibaba dubbo plugin end-->

        <!--shenyu spring cloud alibaba dubbo plugin start-->
        <!--
        <dependency>
            <groupId>org.apache.shenyu</groupId>
            <artifactId>shenyu-spring-boot-starter-plugin-apache-dubbo</artifactId>
            <version>${project.version}</version>
        </dependency>
        <dependency>
            <groupId>org.springframework.cloud</groupId>
            <artifactId>spring-cloud-starter-netflix-ribbon</artifactId>
            <version>${netflix-ribbon.version}</version>
        </dependency>
        <dependency>
            <groupId>com.alibaba.cloud</groupId>
            <artifactId>spring-cloud-starter-dubbo</artifactId>
        </dependency>
        <dependency>
            <groupId>com.alibaba.cloud</groupId>
            <artifactId>spring-cloud-starter-alibaba-nacos-discovery</artifactId>
        </dependency>
        -->
        <!-- shenyu spring cloud alibaba dubbo end-->

        <!--shenyu motan plugin start-->
        <dependency>
            <groupId>com.weibo</groupId>
            <artifactId>motan-core</artifactId>
            <version>${motan.version}</version>
        </dependency>
        <dependency>
            <groupId>com.weibo</groupId>
            <artifactId>motan-transport-netty4</artifactId>
            <version>${motan.version}</version>
        </dependency>
        <dependency>
            <groupId>com.weibo</groupId>
            <artifactId>motan-registry-zookeeper</artifactId>
            <version>${motan.version}</version>
            <exclusions>
                <exclusion>
                    <groupId>log4j</groupId>
                    <artifactId>log4j</artifactId>
                </exclusion>
                <exclusion>
                    <groupId>org.slf4j</groupId>
                    <artifactId>slf4j-log4j12</artifactId>
                </exclusion>
            </exclusions>
        </dependency>
        <dependency>
            <groupId>com.weibo</groupId>
            <artifactId>motan-springsupport</artifactId>
            <version>${motan.version}</version>
        </dependency>
        <dependency>
            <groupId>org.apache.shenyu</groupId>
            <artifactId>shenyu-spring-boot-starter-plugin-motan</artifactId>
            <version>${project.version}</version>
        </dependency>
        <!--shenyu motan plugin end-->

        <!--shenyu data sync start use zookeeper-->
        <dependency>
            <groupId>org.apache.shenyu</groupId>
            <artifactId>shenyu-spring-boot-starter-sync-data-zookeeper</artifactId>
            <version>${project.version}</version>
        </dependency>

        <!--shenyu data sync start use websocket-->
        <dependency>
            <groupId>org.apache.shenyu</groupId>
            <artifactId>shenyu-spring-boot-starter-sync-data-websocket</artifactId>
            <version>${project.version}</version>
        </dependency>

        <!--shenyu data sync start use apollo-->
        <dependency>
            <groupId>org.apache.shenyu</groupId>
            <artifactId>shenyu-spring-boot-starter-sync-data-apollo</artifactId>
            <version>${project.version}</version>
        </dependency>

        <!--shenyu data sync start use http-->
        <dependency>
            <groupId>org.apache.shenyu</groupId>
            <artifactId>shenyu-spring-boot-starter-sync-data-http</artifactId>
            <version>${project.version}</version>
        </dependency>

        <!--shenyu data sync start use nacos-->
        <dependency>
            <groupId>org.apache.shenyu</groupId>
            <artifactId>shenyu-spring-boot-starter-sync-data-nacos</artifactId>
            <version>${project.version}</version>
        </dependency>

        <!--shenyu data sync start use etcd-->
        <dependency>
            <groupId>org.apache.shenyu</groupId>
            <artifactId>shenyu-spring-boot-starter-sync-data-etcd</artifactId>
            <version>${project.version}</version>
            <exclusions>
                <exclusion>
                    <groupId>io.grpc</groupId>
                    <artifactId>grpc-grpclb</artifactId>
                </exclusion>
                <exclusion>
                    <groupId>io.grpc</groupId>
                    <artifactId>grpc-netty</artifactId>
                </exclusion>
            </exclusions>
        </dependency>
        <!--shenyu debug plugin end-->

        <!--shenyu data sync start use consul-->
        <dependency>
            <groupId>org.apache.shenyu</groupId>
            <artifactId>shenyu-spring-boot-starter-sync-data-consul</artifactId>
            <version>${project.version}</version>
        </dependency>
<<<<<<< HEAD

        <!--shenyu data sync start use nacos-->
        <dependency>
            <groupId>org.apache.shenyu</groupId>
            <artifactId>shenyu-spring-boot-starter-sync-data-nacos</artifactId>
            <version>${project.version}</version>
        </dependency>

        <!--shenyu data sync start use polaris-->
        <dependency>
            <groupId>org.apache.shenyu</groupId>
            <artifactId>shenyu-spring-boot-starter-sync-data-polaris</artifactId>
            <version>${project.version}</version>
        </dependency>

        <!--shenyu instance start-->
=======
        <!--shenyu registry start-->
>>>>>>> a62a04c8
        <dependency>
            <groupId>org.apache.shenyu</groupId>
            <artifactId>shenyu-spring-boot-starter-registry</artifactId>
            <version>${project.version}</version>
        </dependency>
        <!--shenyu registry end-->

        <!--shenyu logging-rocketmq plugin start-->
        <dependency>
            <groupId>org.apache.shenyu</groupId>
            <artifactId>shenyu-spring-boot-starter-plugin-logging-rocketmq</artifactId>
            <version>${project.version}</version>
        </dependency>
        <!--shenyu logging-rocketmq plugin end-->

        <!--shenyu logging-kafka plugin start-->
        <dependency>
            <groupId>org.apache.shenyu</groupId>
            <artifactId>shenyu-spring-boot-starter-plugin-logging-kafka</artifactId>
            <version>${project.version}</version>
        </dependency>
        <!--shenyu logging-kafka plugin end-->

        <!--shenyu logging-elasticsearch plugin start-->
        <dependency>
            <groupId>org.apache.shenyu</groupId>
            <artifactId>shenyu-spring-boot-starter-plugin-logging-elasticsearch</artifactId>
            <version>${project.version}</version>
        </dependency>
        <!--shenyu logging-elasticsearch plugin end-->

        <!-- shenyu logging-aliyunsls plugin start -->
        <dependency>
            <groupId>org.apache.shenyu</groupId>
            <artifactId>shenyu-spring-boot-starter-plugin-logging-aliyun-sls</artifactId>
            <version>${project.version}</version>
        </dependency>
        <!-- shenyu logging-aliyunsls plugin end -->

        <!-- shenyu logging-pulsar plugin start -->
        <dependency>
            <groupId>org.apache.shenyu</groupId>
            <artifactId>shenyu-spring-boot-starter-plugin-logging-pulsar</artifactId>
            <version>${project.version}</version>
        </dependency>
        <!-- shenyu logging-pulsar plugin end -->

        <!-- shenyu logging-tencentcls plugin start -->
        <dependency>
            <groupId>org.apache.shenyu</groupId>
            <artifactId>shenyu-spring-boot-starter-plugin-logging-tencent-cls</artifactId>
            <version>${project.version}</version>
        </dependency>
        <!-- shenyu logging-tencentcls plugin end -->

        <!-- shenyu logging-huaweilts plugin start -->
        <dependency>
            <groupId>org.apache.shenyu</groupId>
            <artifactId>shenyu-spring-boot-starter-plugin-logging-huawei-lts</artifactId>
            <version>${project.version}</version>
        </dependency>
        <!-- shenyu logging-huaweilts plugin end -->


        <!-- shenyu logging-clickhouse plugin start -->
        <dependency>
            <groupId>org.apache.shenyu</groupId>
            <artifactId>shenyu-spring-boot-starter-plugin-logging-clickhouse</artifactId>
            <version>${project.version}</version>
        </dependency>
        <!-- shenyu logging-clickhouse plugin end -->


        <!-- shenyu brpc plugin start -->
        <dependency>
            <groupId>org.apache.shenyu</groupId>
            <artifactId>shenyu-spring-boot-starter-plugin-brpc</artifactId>
            <version>${project.version}</version>
            <exclusions>
                <exclusion>
                    <groupId>ch.qos.logback</groupId>
                    <artifactId>logback-classic</artifactId>
                </exclusion>
            </exclusions>
        </dependency>
        <!-- shenyu brpc plugin end -->

        <!-- shenyu kubernetes controller starter -->
<!--        <dependency>-->
<!--            <groupId>org.apache.shenyu</groupId>-->
<!--            <artifactId>shenyu-spring-boot-starter-k8s</artifactId>-->
<!--            <version>${project.version}</version>-->
<!--        </dependency>-->
        <!-- shenyu kubernetes controller end -->

    </dependencies>
    <profiles>
        <profile>
            <id>release</id>
            <build>
                <resources>
                    <resource>
                        <directory>src/main/resources</directory>
                        <excludes>
                            <exclude>*.yml</exclude>
                            <exclude>logback.xml</exclude>
                        </excludes>
                    </resource>
                </resources>
            </build>
        </profile>
    </profiles>
    <build>
        <finalName>shenyu-bootstrap</finalName>
        <plugins>
            <plugin>
                <groupId>org.springframework.boot</groupId>
                <artifactId>spring-boot-maven-plugin</artifactId>
                <version>${spring-boot.version}</version>
            </plugin>
            <plugin>
                <groupId>org.apache.maven.plugins</groupId>
                <artifactId>maven-surefire-plugin</artifactId>
                <configuration>
                    <skip>true</skip>
                </configuration>
            </plugin>
        </plugins>
    </build>
</project><|MERGE_RESOLUTION|>--- conflicted
+++ resolved
@@ -507,7 +507,7 @@
             <artifactId>shenyu-spring-boot-starter-sync-data-consul</artifactId>
             <version>${project.version}</version>
         </dependency>
-<<<<<<< HEAD
+        <!--shenyu registry start-->
 
         <!--shenyu data sync start use nacos-->
         <dependency>
@@ -524,9 +524,6 @@
         </dependency>
 
         <!--shenyu instance start-->
-=======
-        <!--shenyu registry start-->
->>>>>>> a62a04c8
         <dependency>
             <groupId>org.apache.shenyu</groupId>
             <artifactId>shenyu-spring-boot-starter-registry</artifactId>
