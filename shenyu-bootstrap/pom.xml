--- conflicted
+++ resolved
@@ -185,11 +185,7 @@
             <version>${project.version}</version>
         </dependency>
         <!--shenyu websocket plugin end-->
-<<<<<<< HEAD
-
-=======
-        
->>>>>>> 4c4ec0b1
+
         <!--shenyu metrics plugin start-->
         <dependency>
             <groupId>org.apache.shenyu</groupId>
@@ -197,7 +193,6 @@
             <version>${project.version}</version>
         </dependency>
         <!--shenyu metrics plugin end-->
-<<<<<<< HEAD
 
         <!--shenyu cache plugin start-->
         <dependency>
@@ -206,8 +201,7 @@
             <version>${project.version}</version>
         </dependency>
         <!--shenyu cache plugin end-->
-=======
->>>>>>> 4c4ec0b1
+
 
         <!--shenyu grpc plugin start-->
         <dependency>
