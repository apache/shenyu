<?xml version="1.0" encoding="UTF-8"?>
<!--
  ~ Licensed to the Apache Software Foundation (ASF) under one or more
  ~ contributor license agreements.  See the NOTICE file distributed with
  ~ this work for additional information regarding copyright ownership.
  ~ The ASF licenses this file to You under the Apache License, Version 2.0
  ~ (the "License"); you may not use this file except in compliance with
  ~ the License.  You may obtain a copy of the License at
  ~
  ~     http://www.apache.org/licenses/LICENSE-2.0
  ~
  ~ Unless required by applicable law or agreed to in writing, software
  ~ distributed under the License is distributed on an "AS IS" BASIS,
  ~ WITHOUT WARRANTIES OR CONDITIONS OF ANY KIND, either express or implied.
  ~ See the License for the specific language governing permissions and
  ~ limitations under the License.
  -->

<project xmlns="http://maven.apache.org/POM/4.0.0" xmlns:xsi="http://www.w3.org/2001/XMLSchema-instance" xsi:schemaLocation="http://maven.apache.org/POM/4.0.0 http://maven.apache.org/xsd/maven-4.0.0.xsd">
    <parent>
        <groupId>org.apache.shenyu</groupId>
        <artifactId>shenyu</artifactId>
        <version>2.4.1-SNAPSHOT</version>
    </parent>
    <modelVersion>4.0.0</modelVersion>
    <artifactId>shenyu-bootstrap</artifactId>

    <properties>
        <curator.version>4.0.1</curator.version>
    </properties>

    <dependencies>
        <dependency>
            <groupId>org.springframework.boot</groupId>
            <artifactId>spring-boot-starter-webflux</artifactId>
        </dependency>

        <dependency>
            <groupId>org.springframework.boot</groupId>
            <artifactId>spring-boot-starter-actuator</artifactId>
        </dependency>

        <!--shenyu gateway start-->
        <dependency>
            <groupId>org.apache.shenyu</groupId>
            <artifactId>shenyu-spring-boot-starter-gateway</artifactId>
            <version>${project.version}</version>
        </dependency>

        <!-- shenyu ratelimiter plugin start-->
        <dependency>
            <groupId>org.apache.shenyu</groupId>
            <artifactId>shenyu-spring-boot-starter-plugin-ratelimiter</artifactId>
            <version>${project.version}</version>
        </dependency>
        <!-- shenyu ratelimiter plugin end-->

        <!-- shenyu hystrix plugin start-->
        <dependency>
            <groupId>org.apache.shenyu</groupId>
            <artifactId>shenyu-spring-boot-starter-plugin-hystrix</artifactId>
            <version>${project.version}</version>
        </dependency>
        <!-- shenyu hystrix plugin end-->

        <!-- shenyu waf plugin starter-->
        <dependency>
            <groupId>org.apache.shenyu</groupId>
            <artifactId>shenyu-spring-boot-starter-plugin-waf</artifactId>
            <version>${project.version}</version>
        </dependency>
        <!-- shenyu waf plugin end-->

        <!-- shenyu monitor plugin starter-->
        <dependency>
            <groupId>org.apache.shenyu</groupId>
            <artifactId>shenyu-spring-boot-starter-plugin-monitor</artifactId>
            <version>${project.version}</version>
        </dependency>
        <!-- shenyu monitor plugin end-->

        <!-- shenyu sign plugin start-->
        <dependency>
            <groupId>org.apache.shenyu</groupId>
            <artifactId>shenyu-spring-boot-starter-plugin-sign</artifactId>
            <version>${project.version}</version>
        </dependency>
        <!-- shenyu sign plugin end-->

        <!-- shenyu resilience4j plugin start-->
        <dependency>
            <groupId>org.apache.shenyu</groupId>
            <artifactId>shenyu-spring-boot-starter-plugin-resilience4j</artifactId>
            <version>${project.version}</version>
        </dependency>
        <!-- shenyu resilience4j plugin end-->

        <!-- shenyu sentinel plugin start-->
        <dependency>
            <groupId>org.apache.shenyu</groupId>
            <artifactId>shenyu-spring-boot-starter-plugin-sentinel</artifactId>
            <version>${project.version}</version>
        </dependency>
        <!-- shenyu sentinel plugin end-->

        <!-- shenyu redirect plugin start-->
        <dependency>
            <groupId>org.apache.shenyu</groupId>
            <artifactId>shenyu-spring-boot-starter-plugin-redirect</artifactId>
            <version>${project.version}</version>
        </dependency>
        <!-- shenyu redirect plugin end-->

        <!-- shenyu redirect plugin start-->
        <dependency>
            <groupId>org.apache.shenyu</groupId>
            <artifactId>shenyu-spring-boot-starter-plugin-rewrite</artifactId>
            <version>${project.version}</version>
        </dependency>
        <!-- shenyu redirect plugin end-->

        <!--shenyu debug plugin start-->
        <dependency>
            <groupId>org.apache.shenyu</groupId>
            <artifactId>shenyu-spring-boot-starter-plugin-logging</artifactId>
            <version>${project.version}</version>
        </dependency>
        <!--shenyu debug plugin end-->

        <dependency>
            <groupId>org.apache.shenyu</groupId>
            <artifactId>shenyu-spring-boot-starter-plugin-tars</artifactId>
            <version>${project.version}</version>
        </dependency>

        <dependency>
            <groupId>com.tencent.tars</groupId>
            <artifactId>tars-client</artifactId>
            <version>1.7.2</version>
        </dependency>
        <!--shenyu tars plugin end-->

        <!--shenyu grpc plugin start-->
<!--        <dependency>-->
<!--            <groupId>org.apache.shenyu</groupId>-->
<!--            <artifactId>shenyu-spring-boot-starter-plugin-oauth2</artifactId>-->
<!--            <version>${project.version}</version>-->
<!--        </dependency>-->
        <!--shenyu grpc plugin end-->

        <!--shenyu grpc plugin start-->
        <dependency>
            <groupId>org.apache.shenyu</groupId>
            <artifactId>shenyu-spring-boot-starter-plugin-grpc</artifactId>
            <version>${project.version}</version>
        </dependency>
        <!--shenyu grpc plugin end-->

        <!--shenyu sofa plugin start-->
        <dependency>
            <groupId>com.alipay.sofa</groupId>
            <artifactId>sofa-rpc-all</artifactId>
            <version>5.7.6</version>
            <exclusions>
                <exclusion>
                    <groupId>net.jcip</groupId>
                    <artifactId>jcip-annotations</artifactId>
                </exclusion>
            </exclusions>
        </dependency>

        <dependency>
            <groupId>org.apache.shenyu</groupId>
            <artifactId>shenyu-spring-boot-starter-plugin-jwt</artifactId>
            <version>${project.version}</version>
        </dependency>
     <!--   <dependency>
            <groupId>org.apache.curator</groupId>
            <artifactId>curator-client</artifactId>
            <version>4.0.1</version>
        </dependency>
        <dependency>
            <groupId>org.apache.curator</groupId>
            <artifactId>curator-framework</artifactId>
            <version>4.0.1</version>
        </dependency>
        <dependency>
            <groupId>org.apache.curator</groupId>
            <artifactId>curator-recipes</artifactId>
            <version>4.0.1</version>
        </dependency>-->
        <dependency>
            <groupId>org.apache.shenyu</groupId>
            <artifactId>shenyu-spring-boot-starter-plugin-sofa</artifactId>
            <version>${project.version}</version>
        </dependency>
        <!--shenyu sofa plugin end-->

        <!--shenyu springCloud plugin start-->
<!--       <dependency>-->
<!--            <groupId>org.apache.shenyu</groupId>-->
<!--            <artifactId>shenyu-spring-boot-starter-plugin-springcloud</artifactId>-->
<!--            <version>${project.version}</version>-->
<!--        </dependency>-->

<!--        <dependency>-->
<!--            <groupId>org.springframework.cloud</groupId>-->
<!--            <artifactId>spring-cloud-commons</artifactId>-->
<!--            <version>2.2.0.RELEASE</version>-->
<!--        </dependency>-->
<!--        <dependency>-->
<!--            <groupId>org.springframework.cloud</groupId>-->
<!--            <artifactId>spring-cloud-starter-netflix-ribbon</artifactId>-->
<!--            <version>2.2.0.RELEASE</version>-->
<!--        </dependency>-->

        <!-- springCloud if you config register center is nacos please dependency this-->
<!--        <dependency>-->
<!--            <groupId>com.alibaba.cloud</groupId>-->
<!--            <artifactId>spring-cloud-starter-alibaba-nacos-discovery</artifactId>-->
<!--            <version>2.1.0.RELEASE</version>-->
<!--        </dependency>-->

        <!-- springCloud if you config register center is eureka please dependency end-->
<!--        <dependency>-->
<!--            <groupId>org.springframework.cloud</groupId>-->
<!--            <artifactId>spring-cloud-starter-netflix-eureka-client</artifactId>-->
<!--            <version>2.2.0.RELEASE</version>-->
<!--        </dependency>-->
        <!--shenyu springCloud plugin start end-->
        <!--shenyu  apache dubbo plugin start-->
        <!-- <dependency>
            <groupId>org.apache.shenyu</groupId>
            <artifactId>shenyu-spring-boot-starter-plugin-apache-dubbo</artifactId>
            <version>${project.version}</version>
        </dependency>
        <dependency>
            <groupId>org.apache.dubbo</groupId>
            <artifactId>dubbo</artifactId>
            <version>2.7.5</version>
        </dependency>-->
        <!-- Dubbo Nacos registry dependency -->
      <!--  <dependency>
            <groupId>org.apache.dubbo</groupId>
            <artifactId>dubbo-registry-nacos</artifactId>
            <version>2.7.5</version>
        </dependency>
        <dependency>
            <groupId>com.alibaba.nacos</groupId>
            <artifactId>nacos-client</artifactId>
            <version>1.1.4</version>
        </dependency>-->
        <!-- Dubbo zookeeper registry dependency start -->
       <!-- <dependency>
            <groupId>org.apache.curator</groupId>
            <artifactId>curator-client</artifactId>
            <version>4.0.1</version>
            <exclusions>
                <exclusion>
                    <artifactId>log4j</artifactId>
                    <groupId>log4j</groupId>
                </exclusion>
            </exclusions>
        </dependency>
        <dependency>
            <groupId>org.apache.curator</groupId>
            <artifactId>curator-framework</artifactId>
            <version>4.0.1</version>
        </dependency>
        <dependency>
            <groupId>org.apache.curator</groupId>
            <artifactId>curator-recipes</artifactId>
            <version>4.0.1</version>
        </dependency>-->
        <!-- Dubbo zookeeper registry dependency end -->
        <!-- shenyu  apache dubbo plugin end-->

        <!--shenyu alibaba dubbo plugin start-->
        <!--
        <dependency>
            <groupId>org.apache.shenyu</groupId>
            <artifactId>shenyu-spring-boot-starter-plugin-alibaba-dubbo</artifactId>
            <version>${project.version}</version>
        </dependency>
        <dependency>
            <groupId>com.alibaba</groupId>
            <artifactId>dubbo</artifactId>
            <version>${alibaba.dubbo.version}</version>
        </dependency>
        <dependency>
            <groupId>org.apache.curator</groupId>
            <artifactId>curator-client</artifactId>
            <version>${curator.version}</version>
            <exclusions>
                <exclusion>
                    <artifactId>log4j</artifactId>
                    <groupId>log4j</groupId>
                </exclusion>
            </exclusions>
        </dependency>
        <dependency>
            <groupId>org.apache.curator</groupId>
            <artifactId>curator-framework</artifactId>
            <version>${curator.version}</version>
        </dependency>
        <dependency>
            <groupId>org.apache.curator</groupId>
            <artifactId>curator-recipes</artifactId>
            <version>${curator.version}</version>
        </dependency>
<<<<<<< HEAD
        -->
        <!-- shenyu  alibaba dubbo plugin end-->
=======
        <!--shenyu alibaba dubbo plugin end-->

        <!--shenyu websocket plugin start-->
        <dependency>
            <groupId>org.apache.shenyu</groupId>
            <artifactId>shenyu-spring-boot-starter-plugin-websocket</artifactId>
            <version>${project.version}</version>
        </dependency>
        <!--shenyu websocket plugin end-->
>>>>>>> c852ed5d

        <!--shenyu spring cloud alibaba dubbo plugin start-->

        <dependency>
            <groupId>org.apache.shenyu</groupId>
            <artifactId>shenyu-spring-boot-starter-plugin-cloud-alibaba-dubbo</artifactId>
            <version>${project.version}</version>
        </dependency>
        <dependency>
            <groupId>com.alibaba.cloud</groupId>
            <artifactId>spring-cloud-starter-dubbo</artifactId>
            <version>2.2.3.RELEASE</version>
        </dependency>
        <dependency>
            <groupId>com.alibaba.cloud</groupId>
            <artifactId>spring-cloud-starter-alibaba-nacos-discovery</artifactId>
            <version>2.2.3.RELEASE</version>
        </dependency>
        <dependency>
            <groupId>org.springframework.cloud</groupId>
            <artifactId>spring-cloud-starter-netflix-ribbon</artifactId>
            <version>2.2.9.RELEASE</version>
        </dependency>

        <!-- shenyu spring cloud alibaba dubbo end-->

        <!--shenyu data sync start use zookeeper-->
        <dependency>
            <groupId>org.apache.shenyu</groupId>
            <artifactId>shenyu-spring-boot-starter-sync-data-zookeeper</artifactId>
            <version>${project.version}</version>
        </dependency>

        <!--shenyu data sync start use websocket-->
        <dependency>
            <groupId>org.apache.shenyu</groupId>
            <artifactId>shenyu-spring-boot-starter-sync-data-websocket</artifactId>
            <version>${project.version}</version>
        </dependency>

        <!--shenyu data sync start use http-->
        <dependency>
            <groupId>org.apache.shenyu</groupId>
            <artifactId>shenyu-spring-boot-starter-sync-data-http</artifactId>
            <version>${project.version}</version>
        </dependency>

        <!--shenyu data sync start use etcd-->
        <dependency>
            <groupId>org.apache.shenyu</groupId>
            <artifactId>shenyu-spring-boot-starter-sync-data-etcd</artifactId>
            <version>${project.version}</version>
            <exclusions>
                <exclusion>
                    <groupId>io.grpc</groupId>
                    <artifactId>grpc-grpclb</artifactId>
                </exclusion>
                <exclusion>
                    <groupId>io.grpc</groupId>
                    <artifactId>grpc-netty</artifactId>
                </exclusion>
            </exclusions>
        </dependency>
        <!--shenyu debug plugin end-->

        <!--shenyu data sync start use consul-->
        <dependency>
            <groupId>org.apache.shenyu</groupId>
            <artifactId>shenyu-spring-boot-starter-sync-data-consul</artifactId>
            <version>${project.version}</version>
        </dependency>

        <!-- shenyu modify response plugin start-->
        <dependency>
            <groupId>org.apache.shenyu</groupId>
            <artifactId>shenyu-spring-boot-starter-plugin-modify-response</artifactId>
            <version>${project.version}</version>
        </dependency>
        <!-- shenyu modify response plugin end-->

        <!-- shenyu response plugin start-->
        <dependency>
            <groupId>org.apache.shenyu</groupId>
            <artifactId>shenyu-spring-boot-starter-plugin-response</artifactId>
            <version>${project.version}</version>
        </dependency>
        <!-- shenyu response plugin end-->

        <!--shenyu param mapping plugin start-->
        <dependency>
            <groupId>org.apache.shenyu</groupId>
            <artifactId>shenyu-spring-boot-starter-plugin-param-mapping</artifactId>
            <version>${project.version}</version>
        </dependency>
        <!--shenyu param mapping end-->
    </dependencies>

    <build>
        <finalName>shenyu-bootstrap</finalName>
        <plugins>
            <plugin>
                <groupId>org.springframework.boot</groupId>
                <artifactId>spring-boot-maven-plugin</artifactId>
                <version>${spring-boot.version}</version>
            </plugin>
            <plugin>
                <groupId>org.apache.maven.plugins</groupId>
                <artifactId>maven-surefire-plugin</artifactId>
                <configuration>
                    <skip>true</skip>
                </configuration>
            </plugin>
        </plugins>
    </build>
</project><|MERGE_RESOLUTION|>--- conflicted
+++ resolved
@@ -308,10 +308,7 @@
             <artifactId>curator-recipes</artifactId>
             <version>${curator.version}</version>
         </dependency>
-<<<<<<< HEAD
         -->
-        <!-- shenyu  alibaba dubbo plugin end-->
-=======
         <!--shenyu alibaba dubbo plugin end-->
 
         <!--shenyu websocket plugin start-->
@@ -321,7 +318,6 @@
             <version>${project.version}</version>
         </dependency>
         <!--shenyu websocket plugin end-->
->>>>>>> c852ed5d
 
         <!--shenyu spring cloud alibaba dubbo plugin start-->
 
