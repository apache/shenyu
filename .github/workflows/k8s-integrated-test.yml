--- conflicted
+++ resolved
@@ -1,126 +1,130 @@
-# Licensed to the Apache Software Foundation (ASF) under one or more
-# contributor license agreements.  See the NOTICE file distributed with
-# this work for additional information regarding copyright ownership.
-# The ASF licenses this file to You under the Apache License, Version 2.0
-# (the "License"); you may not use this file except in compliance with
-# the License.  You may obtain a copy of the License at
-#
-#     http://www.apache.org/licenses/LICENSE-2.0
-#
-# Unless required by applicable law or agreed to in writing, software
-# distributed under the License is distributed on an "AS IS" BASIS,
-# WITHOUT WARRANTIES OR CONDITIONS OF ANY KIND, either express or implied.
-# See the License for the specific language governing permissions and
-# limitations under the License.
-
-name: k8s-it
-
-on:
-  pull_request:
-  push:
-    branches:
-      - master
-      - old-k8s-it
-
-jobs:
-  build:
-    strategy:
-      matrix:
-        case:
-          - shenyu-integrated-test-alibaba-dubbo
-    runs-on: ubuntu-latest
-    # if: (github.repository == 'apache/shenyu')
-    steps:
-      -
-        uses: actions/checkout@v2
-        with:
-          submodules: true
-      -
-        name: Login to GitHub Container Registry
-        uses: docker/login-action@v2
-        with:
-          registry: ghcr.io
-          username: ${{ github.actor }}
-          password: ${{ secrets.GITHUB_TOKEN }}
-      -
-        name: install k8s
-        uses: engineerd/setup-kind@v0.5.0
-        with:
-          version: v0.14.0
-      - run: minikube start
-      -
-        name: Set up Helm
-        uses: azure/setup-helm@v1
-        with:
-          version: v3.9.3
-      -
-        name: install shenyu-admin
-        run: |
-          cd .. && git clone --branch shenyu-0.1.1 --depth=1 https://github.com/apache/shenyu-helm-chart
-          cd shenyu-helm-chart/charts/shenyu
-          helm dependency build
-          helm install shenyu . --set bootstrap.enabled=false
-      -
-        name: Cache Maven Repos
-        # if: steps.filter.outputs.changed == 'true'
-        uses: actions/cache@v2
-        with:
-          path: ~/.m2/repository
-          key: ${{ runner.os }}-maven-${{ hashFiles('**/pom.xml') }}
-          restore-keys: |
-            ${{ runner.os }}-maven-
-      -
-        uses: actions/setup-java@v1
-        # if: steps.filter.outputs.changed == 'true'
-        with:
-          java-version: 8
-      -
-        name: Build with Maven
-        # if: steps.filter.outputs.changed == 'true'
-        run: ./mvnw -B clean install -Prelease,docker -Dmaven.javadoc.skip=true -Dmaven.test.skip=true
-      -
-        run: |
-          kubectl describe pods
-          kubectl get events --all-namespaces
-      -
-        name: Build examples
-        # if: steps.filter.outputs.changed == 'true'
-        run: ./mvnw -B clean install -Pexample -Dmaven.javadoc.skip=true -Dmaven.test.skip=true -f ./shenyu-examples/pom.xml
-      -
-        name: Build integrated tests
-        # if: steps.filter.outputs.changed == 'true'
-        run: ./mvnw -B clean install -Pit -DskipTests -f ./shenyu-integrated-test/pom.xml
-      -
-        name: Build k8s cluster
-        # if: steps.filter.outputs.changed == 'true'
-        run: |
-          kubectl apply -f ./shenyu-integrated-test/${{ matrix.case }}/k8s/${{ matrix.case }}-deployment.yaml
-          kubectl apply -f ./shenyu-integrated-test/${{ matrix.case }}/k8s/${{ matrix.case }}-service.yaml
-      -
-        name: Wait for docker compose start up completely
-        # if: steps.filter.outputs.changed == 'true'
-        run: |
-<<<<<<< HEAD
-          kind load apache/shenyu-integrated-test-alibaba-dubbo shenyu-examples-alibaba-dubbo-service
-=======
-          kind load docker-image apache/shenyu-integrated-test-alibaba-dubbo shenyu-examples-alibaba-dubbo-service
-          docker images
->>>>>>> a1672932
-          kubectl get all
-          docker images
-          bash ./shenyu-integrated-test/${{ matrix.case }}/script/healthcheck.sh
-          kubectl get all
-          docker images
-          kubectl get events --all-namespaces
-      -
-        name: Run test
-        id: test
-        # if: steps.filter.outputs.changed == 'true'
-        run: |
-          ./mvnw test -Pit -f ./shenyu-integrated-test/${{ matrix.case }}/pom.xml
-        continue-on-error: true
-      -
-        name: Check test result
-        # if: steps.filter.outputs.changed == 'true'
-        run: |
-          kubectl logs -l all=${{ matrix.case }}
+# Licensed to the Apache Software Foundation (ASF) under one or more
+# contributor license agreements.  See the NOTICE file distributed with
+# this work for additional information regarding copyright ownership.
+# The ASF licenses this file to You under the Apache License, Version 2.0
+# (the "License"); you may not use this file except in compliance with
+# the License.  You may obtain a copy of the License at
+#
+#     http://www.apache.org/licenses/LICENSE-2.0
+#
+# Unless required by applicable law or agreed to in writing, software
+# distributed under the License is distributed on an "AS IS" BASIS,
+# WITHOUT WARRANTIES OR CONDITIONS OF ANY KIND, either express or implied.
+# See the License for the specific language governing permissions and
+# limitations under the License.
+
+name: k8s-it
+
+on:
+  pull_request:
+  push:
+    branches:
+      - master
+      - old-k8s-it
+
+jobs:
+  build:
+    strategy:
+      matrix:
+        case:
+          - shenyu-integrated-test-alibaba-dubbo
+    runs-on: ubuntu-latest
+    # if: (github.repository == 'apache/shenyu')
+    steps:
+      -
+        uses: actions/checkout@v2
+        with:
+          submodules: true
+      -
+        name: Login to GitHub Container Registry
+        uses: docker/login-action@v2
+        with:
+          registry: ghcr.io
+          username: ${{ github.actor }}
+          password: ${{ secrets.GITHUB_TOKEN }}
+      -
+        name: install k8s
+        uses: engineerd/setup-kind@v0.5.0
+        with:
+          version: v0.14.0
+      -
+        name: Set up Helm
+        uses: azure/setup-helm@v1
+        with:
+          version: v3.9.3
+      -
+        name: install shenyu-admin
+        run: |
+          cd .. && git clone --branch shenyu-0.1.1 --depth=1 https://github.com/apache/shenyu-helm-chart
+          cd shenyu-helm-chart/charts/shenyu
+          helm dependency build
+          helm install shenyu . --set bootstrap.enabled=false
+      -
+        name: Cache Maven Repos
+        # if: steps.filter.outputs.changed == 'true'
+        uses: actions/cache@v2
+        with:
+          path: ~/.m2/repository
+          key: ${{ runner.os }}-maven-${{ hashFiles('**/pom.xml') }}
+          restore-keys: |
+            ${{ runner.os }}-maven-
+      -
+        uses: actions/setup-java@v1
+        # if: steps.filter.outputs.changed == 'true'
+        with:
+          java-version: 8
+      -
+        name: Build with Maven
+        # if: steps.filter.outputs.changed == 'true'
+        run: ./mvnw -B clean install -Prelease,docker -Dmaven.javadoc.skip=true -Dmaven.test.skip=true
+      -
+        run: |
+          kubectl describe pods
+          kubectl get events --all-namespaces
+      -
+        name: Build examples
+        # if: steps.filter.outputs.changed == 'true'
+        run: ./mvnw -B clean install -Pexample -Dmaven.javadoc.skip=true -Dmaven.test.skip=true -f ./shenyu-examples/pom.xml
+      -
+        name: Build integrated tests
+        # if: steps.filter.outputs.changed == 'true'
+        run: ./mvnw -B clean install -Pit -DskipTests -f ./shenyu-integrated-test/pom.xml
+      -
+        name: Build k8s cluster
+        # if: steps.filter.outputs.changed == 'true'
+        run: |
+          kubectl apply -f ./shenyu-integrated-test/${{ matrix.case }}/k8s/${{ matrix.case }}-deployment.yaml
+          kubectl apply -f ./shenyu-integrated-test/${{ matrix.case }}/k8s/${{ matrix.case }}-service.yaml
+      -
+        name: Image test
+        run: |
+          kind load docker-image apache/shenyu-integrated-test-alibaba-dubbo shenyu-examples-alibaba-dubbo-service
+          kubectl get all
+          docker images
+          docker ps -a
+          docker exec -it kind-control-plane crictl images
+          kubectl get events --all-namespaces
+      -
+        name: Wait for docker compose start up completely
+        # if: steps.filter.outputs.changed == 'true'
+        run: |
+          bash ./shenyu-integrated-test/${{ matrix.case }}/script/healthcheck.sh
+      -
+        name: Image test after healthcheck
+        run: |
+          kubectl get all
+          docker images
+          kubectl logs -l app.kubernetes.io/name=shenyu-admin
+          kubectl get events --all-namespaces
+      -
+        name: Run test
+        id: test
+        # if: steps.filter.outputs.changed == 'true'
+        run: |
+          ./mvnw test -Pit -f ./shenyu-integrated-test/${{ matrix.case }}/pom.xml
+        continue-on-error: true
+      -
+        name: Check test result
+        # if: steps.filter.outputs.changed == 'true'
+        run: |
+          kubectl logs -l all=${{ matrix.case }}