--- conflicted
+++ resolved
@@ -120,11 +120,9 @@
           - case: shenyu-e2e-case-storage
             script: e2e-postgres
           - case: shenyu-e2e-case-storage
-<<<<<<< HEAD
+            script: e2e-opengauss
+          - case: shenyu-e2e-case-storage
             script: e2e-oracle
-=======
-            script: e2e-opengauss
->>>>>>> 9d8a31d5
     steps:
       - uses: actions/checkout@v2
         with:
