# Licensed to the Apache Software Foundation (ASF) under one or more
# contributor license agreements.  See the NOTICE file distributed with
# this work for additional information regarding copyright ownership.
# The ASF licenses this file to You under the Apache License, Version 2.0
# (the "License"); you may not use this file except in compliance with
# the License.  You may obtain a copy of the License at
#
#     http://www.apache.org/licenses/LICENSE-2.0
#
# Unless required by applicable law or agreed to in writing, software
# distributed under the License is distributed on an "AS IS" BASIS,
# WITHOUT WARRANTIES OR CONDITIONS OF ANY KIND, either express or implied.
# See the License for the specific language governing permissions and
# limitations under the License.

name: ci

on:
  pull_request:
  push:
    branches:
      - master

jobs:
  build:
    strategy:
      matrix:
<<<<<<< HEAD
        java: [ 8, 11, 17 ]
        os: [ ubuntu-latest, macos-latest, windows-latest ]
=======
        java: [ 8, 11 ]
        os: [ ubuntu-latest, windows-latest ]
>>>>>>> 1748a0e9
        include:
          - java: 12
            os: ubuntu-latest
          - java: 13
            os: ubuntu-latest
          - java: 14
            os: ubuntu-latest
          - java: 15
            os: ubuntu-latest
          - java: 16
            os: ubuntu-latest
          - java: 17
            os: ubuntu-latest
          - java: 18
            os: ubuntu-latest
          - java: 19
            os: ubuntu-latest
          - java: 20
            os: ubuntu-latest
          - java: 21
            os: ubuntu-latest
    runs-on: ${{ matrix.os }}
    if: (github.repository == 'apache/shenyu')
    steps:
      - name: Support longpaths
        if: ${{ matrix.os == 'windows-latest'}}
        run: git config --system core.longpaths true
      - uses: actions/checkout@v3
        with:
          submodules: true
      - uses: dorny/paths-filter@v2
        id: filter
        with:
          filters: '.github/filters.yml'
          list-files: json
      - name: Restore ShenYu Maven Repos
        if: steps.filter.outputs.changed == 'true'
        id: restore-maven-cache
        uses: actions/cache/restore@v3
        with:
          path: ~/.m2/repository
          key: ${{ runner.os }}-maven-${{ hashFiles('**/pom.xml') }}
          restore-keys: |
            ${{ runner.os }}-maven-
      - uses: actions/setup-java@v1
        if: steps.filter.outputs.changed == 'true'
        with:
          java-version: ${{ matrix.java }}
      - name: Build with Maven
        if: steps.filter.outputs.changed == 'true'
        run: ./mvnw -B clean test -Prelease
      - uses: codecov/codecov-action@v1
        if: steps.filter.outputs.changed == 'true'
      - name: Save ShenYu Maven Repos
        if: steps.filter.outputs.changed == 'true' && steps.restore-maven-cache.outputs.cache-hit != 'true'
        uses: actions/cache/save@v3
        with:
          path: ~/.m2/repository
          key: ${{ runner.os }}-maven-${{ hashFiles('**/pom.xml') }}

  check-license-header:
    name: check-license-header
    runs-on: ubuntu-latest
    timeout-minutes: 10
    steps:
      - uses: actions/checkout@v3
        with:
          submodules: true
      - name: Check License Header
        uses: apache/skywalking-eyes@9bd5feb86b5817aa6072b008f9866a2c3bbc8587
        env:
          GITHUB_TOKEN: ${{ secrets.GITHUB_TOKEN }}

  requirement:
    name: build
    if: always()
    needs:
      - build
    runs-on: ubuntu-latest
    steps:
      - name: checking job status
        run: |
          [[ "${{ needs.build.result }}" == "success" ]] || exit -1
<|MERGE_RESOLUTION|>--- conflicted
+++ resolved
@@ -25,13 +25,8 @@
   build:
     strategy:
       matrix:
-<<<<<<< HEAD
         java: [ 8, 11, 17 ]
-        os: [ ubuntu-latest, macos-latest, windows-latest ]
-=======
-        java: [ 8, 11 ]
         os: [ ubuntu-latest, windows-latest ]
->>>>>>> 1748a0e9
         include:
           - java: 12
             os: ubuntu-latest
