--- conflicted
+++ resolved
@@ -150,11 +150,7 @@
     if: ${{ needs.changes.outputs.e2e == 'true' }}
     strategy:
       matrix:
-<<<<<<< HEAD
-        case: [ "shenyu-e2e-case-spring-cloud", "shenyu-e2e-case-apache-dubbo", "shenyu-e2e-case-sofa", "shenyu-e2e-case-motan", "shenyu-e2e-case-grpc", "shenyu-e2e-case-brpc"]
-=======
         case: [ "shenyu-e2e-case-spring-cloud", "shenyu-e2e-case-apache-dubbo", "shenyu-e2e-case-motan", "shenyu-e2e-case-grpc"]
->>>>>>> 6d341fd2
     steps:
       - uses: actions/checkout@v3
         with:
