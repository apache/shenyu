--- conflicted
+++ resolved
@@ -40,12 +40,11 @@
 import java.util.Objects;
 
 /**
- *The type Zookeeper for shenyu discovery service.
+ * The type Zookeeper for shenyu discovery service.
  */
 @Join
 public class ZookeeperDiscoveryService implements ShenyuDiscoveryService {
 
-<<<<<<< HEAD
     private static final Logger LOGGER = LoggerFactory.getLogger(ZookeeperDiscoveryService.class);
 
     private CuratorFramework client;
@@ -131,22 +130,21 @@
         } catch (Exception e) {
             throw new ShenyuException(e);
         }
-=======
-    @Override
-    public void init(final DiscoveryConfig config) {
-
-    }
-
-    @Override
-    public void watcher(final String key, final DataChangedEventListener listener) {
-
->>>>>>> 43fba6dd
     }
 
     @Override
     public void register(final String key, final String value) {
-<<<<<<< HEAD
         this.createOrUpdate(key, value, CreateMode.EPHEMERAL);
+    }
+
+    @Override
+    public String getData(final String key) {
+        try {
+            byte[] ret = client.getData().forPath(key);
+            return Objects.isNull(ret) ? null : new String(ret, StandardCharsets.UTF_8);
+        } catch (Exception e) {
+            throw new ShenyuException(e);
+        }
     }
 
     private DataChangedEvent buildDataChangedEvent(final String key, final String value, final WatchedEvent watchedEvent) {
@@ -168,13 +166,5 @@
                 event = DataChangedEvent.Event.IGNORED;
         }
         return new DataChangedEvent(key, value, event);
-=======
-
-    }
-
-    @Override
-    public String getData(final String key) {
-        return null;
->>>>>>> 43fba6dd
     }
 }