/*
 * Licensed to the Apache Software Foundation (ASF) under one or more
 * contributor license agreements.  See the NOTICE file distributed with
 * this work for additional information regarding copyright ownership.
 * The ASF licenses this file to You under the Apache License, Version 2.0
 * (the "License"); you may not use this file except in compliance with
 * the License.  You may obtain a copy of the License at
 *
 *     http://www.apache.org/licenses/LICENSE-2.0
 *
 * Unless required by applicable law or agreed to in writing, software
 * distributed under the License is distributed on an "AS IS" BASIS,
 * WITHOUT WARRANTIES OR CONDITIONS OF ANY KIND, either express or implied.
 * See the License for the specific language governing permissions and
 * limitations under the License.
 */

package org.apache.shenyu.spi;

import org.apache.commons.lang3.StringUtils;
import org.slf4j.Logger;
import org.slf4j.LoggerFactory;

import java.io.IOException;
import java.io.InputStream;
import java.net.URL;
import java.util.ArrayList;
import java.util.Collections;
import java.util.Enumeration;
import java.util.HashMap;
import java.util.List;
import java.util.Map;
import java.util.Objects;
import java.util.Properties;
import java.util.concurrent.ConcurrentHashMap;
import java.util.stream.Collectors;

/**
 * The type Extension loader.
 * This is done by loading the properties file.
 *
 * @param <T> the type parameter
 * @see <a href="https://github.com/apache/dubbo/blob/master/dubbo-common/src/main/java/org/apache/dubbo/common/extension/ExtensionLoader.java">ExtensionLoader</a>
 */
@SuppressWarnings("all")
public final class ExtensionLoader<T> {
    
    private static final Logger LOG = LoggerFactory.getLogger(ExtensionLoader.class);
    
    private static final String SHENYU_DIRECTORY = "META-INF/shenyu/";
    
    private static final Map<Class<?>, ExtensionLoader<?>> LOADERS = new ConcurrentHashMap<>();
    
    private final Class<T> clazz;
    
    private final ClassLoader classLoader;
    
    private final Holder<Map<String, Class<?>>> cachedClasses = new Holder<>();
    
    private final Map<String, Holder<Object>> cachedInstances = new ConcurrentHashMap<>();
    
    private final Map<Class<?>, Object> joinInstances = new ConcurrentHashMap<>();
    
    private String cachedDefaultName;
    
    /**
     * Instantiates a new Extension loader.
     *
     * @param clazz the clazz.
     */
    private ExtensionLoader(final Class<T> clazz, final ClassLoader cl) {
        this.clazz = clazz;
        this.classLoader = cl;
        if (!Objects.equals(clazz, ExtensionFactory.class)) {
            ExtensionLoader.getExtensionLoader(ExtensionFactory.class).getExtensionClasses();
        }
    }
    
    /**
     * Gets extension loader.
     *
     * @param <T>   the type parameter
     * @param clazz the clazz
     * @param cl    the cl
     * @return the extension loader.
     */
    public static <T> ExtensionLoader<T> getExtensionLoader(final Class<T> clazz, final ClassLoader cl) {
        
        Objects.requireNonNull(clazz, "extension clazz is null");
        
        if (!clazz.isInterface()) {
            throw new IllegalArgumentException("extension clazz (" + clazz + ") is not interface!");
        }
        if (!clazz.isAnnotationPresent(SPI.class)) {
            throw new IllegalArgumentException("extension clazz (" + clazz + ") without @" + SPI.class + " Annotation");
        }
        ExtensionLoader<T> extensionLoader = (ExtensionLoader<T>) LOADERS.get(clazz);
        if (Objects.nonNull(extensionLoader)) {
            return extensionLoader;
        }
        LOADERS.putIfAbsent(clazz, new ExtensionLoader<>(clazz, cl));
        return (ExtensionLoader<T>) LOADERS.get(clazz);
    }
    
    /**
     * Gets extension loader.
     *
     * @param <T>   the type parameter
     * @param clazz the clazz
     * @return the extension loader
     */
    public static <T> ExtensionLoader<T> getExtensionLoader(final Class<T> clazz) {
        return getExtensionLoader(clazz, ExtensionLoader.class.getClassLoader());
    }
    
    /**
     * Gets default join.
     *
     * @return the default join.
     */
    public T getDefaultJoin() {
        getExtensionClasses();
        if (StringUtils.isBlank(cachedDefaultName)) {
            return null;
        }
        return getJoin(cachedDefaultName);
    }
    
    /**
     * Gets join.
     *
     * @param name the name
     * @return the join.
     */
    public T getJoin(final String name) {
        if (StringUtils.isBlank(name)) {
            throw new NullPointerException("get join name is null");
        }
        Holder<Object> objectHolder = cachedInstances.get(name);
        if (Objects.isNull(objectHolder)) {
            cachedInstances.putIfAbsent(name, new Holder<>());
            objectHolder = cachedInstances.get(name);
        }
        Object value = objectHolder.getValue();
        if (Objects.isNull(value)) {
            synchronized (cachedInstances) {
                value = objectHolder.getValue();
                if (Objects.isNull(value)) {
                    value = createExtension(name);
                    objectHolder.setValue(value);
                }
            }
        }
        return (T) value;
    }
    
    /**
     * get all join spi.
     *
     * @return list. joins
     */
    public List<T> getJoins() {
        Map<String, Class<?>> extensionClasses = this.getExtensionClasses();
        if (extensionClasses.isEmpty()) {
            return Collections.emptyList();
        }
        if (Objects.equals(extensionClasses.size(), cachedInstances.size())) {
            return (List<T>) this.cachedInstances.values().stream().map(e -> {
                return e.getValue();
            }).collect(Collectors.toList());
        }
        List<T> joins = new ArrayList<>();
        extensionClasses.forEach((name, v) -> {
            T join = this.getJoin(name);
            joins.add(join);
        });
        return joins;
    }
    
    @SuppressWarnings("unchecked")
    private T createExtension(final String name) {
        Class<?> aClass = getExtensionClasses().get(name);
        if (Objects.isNull(aClass)) {
            throw new IllegalArgumentException("name is error");
        }
        Object o = joinInstances.get(aClass);
        if (Objects.isNull(o)) {
            try {
                joinInstances.putIfAbsent(aClass, aClass.newInstance());
                o = joinInstances.get(aClass);
            } catch (InstantiationException | IllegalAccessException e) {
                throw new IllegalStateException("Extension instance(name: " + name + ", class: "
                        + aClass + ")  could not be instantiated: " + e.getMessage(), e);
                
            }
        }
        return (T) o;
    }
    
    /**
     * Gets extension classes.
     *
     * @return the extension classes
     */
    public Map<String, Class<?>> getExtensionClasses() {
        Map<String, Class<?>> classes = cachedClasses.getValue();
        if (Objects.isNull(classes)) {
            synchronized (cachedClasses) {
                classes = cachedClasses.getValue();
                if (Objects.isNull(classes)) {
                    classes = loadExtensionClass();
                    cachedClasses.setValue(classes);
                }
            }
        }
        return classes;
    }
    
    private Map<String, Class<?>> loadExtensionClass() {
        SPI annotation = clazz.getAnnotation(SPI.class);
        if (Objects.nonNull(annotation)) {
            String value = annotation.value();
            if (StringUtils.isNotBlank(value)) {
                cachedDefaultName = value;
            }
        }
        Map<String, Class<?>> classes = new HashMap<>(16);
        loadDirectory(classes);
        return classes;
    }
    
    /**
     * Load files under SHENYU_DIRECTORY.
     */
    private void loadDirectory(final Map<String, Class<?>> classes) {
        String fileName = SHENYU_DIRECTORY + clazz.getName();
        try {
            Enumeration<URL> urls = Objects.nonNull(this.classLoader) ? classLoader.getResources(fileName)
                    : ClassLoader.getSystemResources(fileName);
            if (Objects.nonNull(urls)) {
                while (urls.hasMoreElements()) {
                    URL url = urls.nextElement();
                    loadResources(classes, url);
                }
            }
        } catch (IOException t) {
            LOG.error("load extension class error {}", fileName, t);
        }
    }
    
    private void loadResources(final Map<String, Class<?>> classes, final URL url) throws IOException {
        try (InputStream inputStream = url.openStream()) {
            Properties properties = new Properties();
            properties.load(inputStream);
            properties.forEach((k, v) -> {
                String name = (String) k;
                String classPath = (String) v;
                if (StringUtils.isNotBlank(name) && StringUtils.isNotBlank(classPath)) {
                    try {
                        loadClass(classes, name, classPath);
                    } catch (ClassNotFoundException e) {
                        throw new IllegalStateException("load extension resources error", e);
                    }
                }
            });
        } catch (IOException e) {
            throw new IllegalStateException("load extension resources error", e);
        }
    }
    
    private void loadClass(final Map<String, Class<?>> classes,
                           final String name, final String classPath) throws ClassNotFoundException {
        Class<?> subClass = Objects.nonNull(this.classLoader) ? Class.forName(classPath, true, this.classLoader) : Class.forName(classPath);
        if (!clazz.isAssignableFrom(subClass)) {
            throw new IllegalStateException("load extension resources error," + subClass + " subtype is not of " + clazz);
        }
<<<<<<< HEAD
        Join annotation = subClass.getAnnotation(Join.class);
        // TODO 修改bug
        if (Objects.isNull(annotation)) {
            throw new IllegalStateException("load extension resources error," + subClass + " with Join annotation");
=======
        if (!subClass.isAnnotationPresent(Join.class)) {
            throw new IllegalStateException("load extension resources error," + subClass + " without @" + Join.class + " annotation");
>>>>>>> 99dfb846
        }
        Class<?> oldClass = classes.get(name);
        if (Objects.isNull(oldClass)) {
            classes.put(name, subClass);
        } else if (!Objects.equals(oldClass, subClass)) {
            throw new IllegalStateException("load extension resources error,Duplicate class " + clazz.getName() + " name " + name + " on " + oldClass.getName() + " or " + subClass.getName());
        }
    }
    
    /**
     * The type Holder.
     *
     * @param <T> the type parameter.
     */
    public static class Holder<T> {
        
        private volatile T value;
        
        /**
         * Gets value.
         *
         * @return the value
         */
        public T getValue() {
            return value;
        }
        
        /**
         * Sets value.
         *
         * @param value the value
         */
        public void setValue(final T value) {
            this.value = value;
        }
    }
}<|MERGE_RESOLUTION|>--- conflicted
+++ resolved
@@ -274,15 +274,8 @@
         if (!clazz.isAssignableFrom(subClass)) {
             throw new IllegalStateException("load extension resources error," + subClass + " subtype is not of " + clazz);
         }
-<<<<<<< HEAD
-        Join annotation = subClass.getAnnotation(Join.class);
-        // TODO 修改bug
-        if (Objects.isNull(annotation)) {
-            throw new IllegalStateException("load extension resources error," + subClass + " with Join annotation");
-=======
         if (!subClass.isAnnotationPresent(Join.class)) {
             throw new IllegalStateException("load extension resources error," + subClass + " without @" + Join.class + " annotation");
->>>>>>> 99dfb846
         }
         Class<?> oldClass = classes.get(name);
         if (Objects.isNull(oldClass)) {
