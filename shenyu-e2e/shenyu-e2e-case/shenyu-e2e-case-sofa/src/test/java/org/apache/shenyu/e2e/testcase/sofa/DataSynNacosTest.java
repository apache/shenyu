/*
 * Licensed to the Apache Software Foundation (ASF) under one or more
 * contributor license agreements.  See the NOTICE file distributed with
 * this work for additional information regarding copyright ownership.
 * The ASF licenses this file to You under the Apache License, Version 2.0
 * (the "License"); you may not use this file except in compliance with
 * the License.  You may obtain a copy of the License at
 *
 *     http://www.apache.org/licenses/LICENSE-2.0
 *
 * Unless required by applicable law or agreed to in writing, software
 * distributed under the License is distributed on an "AS IS" BASIS,
 * WITHOUT WARRANTIES OR CONDITIONS OF ANY KIND, either express or implied.
 * See the License for the specific language governing permissions and
 * limitations under the License.
 */

package org.apache.shenyu.e2e.testcase.sofa;

<<<<<<< HEAD
import com.fasterxml.jackson.core.JsonProcessingException;
=======
>>>>>>> 49f9a1fa
import org.apache.shenyu.e2e.client.WaitDataSync;
import org.apache.shenyu.e2e.client.admin.AdminClient;
import org.apache.shenyu.e2e.client.gateway.GatewayClient;
import org.apache.shenyu.e2e.engine.annotation.ShenYuTest;
import org.apache.shenyu.e2e.engine.annotation.ShenYuTest.Parameter;
import org.apache.shenyu.e2e.engine.config.ShenYuEngineConfigure;
import org.junit.jupiter.api.Test;

/**
 * Testing the correctness of Nacos data synchronization method.
 */
@ShenYuTest(
        mode = ShenYuEngineConfigure.Mode.DOCKER,
        services = {
                @ShenYuTest.ServiceConfigure(
                        serviceName = "admin",
                        port = 9095,
                        baseUrl = "http://{hostname:localhost}:9095",
                        parameters = {
                                @Parameter(key = "username", value = "admin"),
                                @Parameter(key = "password", value = "123456"),
                                @Parameter(key = "dataSyn", value = "nacos")
                        }
                ),
                @ShenYuTest.ServiceConfigure(
                        serviceName = "gateway",
                        port = 9195,
                        baseUrl = "http://{hostname:localhost}:9195",
                        type = ShenYuEngineConfigure.ServiceType.SHENYU_GATEWAY,
                        parameters = {
                                @Parameter(key = "dataSyn", value = "nacos")
                        }
                )
        },
        dockerComposeFile = "classpath:./docker-compose.mysql.yml"
)
public class DataSynNacosTest {

    @Test
    void testDataSyn(final AdminClient adminClient, final GatewayClient gatewayClient) throws Exception {
        adminClient.login();
<<<<<<< HEAD
        WaitDataSync.waitAdmin2GatewayDataSync(adminClient, gatewayClient);
        List<SelectorDTO> selectorDTOList = adminClient.listAllSelectors();
        List<SelectorCacheData> selectorCacheList = gatewayClient.getSelectorCache();
        Assertions.assertEquals(selectorDTOList.size(), selectorCacheList.size());
        List<MetaDataDTO> metaDataDTOList = adminClient.listAllMetaData();
        List<MetaData> metaDataCacheList = gatewayClient.getMetaDataCache();
        Assertions.assertEquals(metaDataDTOList.size(), metaDataCacheList.size());
        List<RuleDTO> ruleDTOList = adminClient.listAllRules();
        List<RuleCacheData> ruleCacheList = gatewayClient.getRuleCache();
        Assertions.assertEquals(ruleDTOList.size(), ruleCacheList.size());
=======
        WaitDataSync.waitAdmin2GatewayDataSyncEquals(adminClient::listAllRules, gatewayClient::getRuleCache, adminClient);
        adminClient.syncPluginAll();
        WaitDataSync.waitAdmin2GatewayDataSyncEquals(adminClient::listAllSelectors, gatewayClient::getSelectorCache, adminClient);
        WaitDataSync.waitAdmin2GatewayDataSyncEquals(adminClient::listAllMetaData, gatewayClient::getMetaDataCache, adminClient);
        WaitDataSync.waitAdmin2GatewayDataSyncEquals(adminClient::listAllRules, gatewayClient::getRuleCache, adminClient);
>>>>>>> 49f9a1fa
    }
}<|MERGE_RESOLUTION|>--- conflicted
+++ resolved
@@ -17,10 +17,6 @@
 
 package org.apache.shenyu.e2e.testcase.sofa;
 
-<<<<<<< HEAD
-import com.fasterxml.jackson.core.JsonProcessingException;
-=======
->>>>>>> 49f9a1fa
 import org.apache.shenyu.e2e.client.WaitDataSync;
 import org.apache.shenyu.e2e.client.admin.AdminClient;
 import org.apache.shenyu.e2e.client.gateway.GatewayClient;
@@ -62,23 +58,10 @@
     @Test
     void testDataSyn(final AdminClient adminClient, final GatewayClient gatewayClient) throws Exception {
         adminClient.login();
-<<<<<<< HEAD
-        WaitDataSync.waitAdmin2GatewayDataSync(adminClient, gatewayClient);
-        List<SelectorDTO> selectorDTOList = adminClient.listAllSelectors();
-        List<SelectorCacheData> selectorCacheList = gatewayClient.getSelectorCache();
-        Assertions.assertEquals(selectorDTOList.size(), selectorCacheList.size());
-        List<MetaDataDTO> metaDataDTOList = adminClient.listAllMetaData();
-        List<MetaData> metaDataCacheList = gatewayClient.getMetaDataCache();
-        Assertions.assertEquals(metaDataDTOList.size(), metaDataCacheList.size());
-        List<RuleDTO> ruleDTOList = adminClient.listAllRules();
-        List<RuleCacheData> ruleCacheList = gatewayClient.getRuleCache();
-        Assertions.assertEquals(ruleDTOList.size(), ruleCacheList.size());
-=======
         WaitDataSync.waitAdmin2GatewayDataSyncEquals(adminClient::listAllRules, gatewayClient::getRuleCache, adminClient);
         adminClient.syncPluginAll();
         WaitDataSync.waitAdmin2GatewayDataSyncEquals(adminClient::listAllSelectors, gatewayClient::getSelectorCache, adminClient);
         WaitDataSync.waitAdmin2GatewayDataSyncEquals(adminClient::listAllMetaData, gatewayClient::getMetaDataCache, adminClient);
         WaitDataSync.waitAdmin2GatewayDataSyncEquals(adminClient::listAllRules, gatewayClient::getRuleCache, adminClient);
->>>>>>> 49f9a1fa
     }
 }