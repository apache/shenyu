<?xml version="1.0" encoding="UTF-8"?>
<!--
  ~ Licensed to the Apache Software Foundation (ASF) under one or more
  ~ contributor license agreements.  See the NOTICE file distributed with
  ~ this work for additional information regarding copyright ownership.
  ~ The ASF licenses this file to You under the Apache License, Version 2.0
  ~ (the "License"); you may not use this file except in compliance with
  ~ the License.  You may obtain a copy of the License at
  ~
  ~     http://www.apache.org/licenses/LICENSE-2.0
  ~
  ~ Unless required by applicable law or agreed to in writing, software
  ~ distributed under the License is distributed on an "AS IS" BASIS,
  ~ WITHOUT WARRANTIES OR CONDITIONS OF ANY KIND, either express or implied.
  ~ See the License for the specific language governing permissions and
  ~ limitations under the License.
  -->
<project xmlns="http://maven.apache.org/POM/4.0.0" xmlns:xsi="http://www.w3.org/2001/XMLSchema-instance"
         xsi:schemaLocation="https://maven.apache.org/POM/4.0.0 http://maven.apache.org/xsd/maven-4.0.0.xsd">
    <modelVersion>4.0.0</modelVersion>
    <parent>
        <groupId>org.apache.shenyu</groupId>
        <artifactId>shenyu-e2e</artifactId>
        <version>0.0.1-SNAPSHOT</version>
    </parent>

    <artifactId>shenyu-e2e-case</artifactId>

    <packaging>pom</packaging>

    <modules>
        <module>shenyu-e2e-case-http</module>
        <module>shenyu-e2e-case-spring-cloud</module>
        <module>shenyu-e2e-case-alibaba-dubbo</module>
        <module>shenyu-e2e-case-apache-dubbo</module>
        <module>shenyu-e2e-case-sofa</module>
<<<<<<< HEAD
        <module>shenyu-e2e-case-grpc</module>
=======
        <module>shenyu-e2e-case-motan</module>
>>>>>>> a467f25a
    </modules>

    <dependencies>
        <dependency>
            <groupId>org.apache.shenyu</groupId>
            <artifactId>shenyu-e2e-engine</artifactId>
            <version>0.0.1-SNAPSHOT</version>
        </dependency>

        <dependency>
            <groupId>org.apache.shenyu</groupId>
            <artifactId>shenyu-e2e-client</artifactId>
            <version>0.0.1-SNAPSHOT</version>
        </dependency>
    </dependencies>
</project><|MERGE_RESOLUTION|>--- conflicted
+++ resolved
@@ -34,11 +34,7 @@
         <module>shenyu-e2e-case-alibaba-dubbo</module>
         <module>shenyu-e2e-case-apache-dubbo</module>
         <module>shenyu-e2e-case-sofa</module>
-<<<<<<< HEAD
-        <module>shenyu-e2e-case-grpc</module>
-=======
         <module>shenyu-e2e-case-motan</module>
->>>>>>> a467f25a
     </modules>
 
     <dependencies>
