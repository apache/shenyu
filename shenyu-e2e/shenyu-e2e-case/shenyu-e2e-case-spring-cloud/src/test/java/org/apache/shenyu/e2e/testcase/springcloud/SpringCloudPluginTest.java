--- conflicted
+++ resolved
@@ -75,16 +75,6 @@
         List<SelectorCacheData> selectorCache = gatewayClient.getSelectorCache();
         LOG.info("selectorCache: {}", selectorCache);
         LOG.info("start spring cloud  plugin");
-<<<<<<< HEAD
-        MultiValueMap<String, String> formData = new LinkedMultiValueMap<>();
-        formData.add("id", "8");
-        formData.add("name", "springCloud");
-        formData.add("enabled", "true");
-        formData.add("role", "Proxy");
-        formData.add("sort", "200");
-        formData.add("config", "{\"enabled\":true,\"registerType\":\"eureka\",\"serverLists\":\"http://shenyu-examples-eureka:8761/eureka\",\"props\":{}}");
-        adminClient.changePluginStatus("8", formData);
-=======
         Map<String, String> reqBody = new HashMap<>();
         reqBody.put("pluginId", "8");
         reqBody.put("name", "springCloud");
@@ -93,7 +83,6 @@
         reqBody.put("sort", "200");
         reqBody.put("namespaceId", Constants.SYS_DEFAULT_NAMESPACE_NAMESPACE_ID);
         adminClient.changePluginStatus("1801816010882822185", reqBody);
->>>>>>> 26e590a4
         WaitDataSync.waitGatewayPluginUse(gatewayClient, "org.apache.shenyu.plugin.springcloud.SpringCloudPlugin");
 
     }
