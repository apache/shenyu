/*
 * Licensed to the Apache Software Foundation (ASF) under one or more
 * contributor license agreements.  See the NOTICE file distributed with
 * this work for additional information regarding copyright ownership.
 * The ASF licenses this file to You under the Apache License, Version 2.0
 * (the "License"); you may not use this file except in compliance with
 * the License.  You may obtain a copy of the License at
 *
 *     http://www.apache.org/licenses/LICENSE-2.0
 *
 * Unless required by applicable law or agreed to in writing, software
 * distributed under the License is distributed on an "AS IS" BASIS,
 * WITHOUT WARRANTIES OR CONDITIONS OF ANY KIND, either express or implied.
 * See the License for the specific language governing permissions and
 * limitations under the License.
 */

package org.apache.shenyu.e2e.testcase.alibabadubbo;

<<<<<<< HEAD
import com.fasterxml.jackson.core.JsonProcessingException;
=======
>>>>>>> 49f9a1fa
import org.apache.shenyu.e2e.client.WaitDataSync;
import org.apache.shenyu.e2e.client.admin.AdminClient;
import org.apache.shenyu.e2e.client.gateway.GatewayClient;
import org.apache.shenyu.e2e.engine.annotation.ShenYuTest;
import org.apache.shenyu.e2e.engine.annotation.ShenYuTest.Parameter;
import org.apache.shenyu.e2e.engine.config.ShenYuEngineConfigure;
import org.junit.jupiter.api.Test;

/**
 * Testing the correctness of Nacos data synchronization method.
 */
@ShenYuTest(
        mode = ShenYuEngineConfigure.Mode.DOCKER,
        services = {
                @ShenYuTest.ServiceConfigure(
                        serviceName = "admin",
                        port = 9095,
                        baseUrl = "http://{hostname:localhost}:9095",
                        parameters = {
                                @Parameter(key = "username", value = "admin"),
                                @Parameter(key = "password", value = "123456"),
                                @Parameter(key = "dataSyn", value = "nacos")
                        }
                ),
                @ShenYuTest.ServiceConfigure(
                        serviceName = "gateway",
                        port = 9195,
                        baseUrl = "http://{hostname:localhost}:9195",
                        type = ShenYuEngineConfigure.ServiceType.SHENYU_GATEWAY,
                        parameters = {
                                @Parameter(key = "dataSyn", value = "nacos")
                        }
                )
        },
        dockerComposeFile = "classpath:./docker-compose.mysql.yml"
)
public class DataSynNacosTest {

    @Test
    void testDataSyn(final AdminClient adminClient, final GatewayClient gatewayClient) throws Exception {
        adminClient.login();
<<<<<<< HEAD
        WaitDataSync.waitAdmin2GatewayDataSync(adminClient, gatewayClient);
        adminClient.syncPluginAll();
        WaitDataSync.waitAdmin2GatewayDataSync(adminClient, gatewayClient);
        List<SelectorDTO> selectorDTOList = adminClient.listAllSelectors();
        List<SelectorCacheData> selectorCacheList = gatewayClient.getSelectorCache();
        Assertions.assertEquals(selectorDTOList.size(), selectorCacheList.size());
        List<MetaData> metaDataCacheList = gatewayClient.getMetaDataCache();
        List<MetaDataDTO> metaDataDTOList = adminClient.listAllMetaData();
        Assertions.assertEquals(metaDataDTOList.size(), metaDataCacheList.size());
        List<RuleCacheData> ruleCacheList = gatewayClient.getRuleCache();
        List<RuleDTO> ruleDTOList = adminClient.listAllRules();
        Assertions.assertEquals(ruleDTOList.size(), ruleCacheList.size());
=======
        adminClient.syncPluginAll();
        WaitDataSync.waitAdmin2GatewayDataSyncEquals(adminClient::listAllSelectors, gatewayClient::getSelectorCache, adminClient);
        WaitDataSync.waitAdmin2GatewayDataSyncEquals(adminClient::listAllMetaData, gatewayClient::getMetaDataCache, adminClient);
        WaitDataSync.waitAdmin2GatewayDataSyncEquals(adminClient::listAllRules, gatewayClient::getRuleCache, adminClient);
>>>>>>> 49f9a1fa
    }
}<|MERGE_RESOLUTION|>--- conflicted
+++ resolved
@@ -17,10 +17,6 @@
 
 package org.apache.shenyu.e2e.testcase.alibabadubbo;
 
-<<<<<<< HEAD
-import com.fasterxml.jackson.core.JsonProcessingException;
-=======
->>>>>>> 49f9a1fa
 import org.apache.shenyu.e2e.client.WaitDataSync;
 import org.apache.shenyu.e2e.client.admin.AdminClient;
 import org.apache.shenyu.e2e.client.gateway.GatewayClient;
@@ -62,24 +58,9 @@
     @Test
     void testDataSyn(final AdminClient adminClient, final GatewayClient gatewayClient) throws Exception {
         adminClient.login();
-<<<<<<< HEAD
-        WaitDataSync.waitAdmin2GatewayDataSync(adminClient, gatewayClient);
-        adminClient.syncPluginAll();
-        WaitDataSync.waitAdmin2GatewayDataSync(adminClient, gatewayClient);
-        List<SelectorDTO> selectorDTOList = adminClient.listAllSelectors();
-        List<SelectorCacheData> selectorCacheList = gatewayClient.getSelectorCache();
-        Assertions.assertEquals(selectorDTOList.size(), selectorCacheList.size());
-        List<MetaData> metaDataCacheList = gatewayClient.getMetaDataCache();
-        List<MetaDataDTO> metaDataDTOList = adminClient.listAllMetaData();
-        Assertions.assertEquals(metaDataDTOList.size(), metaDataCacheList.size());
-        List<RuleCacheData> ruleCacheList = gatewayClient.getRuleCache();
-        List<RuleDTO> ruleDTOList = adminClient.listAllRules();
-        Assertions.assertEquals(ruleDTOList.size(), ruleCacheList.size());
-=======
         adminClient.syncPluginAll();
         WaitDataSync.waitAdmin2GatewayDataSyncEquals(adminClient::listAllSelectors, gatewayClient::getSelectorCache, adminClient);
         WaitDataSync.waitAdmin2GatewayDataSyncEquals(adminClient::listAllMetaData, gatewayClient::getMetaDataCache, adminClient);
         WaitDataSync.waitAdmin2GatewayDataSyncEquals(adminClient::listAllRules, gatewayClient::getRuleCache, adminClient);
->>>>>>> 49f9a1fa
     }
 }