/*
 * Licensed to the Apache Software Foundation (ASF) under one or more
 * contributor license agreements.  See the NOTICE file distributed with
 * this work for additional information regarding copyright ownership.
 * The ASF licenses this file to You under the Apache License, Version 2.0
 * (the "License"); you may not use this file except in compliance with
 * the License.  You may obtain a copy of the License at
 *
 *     http://www.apache.org/licenses/LICENSE-2.0
 *
 * Unless required by applicable law or agreed to in writing, software
 * distributed under the License is distributed on an "AS IS" BASIS,
 * WITHOUT WARRANTIES OR CONDITIONS OF ANY KIND, either express or implied.
 * See the License for the specific language governing permissions and
 * limitations under the License.
 */

package org.apache.shenyu.e2e.client.admin;

import com.fasterxml.jackson.core.type.TypeReference;
import com.fasterxml.jackson.databind.ObjectMapper;
import com.google.common.base.Function;
import com.google.common.base.Preconditions;
import com.google.common.collect.ImmutableMap;
import com.google.common.collect.Lists;
import org.apache.shenyu.e2e.annotation.ShenYuAdminClient;
import org.apache.shenyu.e2e.common.IdManagers.Rules;
import org.apache.shenyu.e2e.common.IdManagers.Selectors;
import org.apache.shenyu.e2e.common.NameUtils;
import org.apache.shenyu.e2e.model.Plugin;
import org.apache.shenyu.e2e.model.ShenYuResult;
import org.apache.shenyu.e2e.model.data.QueryCondition;
import org.apache.shenyu.e2e.model.data.ResourceData;
import org.apache.shenyu.e2e.model.data.RuleData;
import org.apache.shenyu.e2e.model.data.RuleQueryCondition;
import org.apache.shenyu.e2e.model.data.SearchCondition;
import org.apache.shenyu.e2e.model.data.SelectorData;
import org.apache.shenyu.e2e.model.data.SelectorQueryCondition;
import org.apache.shenyu.e2e.model.response.FakeResourceDTO;
import org.apache.shenyu.e2e.model.response.LoginInfo;
import org.apache.shenyu.e2e.model.response.MetaDataDTO;
import org.apache.shenyu.e2e.model.response.PaginatedResources;
import org.apache.shenyu.e2e.model.response.PluginDTO;
import org.apache.shenyu.e2e.model.response.ResourceDTO;
import org.apache.shenyu.e2e.model.response.RuleDTO;
import org.apache.shenyu.e2e.model.response.SearchedResources;
import org.apache.shenyu.e2e.model.response.SelectorDTO;
import org.junit.jupiter.api.Assertions;
import org.slf4j.Logger;
import org.slf4j.LoggerFactory;
import org.springframework.boot.web.client.RestTemplateBuilder;
import org.springframework.http.HttpEntity;
import org.springframework.http.HttpHeaders;
import org.springframework.http.HttpMethod;
import org.springframework.http.HttpStatus;
import org.springframework.http.ResponseEntity;
import org.springframework.util.MultiValueMap;
import org.springframework.web.client.RestTemplate;

import java.util.List;
import java.util.Properties;
import java.util.stream.Collectors;

import static org.apache.shenyu.e2e.model.data.SearchCondition.QUERY_ALL;

/**
 * A client to connect to ShenYu Admin.
 */
@ShenYuAdminClient
public class AdminClient {

    private static final Logger log = LoggerFactory.getLogger(AdminClient.class);
    
    private static final TypeReference<PaginatedResources<PluginDTO>> PAGINATED_PLUGINS_TYPE_REFERENCE = new TypeReference<PaginatedResources<PluginDTO>>() {
    };
    
    private static final TypeReference<SearchedResources<SelectorDTO>> SEARCHED_SELECTORS_TYPE_REFERENCE = new TypeReference<SearchedResources<SelectorDTO>>() {
    };
    
    private static final TypeReference<SearchedResources<RuleDTO>> SEARCHED_RULES_TYPE_REFERENCE = new TypeReference<SearchedResources<RuleDTO>>() {
    };
    
    private static final TypeReference<SearchedResources<FakeResourceDTO>> FAKE_VALUE_TYPE = new TypeReference<SearchedResources<FakeResourceDTO>>() {
    };
    
    private static final TypeReference<List<MetaDataDTO>> SEARCHED_METADATAS_TYPE_REFERENCE = new TypeReference<List<MetaDataDTO>>() {
    };

    private final MultiValueMap<String, String> basicAuth = new HttpHeaders();

    private final RestTemplate template = new RestTemplateBuilder().build();

    private final ObjectMapper mapper = new ObjectMapper();
    
    private final String scenarioId;

    private final String baseURL;

    private final ImmutableMap<String, String> loginInfo;
    
    public AdminClient(final String scenarioId, final String baseURL, final Properties properties) {
        Preconditions.checkArgument(properties.containsKey("username"), "Property username does not exist");
        Preconditions.checkArgument(properties.containsKey("password"), "Property password does not exist");
        
        this.baseURL = baseURL;
        this.scenarioId = scenarioId;
        this.loginInfo = ImmutableMap.<String, String>builder()
                .put("username", properties.getProperty("username"))
                .put("password", properties.getProperty("password"))
                .build();
    }
    
    /**
     * Login to ShenYu Admin and cache the token.
     */
    public void login() {
        final String url = baseURL + "/platform/login?userName={username}&password={password}";
        ResponseEntity<ShenYuResult> response = template.getForEntity(
                url,
                ShenYuResult.class,
                loginInfo
        );
        ShenYuResult rst = assertAndGet(response, "login dashboard user success");
        
        String token = Assertions.assertDoesNotThrow(() -> rst.toObject(LoginInfo.class).getToken(), "checking to cast common");
        Assertions.assertNotNull(token, "checking token not null");
        Assertions.assertNotEquals("", token, "checking token not empty");
        basicAuth.set("X-Access-Token", token);
        
        Plugin.check(listPlugins());
    }
    
    /**
     * List all plugins.
     *
     * @return a list of {@link PluginDTO}s
     */
    public List<PluginDTO> listPlugins() {
        List<PluginDTO> result = Lists.newArrayList();
        
        int cur = 1;
        int total;
        do {
            ResponseEntity<ShenYuResult> response = template.exchange(
                    baseURL + "/plugin?currentPage={cur}&pageSize={page}",
                    HttpMethod.GET,
                    new HttpEntity<>(basicAuth),
                    ShenYuResult.class,
                    cur,
                    30
            );
            ShenYuResult rst = assertAndGet(response, "query success");
            
            PaginatedResources<PluginDTO> pagination = Assertions.assertDoesNotThrow(
                () -> mapper.readValue(rst.getData().traverse(), PAGINATED_PLUGINS_TYPE_REFERENCE),
                "checking cast to PaginatedResources<T>"
            );
            result.addAll(pagination.getDataList());
            
            total = pagination.getPage().getTotalPage();
        } while (++cur < total);
        return result;
    }
    
    /**
     * List all existence selectors.
     *
     * @return a list of {@link SelectorDTO}s
     */
    public List<SelectorDTO> listAllSelectors() {
        SelectorQueryCondition condition = SelectorQueryCondition.builder()
                .switchStatus(true)
                .build();
        return list("/selector/list/search", condition, SEARCHED_SELECTORS_TYPE_REFERENCE, v -> v);
    }
    
    /**
     * List all existence rules.
     *
     * @return a list of {@link RuleDTO}s
     */
    public List<RuleDTO> listAllRules() {
        RuleQueryCondition condition = RuleQueryCondition.builder()
                .switchStatus(true)
                .build();
        return list("/rule/list/search", condition, SEARCHED_RULES_TYPE_REFERENCE, v -> v);
    }
    
    /**
     * all meta data list.
     * @return List
     */
    public List<MetaDataDTO> listAllMetaData() {
        return getMetaDataList("/meta-data/findAll", SEARCHED_METADATAS_TYPE_REFERENCE, v -> v);
    }
    
    private <T extends ResourceDTO, OUT> List<OUT> list(final String uri, final QueryCondition condition, final TypeReference<SearchedResources<T>> valueType, final Mapper<T, OUT> mapper) {
        List<OUT> result = Lists.newArrayList();
        
        int curPage = 1;
        int total;
        
        do {
            SearchedResources<T> resources = search(uri, curPage, 20, condition, valueType);
            resources.getList().stream()
                    .map(mapper)
                    .forEach(result::add);
            total = resources.getPages();
        } while (++curPage <= total);
        
        return result;
    }

    private <T extends ResourceDTO, OUT> List<OUT> getMetaDataList(final String uri, final TypeReference<List<T>> valueType, final Mapper<T, OUT> mapper) {
        List<OUT> result = Lists.newArrayList();
        List<T> resources = getSearch(uri, valueType);
        resources.stream()
                .map(mapper)
                .forEach(result::add);
        return result;
    }
    
    /**
     * Fetch the selectors by the given conditions.
     * @param keyword expected selectors included the word. return all if absent.
     * @param plugins expected selectors under specified plugins. return all if absent.
     * @return paginated info with  list of {@link SelectorDTO}s
     */
    public SearchedResources<SelectorDTO> searchSelectors(final String keyword, final String... plugins) {
        SelectorQueryCondition condition = SelectorQueryCondition.builder()
                .keyword(keyword)
                .plugins(plugins)
                .switchStatus(true)
                .build();
        return search("/selector/list/search", condition, SEARCHED_SELECTORS_TYPE_REFERENCE);
    }
    
    /**
     * Fetch the selectors by the given conditions.
     * @param keyword expected selectors included the word. return all if absent.
     * @param page page.
     * @param pageSize size.
     * @param plugins expected selectors under specified plugins. return all if absent.
     * @return paginated info with  list of {@link SelectorDTO}s
     */
    public SearchedResources<SelectorDTO> searchSelectors(final String keyword, final int page, final int pageSize, final String... plugins) {
        SelectorQueryCondition condition = SelectorQueryCondition.builder()
                .keyword(keyword)
                .plugins(plugins)
                .switchStatus(true)
                .build();
        return search("/selector/list/search", page, pageSize, condition, SEARCHED_SELECTORS_TYPE_REFERENCE);
    }
    
    /**
     * Fetch the rules by the given conditions.
     *
     * @param keyword   expected selectors included the word. return all if absent.
     * @param selectors expected selectors under specified plugins. return all if absent.
     * @return paginated info with list of {@link RuleDTO}s
     */
    public SearchedResources<RuleDTO> searchRules(final String keyword, final String... selectors) {
        RuleQueryCondition condition = RuleQueryCondition.builder()
                .keyword(keyword)
                .selectors(selectors)
                .switchStatus(true)
                .build();
        return search("/rule/list/search", condition, SEARCHED_RULES_TYPE_REFERENCE);
    }
    
    private <T extends ResourceDTO> SearchedResources<T> search(final String uri, final QueryCondition condition, final TypeReference<SearchedResources<T>> valueType) {
        return search(uri, 1, 10, condition, valueType);
    }
    
    private <T extends ResourceDTO> SearchedResources<T> search(final String uri, final int pageNum, final int pageSize,
                                                                final QueryCondition condition, final TypeReference<SearchedResources<T>> valueType) {
        SearchCondition searchCondition = SearchCondition.builder()
            .pageNum(pageNum)
            .pageSize(pageSize)
            .condition(condition)
            .build();
        
        HttpEntity<SearchCondition> entity = new HttpEntity<>(searchCondition, basicAuth);
        ResponseEntity<ShenYuResult> response = template.postForEntity(baseURL + uri, entity, ShenYuResult.class);
        ShenYuResult rst = assertAndGet(response, "query success");
        
        return Assertions.assertDoesNotThrow(
            () -> mapper.readValue(rst.getData().traverse(), valueType),
            "checking cast to SearchedResources<T>"
        );
    }

    private <T extends ResourceDTO> List<T> getSearch(final String uri, final TypeReference<List<T>> valueType) {
        ResponseEntity<ShenYuResult> response = template.exchange(baseURL + uri, HttpMethod.GET, new HttpEntity<>(basicAuth), ShenYuResult.class);
        ShenYuResult rst = assertAndGet(response, "query success");
        return Assertions.assertDoesNotThrow(
            () -> mapper.readValue(rst.getData().traverse(), valueType),
            "checking cast to SearchedResources<T>"
        );
    }
    
    /**
     * create selectorDTO.
     * @param selector selector
     * @return SelectorDTO
     */
    public SelectorDTO create(final SelectorData selector) {
        SelectorDTO dto = create("/selector", selector);
        Selectors.INSTANCE.put(selector.getName(), dto.getId());
        return dto;
    }
    
    /**
     * Create Rule.
     * @param rule rule
     * @return RuleDTO
     */
    public RuleDTO create(final RuleData rule) {
        RuleDTO dto = create("/rule", rule);
        Rules.INSTANCE.put(rule.getName(), dto.getId());
        return dto;
    }
    
    @SuppressWarnings("unchecked")
    private <T extends ResourceData, R extends ResourceDTO> R create(final String uri, final T data) {
        log.info("trying to create resource({}) name: {}", data.getClass().getSimpleName(), data.getName());
        
        data.setName(NameUtils.wrap(data.getName(), scenarioId));
        
        HttpEntity<T> entity = new HttpEntity<>(data, basicAuth);
        ResponseEntity<ShenYuResult> response = template.postForEntity(baseURL + uri, entity, ShenYuResult.class);
        Assertions.assertEquals(HttpStatus.OK, response.getStatusCode(), "status code");
        
        ShenYuResult rst = response.getBody();
        Assertions.assertNotNull(rst, "checking http response body");
        Assertions.assertEquals(200, rst.getCode(), "checking shenyu result code");
        Assertions.assertEquals("create success", rst.getMessage(), "checking shenyu result message");
        
        SearchedResources<?> searchedResources = null;
        if (data instanceof SelectorData) {
            searchedResources = searchSelectors(data.getName());
        } else if (data instanceof RuleData) {
            searchedResources = searchRules(data.getName());
        }
        Assertions.assertNotNull(searchedResources, "checking searchedResources object is non-null");
        Assertions.assertEquals(1, searchedResources.getTotal(), "checking the total hits of searching");
    
        ResourceDTO created = searchedResources.getList().get(0);
        Assertions.assertNotNull(created, "checking created object is non-null");
        log.info("create resource({}) successful. name: {}, id: {}", data.getClass().getSimpleName(), data.getName(), created.getId());
        
        return (R) created;
    }
    
    /**
     * Delete selectors in batch.
     *
     * @param ids ID of selectors that needs to delete.
     */
    public void deleteSelectors(final List<String> ids) {
        delete("/selector/batch", ids);
    }
    
    /**
     * Delete selectors in batch.
     *
     * @param ids ID of selectors that needs to delete.
     */
    public void deleteSelectors(final String... ids) {
        delete("/selector/batch", Lists.newArrayList(ids));
    }
    
    /**
     * Delete rules in batch.
     *
     * @param ids ID of rules that needs to delete.
     */
    public void deleteRules(final String... ids) {
        delete("/rule/batch", Lists.newArrayList(ids));
    }
    
    /**
     * Delete all selectors.
     */
    public void deleteAllSelectors() {
        deleteAll("/selector/batch");
    }
    
    /**
     * Delete all rules under given id of selector.
     *
     * @param selectorId ID of selector
     */
    public void deleteAllRules(final String selectorId) {
        List<String> ids = searchRules(null, selectorId).getList().stream().map(RuleDTO::getId).collect(Collectors.toList());
        deleteRules(ids.toArray(new String[]{}));
    }
    
    private void deleteAll(final String uri) {
        Preconditions.checkArgument(uri.endsWith("/batch"), "uri[{}] must be end with '/batch'", uri);
        
        String listAllResourcesUrl = uri.replace("/batch", "") + "/list/search";
        List<String> ids = list(listAllResourcesUrl, QUERY_ALL, FAKE_VALUE_TYPE, FakeResourceDTO::getId);
        
        delete(uri, ids);
        List<FakeResourceDTO> result = list(listAllResourcesUrl, QUERY_ALL, FAKE_VALUE_TYPE, v -> v);
        Assertions.assertEquals(0, result.size(), "resource list is empty after deleted");
    }
    
    private void delete(final String uri, final List<String> ids) {
        if (ids.isEmpty()) {
            log.info("delete resources, effected size: 0, cause by: there is not resources in ShenYuAdmin");
            return;
        }
        
        HttpEntity<List<String>> entity = new HttpEntity<>(ids, basicAuth);
        ResponseEntity<ShenYuResult> response = template.exchange(baseURL + uri, HttpMethod.DELETE, entity, ShenYuResult.class);
        ShenYuResult rst = assertAndGet(response, "delete success");
        Integer deleted = Assertions.assertDoesNotThrow(() -> rst.toObject(Integer.class), "checking to cast object");
        Assertions.assertEquals(ids.size(), deleted, "checking deleted records");
        
        log.info("delete resources, effected size: {}, effected rows: {}", ids.size(), ids);
    }
    
    /**
     * Fetch Selector by given id.
     * @param id of selector that needs to fetch
     * @return {@link SelectorDTO}
     */
    public SelectorDTO getSelector(final String id) {
        return getResource("/selector", id, SelectorDTO.class);
    }
    
    private <T extends ResourceDTO> T getResource(final String uri, final String id, final Class<T> valueType) {
        ResponseEntity<ShenYuResult> response = template.exchange(baseURL + uri + "/{id}", HttpMethod.GET, new HttpEntity<>(basicAuth), ShenYuResult.class, id);
        Assertions.assertEquals(HttpStatus.OK, response.getStatusCode(), "checking http status");
        
        ShenYuResult rst = response.getBody();
        Assertions.assertNotNull(rst, "checking http response body");
        
        if (rst.getCode() == 500) {
            Assertions.assertTrue(rst.getMessage().contains("selector is not existed"), "checking shenyu result message");
            return null;
        }
        
        Assertions.assertEquals("detail success", rst.getMessage(), "checking shenyu result message");
        Assertions.assertEquals(200, rst.getCode(), "checking shenyu result code");
        return Assertions.assertDoesNotThrow(() -> rst.toObject(valueType), "checking cast data to " + valueType.getSimpleName());
    }
    
    private ShenYuResult assertAndGet(final ResponseEntity<ShenYuResult> response, final String message) {
        Assertions.assertEquals(HttpStatus.OK, response.getStatusCode(), "checking http status");
        
        ShenYuResult rst = response.getBody();
        Assertions.assertNotNull(rst, "checking http response body");
        Assertions.assertEquals(200, rst.getCode(), "checking shenyu result code");
        Assertions.assertEquals(message, rst.getMessage(), "checking shenyu result message");
        
        return rst;
    }
<<<<<<< HEAD

    public void changePluginStatus(String id, MultiValueMap<String, String> formData) {
=======
    
    /**
     * start plugin.
     * @param id id
     * @param formData formData
     */
    public void startPlugin(final String id, final MultiValueMap<String, String> formData) {
>>>>>>> 2f5d366c
        putResource("/plugin", id, SelectorDTO.class, formData);
    }
    
    private <T extends ResourceDTO> T putResource(final String uri, final String id, final Class<T> valueType, final MultiValueMap<String, String> formData) {
        HttpEntity<MultiValueMap<String, String>> requestEntity = new HttpEntity<>(formData, basicAuth);
        ResponseEntity<ShenYuResult> response = template.exchange(baseURL + uri + "/" + id, HttpMethod.PUT, requestEntity, ShenYuResult.class);
        Assertions.assertEquals(HttpStatus.OK, response.getStatusCode(), "checking http status");
        ShenYuResult rst = response.getBody();
        Assertions.assertNotNull(rst, "checking http response body");
        return Assertions.assertDoesNotThrow(() -> rst.toObject(valueType), "checking cast data to " + valueType.getSimpleName());
    }
    
    @FunctionalInterface
    interface Mapper<I, O> extends Function<I, O> {
    
    }
}<|MERGE_RESOLUTION|>--- conflicted
+++ resolved
@@ -458,18 +458,8 @@
         
         return rst;
     }
-<<<<<<< HEAD
 
     public void changePluginStatus(String id, MultiValueMap<String, String> formData) {
-=======
-    
-    /**
-     * start plugin.
-     * @param id id
-     * @param formData formData
-     */
-    public void startPlugin(final String id, final MultiValueMap<String, String> formData) {
->>>>>>> 2f5d366c
         putResource("/plugin", id, SelectorDTO.class, formData);
     }
     
