/*
 * Licensed to the Apache Software Foundation (ASF) under one or more
 * contributor license agreements.  See the NOTICE file distributed with
 * this work for additional information regarding copyright ownership.
 * The ASF licenses this file to You under the Apache License, Version 2.0
 * (the "License"); you may not use this file except in compliance with
 * the License.  You may obtain a copy of the License at
 *
 *     http://www.apache.org/licenses/LICENSE-2.0
 *
 * Unless required by applicable law or agreed to in writing, software
 * distributed under the License is distributed on an "AS IS" BASIS,
 * WITHOUT WARRANTIES OR CONDITIONS OF ANY KIND, either express or implied.
 * See the License for the specific language governing permissions and
 * limitations under the License.
 */

package org.apache.shenyu.e2e.client.admin;

import com.fasterxml.jackson.core.JsonProcessingException;
import com.fasterxml.jackson.core.type.TypeReference;
import com.fasterxml.jackson.databind.ObjectMapper;
import com.google.common.base.Function;
import com.google.common.base.Preconditions;
import com.google.common.collect.ImmutableMap;
import com.google.common.collect.Lists;
import org.apache.shenyu.e2e.annotation.ShenYuAdminClient;
import org.apache.shenyu.e2e.common.IdManagers.Rules;
import org.apache.shenyu.e2e.common.IdManagers.Selectors;
import org.apache.shenyu.e2e.common.NameUtils;
import org.apache.shenyu.e2e.model.Plugin;
import org.apache.shenyu.e2e.model.ShenYuResult;
import org.apache.shenyu.e2e.model.data.QueryCondition;
import org.apache.shenyu.e2e.model.data.ResourceData;
import org.apache.shenyu.e2e.model.data.RuleData;
import org.apache.shenyu.e2e.model.data.RuleQueryCondition;
import org.apache.shenyu.e2e.model.data.SearchCondition;
import org.apache.shenyu.e2e.model.data.SelectorData;
import org.apache.shenyu.e2e.model.data.SelectorQueryCondition;
import org.apache.shenyu.e2e.model.response.FakeResourceDTO;
import org.apache.shenyu.e2e.model.response.LoginInfo;
import org.apache.shenyu.e2e.model.response.MetaDataDTO;
import org.apache.shenyu.e2e.model.response.PaginatedResources;
import org.apache.shenyu.e2e.model.response.PluginDTO;
import org.apache.shenyu.e2e.model.response.ResourceDTO;
import org.apache.shenyu.e2e.model.response.RuleDTO;
import org.apache.shenyu.e2e.model.response.SearchedResources;
import org.apache.shenyu.e2e.model.response.SelectorDTO;
import org.junit.jupiter.api.Assertions;
import org.slf4j.Logger;
import org.slf4j.LoggerFactory;
import org.springframework.boot.web.client.RestTemplateBuilder;
import org.springframework.http.HttpEntity;
import org.springframework.http.HttpHeaders;
import org.springframework.http.HttpMethod;
import org.springframework.http.HttpStatus;
import org.springframework.http.ResponseEntity;
import org.springframework.http.MediaType;
import org.springframework.util.MultiValueMap;
import org.springframework.web.client.RestTemplate;

import java.util.List;
import java.util.Properties;
import java.util.stream.Collectors;

import static org.apache.shenyu.e2e.model.data.SearchCondition.QUERY_ALL;

/**
 * A client to connect to ShenYu Admin.
 */
@ShenYuAdminClient
public class AdminClient {

    private static final Logger log = LoggerFactory.getLogger(AdminClient.class);
    
    private static final TypeReference<PaginatedResources<PluginDTO>> PAGINATED_PLUGINS_TYPE_REFERENCE = new TypeReference<PaginatedResources<PluginDTO>>() {
    };
    
    private static final TypeReference<SearchedResources<SelectorDTO>> SEARCHED_SELECTORS_TYPE_REFERENCE = new TypeReference<SearchedResources<SelectorDTO>>() {
    };
    
    private static final TypeReference<SearchedResources<RuleDTO>> SEARCHED_RULES_TYPE_REFERENCE = new TypeReference<SearchedResources<RuleDTO>>() {
    };
    
    private static final TypeReference<SearchedResources<FakeResourceDTO>> FAKE_VALUE_TYPE = new TypeReference<SearchedResources<FakeResourceDTO>>() {
    };
    
    private static final TypeReference<List<MetaDataDTO>> SEARCHED_METADATAS_TYPE_REFERENCE = new TypeReference<List<MetaDataDTO>>() {
    };

    private final MultiValueMap<String, String> basicAuth = new HttpHeaders();

    private final RestTemplate template = new RestTemplateBuilder().build();

    private final ObjectMapper mapper = new ObjectMapper();
    
    private final String scenarioId;

    private final String baseURL;

    private final ImmutableMap<String, String> loginInfo;
    
    public AdminClient(final String scenarioId, final String baseURL, final Properties properties) {
        Preconditions.checkArgument(properties.containsKey("username"), "Property username does not exist");
        Preconditions.checkArgument(properties.containsKey("password"), "Property password does not exist");
        
        this.baseURL = baseURL;
        this.scenarioId = scenarioId;
        this.loginInfo = ImmutableMap.<String, String>builder()
                .put("username", properties.getProperty("username"))
                .put("password", properties.getProperty("password"))
                .build();
    }
    
    /**
     * Login to ShenYu Admin and cache the token.
     */
    public void login() {
        final String url = baseURL + "/platform/login?userName={username}&password={password}";
        ResponseEntity<ShenYuResult> response = template.getForEntity(
                url,
                ShenYuResult.class,
                loginInfo
        );
        ShenYuResult rst = assertAndGet(response, "login dashboard user success");
        
        String token = Assertions.assertDoesNotThrow(() -> rst.toObject(LoginInfo.class).getToken(), "checking to cast common");
        Assertions.assertNotNull(token, "checking token not null");
        Assertions.assertNotEquals("", token, "checking token not empty");
        basicAuth.set("X-Access-Token", token);
        
        Plugin.check(listPlugins());
    }
    
    /**
     * List all plugins.
     *
     * @return a list of {@link PluginDTO}s
     */
    public List<PluginDTO> listPlugins() {
        List<PluginDTO> result = Lists.newArrayList();
        
        int cur = 1;
        int total;
        do {
            ResponseEntity<ShenYuResult> response = template.exchange(
                    baseURL + "/plugin?currentPage={cur}&pageSize={page}",
                    HttpMethod.GET,
                    new HttpEntity<>(basicAuth),
                    ShenYuResult.class,
                    cur,
                    30
            );
            ShenYuResult rst = assertAndGet(response, "query success");
            
            PaginatedResources<PluginDTO> pagination = Assertions.assertDoesNotThrow(
                () -> mapper.readValue(rst.getData().traverse(), PAGINATED_PLUGINS_TYPE_REFERENCE),
                "checking cast to PaginatedResources<T>"
            );
            result.addAll(pagination.getDataList());
            
            total = pagination.getPage().getTotalPage();
        } while (++cur < total);
        return result;
    }
    
    /**
     * List all existence selectors.
     *
     * @return a list of {@link SelectorDTO}s
     */
    public List<SelectorDTO> listAllSelectors() {
        SelectorQueryCondition condition = SelectorQueryCondition.builder()
                .switchStatus(true)
                .build();
        return list("/selector/list/search", condition, SEARCHED_SELECTORS_TYPE_REFERENCE, v -> v);
    }
    
    /**
     * List all existence rules.
     *
     * @return a list of {@link RuleDTO}s
     */
    public List<RuleDTO> listAllRules() {
        RuleQueryCondition condition = RuleQueryCondition.builder()
                .switchStatus(true)
                .build();
        return list("/rule/list/search", condition, SEARCHED_RULES_TYPE_REFERENCE, v -> v);
    }
    
    /**
     * all meta data list.
     * @return List
     */
    public List<MetaDataDTO> listAllMetaData() {
        return getMetaDataList("/meta-data/findAll", SEARCHED_METADATAS_TYPE_REFERENCE, v -> v);
    }
    
    private <T extends ResourceDTO, OUT> List<OUT> list(final String uri, final QueryCondition condition, final TypeReference<SearchedResources<T>> valueType, final Mapper<T, OUT> mapper) {
        List<OUT> result = Lists.newArrayList();
        
        int curPage = 1;
        int total;
        
        do {
            SearchedResources<T> resources = search(uri, curPage, 20, condition, valueType);
            resources.getList().stream()
                    .map(mapper)
                    .forEach(result::add);
            total = resources.getPages();
        } while (++curPage <= total);
        
        return result;
    }

    private <T extends ResourceDTO, OUT> List<OUT> getMetaDataList(final String uri, final TypeReference<List<T>> valueType, final Mapper<T, OUT> mapper) {
        List<OUT> result = Lists.newArrayList();
        List<T> resources = getSearch(uri, valueType);
        resources.stream()
                .map(mapper)
                .forEach(result::add);
        return result;
    }
    
    /**
     * Fetch the selectors by the given conditions.
     * @param keyword expected selectors included the word. return all if absent.
     * @param plugins expected selectors under specified plugins. return all if absent.
     * @return paginated info with  list of {@link SelectorDTO}s
     */
    public SearchedResources<SelectorDTO> searchSelectors(final String keyword, final String... plugins) {
        SelectorQueryCondition condition = SelectorQueryCondition.builder()
                .keyword(keyword)
                .plugins(plugins)
                .switchStatus(true)
                .build();
        return search("/selector/list/search", condition, SEARCHED_SELECTORS_TYPE_REFERENCE);
    }
    
    /**
     * Fetch the selectors by the given conditions.
     * @param keyword expected selectors included the word. return all if absent.
     * @param page page.
     * @param pageSize size.
     * @param plugins expected selectors under specified plugins. return all if absent.
     * @return paginated info with  list of {@link SelectorDTO}s
     */
    public SearchedResources<SelectorDTO> searchSelectors(final String keyword, final int page, final int pageSize, final String... plugins) {
        SelectorQueryCondition condition = SelectorQueryCondition.builder()
                .keyword(keyword)
                .plugins(plugins)
                .switchStatus(true)
                .build();
        return search("/selector/list/search", page, pageSize, condition, SEARCHED_SELECTORS_TYPE_REFERENCE);
    }
    
    /**
     * Fetch the rules by the given conditions.
     *
     * @param keyword   expected selectors included the word. return all if absent.
     * @param selectors expected selectors under specified plugins. return all if absent.
     * @return paginated info with list of {@link RuleDTO}s
     */
    public SearchedResources<RuleDTO> searchRules(final String keyword, final String... selectors) {
        RuleQueryCondition condition = RuleQueryCondition.builder()
                .keyword(keyword)
                .selectors(selectors)
                .switchStatus(true)
                .build();
        return search("/rule/list/search", condition, SEARCHED_RULES_TYPE_REFERENCE);
    }
    
    private <T extends ResourceDTO> SearchedResources<T> search(final String uri, final QueryCondition condition, final TypeReference<SearchedResources<T>> valueType) {
        return search(uri, 1, 10, condition, valueType);
    }
    
    private <T extends ResourceDTO> SearchedResources<T> search(final String uri, final int pageNum, final int pageSize,
                                                                final QueryCondition condition, final TypeReference<SearchedResources<T>> valueType) {
        SearchCondition searchCondition = SearchCondition.builder()
            .pageNum(pageNum)
            .pageSize(pageSize)
            .condition(condition)
            .build();
        
        HttpEntity<SearchCondition> entity = new HttpEntity<>(searchCondition, basicAuth);
        ResponseEntity<ShenYuResult> response = template.postForEntity(baseURL + uri, entity, ShenYuResult.class);
        ShenYuResult rst = assertAndGet(response, "query success");
        
        return Assertions.assertDoesNotThrow(
            () -> mapper.readValue(rst.getData().traverse(), valueType),
            "checking cast to SearchedResources<T>"
        );
    }

    private <T extends ResourceDTO> List<T> getSearch(final String uri, final TypeReference<List<T>> valueType) {
        ResponseEntity<ShenYuResult> response = template.exchange(baseURL + uri, HttpMethod.GET, new HttpEntity<>(basicAuth), ShenYuResult.class);
        ShenYuResult rst = assertAndGet(response, "query success");
        return Assertions.assertDoesNotThrow(
            () -> mapper.readValue(rst.getData().traverse(), valueType),
            "checking cast to SearchedResources<T>"
        );
    }
    
    /**
     * create selectorDTO.
     * @param selector selector
     * @return SelectorDTO
     */
    public SelectorDTO create(final SelectorData selector) {
        SelectorDTO dto = create("/selector", selector);
        Selectors.INSTANCE.put(selector.getName(), dto.getId());
        return dto;
    }
    
    /**
     * Create Rule.
     * @param rule rule
     * @return RuleDTO
     */
    public RuleDTO create(final RuleData rule) {
        RuleDTO dto = create("/rule", rule);
        Rules.INSTANCE.put(rule.getName(), dto.getId());
        return dto;
    }
    
    @SuppressWarnings("unchecked")
    private <T extends ResourceData, R extends ResourceDTO> R create(final String uri, final T data) {
        log.info("trying to create resource({}) name: {}", data.getClass().getSimpleName(), data.getName());
        
        data.setName(NameUtils.wrap(data.getName(), scenarioId));
        
        HttpEntity<T> entity = new HttpEntity<>(data, basicAuth);
        ResponseEntity<ShenYuResult> response = template.postForEntity(baseURL + uri, entity, ShenYuResult.class);
        Assertions.assertEquals(HttpStatus.OK, response.getStatusCode(), "status code");
        
        ShenYuResult rst = response.getBody();
        Assertions.assertNotNull(rst, "checking http response body");
        Assertions.assertEquals(200, rst.getCode(), "checking shenyu result code");
        Assertions.assertEquals("create success", rst.getMessage(), "checking shenyu result message");
        
        SearchedResources<?> searchedResources = null;
        if (data instanceof SelectorData) {
            searchedResources = searchSelectors(data.getName());
        } else if (data instanceof RuleData) {
            searchedResources = searchRules(data.getName());
        }
        Assertions.assertNotNull(searchedResources, "checking searchedResources object is non-null");
        Assertions.assertEquals(1, searchedResources.getTotal(), "checking the total hits of searching");
    
        ResourceDTO created = searchedResources.getList().get(0);
        Assertions.assertNotNull(created, "checking created object is non-null");
        log.info("create resource({}) successful. name: {}, id: {}", data.getClass().getSimpleName(), data.getName(), created.getId());
        
        return (R) created;
    }
    
    /**
     * Delete selectors in batch.
     *
     * @param ids ID of selectors that needs to delete.
     */
    public void deleteSelectors(final List<String> ids) {
        delete("/selector/batch", ids);
    }
    
    /**
     * Delete selectors in batch.
     *
     * @param ids ID of selectors that needs to delete.
     */
    public void deleteSelectors(final String... ids) {
        delete("/selector/batch", Lists.newArrayList(ids));
    }
    
    /**
     * Delete rules in batch.
     *
     * @param ids ID of rules that needs to delete.
     */
    public void deleteRules(final String... ids) {
        delete("/rule/batch", Lists.newArrayList(ids));
    }
    
    /**
     * Delete all selectors.
     */
    public void deleteAllSelectors() {
        deleteAll("/selector/batch");
    }
    
    /**
     * Delete all rules under given id of selector.
     *
     * @param selectorId ID of selector
     */
    public void deleteAllRules(final String selectorId) {
        List<String> ids = searchRules(null, selectorId).getList().stream().map(RuleDTO::getId).collect(Collectors.toList());
        deleteRules(ids.toArray(new String[]{}));
    }
    
    private void deleteAll(final String uri) {
        Preconditions.checkArgument(uri.endsWith("/batch"), "uri[{}] must be end with '/batch'", uri);
        
        String listAllResourcesUrl = uri.replace("/batch", "") + "/list/search";
        List<String> ids = list(listAllResourcesUrl, QUERY_ALL, FAKE_VALUE_TYPE, FakeResourceDTO::getId);
        
        delete(uri, ids);
        List<FakeResourceDTO> result = list(listAllResourcesUrl, QUERY_ALL, FAKE_VALUE_TYPE, v -> v);
        Assertions.assertEquals(0, result.size(), "resource list is empty after deleted");
    }
    
    private void delete(final String uri, final List<String> ids) {
        if (ids.isEmpty()) {
            log.info("delete resources, effected size: 0, cause by: there is not resources in ShenYuAdmin");
            return;
        }
        
        HttpEntity<List<String>> entity = new HttpEntity<>(ids, basicAuth);
        ResponseEntity<ShenYuResult> response = template.exchange(baseURL + uri, HttpMethod.DELETE, entity, ShenYuResult.class);
        ShenYuResult rst = assertAndGet(response, "delete success");
        Integer deleted = Assertions.assertDoesNotThrow(() -> rst.toObject(Integer.class), "checking to cast object");
        Assertions.assertEquals(ids.size(), deleted, "checking deleted records");
        
        log.info("delete resources, effected size: {}, effected rows: {}", ids.size(), ids);
    }
    
    /**
     * Fetch Selector by given id.
     * @param id of selector that needs to fetch
     * @return {@link SelectorDTO}
     */
    public SelectorDTO getSelector(final String id) {
        return getResource("/selector", id, SelectorDTO.class);
    }
    
    private <T extends ResourceDTO> T getResource(final String uri, final String id, final Class<T> valueType) {
        ResponseEntity<ShenYuResult> response = template.exchange(baseURL + uri + "/{id}", HttpMethod.GET, new HttpEntity<>(basicAuth), ShenYuResult.class, id);
        Assertions.assertEquals(HttpStatus.OK, response.getStatusCode(), "checking http status");
        
        ShenYuResult rst = response.getBody();
        Assertions.assertNotNull(rst, "checking http response body");
        
        if (rst.getCode() == 500) {
            Assertions.assertTrue(rst.getMessage().contains("selector is not existed"), "checking shenyu result message");
            return null;
        }
        
        Assertions.assertEquals("detail success", rst.getMessage(), "checking shenyu result message");
        Assertions.assertEquals(200, rst.getCode(), "checking shenyu result code");
        return Assertions.assertDoesNotThrow(() -> rst.toObject(valueType), "checking cast data to " + valueType.getSimpleName());
    }
    
    private ShenYuResult assertAndGet(final ResponseEntity<ShenYuResult> response, final String message) {
        Assertions.assertEquals(HttpStatus.OK, response.getStatusCode(), "checking http status");
        
        ShenYuResult rst = response.getBody();
        Assertions.assertNotNull(rst, "checking http response body");
        Assertions.assertEquals(200, rst.getCode(), "checking shenyu result code");
        Assertions.assertEquals(message, rst.getMessage(), "checking shenyu result message");
        
        return rst;
    }

    /**
     * change plugin status.
     *
     * @param id id
     * @param formData formData
     */
    public void changePluginStatus(final String id, final MultiValueMap<String, String> formData) {
        putResource("/plugin", id, SelectorDTO.class, formData);
    }
    
    private <T extends ResourceDTO> T putResource(final String uri, final String id, final Class<T> valueType, final MultiValueMap<String, String> formData) {
        HttpEntity<MultiValueMap<String, String>> requestEntity = new HttpEntity<>(formData, basicAuth);
        ResponseEntity<ShenYuResult> response = template.exchange(baseURL + uri + "/" + id, HttpMethod.PUT, requestEntity, ShenYuResult.class);
        Assertions.assertEquals(HttpStatus.OK, response.getStatusCode(), "checking http status");
        ShenYuResult rst = response.getBody();
        Assertions.assertNotNull(rst, "checking http response body");
        return Assertions.assertDoesNotThrow(() -> rst.toObject(valueType), "checking cast data to " + valueType.getSimpleName());
    }

    /**
     * change plugin status.
     *
     * @param id id
     * @param selectorData selectorData
     */
    public void changeSelector(final String id, final SelectorData selectorData) {
        ObjectMapper mapper = new ObjectMapper();
        try {
            putResourceByJson("/selector", id, mapper.writeValueAsString(selectorData));
        } catch (JsonProcessingException e) {
            throw new RuntimeException(e);
        }
    }

    private void putResourceByJson(final String uri, final String id, final String json) {
        basicAuth.add("Content-Type", MediaType.APPLICATION_JSON_VALUE);
        HttpEntity<String> requestEntity = new HttpEntity<>(json, basicAuth);
        ResponseEntity<ShenYuResult> response = template.exchange(baseURL + uri + "/" + id, HttpMethod.PUT, requestEntity, ShenYuResult.class);
        Assertions.assertEquals(HttpStatus.OK, response.getStatusCode(), "checking http status");
        ShenYuResult rst = response.getBody();
        Assertions.assertNotNull(rst, "checking http response body");
        basicAuth.remove("Content-Type");
    }

<<<<<<< HEAD
    public void syncPluginAll() {
        HttpEntity<SearchCondition> entity = new HttpEntity<>(basicAuth);
        template.postForEntity(baseURL + "/plugin/syncPluginAll" , entity, ShenYuResult.class);
=======
    /**
     * sync all plugin.
     */
    public void syncPluginAll() {
        HttpEntity<SearchCondition> entity = new HttpEntity<>(basicAuth);
        template.postForEntity(baseURL + "/plugin/syncPluginAll", entity, ShenYuResult.class);
>>>>>>> 5131ff82
    }

    @FunctionalInterface
    interface Mapper<I, O> extends Function<I, O> {
    
    }
    
}<|MERGE_RESOLUTION|>--- conflicted
+++ resolved
@@ -505,18 +505,12 @@
         basicAuth.remove("Content-Type");
     }
 
-<<<<<<< HEAD
-    public void syncPluginAll() {
-        HttpEntity<SearchCondition> entity = new HttpEntity<>(basicAuth);
-        template.postForEntity(baseURL + "/plugin/syncPluginAll" , entity, ShenYuResult.class);
-=======
     /**
      * sync all plugin.
      */
     public void syncPluginAll() {
         HttpEntity<SearchCondition> entity = new HttpEntity<>(basicAuth);
         template.postForEntity(baseURL + "/plugin/syncPluginAll", entity, ShenYuResult.class);
->>>>>>> 5131ff82
     }
 
     @FunctionalInterface
