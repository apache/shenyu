--- conflicted
+++ resolved
@@ -73,38 +73,38 @@
  */
 @ShenYuAdminClient
 public class AdminClient extends BaseClient {
-    
+
     private static final Logger log = LoggerFactory.getLogger(AdminClient.class);
-    
+
     private static final TypeReference<PaginatedResources<PluginDTO>> PAGINATED_PLUGINS_TYPE_REFERENCE = new TypeReference<PaginatedResources<PluginDTO>>() {
     };
-    
+
     private static final TypeReference<SearchedResources<SelectorDTO>> SEARCHED_SELECTORS_TYPE_REFERENCE = new TypeReference<SearchedResources<SelectorDTO>>() {
     };
-    
+
     private static final TypeReference<SearchedResources<RuleDTO>> SEARCHED_RULES_TYPE_REFERENCE = new TypeReference<SearchedResources<RuleDTO>>() {
     };
-    
+
     private static final TypeReference<SearchedResources<FakeResourceDTO>> FAKE_VALUE_TYPE = new TypeReference<SearchedResources<FakeResourceDTO>>() {
     };
-    
+
     private static final TypeReference<List<MetaDataDTO>> SEARCHED_METADATAS_TYPE_REFERENCE = new TypeReference<List<MetaDataDTO>>() {
     };
-    
+
     private final MultiValueMap<String, String> basicAuth = new HttpHeaders();
-    
+
     private final RestTemplate template = new RestTemplate();
-    
+
     private final ObjectMapper mapper = new ObjectMapper();
-    
+
     private final String scenarioId;
-    
+
     private final String baseURL;
-    
+
     private String serviceName;
-    
+
     private final ImmutableMap<String, String> loginInfo;
-    
+
     public AdminClient(final String scenarioId, final String serviceName, final String baseURL, final Properties properties) {
         super(serviceName);
         Preconditions.checkArgument(properties.containsKey("username"), "Property username does not exist");
@@ -117,7 +117,7 @@
                 .put("password", properties.getProperty("password"))
                 .build();
     }
-    
+
     /**
      * Login to ShenYu Admin and cache the token.
      */
@@ -129,7 +129,7 @@
                 loginInfo
         );
         ShenYuResult rst = assertAndGet(response, "login dashboard user success");
-        
+
         String token = Assertions.assertDoesNotThrow(() -> rst.toObject(LoginInfo.class).getToken(), "checking to cast common");
         Assertions.assertNotNull(token, "checking token not null");
         Assertions.assertNotEquals("", token, "checking token not empty");
@@ -137,7 +137,7 @@
 
         Plugin.check(listPlugins());
     }
-    
+
     /**
      * List all plugins.
      *
@@ -145,7 +145,7 @@
      */
     public List<PluginDTO> listPlugins() {
         List<PluginDTO> result = Lists.newArrayList();
-        
+
         int cur = 1;
         int total;
         do {
@@ -158,18 +158,18 @@
                     30
             );
             ShenYuResult rst = assertAndGet(response, "query success");
-            
+
             PaginatedResources<PluginDTO> pagination = Assertions.assertDoesNotThrow(
                 () -> mapper.readValue(rst.getData().traverse(), PAGINATED_PLUGINS_TYPE_REFERENCE),
-                    "checking cast to PaginatedResources<T>"
+                "checking cast to PaginatedResources<T>"
             );
             result.addAll(pagination.getDataList());
-            
+
             total = pagination.getPage().getTotalPage();
         } while (++cur < total);
         return result;
     }
-    
+
     /**
      * List all existence selectors.
      *
@@ -181,7 +181,7 @@
                 .build();
         return list("/selector/list/search", condition, SEARCHED_SELECTORS_TYPE_REFERENCE, v -> v);
     }
-    
+
     /**
      * List all existence rules.
      *
@@ -193,7 +193,7 @@
                 .build();
         return list("/rule/list/search", condition, SEARCHED_RULES_TYPE_REFERENCE, v -> v);
     }
-    
+
     /**
      * all meta data list.
      *
@@ -202,13 +202,13 @@
     public List<MetaDataDTO> listAllMetaData() {
         return getMetaDataList("/meta-data/findAll", SEARCHED_METADATAS_TYPE_REFERENCE, v -> v);
     }
-    
+
     private <T extends ResourceDTO, OUT> List<OUT> list(final String uri, final QueryCondition condition, final TypeReference<SearchedResources<T>> valueType, final Mapper<T, OUT> mapper) {
         List<OUT> result = Lists.newArrayList();
-        
+
         int curPage = 1;
         int total;
-        
+
         do {
             SearchedResources<T> resources = search(uri, curPage, 20, condition, valueType);
             resources.getList().stream()
@@ -216,10 +216,10 @@
                     .forEach(result::add);
             total = resources.getPages();
         } while (++curPage <= total);
-        
+
         return result;
     }
-    
+
     private <T extends ResourceDTO, OUT> List<OUT> getMetaDataList(final String uri, final TypeReference<List<T>> valueType, final Mapper<T, OUT> mapper) {
         List<OUT> result = Lists.newArrayList();
         List<T> resources = getSearch(uri, valueType);
@@ -228,7 +228,7 @@
                 .forEach(result::add);
         return result;
     }
-    
+
     /**
      * Fetch the selectors by the given conditions.
      *
@@ -244,17 +244,15 @@
                 .build();
         return search("/selector/list/search", condition, SEARCHED_SELECTORS_TYPE_REFERENCE);
     }
-    
+
     /**
      * Fetch the selectors by the given conditions.
      *
-<<<<<<< HEAD
      * @param keyword  expected selectors included the word. return all if absent.
      * @param page     page.
-=======
+     *
      * @param keyword expected selectors included the word. return all if absent.
      * @param page page.
->>>>>>> 7bc5b2cf
      * @param pageSize size.
      * @param plugins  expected selectors under specified plugins. return all if absent.
      * @return paginated info with  list of {@link SelectorDTO}s
@@ -267,7 +265,7 @@
                 .build();
         return search("/selector/list/search", page, pageSize, condition, SEARCHED_SELECTORS_TYPE_REFERENCE);
     }
-    
+
     /**
      * Fetch the rules by the given conditions.
      *
@@ -283,11 +281,11 @@
                 .build();
         return search("/rule/list/search", condition, SEARCHED_RULES_TYPE_REFERENCE);
     }
-    
+
     private <T extends ResourceDTO> SearchedResources<T> search(final String uri, final QueryCondition condition, final TypeReference<SearchedResources<T>> valueType) {
         return search(uri, 1, 10, condition, valueType);
     }
-    
+
     private <T extends ResourceDTO> SearchedResources<T> search(final String uri, final int pageNum, final int pageSize,
                                                                 final QueryCondition condition, final TypeReference<SearchedResources<T>> valueType) {
         SearchCondition searchCondition = SearchCondition.builder()
@@ -295,21 +293,17 @@
                 .pageSize(pageSize)
                 .condition(condition)
                 .build();
-<<<<<<< HEAD
-
-=======
-        
->>>>>>> 7bc5b2cf
+
         HttpEntity<SearchCondition> entity = new HttpEntity<>(searchCondition, basicAuth);
         ResponseEntity<ShenYuResult> response = template.postForEntity(baseURL + uri, entity, ShenYuResult.class);
         ShenYuResult rst = assertAndGet(response, "query success");
-        
+
         return Assertions.assertDoesNotThrow(
             () -> mapper.readValue(rst.getData().traverse(), valueType),
                 "checking cast to SearchedResources<T>"
         );
     }
-    
+
     private <T extends ResourceDTO> List<T> getSearch(final String uri, final TypeReference<List<T>> valueType) {
         ResponseEntity<ShenYuResult> response = template.exchange(baseURL + uri, HttpMethod.GET, new HttpEntity<>(basicAuth), ShenYuResult.class);
         ShenYuResult rst = assertAndGet(response, "query success");
@@ -318,7 +312,7 @@
                 "checking cast to SearchedResources<T>"
         );
     }
-    
+
     /**
      * create selectorDTO.
      *
@@ -330,7 +324,7 @@
         Selectors.INSTANCE.put(selector.getName(), dto.getId());
         return dto;
     }
-    
+
     /**
      * Create Rule.
      *
@@ -342,7 +336,7 @@
         Rules.INSTANCE.put(rule.getName(), dto.getId());
         return dto;
     }
-    
+
     @SuppressWarnings("unchecked")
     private <T extends ResourceData, R extends ResourceDTO> R create(final String uri, final T data) {
         log.info("trying to create resource({}) name: {}", data.getClass().getSimpleName(), data.getName());
@@ -366,18 +360,15 @@
         }
         Assertions.assertNotNull(searchedResources, "checking searchedResources object is non-null");
         Assertions.assertEquals(1, searchedResources.getTotal(), "checking the total hits of searching");
-<<<<<<< HEAD
-
-=======
-        
->>>>>>> 7bc5b2cf
+
+
         ResourceDTO created = searchedResources.getList().get(0);
         Assertions.assertNotNull(created, "checking created object is non-null");
         log.info("create resource({}) successful. name: {}, id: {}", data.getClass().getSimpleName(), data.getName(), created.getId());
 
         return (R) created;
     }
-    
+
     /**
      * bindingData.
      *
@@ -397,7 +388,7 @@
     public void deleteSelectors(final List<String> ids) {
         delete("/selector/batch", ids);
     }
-    
+
     /**
      * Delete selectors in batch.
      *
@@ -406,7 +397,7 @@
     public void deleteSelectors(final String... ids) {
         delete("/selector/batch", Lists.newArrayList(ids));
     }
-    
+
     /**
      * Delete rules in batch.
      *
@@ -415,14 +406,14 @@
     public void deleteRules(final String... ids) {
         delete("/rule/batch", Lists.newArrayList(ids));
     }
-    
+
     /**
      * Delete all selectors.
      */
     public void deleteAllSelectors() {
         deleteAll("/selector/batch");
     }
-    
+
     /**
      * Delete all rules under given id of selector.
      *
@@ -432,33 +423,33 @@
         List<String> ids = searchRules(null, selectorId).getList().stream().map(RuleDTO::getId).collect(Collectors.toList());
         deleteRules(ids.toArray(new String[]{}));
     }
-    
+
     private void deleteAll(final String uri) {
         Preconditions.checkArgument(uri.endsWith("/batch"), "uri[{}] must be end with '/batch'", uri);
-        
+
         String listAllResourcesUrl = uri.replace("/batch", "") + "/list/search";
         List<String> ids = list(listAllResourcesUrl, QUERY_ALL, FAKE_VALUE_TYPE, FakeResourceDTO::getId);
-        
+
         delete(uri, ids);
         List<FakeResourceDTO> result = list(listAllResourcesUrl, QUERY_ALL, FAKE_VALUE_TYPE, v -> v);
         Assertions.assertEquals(0, result.size(), "resource list is empty after deleted");
     }
-    
+
     private void delete(final String uri, final List<String> ids) {
         if (ids.isEmpty()) {
             log.info("delete resources, effected size: 0, cause by: there is not resources in ShenYuAdmin");
             return;
         }
-        
+
         HttpEntity<List<String>> entity = new HttpEntity<>(ids, basicAuth);
         ResponseEntity<ShenYuResult> response = template.exchange(baseURL + uri, HttpMethod.DELETE, entity, ShenYuResult.class);
         ShenYuResult rst = assertAndGet(response, "delete success");
         Integer deleted = Assertions.assertDoesNotThrow(() -> rst.toObject(Integer.class), "checking to cast object");
         Assertions.assertEquals(ids.size(), deleted, "checking deleted records");
-        
+
         log.info("delete resources, effected size: {}, effected rows: {}", ids.size(), ids);
     }
-    
+
     /**
      * Fetch Selector by given id.
      *
@@ -468,35 +459,35 @@
     public SelectorDTO getSelector(final String id) {
         return getResource("/selector", id, SelectorDTO.class);
     }
-    
+
     private <T extends ResourceDTO> T getResource(final String uri, final String id, final Class<T> valueType) {
         ResponseEntity<ShenYuResult> response = template.exchange(baseURL + uri + "/{id}", HttpMethod.GET, new HttpEntity<>(basicAuth), ShenYuResult.class, id);
         Assertions.assertEquals(HttpStatus.OK, response.getStatusCode(), "checking http status");
-        
+
         ShenYuResult rst = response.getBody();
         Assertions.assertNotNull(rst, "checking http response body");
-        
+
         if (rst.getCode() == 500) {
             Assertions.assertTrue(rst.getMessage().contains("selector is not existed"), "checking shenyu result message");
             return null;
         }
-        
+
         Assertions.assertEquals("detail success", rst.getMessage(), "checking shenyu result message");
         Assertions.assertEquals(200, rst.getCode(), "checking shenyu result code");
         return Assertions.assertDoesNotThrow(() -> rst.toObject(valueType), "checking cast data to " + valueType.getSimpleName());
     }
-    
+
     private ShenYuResult assertAndGet(final ResponseEntity<ShenYuResult> response, final String message) {
         Assertions.assertEquals(HttpStatus.OK, response.getStatusCode(), "checking http status");
-        
+
         ShenYuResult rst = response.getBody();
         Assertions.assertNotNull(rst, "checking http response body");
         Assertions.assertEquals(200, rst.getCode(), "checking shenyu result code");
         Assertions.assertEquals(message, rst.getMessage(), "checking shenyu result message");
-        
+
         return rst;
     }
-    
+
     /**
      * change plugin status.
      *
@@ -506,7 +497,7 @@
     public void changePluginStatus(final String id, final MultiValueMap<String, String> formData) {
         putResource("/pluginNamespace", id, PluginNamespaceDTO.class, formData);
     }
-    
+
     private <T extends ResourceDTO> T putResource(final String uri, final String id, final Class<T> valueType, final MultiValueMap<String, String> formData) {
         HttpEntity<MultiValueMap<String, String>> requestEntity = new HttpEntity<>(formData, basicAuth);
         ResponseEntity<ShenYuResult> response = template.exchange(baseURL + uri + "/pluginId=" + id
@@ -516,7 +507,7 @@
         Assertions.assertNotNull(rst, "checking http response body");
         return Assertions.assertDoesNotThrow(() -> rst.toObject(valueType), "checking cast data to " + valueType.getSimpleName());
     }
-    
+
     /**
      * change plugin status.
      *
@@ -531,7 +522,7 @@
             throw new RuntimeException(e);
         }
     }
-    
+
     private void putResourceByJson(final String uri, final String id, final String json) {
         basicAuth.add("Content-Type", MediaType.APPLICATION_JSON_VALUE);
         HttpEntity<String> requestEntity = new HttpEntity<>(json, basicAuth);
@@ -541,7 +532,7 @@
         Assertions.assertNotNull(rst, "checking http response body");
         basicAuth.remove("Content-Type");
     }
-    
+
     /**
      * sync all plugin.
      */
@@ -550,10 +541,10 @@
         template.postForEntity(baseURL + "/plugin/syncPluginAll", entity, ShenYuResult.class);
         log.warn("admin syncPluginAll");
     }
-    
+
     @FunctionalInterface
     interface Mapper<I, O> extends Function<I, O> {
-    
-    }
-    
+
+    }
+
 }