/*
 * Licensed to the Apache Software Foundation (ASF) under one or more
 * contributor license agreements.  See the NOTICE file distributed with
 * this work for additional information regarding copyright ownership.
 * The ASF licenses this file to You under the Apache License, Version 2.0
 * (the "License"); you may not use this file except in compliance with
 * the License.  You may obtain a copy of the License at
 *
 *     http://www.apache.org/licenses/LICENSE-2.0
 *
 * Unless required by applicable law or agreed to in writing, software
 * distributed under the License is distributed on an "AS IS" BASIS,
 * WITHOUT WARRANTIES OR CONDITIONS OF ANY KIND, either express or implied.
 * See the License for the specific language governing permissions and
 * limitations under the License.
 */

package org.dromara.soul.plugin.sign.service;

import com.google.common.collect.Maps;
import lombok.extern.slf4j.Slf4j;
import org.apache.commons.collections4.CollectionUtils;
import org.apache.commons.lang3.StringUtils;
import org.apache.commons.lang3.tuple.Pair;
import org.dromara.soul.common.constant.Constants;
import org.dromara.soul.common.dto.AppAuthData;
import org.dromara.soul.common.dto.AuthParamData;
import org.dromara.soul.common.dto.AuthPathData;
import org.dromara.soul.common.dto.PluginData;
import org.dromara.soul.common.enums.PluginEnum;
import org.dromara.soul.common.utils.DateUtils;
import org.dromara.soul.common.utils.SignUtils;
import org.dromara.soul.plugin.api.SignService;
import org.dromara.soul.plugin.api.context.SoulContext;
import org.dromara.soul.plugin.api.result.SoulResultEnum;
import org.dromara.soul.plugin.base.cache.BaseDataCache;
import org.dromara.soul.plugin.sign.cache.SignAuthDataCache;
import org.springframework.beans.factory.annotation.Value;
import org.springframework.web.server.ServerWebExchange;

import java.time.LocalDateTime;
import java.time.ZoneOffset;
import java.util.List;
import java.util.Map;
import java.util.Objects;

/**
 * The type Default sign service.
 *
 * @author xiaoyu
 */
@Slf4j
public class DefaultSignService implements SignService {
    
    @Value("${soul.sign.delay:5}")
    private int delay;
    
    @Override
    public Pair<Boolean, String> signVerify(final ServerWebExchange exchange) {
        PluginData signData = BaseDataCache.getInstance().obtainPluginData(PluginEnum.SIGN.getName());
        if (signData != null && signData.getEnabled()) {
            final SoulContext soulContext = exchange.getAttribute(Constants.CONTEXT);
            assert soulContext != null;
            return verify(soulContext, exchange);
        }
        return Pair.of(Boolean.TRUE, "");
    }

    private Pair<Boolean, String> verify(final SoulContext soulContext, final ServerWebExchange exchange) {
        if (StringUtils.isBlank(soulContext.getAppKey())
                || StringUtils.isBlank(soulContext.getSign())
                || StringUtils.isBlank(soulContext.getTimestamp())) {
            log.error("认证参数不完整,{}", soulContext);
            return Pair.of(Boolean.FALSE, Constants.SIGN_PARAMS_ERROR);
        }
<<<<<<< HEAD
        final LocalDateTime start = DateUtils.formatLocalDateTimeFromTimestamp(Long.parseLong(soulContext.getTimestamp()));
        final LocalDateTime now = LocalDateTime.now(ZoneOffset.ofHours(8));
=======
        final LocalDateTime start = DateUtils.formatLocalDateTimeFromTimestampBySystemTimezone(Long.parseLong(soulContext.getTimestamp()));
        final LocalDateTime now = LocalDateTime.now();
>>>>>>> e1b10b4e
        final long between = DateUtils.acquireMinutesBetween(start, now);
        if (between > delay) {
            return Pair.of(Boolean.FALSE, String.format(SoulResultEnum.SING_TIME_IS_TIMEOUT.getMsg(), delay));
        }
        return sign(soulContext, exchange);
    }

    /**
     * verify sign .
     *
     * @param soulContext {@linkplain SoulContext}
     * @return result : True is pass, False is not pass.
     */
    private Pair<Boolean, String> sign(final SoulContext soulContext, final ServerWebExchange exchange) {
        final AppAuthData appAuthData = SignAuthDataCache.getInstance().obtainAuthData(soulContext.getAppKey());
        if (Objects.isNull(appAuthData) || !appAuthData.getEnabled()) {
            log.error("认证APP_kEY不存在,或者已经被禁用,{}", soulContext.getAppKey());
            return Pair.of(Boolean.FALSE, Constants.SIGN_APP_KEY_IS_NOT_EXIST);
        }
        List<AuthPathData> pathDataList = appAuthData.getPathDataList();
        if (CollectionUtils.isEmpty(pathDataList)) {
            log.error("您尚未配置路径:{}", soulContext.getAppKey());
            return Pair.of(Boolean.FALSE, Constants.SIGN_PATH_NOT_EXIST);
        }
        boolean match = pathDataList.stream().filter(AuthPathData::getEnabled)
                .anyMatch(e -> e.getPath().equals(soulContext.getPath()));
        if (!match) {
            log.error("您尚未配置路径:{},{}", soulContext.getAppKey(), soulContext.getRealUrl());
            return Pair.of(Boolean.FALSE, Constants.SIGN_PATH_NOT_EXIST);
        }
        String sigKey = SignUtils.generateSign(appAuthData.getAppSecret(), buildParamsMap(soulContext));
        boolean result = Objects.equals(sigKey, soulContext.getSign());
        if (!result) {
            log.error("签名插件得到的签名为:{},传入的签名值为:{}", sigKey, soulContext.getSign());
            return Pair.of(Boolean.FALSE, Constants.SIGN_VALUE_IS_ERROR);
        } else {
            List<AuthParamData> paramDataList = appAuthData.getParamDataList();
            if (CollectionUtils.isEmpty(paramDataList)) {
                return Pair.of(Boolean.TRUE, "");
            }
            paramDataList.stream().filter(p ->
                    ("/" + p.getAppName()).equals(soulContext.getContextPath()))
                    .map(AuthParamData::getAppParam)
                    .filter(StringUtils::isNoneBlank).findFirst()
                    .ifPresent(param -> exchange.getRequest().mutate().headers(httpHeaders -> httpHeaders.set(Constants.APP_PARAM, param)).build()
            );
        }
        return Pair.of(Boolean.TRUE, "");
    }

    private Map<String, String> buildParamsMap(final SoulContext dto) {
        Map<String, String> map = Maps.newHashMapWithExpectedSize(3);
        map.put(Constants.TIMESTAMP, dto.getTimestamp());
        map.put(Constants.PATH, dto.getPath());
        map.put(Constants.VERSION, "1.0.0");
        return map;
    }
}<|MERGE_RESOLUTION|>--- conflicted
+++ resolved
@@ -39,7 +39,6 @@
 import org.springframework.web.server.ServerWebExchange;
 
 import java.time.LocalDateTime;
-import java.time.ZoneOffset;
 import java.util.List;
 import java.util.Map;
 import java.util.Objects;
@@ -65,7 +64,7 @@
         }
         return Pair.of(Boolean.TRUE, "");
     }
-
+    
     private Pair<Boolean, String> verify(final SoulContext soulContext, final ServerWebExchange exchange) {
         if (StringUtils.isBlank(soulContext.getAppKey())
                 || StringUtils.isBlank(soulContext.getSign())
@@ -73,20 +72,15 @@
             log.error("认证参数不完整,{}", soulContext);
             return Pair.of(Boolean.FALSE, Constants.SIGN_PARAMS_ERROR);
         }
-<<<<<<< HEAD
-        final LocalDateTime start = DateUtils.formatLocalDateTimeFromTimestamp(Long.parseLong(soulContext.getTimestamp()));
-        final LocalDateTime now = LocalDateTime.now(ZoneOffset.ofHours(8));
-=======
         final LocalDateTime start = DateUtils.formatLocalDateTimeFromTimestampBySystemTimezone(Long.parseLong(soulContext.getTimestamp()));
         final LocalDateTime now = LocalDateTime.now();
->>>>>>> e1b10b4e
         final long between = DateUtils.acquireMinutesBetween(start, now);
         if (between > delay) {
             return Pair.of(Boolean.FALSE, String.format(SoulResultEnum.SING_TIME_IS_TIMEOUT.getMsg(), delay));
         }
         return sign(soulContext, exchange);
     }
-
+    
     /**
      * verify sign .
      *
@@ -125,11 +119,11 @@
                     .map(AuthParamData::getAppParam)
                     .filter(StringUtils::isNoneBlank).findFirst()
                     .ifPresent(param -> exchange.getRequest().mutate().headers(httpHeaders -> httpHeaders.set(Constants.APP_PARAM, param)).build()
-            );
+                    );
         }
         return Pair.of(Boolean.TRUE, "");
     }
-
+    
     private Map<String, String> buildParamsMap(final SoulContext dto) {
         Map<String, String> map = Maps.newHashMapWithExpectedSize(3);
         map.put(Constants.TIMESTAMP, dto.getTimestamp());
