--- conflicted
+++ resolved
@@ -60,11 +60,7 @@
         final SoulContext soulContext = exchange.getAttribute(Constants.CONTEXT);
         assert soulContext != null;
         Resilience4JHandle resilience4JHandle = GsonUtils.getGson().fromJson(rule.getHandle(), Resilience4JHandle.class);
-<<<<<<< HEAD
-        resilience4JHandle = resilience4JHandle.checkData(resilience4JHandle);
-=======
         resilience4JHandle.checkData(resilience4JHandle);
->>>>>>> 6bc45bbb
         if (resilience4JHandle.getCircuitEnable() == 1) {
             return combined(exchange, chain, rule);
         }
