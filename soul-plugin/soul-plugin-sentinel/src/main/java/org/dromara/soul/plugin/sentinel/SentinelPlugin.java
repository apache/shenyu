--- conflicted
+++ resolved
@@ -56,19 +56,14 @@
         assert soulContext != null;
         String resourceName = SentinelRuleHandle.getResourceName(rule);
         SentinelHandle sentinelHandle = GsonUtils.getInstance().fromJson(rule.getHandle(), SentinelHandle.class);
-<<<<<<< HEAD
-        sentinelHandle = sentinelHandle.checkData(sentinelHandle);
-        SentinelHandle finalSentinelHandle = sentinelHandle;
-=======
         sentinelHandle.checkData(sentinelHandle);
->>>>>>> 6bc45bbb
         return chain.execute(exchange).transform(new SentinelReactorTransformer<>(resourceName)).doOnSuccess(v -> {
             HttpStatus status = exchange.getResponse().getStatusCode();
             if (status == null || !status.is2xxSuccessful()) {
                 exchange.getResponse().setStatusCode(null);
                 throw new SentinelFallbackException(status == null ? HttpStatus.INTERNAL_SERVER_ERROR : status);
             }
-        }).onErrorResume(throwable -> sentinelFallbackHandler.fallback(exchange, UriUtils.createUri(finalSentinelHandle.getFallbackUri()), throwable));
+        }).onErrorResume(throwable -> sentinelFallbackHandler.fallback(exchange, UriUtils.createUri(sentinelHandle.getFallbackUri()), throwable));
     }
 
     @Override
