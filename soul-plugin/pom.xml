--- conflicted
+++ resolved
@@ -46,11 +46,8 @@
         <module>soul-plugin-sentinel</module>
         <module>soul-plugin-resilience4j</module>
         <module>soul-plugin-sofa</module>
-<<<<<<< HEAD
+        <module>soul-plugin-tars</module>
         <module>soul-plugin-context-path</module>
-=======
-        <module>soul-plugin-tars</module>
->>>>>>> 63b6a462
     </modules>
 
 
