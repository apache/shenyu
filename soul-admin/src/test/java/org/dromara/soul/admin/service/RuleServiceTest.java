--- conflicted
+++ resolved
@@ -119,11 +119,7 @@
         RuleConditionQuery ruleConditionQuery = buildRuleConditionQuery();
         RuleConditionDO ruleCondition = buildRuleConditionDO();
         given(this.ruleConditionMapper.selectByQuery(ruleConditionQuery)).willReturn(Collections.singletonList(ruleCondition));
-<<<<<<< HEAD
-        RuleVO ruleVO = buildRuleVO("123");
-=======
         RuleVO ruleVO = buildRuleVO();
->>>>>>> 85eb7b28
         final RuleVO ruleVOById = this.ruleService.findById("123");
         assertNotNull(ruleVOById);
         assertEquals(ruleVOById.getId(), ruleVO.getId());
