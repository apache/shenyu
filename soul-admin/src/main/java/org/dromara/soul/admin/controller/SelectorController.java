/*
 * Licensed to the Apache Software Foundation (ASF) under one or more
 * contributor license agreements.  See the NOTICE file distributed with
 * this work for additional information regarding copyright ownership.
 * The ASF licenses this file to You under the Apache License, Version 2.0
 * (the "License"); you may not use this file except in compliance with
 * the License.  You may obtain a copy of the License at
 *
 *     http://www.apache.org/licenses/LICENSE-2.0
 *
 * Unless required by applicable law or agreed to in writing, software
 * distributed under the License is distributed on an "AS IS" BASIS,
 * WITHOUT WARRANTIES OR CONDITIONS OF ANY KIND, either express or implied.
 * See the License for the specific language governing permissions and
 * limitations under the License.
 */

package org.dromara.soul.admin.controller;

import org.dromara.soul.admin.dto.SelectorDTO;
import org.dromara.soul.admin.page.CommonPager;
import org.dromara.soul.admin.page.PageParameter;
import org.dromara.soul.admin.query.SelectorQuery;
import org.dromara.soul.admin.result.SoulAdminResult;
import org.dromara.soul.admin.service.SelectorService;
import org.dromara.soul.admin.utils.SoulResultMessage;
import org.dromara.soul.admin.vo.SelectorVO;
import org.dromara.soul.common.result.SoulResult;
import org.springframework.beans.factory.annotation.Autowired;
import org.springframework.web.bind.annotation.DeleteMapping;
import org.springframework.web.bind.annotation.GetMapping;
import org.springframework.web.bind.annotation.PathVariable;
import org.springframework.web.bind.annotation.PostMapping;
import org.springframework.web.bind.annotation.PutMapping;
import org.springframework.web.bind.annotation.RequestBody;
import org.springframework.web.bind.annotation.RequestMapping;
import org.springframework.web.bind.annotation.RestController;

import java.util.List;
import java.util.Objects;

/**
 * this is selector controller.
 *
 * @author jiangxiaofeng(Nicholas)
 */
@RestController
@RequestMapping("/selector")
public class SelectorController {

    private final SelectorService selectorService;

    @Autowired(required = false)
    public SelectorController(final SelectorService selectorService) {
        this.selectorService = selectorService;
    }

    /**
     * query Selectors.
     *
     * @param pluginId    plugin id.
     * @param currentPage current page.
     * @param pageSize    page size.
     * @return {@linkplain SoulAdminResult}
     */
    @GetMapping("")
<<<<<<< HEAD
    public Mono<SoulResult> querySelectors(final String pluginId, final Integer currentPage, final Integer pageSize) {
        try {
            CommonPager<SelectorVO> commonPager = selectorService.listByPage(new SelectorQuery(pluginId, new PageParameter(currentPage, pageSize)));
            return Mono.create(soulResult -> soulResult.success(SoulResult.success("query selectors success", commonPager)));
        } catch (Exception e) {
            return Mono.create(soulResult -> soulResult.success(SoulResult.error("query selectors exception")));
        }
=======
    public SoulAdminResult querySelectors(final String pluginId, final Integer currentPage, final Integer pageSize) {
        CommonPager<SelectorVO> commonPager = selectorService.listByPage(new SelectorQuery(pluginId, new PageParameter(currentPage, pageSize)));
        return SoulAdminResult.success(SoulResultMessage.QUERY_SUCCESS, commonPager);
>>>>>>> 21eda25a
    }

    /**
     * detail selector.
     *
     * @param id selector id.
     * @return {@linkplain SoulAdminResult}
     */
    @GetMapping("/{id}")
<<<<<<< HEAD
    public Mono<SoulResult> detailSelector(@PathVariable("id") final String id) {
        try {
            SelectorVO selectorVO = selectorService.findById(id);
            return Mono.create(soulResult -> soulResult.success(SoulResult.success("detail selector success", selectorVO)));
        } catch (Exception e) {
            e.printStackTrace();
            return Mono.create(soulResult -> soulResult.success(SoulResult.error("detail selector exception")));
        }
=======
    public SoulAdminResult detailSelector(@PathVariable("id") final String id) {
        SelectorVO selectorVO = selectorService.findById(id);
        return SoulAdminResult.success(SoulResultMessage.DETAIL_SUCCESS, selectorVO);
>>>>>>> 21eda25a
    }

    /**
     * create selector.
     *
     * @param selectorDTO selector.
     * @return {@linkplain SoulAdminResult}
     */
    @PostMapping("")
<<<<<<< HEAD
    public Mono<SoulResult> createSelector(@RequestBody final SelectorDTO selectorDTO) {
        try {
            Integer createCount = selectorService.createOrUpdate(selectorDTO);
            return Mono.create(soulResult -> soulResult.success(SoulResult.success("create selector success", createCount)));
        } catch (Exception e) {
            return Mono.create(soulResult -> soulResult.success(SoulResult.error("create selector exception")));
        }
=======
    public SoulAdminResult createSelector(@RequestBody final SelectorDTO selectorDTO) {
        Integer createCount = selectorService.createOrUpdate(selectorDTO);
        return SoulAdminResult.success(SoulResultMessage.CREATE_SUCCESS, createCount);
>>>>>>> 21eda25a
    }

    /**
     * update Selector.
     *
     * @param id          primary key.
     * @param selectorDTO selector.
     * @return {@linkplain SoulAdminResult}
     */
    @PutMapping("/{id}")
<<<<<<< HEAD
    public Mono<SoulResult> updateSelector(@PathVariable("id") final String id, @RequestBody final SelectorDTO selectorDTO) {
        try {
            Objects.requireNonNull(selectorDTO);
            selectorDTO.setId(id);
            Integer updateCount = selectorService.createOrUpdate(selectorDTO);
            return Mono.create(soulResult -> soulResult.success(SoulResult.success("update selector success", updateCount)));
        } catch (Exception e) {
            return Mono.create(soulResult -> soulResult.success(SoulResult.error("update selector exception")));
        }
=======
    public SoulAdminResult updateSelector(@PathVariable("id") final String id, @RequestBody final SelectorDTO selectorDTO) {
        Objects.requireNonNull(selectorDTO);
        selectorDTO.setId(id);
        Integer updateCount = selectorService.createOrUpdate(selectorDTO);
        return SoulAdminResult.success(SoulResultMessage.UPDATE_SUCCESS, updateCount);
>>>>>>> 21eda25a
    }

    /**
     * delete Selectors.
     *
     * @param ids primary key.
<<<<<<< HEAD
     * @return {@linkplain Mono}
     */
    @DeleteMapping("/batch")
    public Mono<SoulResult> deleteSelector(@RequestBody final List<String> ids) {
        try {
            Integer deleteCount = selectorService.delete(ids);
            return Mono.create(soulResult -> soulResult.success(SoulResult.success("delete selectors success", deleteCount)));
        } catch (Exception e) {
            return Mono.create(soulResult -> soulResult.success(SoulResult.error("delete selectors exception")));
        }
=======
     * @return {@linkplain SoulAdminResult}
     */
    @DeleteMapping("/batch")
    public SoulAdminResult deleteSelector(@RequestBody final List<String> ids) {
        Integer deleteCount = selectorService.delete(ids);
        return SoulAdminResult.success(SoulResultMessage.DELETE_SUCCESS, deleteCount);
>>>>>>> 21eda25a
    }
}<|MERGE_RESOLUTION|>--- conflicted
+++ resolved
@@ -25,7 +25,6 @@
 import org.dromara.soul.admin.service.SelectorService;
 import org.dromara.soul.admin.utils.SoulResultMessage;
 import org.dromara.soul.admin.vo.SelectorVO;
-import org.dromara.soul.common.result.SoulResult;
 import org.springframework.beans.factory.annotation.Autowired;
 import org.springframework.web.bind.annotation.DeleteMapping;
 import org.springframework.web.bind.annotation.GetMapping;
@@ -64,19 +63,9 @@
      * @return {@linkplain SoulAdminResult}
      */
     @GetMapping("")
-<<<<<<< HEAD
-    public Mono<SoulResult> querySelectors(final String pluginId, final Integer currentPage, final Integer pageSize) {
-        try {
-            CommonPager<SelectorVO> commonPager = selectorService.listByPage(new SelectorQuery(pluginId, new PageParameter(currentPage, pageSize)));
-            return Mono.create(soulResult -> soulResult.success(SoulResult.success("query selectors success", commonPager)));
-        } catch (Exception e) {
-            return Mono.create(soulResult -> soulResult.success(SoulResult.error("query selectors exception")));
-        }
-=======
     public SoulAdminResult querySelectors(final String pluginId, final Integer currentPage, final Integer pageSize) {
         CommonPager<SelectorVO> commonPager = selectorService.listByPage(new SelectorQuery(pluginId, new PageParameter(currentPage, pageSize)));
         return SoulAdminResult.success(SoulResultMessage.QUERY_SUCCESS, commonPager);
->>>>>>> 21eda25a
     }
 
     /**
@@ -86,20 +75,9 @@
      * @return {@linkplain SoulAdminResult}
      */
     @GetMapping("/{id}")
-<<<<<<< HEAD
-    public Mono<SoulResult> detailSelector(@PathVariable("id") final String id) {
-        try {
-            SelectorVO selectorVO = selectorService.findById(id);
-            return Mono.create(soulResult -> soulResult.success(SoulResult.success("detail selector success", selectorVO)));
-        } catch (Exception e) {
-            e.printStackTrace();
-            return Mono.create(soulResult -> soulResult.success(SoulResult.error("detail selector exception")));
-        }
-=======
     public SoulAdminResult detailSelector(@PathVariable("id") final String id) {
         SelectorVO selectorVO = selectorService.findById(id);
         return SoulAdminResult.success(SoulResultMessage.DETAIL_SUCCESS, selectorVO);
->>>>>>> 21eda25a
     }
 
     /**
@@ -109,19 +87,9 @@
      * @return {@linkplain SoulAdminResult}
      */
     @PostMapping("")
-<<<<<<< HEAD
-    public Mono<SoulResult> createSelector(@RequestBody final SelectorDTO selectorDTO) {
-        try {
-            Integer createCount = selectorService.createOrUpdate(selectorDTO);
-            return Mono.create(soulResult -> soulResult.success(SoulResult.success("create selector success", createCount)));
-        } catch (Exception e) {
-            return Mono.create(soulResult -> soulResult.success(SoulResult.error("create selector exception")));
-        }
-=======
     public SoulAdminResult createSelector(@RequestBody final SelectorDTO selectorDTO) {
         Integer createCount = selectorService.createOrUpdate(selectorDTO);
         return SoulAdminResult.success(SoulResultMessage.CREATE_SUCCESS, createCount);
->>>>>>> 21eda25a
     }
 
     /**
@@ -132,47 +100,22 @@
      * @return {@linkplain SoulAdminResult}
      */
     @PutMapping("/{id}")
-<<<<<<< HEAD
-    public Mono<SoulResult> updateSelector(@PathVariable("id") final String id, @RequestBody final SelectorDTO selectorDTO) {
-        try {
-            Objects.requireNonNull(selectorDTO);
-            selectorDTO.setId(id);
-            Integer updateCount = selectorService.createOrUpdate(selectorDTO);
-            return Mono.create(soulResult -> soulResult.success(SoulResult.success("update selector success", updateCount)));
-        } catch (Exception e) {
-            return Mono.create(soulResult -> soulResult.success(SoulResult.error("update selector exception")));
-        }
-=======
     public SoulAdminResult updateSelector(@PathVariable("id") final String id, @RequestBody final SelectorDTO selectorDTO) {
         Objects.requireNonNull(selectorDTO);
         selectorDTO.setId(id);
         Integer updateCount = selectorService.createOrUpdate(selectorDTO);
         return SoulAdminResult.success(SoulResultMessage.UPDATE_SUCCESS, updateCount);
->>>>>>> 21eda25a
     }
 
     /**
      * delete Selectors.
      *
      * @param ids primary key.
-<<<<<<< HEAD
-     * @return {@linkplain Mono}
-     */
-    @DeleteMapping("/batch")
-    public Mono<SoulResult> deleteSelector(@RequestBody final List<String> ids) {
-        try {
-            Integer deleteCount = selectorService.delete(ids);
-            return Mono.create(soulResult -> soulResult.success(SoulResult.success("delete selectors success", deleteCount)));
-        } catch (Exception e) {
-            return Mono.create(soulResult -> soulResult.success(SoulResult.error("delete selectors exception")));
-        }
-=======
      * @return {@linkplain SoulAdminResult}
      */
     @DeleteMapping("/batch")
     public SoulAdminResult deleteSelector(@RequestBody final List<String> ids) {
         Integer deleteCount = selectorService.delete(ids);
         return SoulAdminResult.success(SoulResultMessage.DELETE_SUCCESS, deleteCount);
->>>>>>> 21eda25a
     }
 }