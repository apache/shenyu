/*
 * Licensed to the Apache Software Foundation (ASF) under one or more
 * contributor license agreements.  See the NOTICE file distributed with
 * this work for additional information regarding copyright ownership.
 * The ASF licenses this file to You under the Apache License, Version 2.0
 * (the "License"); you may not use this file except in compliance with
 * the License.  You may obtain a copy of the License at
 *
 *     http://www.apache.org/licenses/LICENSE-2.0
 *
 * Unless required by applicable law or agreed to in writing, software
 * distributed under the License is distributed on an "AS IS" BASIS,
 * WITHOUT WARRANTIES OR CONDITIONS OF ANY KIND, either express or implied.
 * See the License for the specific language governing permissions and
 * limitations under the License.
 */

package org.dromara.soul.admin.vo;

import lombok.AllArgsConstructor;
import lombok.Data;
import org.dromara.soul.admin.entity.PluginHandleDO;
<<<<<<< HEAD

import java.io.Serializable;
import java.time.format.DateTimeFormatter;
import java.util.List;
import java.util.Objects;
=======
import org.dromara.soul.common.utils.DateUtils;

import java.io.Serializable;
import java.util.List;
import java.util.Optional;
>>>>>>> c1e3117b

/**
 * this is plugin handle view to web front.
 *
 * @author liangziqiang.
 * @author dengliming.
 */
@Data
@AllArgsConstructor
public class PluginHandleVO implements Serializable {

    /**
     * primary key.
     */
    private String id;


    /**
     * plugin id.
     */
    private String pluginId;

    /**
     * the attribute name.
     */
    private String field;

    /**
     * the attribute label.
     */
    private String label;

    /**
     * the data type.
     * 1 indicates number
     * 2 indicates string
     * 3 indicates select box.
     */
    private Integer dataType;

    /**
     *  the attribute type.
     *  1  selector,
     *  2  rule.
     */
    private Integer type;

    /**
     * the attribute sort.
     */
    private Integer sort;

    /**
     * created time.
     */
    private String dateCreated;

    /**
     * updated time.
     */
    private String dateUpdated;

    private List<SoulDictVO> dictOptions;

    /**
     * build {@linkplain PluginHandleVO}.
     *
     * @param pluginHandleDO {@linkplain PluginHandleDO}
     * @param dictOptions dictOptions
     * @return {@linkplain PluginHandleVO}
     */
    public static PluginHandleVO buildPluginHandleVO(final PluginHandleDO pluginHandleDO, final List<SoulDictVO> dictOptions) {
<<<<<<< HEAD
        if (Objects.isNull(pluginHandleDO)) {
            return null;
        }
        DateTimeFormatter dateTimeFormatter = DateTimeFormatter.ofPattern("yyyy-MM-dd HH:mm:ss");
        return new PluginHandleVO(pluginHandleDO.getId(), pluginHandleDO.getPluginId(),
                pluginHandleDO.getField(), pluginHandleDO.getLabel(),
                pluginHandleDO.getDataType(), pluginHandleDO.getType(), pluginHandleDO.getSort(),
                dateTimeFormatter.format(pluginHandleDO.getDateCreated().toLocalDateTime()),
                dateTimeFormatter.format(pluginHandleDO.getDateUpdated().toLocalDateTime()), dictOptions);
=======
        return Optional.ofNullable(pluginHandleDO)
                .map(it -> new PluginHandleVO(pluginHandleDO.getId(), pluginHandleDO.getPluginId(),
                        pluginHandleDO.getField(), pluginHandleDO.getLabel(),
                        pluginHandleDO.getDataType(), pluginHandleDO.getType(), pluginHandleDO.getSort(),
                        DateUtils.localDateTimeToString(pluginHandleDO.getDateCreated().toLocalDateTime()),
                        DateUtils.localDateTimeToString(pluginHandleDO.getDateUpdated().toLocalDateTime()), dictOptions))
                .orElse(null);
>>>>>>> c1e3117b
    }
}<|MERGE_RESOLUTION|>--- conflicted
+++ resolved
@@ -20,19 +20,11 @@
 import lombok.AllArgsConstructor;
 import lombok.Data;
 import org.dromara.soul.admin.entity.PluginHandleDO;
-<<<<<<< HEAD
-
-import java.io.Serializable;
-import java.time.format.DateTimeFormatter;
-import java.util.List;
-import java.util.Objects;
-=======
 import org.dromara.soul.common.utils.DateUtils;
 
 import java.io.Serializable;
 import java.util.List;
 import java.util.Optional;
->>>>>>> c1e3117b
 
 /**
  * this is plugin handle view to web front.
@@ -105,17 +97,6 @@
      * @return {@linkplain PluginHandleVO}
      */
     public static PluginHandleVO buildPluginHandleVO(final PluginHandleDO pluginHandleDO, final List<SoulDictVO> dictOptions) {
-<<<<<<< HEAD
-        if (Objects.isNull(pluginHandleDO)) {
-            return null;
-        }
-        DateTimeFormatter dateTimeFormatter = DateTimeFormatter.ofPattern("yyyy-MM-dd HH:mm:ss");
-        return new PluginHandleVO(pluginHandleDO.getId(), pluginHandleDO.getPluginId(),
-                pluginHandleDO.getField(), pluginHandleDO.getLabel(),
-                pluginHandleDO.getDataType(), pluginHandleDO.getType(), pluginHandleDO.getSort(),
-                dateTimeFormatter.format(pluginHandleDO.getDateCreated().toLocalDateTime()),
-                dateTimeFormatter.format(pluginHandleDO.getDateUpdated().toLocalDateTime()), dictOptions);
-=======
         return Optional.ofNullable(pluginHandleDO)
                 .map(it -> new PluginHandleVO(pluginHandleDO.getId(), pluginHandleDO.getPluginId(),
                         pluginHandleDO.getField(), pluginHandleDO.getLabel(),
@@ -123,6 +104,5 @@
                         DateUtils.localDateTimeToString(pluginHandleDO.getDateCreated().toLocalDateTime()),
                         DateUtils.localDateTimeToString(pluginHandleDO.getDateUpdated().toLocalDateTime()), dictOptions))
                 .orElse(null);
->>>>>>> c1e3117b
     }
 }