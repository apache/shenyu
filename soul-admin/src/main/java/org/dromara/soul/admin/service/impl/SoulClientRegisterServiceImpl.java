--- conflicted
+++ resolved
@@ -164,7 +164,6 @@
         }
     }
 
-<<<<<<< HEAD
     @Override
     public String registerSofa(final MetaDataDTO dto) {
         MetaDataDO byPath = metaDataMapper.findByPath(dto.getPath());
@@ -197,9 +196,7 @@
             registerRule(selectorId, metaDataDTO.getPath(), metaDataDTO.getRpcType(), metaDataDTO.getRuleName());
         }
     }
-    
-=======
->>>>>>> ecc73d92
+
     private void saveSpringMvcMetaData(final SpringMvcRegisterDTO dto) {
         MetaDataDO metaDataDO = new MetaDataDO();
         metaDataDO.setAppName(dto.getAppName());
