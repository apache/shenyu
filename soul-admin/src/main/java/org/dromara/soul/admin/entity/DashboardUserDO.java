--- conflicted
+++ resolved
@@ -67,13 +67,6 @@
      * @return {@linkplain DashboardUserDO}
      */
     public static DashboardUserDO buildDashboardUserDO(final DashboardUserDTO dashboardUserDTO) {
-<<<<<<< HEAD
-        if (dashboardUserDTO != null) {
-            DashboardUserDO dashboardUserDO = new DashboardUserDO();
-            Timestamp currentTime = new Timestamp(System.currentTimeMillis());
-            if (StringUtils.isEmpty(dashboardUserDTO.getId())) {
-                dashboardUserDO.setId(UUIDUtils.generateShortUuid());
-=======
 
         return Optional.ofNullable(dashboardUserDTO).map(item -> {
             Timestamp currentTime = new Timestamp(System.currentTimeMillis());
@@ -85,7 +78,6 @@
                     .build();
             if (StringUtils.isEmpty(item.getId())) {
                 dashboardUserDO.setId(UUIDUtils.getInstance().generateShortUuid());
->>>>>>> 21eda25a
                 dashboardUserDO.setEnabled(true);
                 dashboardUserDO.setDateCreated(currentTime);
             } else {
