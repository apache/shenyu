--- conflicted
+++ resolved
@@ -18,22 +18,15 @@
 package org.dromara.soul.admin.entity;
 
 import lombok.Data;
-<<<<<<< HEAD
-=======
 import lombok.EqualsAndHashCode;
 import lombok.NoArgsConstructor;
 import lombok.experimental.SuperBuilder;
->>>>>>> 21eda25a
 import org.apache.commons.lang3.StringUtils;
 import org.dromara.soul.admin.dto.AppAuthDTO;
 import org.dromara.soul.common.utils.UUIDUtils;
 
 import java.sql.Timestamp;
-<<<<<<< HEAD
-import java.util.Date;
-=======
 import java.util.Optional;
->>>>>>> 21eda25a
 
 /**
  * AppAuthDO.
@@ -62,15 +55,12 @@
      */
     private Boolean enabled;
 
-<<<<<<< HEAD
-=======
     private String userId;
 
     private String phone;
 
     private String extInfo;
 
->>>>>>> 21eda25a
     /**
      * build appAuthDO.
      *
@@ -78,25 +68,6 @@
      * @return {@linkplain AppAuthDO}
      */
     public static AppAuthDO buildAppAuthDO(final AppAuthDTO appAuthDTO) {
-<<<<<<< HEAD
-        if (appAuthDTO != null) {
-            AppAuthDO appAuthDO = new AppAuthDO();
-            Timestamp currentTime = new Timestamp(System.currentTimeMillis());
-            if (StringUtils.isEmpty(appAuthDTO.getId())) {
-                appAuthDO.setId(UUIDUtils.generateShortUuid());
-                appAuthDO.setDateCreated(currentTime);
-            } else {
-                appAuthDO.setId(appAuthDTO.getId());
-            }
-
-            appAuthDO.setAppKey(appAuthDTO.getAppKey());
-            appAuthDO.setAppSecret(appAuthDTO.getAppSecret());
-            appAuthDO.setEnabled(appAuthDTO.getEnabled());
-            appAuthDO.setDateUpdated(currentTime);
-            return appAuthDO;
-        }
-        return null;
-=======
         return Optional.ofNullable(appAuthDTO).map(item -> {
             Timestamp currentTime = new Timestamp(System.currentTimeMillis());
             AppAuthDO appAuthDO = AppAuthDO.builder()
@@ -113,6 +84,5 @@
             }
             return appAuthDO;
         }).orElse(null);
->>>>>>> 21eda25a
     }
 }