--- conflicted
+++ resolved
@@ -17,20 +17,14 @@
 
 package org.dromara.soul.admin.entity;
 
-import lombok.AllArgsConstructor;
-import lombok.Builder;
 import lombok.Data;
 import lombok.EqualsAndHashCode;
-<<<<<<< HEAD
-=======
 import lombok.NoArgsConstructor;
 import lombok.experimental.SuperBuilder;
->>>>>>> 79937f82
 import org.apache.commons.lang3.StringUtils;
 import org.dromara.soul.admin.dto.AppAuthDTO;
 import org.dromara.soul.common.utils.UUIDUtils;
 
-import java.sql.Time;
 import java.sql.Timestamp;
 import java.util.Optional;
 
@@ -41,16 +35,10 @@
  * @author nuo-promise
  */
 @Data
-<<<<<<< HEAD
-@Builder
-@EqualsAndHashCode(callSuper = true)
-public class AppAuthDO extends BaseDO {
-=======
 @SuperBuilder
 @NoArgsConstructor
 @EqualsAndHashCode(callSuper = true)
 public final class AppAuthDO extends BaseDO {
->>>>>>> 79937f82
 
     /**
      * application key.
@@ -72,18 +60,6 @@
     private String phone;
 
     private String extInfo;
-
-    @Builder(toBuilder = true)
-    public AppAuthDO(final String id, final Timestamp dateCreated, final Timestamp dateUpdated, final String appKey,
-                     final String appSecret, final Boolean enabled, final String userId, final String phone, final String extInfo) {
-        super(id, dateCreated, dateUpdated);
-        this.appKey = appKey;
-        this.appSecret = appSecret;
-        this.enabled = enabled;
-        this.userId = userId;
-        this.phone = phone;
-        this.extInfo = extInfo;
-    }
 
     /**
      * build appAuthDO.
