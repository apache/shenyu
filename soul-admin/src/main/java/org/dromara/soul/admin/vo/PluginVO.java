--- conflicted
+++ resolved
@@ -83,18 +83,10 @@
      * @return {@linkplain PluginVO}
      */
     public static PluginVO buildPluginVO(final PluginDO pluginDO) {
-<<<<<<< HEAD
-        DateTimeFormatter dateTimeFormatter = DateTimeFormatter.ofPattern("yyyy-MM-dd HH:mm:ss");
-        PluginEnum pluginEnum = PluginEnum.getPluginEnumByName(pluginDO.getName());
-        return new PluginVO(pluginDO.getId(), pluginEnum == null ? null : pluginEnum.getCode(), pluginDO.getName(), pluginDO.getEnabled(),
-                dateTimeFormatter.format(pluginDO.getDateCreated().toLocalDateTime()),
-                dateTimeFormatter.format(pluginDO.getDateUpdated().toLocalDateTime()));
-=======
         PluginEnum pluginEnum = PluginEnum.getPluginEnumByName(pluginDO.getName());
         return new PluginVO(pluginDO.getId(), pluginEnum == null ? null : pluginEnum.getCode(),
                 pluginDO.getRole(), pluginDO.getName(), pluginDO.getConfig(), pluginDO.getEnabled(),
                 DateUtils.localDateTimeToString(pluginDO.getDateCreated().toLocalDateTime()),
                 DateUtils.localDateTimeToString(pluginDO.getDateUpdated().toLocalDateTime()));
->>>>>>> 21eda25a
     }
 }