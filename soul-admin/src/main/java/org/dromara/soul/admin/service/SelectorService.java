--- conflicted
+++ resolved
@@ -23,8 +23,6 @@
 import org.dromara.soul.admin.query.SelectorQuery;
 import org.dromara.soul.admin.vo.SelectorVO;
 import org.dromara.soul.common.dto.SelectorData;
-
-import java.util.List;
 
 import java.util.List;
 
@@ -56,11 +54,7 @@
      * delete selectors.
      *
      * @param ids primary key.
-<<<<<<< HEAD
-     * @return rows
-=======
      * @return rows int
->>>>>>> 21eda25a
      */
     int delete(List<String> ids);
 
