/*
 * Licensed to the Apache Software Foundation (ASF) under one or more
 * contributor license agreements.  See the NOTICE file distributed with
 * this work for additional information regarding copyright ownership.
 * The ASF licenses this file to You under the Apache License, Version 2.0
 * (the "License"); you may not use this file except in compliance with
 * the License.  You may obtain a copy of the License at
 *
 *     http://www.apache.org/licenses/LICENSE-2.0
 *
 * Unless required by applicable law or agreed to in writing, software
 * distributed under the License is distributed on an "AS IS" BASIS,
 * WITHOUT WARRANTIES OR CONDITIONS OF ANY KIND, either express or implied.
 * See the License for the specific language governing permissions and
 * limitations under the License.
 */

package org.dromara.soul.admin.controller;

import org.apache.commons.collections4.CollectionUtils;
import org.dromara.soul.admin.config.SecretProperties;
import org.dromara.soul.admin.dto.DashboardUserDTO;
import org.dromara.soul.admin.page.CommonPager;
import org.dromara.soul.admin.page.PageParameter;
import org.dromara.soul.admin.query.DashboardUserQuery;
import org.dromara.soul.admin.result.SoulAdminResult;
import org.dromara.soul.admin.service.DashboardUserService;
import org.dromara.soul.admin.utils.AesUtils;
import org.dromara.soul.admin.utils.SoulResultMessage;
import org.dromara.soul.admin.vo.DashboardUserVO;
import org.dromara.soul.common.result.SoulResult;
import org.springframework.beans.factory.annotation.Autowired;
import org.springframework.web.bind.annotation.GetMapping;
import org.springframework.web.bind.annotation.RequestMapping;
import org.springframework.web.bind.annotation.RestController;
import org.springframework.web.bind.annotation.PathVariable;
import org.springframework.web.bind.annotation.PostMapping;
import org.springframework.web.bind.annotation.RequestBody;
import org.springframework.web.bind.annotation.PutMapping;
import org.springframework.web.bind.annotation.DeleteMapping;

<<<<<<< HEAD
=======
import javax.annotation.Resource;
>>>>>>> 21eda25a
import java.util.List;
import java.util.Objects;
import java.util.Optional;

/**
 * this is dashboard user controller.
 *
 * @author jiangxiaofeng(Nicholas)
 * @author Jiang Jining
 */
@RestController
@RequestMapping("/dashboardUser")
public class DashboardUserController {
    
    @Resource
    private SecretProperties secretProperties;

    private final DashboardUserService dashboardUserService;

    @Autowired(required = false)
    public DashboardUserController(final DashboardUserService dashboardUserService) {
        this.dashboardUserService = dashboardUserService;
    }

    /**
     * query dashboard users.
     *
     * @param userName    user name
     * @param currentPage current page
     * @param pageSize    page size
     * @return {@linkplain SoulAdminResult}
     */
    @GetMapping("")
<<<<<<< HEAD
    public Mono<SoulResult> queryDashboardUsers(final String userName, final Integer currentPage, final Integer pageSize) {
        try {
            CommonPager<DashboardUserVO> commonPager = dashboardUserService.listByPage(new DashboardUserQuery(userName, new PageParameter(currentPage, pageSize)));
            return Mono.create(soulResult -> soulResult.success(SoulResult.success("query dashboard users success", commonPager)));
        } catch (Exception e) {
            return Mono.create(soulResult -> soulResult.success(SoulResult.error("query dashboard users exception")));
=======
    public SoulAdminResult queryDashboardUsers(final String userName, final Integer currentPage, final Integer pageSize) {
        String key = secretProperties.getKey();
        CommonPager<DashboardUserVO> commonPager = dashboardUserService.listByPage(new DashboardUserQuery(userName, new PageParameter(currentPage, pageSize)));
        if (CollectionUtils.isNotEmpty(commonPager.getDataList())) {
            commonPager.getDataList().forEach(item -> item.setPassword(AesUtils.aesDecryption(item.getPassword(), key)));
            return SoulAdminResult.success(SoulResultMessage.QUERY_SUCCESS, commonPager);
        } else {
            return SoulAdminResult.error(SoulResultMessage.DASHBOARD_QUERY_ERROR);
>>>>>>> 21eda25a
        }
    }

    /**
     * detail dashboard user.
     *
     * @param id dashboard user id.
     * @return {@linkplain SoulAdminResult}
     */
    @GetMapping("/{id}")
<<<<<<< HEAD
    public Mono<SoulResult> detailDashboardUser(@PathVariable("id") final String id) {
        try {
            DashboardUserVO dashboardUserVO = dashboardUserService.findById(id);
            return Mono.create(soulResult -> soulResult.success(SoulResult.success("detail dashboard user success", dashboardUserVO)));
        } catch (Exception e) {
            return Mono.create(soulResult -> soulResult.success(SoulResult.error("detail dashboard user exception")));
        }
=======
    public SoulAdminResult detailDashboardUser(@PathVariable("id") final String id) {
        String key = secretProperties.getKey();
        DashboardUserVO dashboardUserVO = dashboardUserService.findById(id);
        return Optional.ofNullable(dashboardUserVO).map(item -> {
            item.setPassword(AesUtils.aesDecryption(item.getPassword(), key));
            return SoulAdminResult.success(SoulResultMessage.DETAIL_SUCCESS, item);
        }).orElse(SoulAdminResult.error(SoulResultMessage.DASHBOARD_QUERY_ERROR));
>>>>>>> 21eda25a
    }

    /**
     * create dashboard user.
     *
     * @param dashboardUserDTO dashboard user.
     * @return {@linkplain SoulAdminResult}
     */
    @PostMapping("")
<<<<<<< HEAD
    public Mono<SoulResult> createDashboardUser(@RequestBody final DashboardUserDTO dashboardUserDTO) {
        try {
            Integer createCount = dashboardUserService.createOrUpdate(dashboardUserDTO);
            return Mono.create(soulResult -> soulResult.success(SoulResult.success("create dashboard user success", createCount)));
        } catch (Exception e) {
            return Mono.create(soulResult -> soulResult.success(SoulResult.error("create dashboard user exception")));
        }
=======
    public SoulAdminResult createDashboardUser(@RequestBody final DashboardUserDTO dashboardUserDTO) {
        String key = secretProperties.getKey();
        return Optional.ofNullable(dashboardUserDTO).map(item -> {
            item.setPassword(AesUtils.aesEncryption(item.getPassword(), key));
            Integer createCount = dashboardUserService.createOrUpdate(item);
            return SoulAdminResult.success(SoulResultMessage.CREATE_SUCCESS, createCount);
        }).orElse(SoulAdminResult.error(SoulResultMessage.DASHBOARD_CREATE_USER_ERROR));
>>>>>>> 21eda25a
    }

    /**
     * update dashboard user.
     *
     * @param id               primary key.
     * @param dashboardUserDTO dashboard user.
     * @return {@linkplain SoulAdminResult}
     */
    @PutMapping("/{id}")
<<<<<<< HEAD
    public Mono<SoulResult> updateDashboardUser(@PathVariable("id") final String id, @RequestBody final DashboardUserDTO dashboardUserDTO) {
        try {
            Objects.requireNonNull(dashboardUserDTO);
            dashboardUserDTO.setId(id);
            Integer updateCount = dashboardUserService.createOrUpdate(dashboardUserDTO);
            return Mono.create(soulResult -> soulResult.success(SoulResult.success("update dashboard user success", updateCount)));
        } catch (Exception e) {
            return Mono.create(soulResult -> soulResult.success(SoulResult.error("update dashboard user exception")));
        }
=======
    public SoulAdminResult updateDashboardUser(@PathVariable("id") final String id, @RequestBody final DashboardUserDTO dashboardUserDTO) {
        Objects.requireNonNull(dashboardUserDTO);
        String key = secretProperties.getKey();
        dashboardUserDTO.setId(id);
        dashboardUserDTO.setPassword(AesUtils.aesEncryption(dashboardUserDTO.getPassword(), key));
        Integer updateCount = dashboardUserService.createOrUpdate(dashboardUserDTO);
        return SoulAdminResult.success(SoulResultMessage.UPDATE_SUCCESS, updateCount);
>>>>>>> 21eda25a
    }

    /**
     * delete dashboard users.
     *
     * @param ids primary key.
<<<<<<< HEAD
     * @return {@linkplain Mono}
     */
    @DeleteMapping("/batch")
    public Mono<SoulResult> deleteDashboardUser(@RequestBody final List<String> ids) {
        try {
            Integer deleteCount = dashboardUserService.delete(ids);
            return Mono.create(soulResult -> soulResult.success(SoulResult.success("delete dashboard users success", deleteCount)));
        } catch (Exception e) {
            return Mono.create(soulResult -> soulResult.success(SoulResult.error("delete dashboard users exception")));
        }
=======
     * @return {@linkplain SoulAdminResult}
     */
    @DeleteMapping("/batch")
    public SoulAdminResult deleteDashboardUser(@RequestBody final List<String> ids) {
        Integer deleteCount = dashboardUserService.delete(ids);
        return SoulAdminResult.success(SoulResultMessage.DELETE_SUCCESS, deleteCount);
>>>>>>> 21eda25a
    }
}<|MERGE_RESOLUTION|>--- conflicted
+++ resolved
@@ -28,7 +28,6 @@
 import org.dromara.soul.admin.utils.AesUtils;
 import org.dromara.soul.admin.utils.SoulResultMessage;
 import org.dromara.soul.admin.vo.DashboardUserVO;
-import org.dromara.soul.common.result.SoulResult;
 import org.springframework.beans.factory.annotation.Autowired;
 import org.springframework.web.bind.annotation.GetMapping;
 import org.springframework.web.bind.annotation.RequestMapping;
@@ -39,10 +38,7 @@
 import org.springframework.web.bind.annotation.PutMapping;
 import org.springframework.web.bind.annotation.DeleteMapping;
 
-<<<<<<< HEAD
-=======
 import javax.annotation.Resource;
->>>>>>> 21eda25a
 import java.util.List;
 import java.util.Objects;
 import java.util.Optional;
@@ -76,14 +72,6 @@
      * @return {@linkplain SoulAdminResult}
      */
     @GetMapping("")
-<<<<<<< HEAD
-    public Mono<SoulResult> queryDashboardUsers(final String userName, final Integer currentPage, final Integer pageSize) {
-        try {
-            CommonPager<DashboardUserVO> commonPager = dashboardUserService.listByPage(new DashboardUserQuery(userName, new PageParameter(currentPage, pageSize)));
-            return Mono.create(soulResult -> soulResult.success(SoulResult.success("query dashboard users success", commonPager)));
-        } catch (Exception e) {
-            return Mono.create(soulResult -> soulResult.success(SoulResult.error("query dashboard users exception")));
-=======
     public SoulAdminResult queryDashboardUsers(final String userName, final Integer currentPage, final Integer pageSize) {
         String key = secretProperties.getKey();
         CommonPager<DashboardUserVO> commonPager = dashboardUserService.listByPage(new DashboardUserQuery(userName, new PageParameter(currentPage, pageSize)));
@@ -92,7 +80,6 @@
             return SoulAdminResult.success(SoulResultMessage.QUERY_SUCCESS, commonPager);
         } else {
             return SoulAdminResult.error(SoulResultMessage.DASHBOARD_QUERY_ERROR);
->>>>>>> 21eda25a
         }
     }
 
@@ -103,15 +90,6 @@
      * @return {@linkplain SoulAdminResult}
      */
     @GetMapping("/{id}")
-<<<<<<< HEAD
-    public Mono<SoulResult> detailDashboardUser(@PathVariable("id") final String id) {
-        try {
-            DashboardUserVO dashboardUserVO = dashboardUserService.findById(id);
-            return Mono.create(soulResult -> soulResult.success(SoulResult.success("detail dashboard user success", dashboardUserVO)));
-        } catch (Exception e) {
-            return Mono.create(soulResult -> soulResult.success(SoulResult.error("detail dashboard user exception")));
-        }
-=======
     public SoulAdminResult detailDashboardUser(@PathVariable("id") final String id) {
         String key = secretProperties.getKey();
         DashboardUserVO dashboardUserVO = dashboardUserService.findById(id);
@@ -119,7 +97,6 @@
             item.setPassword(AesUtils.aesDecryption(item.getPassword(), key));
             return SoulAdminResult.success(SoulResultMessage.DETAIL_SUCCESS, item);
         }).orElse(SoulAdminResult.error(SoulResultMessage.DASHBOARD_QUERY_ERROR));
->>>>>>> 21eda25a
     }
 
     /**
@@ -129,15 +106,6 @@
      * @return {@linkplain SoulAdminResult}
      */
     @PostMapping("")
-<<<<<<< HEAD
-    public Mono<SoulResult> createDashboardUser(@RequestBody final DashboardUserDTO dashboardUserDTO) {
-        try {
-            Integer createCount = dashboardUserService.createOrUpdate(dashboardUserDTO);
-            return Mono.create(soulResult -> soulResult.success(SoulResult.success("create dashboard user success", createCount)));
-        } catch (Exception e) {
-            return Mono.create(soulResult -> soulResult.success(SoulResult.error("create dashboard user exception")));
-        }
-=======
     public SoulAdminResult createDashboardUser(@RequestBody final DashboardUserDTO dashboardUserDTO) {
         String key = secretProperties.getKey();
         return Optional.ofNullable(dashboardUserDTO).map(item -> {
@@ -145,7 +113,6 @@
             Integer createCount = dashboardUserService.createOrUpdate(item);
             return SoulAdminResult.success(SoulResultMessage.CREATE_SUCCESS, createCount);
         }).orElse(SoulAdminResult.error(SoulResultMessage.DASHBOARD_CREATE_USER_ERROR));
->>>>>>> 21eda25a
     }
 
     /**
@@ -156,17 +123,6 @@
      * @return {@linkplain SoulAdminResult}
      */
     @PutMapping("/{id}")
-<<<<<<< HEAD
-    public Mono<SoulResult> updateDashboardUser(@PathVariable("id") final String id, @RequestBody final DashboardUserDTO dashboardUserDTO) {
-        try {
-            Objects.requireNonNull(dashboardUserDTO);
-            dashboardUserDTO.setId(id);
-            Integer updateCount = dashboardUserService.createOrUpdate(dashboardUserDTO);
-            return Mono.create(soulResult -> soulResult.success(SoulResult.success("update dashboard user success", updateCount)));
-        } catch (Exception e) {
-            return Mono.create(soulResult -> soulResult.success(SoulResult.error("update dashboard user exception")));
-        }
-=======
     public SoulAdminResult updateDashboardUser(@PathVariable("id") final String id, @RequestBody final DashboardUserDTO dashboardUserDTO) {
         Objects.requireNonNull(dashboardUserDTO);
         String key = secretProperties.getKey();
@@ -174,31 +130,17 @@
         dashboardUserDTO.setPassword(AesUtils.aesEncryption(dashboardUserDTO.getPassword(), key));
         Integer updateCount = dashboardUserService.createOrUpdate(dashboardUserDTO);
         return SoulAdminResult.success(SoulResultMessage.UPDATE_SUCCESS, updateCount);
->>>>>>> 21eda25a
     }
 
     /**
      * delete dashboard users.
      *
      * @param ids primary key.
-<<<<<<< HEAD
-     * @return {@linkplain Mono}
-     */
-    @DeleteMapping("/batch")
-    public Mono<SoulResult> deleteDashboardUser(@RequestBody final List<String> ids) {
-        try {
-            Integer deleteCount = dashboardUserService.delete(ids);
-            return Mono.create(soulResult -> soulResult.success(SoulResult.success("delete dashboard users success", deleteCount)));
-        } catch (Exception e) {
-            return Mono.create(soulResult -> soulResult.success(SoulResult.error("delete dashboard users exception")));
-        }
-=======
      * @return {@linkplain SoulAdminResult}
      */
     @DeleteMapping("/batch")
     public SoulAdminResult deleteDashboardUser(@RequestBody final List<String> ids) {
         Integer deleteCount = dashboardUserService.delete(ids);
         return SoulAdminResult.success(SoulResultMessage.DELETE_SUCCESS, deleteCount);
->>>>>>> 21eda25a
     }
 }