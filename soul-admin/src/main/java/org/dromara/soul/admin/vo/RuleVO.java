/*
 * Licensed to the Apache Software Foundation (ASF) under one or more
 * contributor license agreements.  See the NOTICE file distributed with
 * this work for additional information regarding copyright ownership.
 * The ASF licenses this file to You under the Apache License, Version 2.0
 * (the "License"); you may not use this file except in compliance with
 * the License.  You may obtain a copy of the License at
 *
 *     http://www.apache.org/licenses/LICENSE-2.0
 *
 * Unless required by applicable law or agreed to in writing, software
 * distributed under the License is distributed on an "AS IS" BASIS,
 * WITHOUT WARRANTIES OR CONDITIONS OF ANY KIND, either express or implied.
 * See the License for the specific language governing permissions and
 * limitations under the License.
 */

package org.dromara.soul.admin.vo;

import lombok.AllArgsConstructor;
import lombok.Data;
import lombok.NoArgsConstructor;
import org.dromara.soul.admin.entity.RuleDO;
import org.dromara.soul.common.enums.MatchModeEnum;
import org.dromara.soul.common.utils.DateUtils;

import java.io.Serializable;
import java.util.List;

/**
 * this is rule view to web front.
 *
 * @author jiangxiaofeng(Nicholas)
 */
@Data
@AllArgsConstructor
@NoArgsConstructor
public class RuleVO implements Serializable {

    /**
     * primary key.
     */
    private String id;

    /**
     * selector id.
     */
    private String selectorId;

    /**
     * match mode.
     */
    private Integer matchMode;

    /**
     * match mode name.
     */
    private String matchModeName;

    /**
     * rule name.
     */
    private String name;

    /**
     * whether enabled.
     */
    private Boolean enabled;

    /**
     * whether loged.
     */
    private Boolean loged;

    /**
     * sort type.
     */
    private Integer sort;

    /**
     * process logic.
     */
    private String handle;

    /**
     * rule conditions.
     */
    private List<RuleConditionVO> ruleConditions;

    /**
     * created time.
     */
    private String dateCreated;

    /**
     * updated time.
     */
    private String dateUpdated;

    /**
     * build ruleVO.
     *
     * @param ruleDO {@linkplain RuleDO}
     * @return {@linkplain RuleVO}
     */
    public static RuleVO buildRuleVO(final RuleDO ruleDO) {
<<<<<<< HEAD
        DateTimeFormatter dateTimeFormatter = DateTimeFormatter.ofPattern("yyyy-MM-dd HH:mm:ss");
        return new RuleVO(ruleDO.getId(), ruleDO.getSelectorId(), ruleDO.getMatchMode(), MatchModeEnum.getMatchModeByCode(ruleDO.getMatchMode()),
                ruleDO.getName(), ruleDO.getEnabled(), ruleDO.getLoged(), ruleDO.getSort(), ruleDO.getHandle(), null,
                dateTimeFormatter.format(ruleDO.getDateCreated().toLocalDateTime()),
                dateTimeFormatter.format(ruleDO.getDateUpdated().toLocalDateTime()));
=======
        return buildRuleVO(ruleDO, null);
>>>>>>> 21eda25a
    }

    /**
     * build ruleVO.
     *
     * @param ruleDO         {@linkplain RuleDO}
     * @param ruleConditions {@linkplain List}
     * @return {@linkplain RuleVO}
     */
    public static RuleVO buildRuleVO(final RuleDO ruleDO, final List<RuleConditionVO> ruleConditions) {
        return new RuleVO(ruleDO.getId(), ruleDO.getSelectorId(), ruleDO.getMatchMode(), MatchModeEnum.getMatchModeByCode(ruleDO.getMatchMode()),
                ruleDO.getName(), ruleDO.getEnabled(), ruleDO.getLoged(), ruleDO.getSort(), ruleDO.getHandle(), ruleConditions,
<<<<<<< HEAD
                dateTimeFormatter.format(ruleDO.getDateCreated().toLocalDateTime()),
                dateTimeFormatter.format(ruleDO.getDateUpdated().toLocalDateTime()));
=======
                DateUtils.localDateTimeToString(ruleDO.getDateCreated().toLocalDateTime()),
                DateUtils.localDateTimeToString(ruleDO.getDateUpdated().toLocalDateTime()));
>>>>>>> 21eda25a
    }
}<|MERGE_RESOLUTION|>--- conflicted
+++ resolved
@@ -104,15 +104,7 @@
      * @return {@linkplain RuleVO}
      */
     public static RuleVO buildRuleVO(final RuleDO ruleDO) {
-<<<<<<< HEAD
-        DateTimeFormatter dateTimeFormatter = DateTimeFormatter.ofPattern("yyyy-MM-dd HH:mm:ss");
-        return new RuleVO(ruleDO.getId(), ruleDO.getSelectorId(), ruleDO.getMatchMode(), MatchModeEnum.getMatchModeByCode(ruleDO.getMatchMode()),
-                ruleDO.getName(), ruleDO.getEnabled(), ruleDO.getLoged(), ruleDO.getSort(), ruleDO.getHandle(), null,
-                dateTimeFormatter.format(ruleDO.getDateCreated().toLocalDateTime()),
-                dateTimeFormatter.format(ruleDO.getDateUpdated().toLocalDateTime()));
-=======
         return buildRuleVO(ruleDO, null);
->>>>>>> 21eda25a
     }
 
     /**
@@ -125,12 +117,7 @@
     public static RuleVO buildRuleVO(final RuleDO ruleDO, final List<RuleConditionVO> ruleConditions) {
         return new RuleVO(ruleDO.getId(), ruleDO.getSelectorId(), ruleDO.getMatchMode(), MatchModeEnum.getMatchModeByCode(ruleDO.getMatchMode()),
                 ruleDO.getName(), ruleDO.getEnabled(), ruleDO.getLoged(), ruleDO.getSort(), ruleDO.getHandle(), ruleConditions,
-<<<<<<< HEAD
-                dateTimeFormatter.format(ruleDO.getDateCreated().toLocalDateTime()),
-                dateTimeFormatter.format(ruleDO.getDateUpdated().toLocalDateTime()));
-=======
                 DateUtils.localDateTimeToString(ruleDO.getDateCreated().toLocalDateTime()),
                 DateUtils.localDateTimeToString(ruleDO.getDateUpdated().toLocalDateTime()));
->>>>>>> 21eda25a
     }
 }