/*
 * Licensed to the Apache Software Foundation (ASF) under one or more
 * contributor license agreements.  See the NOTICE file distributed with
 * this work for additional information regarding copyright ownership.
 * The ASF licenses this file to You under the Apache License, Version 2.0
 * (the "License"); you may not use this file except in compliance with
 * the License.  You may obtain a copy of the License at
 *
 *     http://www.apache.org/licenses/LICENSE-2.0
 *
 * Unless required by applicable law or agreed to in writing, software
 * distributed under the License is distributed on an "AS IS" BASIS,
 * WITHOUT WARRANTIES OR CONDITIONS OF ANY KIND, either express or implied.
 * See the License for the specific language governing permissions and
 * limitations under the License.
 */

package org.dromara.soul.admin.vo;

import lombok.AllArgsConstructor;
import lombok.Data;
import lombok.NoArgsConstructor;
import org.dromara.soul.admin.entity.SelectorDO;
import org.dromara.soul.common.enums.MatchModeEnum;
import org.dromara.soul.common.enums.SelectorTypeEnum;
import org.dromara.soul.common.utils.DateUtils;

import java.io.Serializable;
import java.util.List;

/**
 * this is selector view to web front.
 *
 * @author jiangxiaofeng(Nicholas)
 */
@Data
@AllArgsConstructor
@NoArgsConstructor
public class SelectorVO implements Serializable {

    /**
     * primary key.
     */
    private String id;

    /**
     * plugin id.
     */
    private String pluginId;

    /**
     * selector name.
     */
    private String name;

    /**
     * match mode code.
     */
    private Integer matchMode;

    /**
     * match mode name.
     */
    private String matchModeName;

    /**
     * selector type code.
     */
    private Integer type;

    /**
     * selector type name.
     */
    private String typeName;

    /**
     * sort type.
     */
    private Integer sort;

    /**
     * whether enabled.
     */
    private Boolean enabled;

    /**
     * whether loged.
     */
    private Boolean loged;

    /**
     * whether continued.
     */
    private Boolean continued;

    private String handle;

    /**
     * selector conditions.
     */
    private List<SelectorConditionVO> selectorConditions;

    /**
     * created time.
     */
    private String dateCreated;

    /**
     * updated time.
     */
    private String dateUpdated;

    /**
     * build selectorVO.
     *
     * @param selectorDO {@linkplain SelectorDO}
     * @return {@linkplain SelectorVO}
     */
    public static SelectorVO buildSelectorVO(final SelectorDO selectorDO) {
<<<<<<< HEAD
        DateTimeFormatter dateTimeFormatter = DateTimeFormatter.ofPattern("yyyy-MM-dd HH:mm:ss");
        return new SelectorVO(selectorDO.getId(), selectorDO.getPluginId(), selectorDO.getName(), selectorDO.getMatchMode(), MatchModeEnum.getMatchModeByCode(selectorDO.getMatchMode()),
                selectorDO.getType(), SelectorTypeEnum.getSelectorTypeByCode(selectorDO.getType()), selectorDO.getSort(),
                selectorDO.getEnabled(), selectorDO.getLoged(), selectorDO.getContinued(), null,
                dateTimeFormatter.format(selectorDO.getDateCreated().toLocalDateTime()),
                dateTimeFormatter.format(selectorDO.getDateUpdated().toLocalDateTime()));
=======
        return buildSelectorVO(selectorDO, null);
>>>>>>> 21eda25a
    }

    /**
     * build selectorVO.
     *
     * @param selectorDO         {@linkplain SelectorDO}
     * @param selectorConditions {@linkplain List}
     * @return {@linkplain SelectorVO}
     */
    public static SelectorVO buildSelectorVO(final SelectorDO selectorDO, final List<SelectorConditionVO> selectorConditions) {
        return new SelectorVO(selectorDO.getId(), selectorDO.getPluginId(), selectorDO.getName(), selectorDO.getMatchMode(), MatchModeEnum.getMatchModeByCode(selectorDO.getMatchMode()),
                selectorDO.getType(), SelectorTypeEnum.getSelectorTypeByCode(selectorDO.getType()), selectorDO.getSort(),
<<<<<<< HEAD
                selectorDO.getEnabled(), selectorDO.getLoged(), selectorDO.getContinued(), selectorConditions,
                dateTimeFormatter.format(selectorDO.getDateCreated().toLocalDateTime()),
                dateTimeFormatter.format(selectorDO.getDateUpdated().toLocalDateTime()));
=======
                selectorDO.getEnabled(), selectorDO.getLoged(), selectorDO.getContinued(), selectorDO.getHandle(), selectorConditions,
                DateUtils.localDateTimeToString(selectorDO.getDateCreated().toLocalDateTime()),
                DateUtils.localDateTimeToString(selectorDO.getDateUpdated().toLocalDateTime()));
>>>>>>> 21eda25a
    }
}<|MERGE_RESOLUTION|>--- conflicted
+++ resolved
@@ -117,16 +117,7 @@
      * @return {@linkplain SelectorVO}
      */
     public static SelectorVO buildSelectorVO(final SelectorDO selectorDO) {
-<<<<<<< HEAD
-        DateTimeFormatter dateTimeFormatter = DateTimeFormatter.ofPattern("yyyy-MM-dd HH:mm:ss");
-        return new SelectorVO(selectorDO.getId(), selectorDO.getPluginId(), selectorDO.getName(), selectorDO.getMatchMode(), MatchModeEnum.getMatchModeByCode(selectorDO.getMatchMode()),
-                selectorDO.getType(), SelectorTypeEnum.getSelectorTypeByCode(selectorDO.getType()), selectorDO.getSort(),
-                selectorDO.getEnabled(), selectorDO.getLoged(), selectorDO.getContinued(), null,
-                dateTimeFormatter.format(selectorDO.getDateCreated().toLocalDateTime()),
-                dateTimeFormatter.format(selectorDO.getDateUpdated().toLocalDateTime()));
-=======
         return buildSelectorVO(selectorDO, null);
->>>>>>> 21eda25a
     }
 
     /**
@@ -139,14 +130,8 @@
     public static SelectorVO buildSelectorVO(final SelectorDO selectorDO, final List<SelectorConditionVO> selectorConditions) {
         return new SelectorVO(selectorDO.getId(), selectorDO.getPluginId(), selectorDO.getName(), selectorDO.getMatchMode(), MatchModeEnum.getMatchModeByCode(selectorDO.getMatchMode()),
                 selectorDO.getType(), SelectorTypeEnum.getSelectorTypeByCode(selectorDO.getType()), selectorDO.getSort(),
-<<<<<<< HEAD
-                selectorDO.getEnabled(), selectorDO.getLoged(), selectorDO.getContinued(), selectorConditions,
-                dateTimeFormatter.format(selectorDO.getDateCreated().toLocalDateTime()),
-                dateTimeFormatter.format(selectorDO.getDateUpdated().toLocalDateTime()));
-=======
                 selectorDO.getEnabled(), selectorDO.getLoged(), selectorDO.getContinued(), selectorDO.getHandle(), selectorConditions,
                 DateUtils.localDateTimeToString(selectorDO.getDateCreated().toLocalDateTime()),
                 DateUtils.localDateTimeToString(selectorDO.getDateUpdated().toLocalDateTime()));
->>>>>>> 21eda25a
     }
 }