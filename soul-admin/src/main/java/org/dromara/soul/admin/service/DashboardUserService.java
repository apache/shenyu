/*
 * Licensed to the Apache Software Foundation (ASF) under one or more
 * contributor license agreements.  See the NOTICE file distributed with
 * this work for additional information regarding copyright ownership.
 * The ASF licenses this file to You under the Apache License, Version 2.0
 * (the "License"); you may not use this file except in compliance with
 * the License.  You may obtain a copy of the License at
 *
 *     http://www.apache.org/licenses/LICENSE-2.0
 *
 * Unless required by applicable law or agreed to in writing, software
 * distributed under the License is distributed on an "AS IS" BASIS,
 * WITHOUT WARRANTIES OR CONDITIONS OF ANY KIND, either express or implied.
 * See the License for the specific language governing permissions and
 * limitations under the License.
 */

package org.dromara.soul.admin.service;

import org.dromara.soul.admin.dto.DashboardUserDTO;
import org.dromara.soul.admin.page.CommonPager;
import org.dromara.soul.admin.query.DashboardUserQuery;
import org.dromara.soul.admin.vo.DashboardUserVO;

import java.util.List;

/**
 * this is dashboard user service.
 *
 * @author jiangxiaofeng(Nicholas)
 */
public interface DashboardUserService {

    /**
     * create or update dashboard user.
     *
     * @param dashboardUserDTO {@linkplain DashboardUserDTO}
     * @return rows
     */
    int createOrUpdate(DashboardUserDTO dashboardUserDTO);

    /**
     * delete dashboard users.
     *
     * @param ids primary key.
     * @return rows
     */
    int delete(List<String> ids);

    /**
     * find dashboard user by id.
     *
     * @param id primary key.
     * @return {@linkplain DashboardUserVO}
     */
    DashboardUserVO findById(String id);

    /**
     * find dashboard user by query.
     *
     * @param userName user name
     * @param password user password
     * @return {@linkplain DashboardUserVO}
     */
<<<<<<< HEAD
    DashboardUserVO findByQuery(final String userName, final String password);
=======
    DashboardUserVO findByQuery(String userName, String password);
>>>>>>> 21eda25a

    /**
     * find page of dashboard user by query.
     *
     * @param dashboardUserQuery {@linkplain DashboardUserQuery}
     * @return {@linkplain CommonPager}
     */
    CommonPager<DashboardUserVO> listByPage(DashboardUserQuery dashboardUserQuery);

    /**
     * To deal with the admin login.
     *
     * @param userName default username is admin
     * @param password admin password
     * @return {@linkplain DashboardUserVO}
     */
    DashboardUserVO login(String userName, String password);
}<|MERGE_RESOLUTION|>--- conflicted
+++ resolved
@@ -62,11 +62,7 @@
      * @param password user password
      * @return {@linkplain DashboardUserVO}
      */
-<<<<<<< HEAD
-    DashboardUserVO findByQuery(final String userName, final String password);
-=======
     DashboardUserVO findByQuery(String userName, String password);
->>>>>>> 21eda25a
 
     /**
      * find page of dashboard user by query.
