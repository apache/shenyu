--- conflicted
+++ resolved
@@ -80,18 +80,6 @@
      * @param userName default username is admin
      * @param password admin password
      * @return {@linkplain LoginDashboardUserVO}
-<<<<<<< HEAD
      */
     LoginDashboardUserVO login(String userName, String password);
-
-    /**
-     * bind admin role.
-     *
-     * @param userId admin user id
-     */
-    void checkAndBindAdminRole(String userId);
-=======
-     */
-    LoginDashboardUserVO login(String userName, String password);
->>>>>>> 3ea768ba
 }