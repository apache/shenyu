--- conflicted
+++ resolved
@@ -21,15 +21,8 @@
 import org.apache.commons.lang3.StringUtils;
 import org.dromara.soul.admin.config.SecretProperties;
 import org.dromara.soul.admin.dto.DashboardUserDTO;
-<<<<<<< HEAD
-import org.dromara.soul.admin.dto.PermissionDTO;
 import org.dromara.soul.admin.dto.UserRoleDTO;
 import org.dromara.soul.admin.entity.DashboardUserDO;
-import org.dromara.soul.admin.entity.PermissionDO;
-=======
-import org.dromara.soul.admin.dto.UserRoleDTO;
-import org.dromara.soul.admin.entity.DashboardUserDO;
->>>>>>> 3ea768ba
 import org.dromara.soul.admin.entity.UserRoleDO;
 import org.dromara.soul.admin.mapper.DashboardUserMapper;
 import org.dromara.soul.admin.mapper.PermissionMapper;
@@ -45,10 +38,6 @@
 import org.dromara.soul.admin.vo.DashboardUserEditVO;
 import org.dromara.soul.admin.vo.DashboardUserVO;
 import org.dromara.soul.admin.vo.LoginDashboardUserVO;
-<<<<<<< HEAD
-import org.dromara.soul.admin.vo.ResourceVO;
-=======
->>>>>>> 3ea768ba
 import org.dromara.soul.admin.vo.RoleVO;
 import org.springframework.beans.factory.annotation.Autowired;
 import org.springframework.stereotype.Service;
@@ -58,10 +47,6 @@
 import javax.annotation.Resource;
 import java.util.List;
 import java.util.Objects;
-<<<<<<< HEAD
-import java.util.Optional;
-=======
->>>>>>> 3ea768ba
 import java.util.stream.Collectors;
 
 /**
@@ -109,20 +94,12 @@
             bindUserRole(dashboardUserDO.getId(), dashboardUserDTO.getRoles());
             return dashboardUserMapper.insertSelective(dashboardUserDO);
         }
-<<<<<<< HEAD
-
-=======
->>>>>>> 3ea768ba
         if (!dashboardUserDTO.getUserName().equals("admin")) {
             userRoleMapper.deleteByUserId(dashboardUserDTO.getId());
         }
         if (CollectionUtils.isNotEmpty(dashboardUserDTO.getRoles())) {
             bindUserRole(dashboardUserDTO.getId(), dashboardUserDTO.getRoles());
         }
-<<<<<<< HEAD
-
-=======
->>>>>>> 3ea768ba
         return dashboardUserMapper.updateSelective(dashboardUserDO);
     }
 
@@ -213,28 +190,6 @@
     }
 
     /**
-<<<<<<< HEAD
-     * bind admin role and permission.
-     *
-     * @param userId admin user id
-     */
-    @Override
-    @Transactional(rollbackFor = Exception.class)
-    public void checkAndBindAdminRole(final String userId) {
-        if (CollectionUtils.isEmpty(userRoleMapper.findByUserId(userId))) {
-            RoleVO roleVO = RoleVO.buildRoleVO(roleMapper.findByRoleName("super"));
-            Optional.ofNullable(roleVO).map(item -> {
-                resourceMapper.selectAll().stream().map(ResourceVO::buildResourceVO).collect(Collectors.toList()).stream().map(ResourceVO::getId).collect(Collectors.toList()).forEach(resource -> {
-                    permissionMapper.insertSelective(PermissionDO.buildPermissionDO(PermissionDTO.builder().objectId(item.getId()).resourceId(resource).build()));
-                });
-                return userRoleMapper.insertSelective(UserRoleDO.buildUserRoleDO(UserRoleDTO.builder().roleId(item.getId()).userId(userId).build()));
-            });
-        }
-    }
-
-    /**
-=======
->>>>>>> 3ea768ba
      * bind user and role id.
      *
      * @param userId user id
