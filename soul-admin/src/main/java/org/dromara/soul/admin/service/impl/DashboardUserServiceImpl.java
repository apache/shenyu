/*
 * Licensed to the Apache Software Foundation (ASF) under one or more
 * contributor license agreements.  See the NOTICE file distributed with
 * this work for additional information regarding copyright ownership.
 * The ASF licenses this file to You under the Apache License, Version 2.0
 * (the "License"); you may not use this file except in compliance with
 * the License.  You may obtain a copy of the License at
 *
 *     http://www.apache.org/licenses/LICENSE-2.0
 *
 * Unless required by applicable law or agreed to in writing, software
 * distributed under the License is distributed on an "AS IS" BASIS,
 * WITHOUT WARRANTIES OR CONDITIONS OF ANY KIND, either express or implied.
 * See the License for the specific language governing permissions and
 * limitations under the License.
 */

package org.dromara.soul.admin.service.impl;

import com.google.common.collect.Lists;
import lombok.extern.slf4j.Slf4j;
import org.apache.commons.collections4.CollectionUtils;
import org.apache.commons.lang3.StringUtils;
import org.dromara.soul.admin.config.properties.LdapProperties;
import org.dromara.soul.admin.config.properties.SecretProperties;
import org.dromara.soul.admin.mapper.DataPermissionMapper;
import org.dromara.soul.admin.model.dto.DashboardUserDTO;
import org.dromara.soul.admin.model.dto.UserRoleDTO;
import org.dromara.soul.admin.model.entity.DashboardUserDO;
import org.dromara.soul.admin.model.entity.RoleDO;
import org.dromara.soul.admin.model.entity.UserRoleDO;
import org.dromara.soul.admin.mapper.DashboardUserMapper;
import org.dromara.soul.admin.mapper.PermissionMapper;
import org.dromara.soul.admin.mapper.ResourceMapper;
import org.dromara.soul.admin.mapper.RoleMapper;
import org.dromara.soul.admin.mapper.UserRoleMapper;
import org.dromara.soul.admin.model.page.CommonPager;
import org.dromara.soul.admin.model.page.PageResultUtils;
import org.dromara.soul.admin.model.query.DashboardUserQuery;
import org.dromara.soul.admin.service.DashboardUserService;
import org.dromara.soul.admin.utils.AesUtils;
import org.dromara.soul.admin.model.vo.DashboardUserEditVO;
import org.dromara.soul.admin.model.vo.DashboardUserVO;
import org.dromara.soul.admin.model.vo.LoginDashboardUserVO;
import org.dromara.soul.admin.model.vo.RoleVO;
<<<<<<< HEAD
import org.dromara.soul.common.constant.AdminConstants;
=======
import org.springframework.beans.BeanUtils;
>>>>>>> 8a4a7191
import org.springframework.beans.factory.annotation.Autowired;
import org.springframework.ldap.NameNotFoundException;
import org.springframework.ldap.core.LdapTemplate;
import org.springframework.stereotype.Service;
import org.springframework.transaction.annotation.Transactional;
import org.springframework.util.ObjectUtils;

import javax.annotation.Resource;
import java.util.List;
import java.util.Objects;
import java.util.stream.Collectors;

/**
 * DashboardUserServiceImpl.
 *
 * @author jiangxiaofeng(Nicholas)
 */
@Service("dashboardUserService")
@Slf4j
public class DashboardUserServiceImpl implements DashboardUserService {

    @Resource
    private SecretProperties secretProperties;

    private final DashboardUserMapper dashboardUserMapper;

    private final UserRoleMapper userRoleMapper;

    private final RoleMapper roleMapper;

    private final DataPermissionMapper dataPermissionMapper;

    @Autowired(required = false)
    private LdapProperties ldapProperties;

    @Autowired(required = false)
    private LdapTemplate ldapTemplate;

    @Autowired(required = false)
    public DashboardUserServiceImpl(final DashboardUserMapper dashboardUserMapper, final UserRoleMapper userRoleMapper,
                                    final RoleMapper roleMapper, final ResourceMapper resourceMapper, final PermissionMapper permissionMapper,
                                    final DataPermissionMapper dataPermissionMapper) {
        this.dashboardUserMapper = dashboardUserMapper;
        this.userRoleMapper = userRoleMapper;
        this.roleMapper = roleMapper;
        this.dataPermissionMapper = dataPermissionMapper;
    }

    /**
     * create or update dashboard user.
     *
     * @param dashboardUserDTO {@linkplain DashboardUserDTO}
     * @return rows
     */
    @Override
    @Transactional(rollbackFor = Exception.class)
    public int createOrUpdate(final DashboardUserDTO dashboardUserDTO) {
        DashboardUserDO dashboardUserDO = DashboardUserDO.buildDashboardUserDO(dashboardUserDTO);
        if (StringUtils.isEmpty(dashboardUserDTO.getId())) {
            bindUserRole(dashboardUserDO.getId(), dashboardUserDTO.getRoles());
            return dashboardUserMapper.insertSelective(dashboardUserDO);
        }
        if (!AdminConstants.ADMIN_NAME.equals(dashboardUserDTO.getUserName())) {
            userRoleMapper.deleteByUserId(dashboardUserDTO.getId());
        }
        if (CollectionUtils.isNotEmpty(dashboardUserDTO.getRoles())) {
            bindUserRole(dashboardUserDTO.getId(), dashboardUserDTO.getRoles());
        }
        return dashboardUserMapper.updateSelective(dashboardUserDO);
    }

    /**
     * delete dashboard users.
     *
     * @param ids primary key.
     * @return rows
     */
    @Override
    public int delete(final List<String> ids) {
        int dashboardUserCount = 0;
        for (String id : ids) {
            DashboardUserDO dashboardUserDO = dashboardUserMapper.selectById(id);
            if (!ObjectUtils.isEmpty(dashboardUserDO) && AdminConstants.ADMIN_NAME.equals(dashboardUserDO.getUserName())) {
                continue;
            }
            dashboardUserCount += dashboardUserMapper.delete(id);
            userRoleMapper.deleteByUserId(id);
            dataPermissionMapper.deleteByUserId(id);
        }
        return dashboardUserCount;
    }

    /**
     * find dashboard user by id.
     *
     * @param id primary key..
     * @return {@linkplain DashboardUserVO}
     */
    @Override
    public DashboardUserEditVO findById(final String id) {
        return DashboardUserEditVO.buildDashboardUserEditVO(DashboardUserVO.buildDashboardUserVO(dashboardUserMapper.selectById(id)),
                userRoleMapper.findByUserId(id).stream()
                        .map(item -> RoleVO.buildRoleVO(roleMapper.selectById(item.getRoleId()))).filter(Objects::nonNull).collect(Collectors.toList()),
                roleMapper.selectAll().stream().map(RoleVO::buildRoleVO).collect(Collectors.toList()));
    }

    /**
     * find dashboard user by query.
     *
     * @param userName user name
     * @param password user password
     * @return {@linkplain DashboardUserVO}
     */
    @Override
    public DashboardUserVO findByQuery(final String userName, final String password) {
        return DashboardUserVO.buildDashboardUserVO(dashboardUserMapper.findByQuery(userName, password));
    }

    /**
     * find dashboard user by username.
     *
     * @param userName user name
     * @return {@linkplain DashboardUserVO}
     */
    @Override
    public DashboardUserVO findByUserName(final String userName) {
        return DashboardUserVO.buildDashboardUserVO(dashboardUserMapper.selectByUserName(userName));
    }

    /**
     * find page of dashboard user by query.
     *
     * @param dashboardUserQuery {@linkplain DashboardUserQuery}
     * @return {@linkplain CommonPager}
     */
    @Override
    public CommonPager<DashboardUserVO> listByPage(final DashboardUserQuery dashboardUserQuery) {
        return PageResultUtils.result(dashboardUserQuery.getPageParameter(),
            () -> dashboardUserMapper.countByQuery(dashboardUserQuery),
            () -> dashboardUserMapper.selectByQuery(dashboardUserQuery)
                        .stream()
                        .map(DashboardUserVO::buildDashboardUserVO)
                        .collect(Collectors.toList()));
    }

    /**
     * To deal with the admin login.
     *
     * @param userName default username is admin
     * @param password admin password
     * @return {@linkplain LoginDashboardUserVO}
     */
    @Override
    @Transactional(rollbackFor = Exception.class)
    public LoginDashboardUserVO login(final String userName, final String password) {
        DashboardUserVO dashboardUserVO = null;
        if (Objects.nonNull(ldapTemplate)) {
            dashboardUserVO = loginByLdap(userName, password);
        }
        if (Objects.isNull(dashboardUserVO)) {
            dashboardUserVO = loginByDatabase(userName, password);
        }
        return LoginDashboardUserVO.buildLoginDashboardUserVO(dashboardUserVO);
    }

    private DashboardUserVO loginByLdap(final String userName, final String password) {
        String key = secretProperties.getKey();
        String searchBase = String.format("%s=%s,%s", ldapProperties.getLoginField(), userName, ldapProperties.getBaseDn());
        String filter = String.format("(objectClass=%s)", ldapProperties.getObjectClass());
        try {
            DashboardUserVO dashboardUserVO = null;
            if (ldapTemplate.authenticate(searchBase, filter, password)) {
                dashboardUserVO = findByUserName(userName);
                if (Objects.isNull(dashboardUserVO)) {
                    RoleDO role = roleMapper.findByRoleName("default");
                    DashboardUserDTO dashboardUserDTO = DashboardUserDTO.builder()
                            .userName(userName)
                            .password(AesUtils.aesEncryption(password, key))
                            .role(1)
                            .roles(Lists.newArrayList(role.getId()))
                            .enabled(true)
                            .build();
                    createOrUpdate(dashboardUserDTO);
                    dashboardUserVO = new DashboardUserVO();
                    BeanUtils.copyProperties(dashboardUserDTO, dashboardUserVO);
                }
            }
            return dashboardUserVO;
        } catch (NameNotFoundException e) {
            return null;
        } catch (Exception e) {
            log.error("ldap verify error.", e);
            return null;
        }
    }

    private DashboardUserVO loginByDatabase(final String userName, final String password) {
        String key = secretProperties.getKey();
        DashboardUserVO dashboardUserVO = findByQuery(userName, password);
        if (!ObjectUtils.isEmpty(dashboardUserVO)) {
            DashboardUserDTO dashboardUserDTO = DashboardUserDTO.builder()
                    .id(dashboardUserVO.getId())
                    .userName(dashboardUserVO.getUserName())
                    .password(AesUtils.aesEncryption(dashboardUserVO.getPassword(), key))
                    .role(dashboardUserVO.getRole())
                    .enabled(dashboardUserVO.getEnabled()).build();
            createOrUpdate(dashboardUserDTO);
        } else {
            dashboardUserVO = findByQuery(userName, AesUtils.aesEncryption(password, key));
        }
        return dashboardUserVO;
    }

    /**
     * bind user and role id.
     *
     * @param userId user id
     * @param roleIds role ids.
     */
    private void bindUserRole(final String userId, final List<String> roleIds) {
        roleIds.forEach(item -> userRoleMapper.insertSelective(UserRoleDO.buildUserRoleDO(UserRoleDTO.builder().userId(userId).roleId(item).build())));
    }
}<|MERGE_RESOLUTION|>--- conflicted
+++ resolved
@@ -23,31 +23,26 @@
 import org.apache.commons.lang3.StringUtils;
 import org.dromara.soul.admin.config.properties.LdapProperties;
 import org.dromara.soul.admin.config.properties.SecretProperties;
+import org.dromara.soul.admin.mapper.DashboardUserMapper;
 import org.dromara.soul.admin.mapper.DataPermissionMapper;
+import org.dromara.soul.admin.mapper.RoleMapper;
+import org.dromara.soul.admin.mapper.UserRoleMapper;
 import org.dromara.soul.admin.model.dto.DashboardUserDTO;
 import org.dromara.soul.admin.model.dto.UserRoleDTO;
 import org.dromara.soul.admin.model.entity.DashboardUserDO;
 import org.dromara.soul.admin.model.entity.RoleDO;
 import org.dromara.soul.admin.model.entity.UserRoleDO;
-import org.dromara.soul.admin.mapper.DashboardUserMapper;
-import org.dromara.soul.admin.mapper.PermissionMapper;
-import org.dromara.soul.admin.mapper.ResourceMapper;
-import org.dromara.soul.admin.mapper.RoleMapper;
-import org.dromara.soul.admin.mapper.UserRoleMapper;
 import org.dromara.soul.admin.model.page.CommonPager;
 import org.dromara.soul.admin.model.page.PageResultUtils;
 import org.dromara.soul.admin.model.query.DashboardUserQuery;
-import org.dromara.soul.admin.service.DashboardUserService;
-import org.dromara.soul.admin.utils.AesUtils;
 import org.dromara.soul.admin.model.vo.DashboardUserEditVO;
 import org.dromara.soul.admin.model.vo.DashboardUserVO;
 import org.dromara.soul.admin.model.vo.LoginDashboardUserVO;
 import org.dromara.soul.admin.model.vo.RoleVO;
-<<<<<<< HEAD
+import org.dromara.soul.admin.service.DashboardUserService;
+import org.dromara.soul.admin.utils.AesUtils;
 import org.dromara.soul.common.constant.AdminConstants;
-=======
 import org.springframework.beans.BeanUtils;
->>>>>>> 8a4a7191
 import org.springframework.beans.factory.annotation.Autowired;
 import org.springframework.ldap.NameNotFoundException;
 import org.springframework.ldap.core.LdapTemplate;
@@ -88,8 +83,7 @@
 
     @Autowired(required = false)
     public DashboardUserServiceImpl(final DashboardUserMapper dashboardUserMapper, final UserRoleMapper userRoleMapper,
-                                    final RoleMapper roleMapper, final ResourceMapper resourceMapper, final PermissionMapper permissionMapper,
-                                    final DataPermissionMapper dataPermissionMapper) {
+                                    final RoleMapper roleMapper, final DataPermissionMapper dataPermissionMapper) {
         this.dashboardUserMapper = dashboardUserMapper;
         this.userRoleMapper = userRoleMapper;
         this.roleMapper = roleMapper;
