/*
 * Licensed to the Apache Software Foundation (ASF) under one or more
 * contributor license agreements.  See the NOTICE file distributed with
 * this work for additional information regarding copyright ownership.
 * The ASF licenses this file to You under the Apache License, Version 2.0
 * (the "License"); you may not use this file except in compliance with
 * the License.  You may obtain a copy of the License at
 *
 *     http://www.apache.org/licenses/LICENSE-2.0
 *
 * Unless required by applicable law or agreed to in writing, software
 * distributed under the License is distributed on an "AS IS" BASIS,
 * WITHOUT WARRANTIES OR CONDITIONS OF ANY KIND, either express or implied.
 * See the License for the specific language governing permissions and
 * limitations under the License.
 */

package org.dromara.soul.admin.entity;

import lombok.Data;
import lombok.EqualsAndHashCode;
import lombok.NoArgsConstructor;
import lombok.experimental.SuperBuilder;
import org.apache.commons.lang3.StringUtils;
import org.dromara.soul.admin.dto.RuleDTO;
import org.dromara.soul.common.dto.ConditionData;
import org.dromara.soul.common.dto.RuleData;
import org.dromara.soul.common.utils.UUIDUtils;

import java.sql.Timestamp;
import java.util.List;
import java.util.Optional;

/**
 * RuleDO.
 *
 * @author jiangxiaofeng(Nicholas)
 * @author nuo-promise
 */
@Data
@SuperBuilder
@NoArgsConstructor
@EqualsAndHashCode(callSuper = true)
public final class RuleDO extends BaseDO {

    /**
     * selector id.
     */
    private String selectorId;

    /**
     * match mode.
     */
    private Integer matchMode;

    /**
     * rule name.
     */
    private String name;

    /**
     * whether enabled.
     */
    private Boolean enabled;

    /**
     * whether loged.
     */
    private Boolean loged;

    /**
     * sort type.
     */
    private Integer sort;

    /**
     * process logic.
     */
    private String handle;

    /**
     * build ruleDO.
     *
     * @param ruleDTO {@linkplain RuleDTO}
     * @return {@linkplain RuleDO}
     */
    public static RuleDO buildRuleDO(final RuleDTO ruleDTO) {
<<<<<<< HEAD
        if (ruleDTO != null) {
            RuleDO ruleDO = new RuleDO();
            Timestamp currentTime = new Timestamp(System.currentTimeMillis());
            if (StringUtils.isEmpty(ruleDTO.getId())) {
                ruleDO.setId(UUIDUtils.generateShortUuid());
=======

        return Optional.ofNullable(ruleDTO).map(item -> {
            Timestamp currentTime = new Timestamp(System.currentTimeMillis());
            RuleDO ruleDO = RuleDO.builder()
                    .selectorId(item.getSelectorId())
                    .matchMode(item.getMatchMode())
                    .name(item.getName())
                    .enabled(item.getEnabled())
                    .loged(item.getLoged())
                    .sort(item.getSort())
                    .handle(item.getHandle())
                    .dateUpdated(currentTime)
                    .build();
            if (StringUtils.isEmpty(item.getId())) {
                ruleDO.setId(UUIDUtils.getInstance().generateShortUuid());
>>>>>>> 21eda25a
                ruleDO.setDateCreated(currentTime);
            } else {
                ruleDO.setId(item.getId());
            }
<<<<<<< HEAD

            ruleDO.setSelectorId(ruleDTO.getSelectorId());
            ruleDO.setMatchMode(ruleDTO.getMatchMode());
            ruleDO.setName(ruleDTO.getName());
            ruleDO.setEnabled(ruleDTO.getEnabled());
            ruleDO.setLoged(ruleDTO.getLoged());
            ruleDO.setSort(ruleDTO.getSort());
            ruleDO.setHandle(ruleDTO.getHandle());
            ruleDO.setDateUpdated(currentTime);
=======
>>>>>>> 21eda25a
            return ruleDO;
        }).orElse(null);
    }

    /**
     * Trans from rule data.
     *
     * @param ruleDO            the rule do
     * @param pluginName        the plugin name
     * @param conditionDataList the condition data list
     * @return the rule data
     */
    public static RuleData transFrom(final RuleDO ruleDO, final String pluginName, final List<ConditionData> conditionDataList) {
        return RuleData.builder()
                .id(ruleDO.getId())
                .name(ruleDO.getName())
                .pluginName(pluginName)
                .selectorId(ruleDO.getSelectorId())
                .matchMode(ruleDO.getMatchMode())
                .sort(ruleDO.getSort())
                .enabled(ruleDO.getEnabled())
                .loged(ruleDO.getLoged())
                .handle(ruleDO.getHandle())
                .conditionDataList(conditionDataList)
                .build();
    }
}<|MERGE_RESOLUTION|>--- conflicted
+++ resolved
@@ -85,13 +85,6 @@
      * @return {@linkplain RuleDO}
      */
     public static RuleDO buildRuleDO(final RuleDTO ruleDTO) {
-<<<<<<< HEAD
-        if (ruleDTO != null) {
-            RuleDO ruleDO = new RuleDO();
-            Timestamp currentTime = new Timestamp(System.currentTimeMillis());
-            if (StringUtils.isEmpty(ruleDTO.getId())) {
-                ruleDO.setId(UUIDUtils.generateShortUuid());
-=======
 
         return Optional.ofNullable(ruleDTO).map(item -> {
             Timestamp currentTime = new Timestamp(System.currentTimeMillis());
@@ -107,23 +100,10 @@
                     .build();
             if (StringUtils.isEmpty(item.getId())) {
                 ruleDO.setId(UUIDUtils.getInstance().generateShortUuid());
->>>>>>> 21eda25a
                 ruleDO.setDateCreated(currentTime);
             } else {
                 ruleDO.setId(item.getId());
             }
-<<<<<<< HEAD
-
-            ruleDO.setSelectorId(ruleDTO.getSelectorId());
-            ruleDO.setMatchMode(ruleDTO.getMatchMode());
-            ruleDO.setName(ruleDTO.getName());
-            ruleDO.setEnabled(ruleDTO.getEnabled());
-            ruleDO.setLoged(ruleDTO.getLoged());
-            ruleDO.setSort(ruleDTO.getSort());
-            ruleDO.setHandle(ruleDTO.getHandle());
-            ruleDO.setDateUpdated(currentTime);
-=======
->>>>>>> 21eda25a
             return ruleDO;
         }).orElse(null);
     }
