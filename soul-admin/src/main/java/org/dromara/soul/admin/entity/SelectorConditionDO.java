/*
 * Licensed to the Apache Software Foundation (ASF) under one or more
 * contributor license agreements.  See the NOTICE file distributed with
 * this work for additional information regarding copyright ownership.
 * The ASF licenses this file to You under the Apache License, Version 2.0
 * (the "License"); you may not use this file except in compliance with
 * the License.  You may obtain a copy of the License at
 *
 *     http://www.apache.org/licenses/LICENSE-2.0
 *
 * Unless required by applicable law or agreed to in writing, software
 * distributed under the License is distributed on an "AS IS" BASIS,
 * WITHOUT WARRANTIES OR CONDITIONS OF ANY KIND, either express or implied.
 * See the License for the specific language governing permissions and
 * limitations under the License.
 */

package org.dromara.soul.admin.entity;

import lombok.Data;
import lombok.EqualsAndHashCode;
import lombok.NoArgsConstructor;
import lombok.experimental.SuperBuilder;
import org.apache.commons.lang3.StringUtils;
import org.dromara.soul.admin.dto.SelectorConditionDTO;
import org.dromara.soul.common.utils.UUIDUtils;

import java.sql.Timestamp;
import java.util.Optional;

/**
 * SelectorConditionDO.
 *
 * @author jiangxiaofeng(Nicholas)
 * @author nuo-promise
 */
@Data
@SuperBuilder
@NoArgsConstructor
@EqualsAndHashCode(callSuper = true)
public final class SelectorConditionDO extends BaseDO {

    /**
     * selector id.
     */
    private String selectorId;

    /**
     * parameter type.
     */
    private String paramType;

    /**
     * match operator.
     */
    private String operator;

    /**
     * parameter name.
     */
    private String paramName;

    /**
     * parameter value.
     */
    private String paramValue;

    /**
     * build selectorConditionDO.
     *
     * @param selectorConditionDTO {@linkplain SelectorConditionDTO}
     * @return {@linkplain SelectorConditionDO}
     */
    public static SelectorConditionDO buildSelectorConditionDO(final SelectorConditionDTO selectorConditionDTO) {
<<<<<<< HEAD
        if (selectorConditionDTO != null) {
            SelectorConditionDO selectorConditionDO = new SelectorConditionDO();
            Timestamp currentTime = new Timestamp(System.currentTimeMillis());
            if (StringUtils.isEmpty(selectorConditionDTO.getId())) {
                selectorConditionDO.setId(UUIDUtils.generateShortUuid());
=======

        return Optional.ofNullable(selectorConditionDTO).map(item -> {
            Timestamp currentTime = new Timestamp(System.currentTimeMillis());
            SelectorConditionDO selectorConditionDO = SelectorConditionDO.builder()
                    .paramType(item.getParamType())
                    .selectorId(item.getSelectorId())
                    .operator(item.getOperator())
                    .paramName(item.getParamName())
                    .paramValue(item.getParamValue())
                    .dateUpdated(currentTime)
                    .build();
            if (StringUtils.isEmpty(item.getId())) {
                selectorConditionDO.setId(UUIDUtils.getInstance().generateShortUuid());
>>>>>>> 21eda25a
                selectorConditionDO.setDateCreated(currentTime);
            } else {
                selectorConditionDO.setId(item.getId());
            }
<<<<<<< HEAD

            selectorConditionDO.setParamType(selectorConditionDTO.getParamType());
            selectorConditionDO.setSelectorId(selectorConditionDTO.getSelectorId());
            selectorConditionDO.setOperator(selectorConditionDTO.getOperator());
            selectorConditionDO.setParamName(selectorConditionDTO.getParamName());
            selectorConditionDO.setParamValue(selectorConditionDTO.getParamValue());
            selectorConditionDO.setDateUpdated(currentTime);
=======
>>>>>>> 21eda25a
            return selectorConditionDO;
        }).orElse(null);
    }
}<|MERGE_RESOLUTION|>--- conflicted
+++ resolved
@@ -72,13 +72,6 @@
      * @return {@linkplain SelectorConditionDO}
      */
     public static SelectorConditionDO buildSelectorConditionDO(final SelectorConditionDTO selectorConditionDTO) {
-<<<<<<< HEAD
-        if (selectorConditionDTO != null) {
-            SelectorConditionDO selectorConditionDO = new SelectorConditionDO();
-            Timestamp currentTime = new Timestamp(System.currentTimeMillis());
-            if (StringUtils.isEmpty(selectorConditionDTO.getId())) {
-                selectorConditionDO.setId(UUIDUtils.generateShortUuid());
-=======
 
         return Optional.ofNullable(selectorConditionDTO).map(item -> {
             Timestamp currentTime = new Timestamp(System.currentTimeMillis());
@@ -92,21 +85,10 @@
                     .build();
             if (StringUtils.isEmpty(item.getId())) {
                 selectorConditionDO.setId(UUIDUtils.getInstance().generateShortUuid());
->>>>>>> 21eda25a
                 selectorConditionDO.setDateCreated(currentTime);
             } else {
                 selectorConditionDO.setId(item.getId());
             }
-<<<<<<< HEAD
-
-            selectorConditionDO.setParamType(selectorConditionDTO.getParamType());
-            selectorConditionDO.setSelectorId(selectorConditionDTO.getSelectorId());
-            selectorConditionDO.setOperator(selectorConditionDTO.getOperator());
-            selectorConditionDO.setParamName(selectorConditionDTO.getParamName());
-            selectorConditionDO.setParamValue(selectorConditionDTO.getParamValue());
-            selectorConditionDO.setDateUpdated(currentTime);
-=======
->>>>>>> 21eda25a
             return selectorConditionDO;
         }).orElse(null);
     }
