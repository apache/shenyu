--- conflicted
+++ resolved
@@ -22,8 +22,6 @@
 import org.dromara.soul.admin.query.RuleQuery;
 import org.dromara.soul.admin.vo.RuleVO;
 import org.dromara.soul.common.dto.RuleData;
-
-import java.util.List;
 
 import java.util.List;
 
@@ -54,11 +52,7 @@
      * delete rules.
      *
      * @param ids primary key.
-<<<<<<< HEAD
-     * @return rows
-=======
      * @return rows int
->>>>>>> 21eda25a
      */
     int delete(List<String> ids);
 
