--- conflicted
+++ resolved
@@ -17,16 +17,10 @@
 
 package org.dromara.soul.admin.entity;
 
-import lombok.Builder;
 import lombok.Data;
 import lombok.EqualsAndHashCode;
-<<<<<<< HEAD
-
-import java.sql.Timestamp;
-=======
 import lombok.NoArgsConstructor;
 import lombok.experimental.SuperBuilder;
->>>>>>> 79937f82
 
 /**
  * The type Auth param do.
@@ -35,29 +29,14 @@
  * @author nuo-promise
  */
 @Data
-<<<<<<< HEAD
-@Builder
-@EqualsAndHashCode(callSuper = true)
-public class AuthParamDO extends BaseDO {
-=======
 @SuperBuilder
 @NoArgsConstructor
 @EqualsAndHashCode(callSuper = true)
 public final class AuthParamDO extends BaseDO {
->>>>>>> 79937f82
 
     private String authId;
 
     private String appName;
 
     private String appParam;
-
-    @Builder(toBuilder = true)
-    public AuthParamDO(final String id, final Timestamp dateCreated, final Timestamp dateUpdated,
-                       final String authId, final String appName, final String appParam) {
-        super(id, dateCreated, dateUpdated);
-        this.authId = authId;
-        this.appName = appName;
-        this.appParam = appParam;
-    }
 }