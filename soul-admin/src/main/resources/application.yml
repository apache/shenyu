--- conflicted
+++ resolved
@@ -65,11 +65,7 @@
   jwt:
     key: 2095132720951327
   shiro:
-<<<<<<< HEAD
-    white-list: /,/favicon.*,/static/**,/index**,/plugin,/platform/**,/websocket,/configs/**
-=======
     white-list: /,/favicon.*,/static/**,/index**,/plugin,/platform/**,/websocket,/configs/**,/soul-client/**
->>>>>>> 3ea768ba
 
 logging:
   level:
