-- Licensed to the Apache Software Foundation (ASF) under one
-- or more contributor license agreements.  See the NOTICE file
-- distributed with this work for additional information
-- regarding copyright ownership.  The ASF licenses this file
-- to you under the Apache License, Version 2.0 (the
-- "License"); you may not use this file except in compliance
-- with the License.  You may obtain a copy of the License at
--
--     http://www.apache.org/licenses/LICENSE-2.0
--
-- Unless required by applicable law or agreed to in writing, software
-- distributed under the License is distributed on an "AS IS" BASIS,
-- WITHOUT WARRANTIES OR CONDITIONS OF ANY KIND, either express or implied.
-- See the License for the specific language governing permissions and
-- limitations under the License.


/*Table structure for table `dashboard_user` */
CREATE TABLE IF NOT EXISTS `dashboard_user` (
  `id` varchar(128) NOT NULL COMMENT 'primary key id',
  `user_name` varchar(64) NOT NULL COMMENT 'user name',
  `password` varchar(128) DEFAULT NULL COMMENT 'user password',
  `role` int(4) NOT NULL COMMENT 'role',
  `enabled` tinyint(4) NOT NULL COMMENT 'delete or not',
  `date_created` timestamp NOT NULL DEFAULT CURRENT_TIMESTAMP COMMENT 'create time',
  `date_updated` timestamp NOT NULL DEFAULT CURRENT_TIMESTAMP ON UPDATE CURRENT_TIMESTAMP COMMENT 'update time',
  PRIMARY KEY (`id`)
);

/*Table structure for table `plugin` */
CREATE TABLE IF NOT EXISTS `plugin` (
  `id` varchar(128) NOT NULL COMMENT 'primary key id',
  `name` varchar(62) NOT NULL COMMENT 'plugin name',
  `config` text COMMENT 'plugin configuration',
  `role` int(4) NOT NULL COMMENT 'plug-in role',
  `enabled` tinyint(4) NOT NULL DEFAULT '0' COMMENT 'whether to open (0, not open, 1 open)',
  `date_created` timestamp NOT NULL DEFAULT CURRENT_TIMESTAMP COMMENT 'create time',
  `date_updated` timestamp NOT NULL DEFAULT CURRENT_TIMESTAMP ON UPDATE CURRENT_TIMESTAMP COMMENT 'update time',
  PRIMARY KEY (`id`)
);

CREATE TABLE IF NOT EXISTS `plugin_handle` (
  `id` varchar(128) NOT NULL,
  `plugin_id` varchar(128) NOT NULL COMMENT 'plugin id',
  `field` varchar(100) NOT NULL COMMENT 'field',
  `label` varchar(100) DEFAULT NULL COMMENT 'label',
  `data_type` smallint(6) NOT NULL DEFAULT '1' COMMENT 'data type 1 number 2 string',
  `type` smallint(6) NULL COMMENT 'type, 1 means selector, 2 means rule',
  `sort` int(4)  NULL COMMENT 'sort',
  `ext_obj` varchar(1024) DEFAULT NULL COMMENT 'extra configuration (json format data)',
  `date_created` timestamp NOT NULL DEFAULT CURRENT_TIMESTAMP COMMENT 'create time',
  `date_updated` timestamp NOT NULL DEFAULT CURRENT_TIMESTAMP ON UPDATE CURRENT_TIMESTAMP COMMENT 'update time',
  PRIMARY KEY (`id`),
  UNIQUE KEY `plugin_id_field_type` (`plugin_id`,`field`,`type`)
);


/*Table structure for table `selector` */
CREATE TABLE IF NOT EXISTS `selector` (
  `id` varchar(128) NOT NULL COMMENT 'primary key id varchar' primary key,
  `plugin_id` varchar(128) NOT NULL COMMENT 'plugin id',
  `name` varchar(64) NOT NULL COMMENT 'selector name',
  `match_mode` int(2) NOT NULL COMMENT 'matching mode (0 and 1 or)',
  `type` int(4) NOT NULL COMMENT 'type (0, full flow, 1 custom flow)',
  `sort` int(4) NOT NULL COMMENT 'sort',
  `handle` varchar(1024) DEFAULT NULL COMMENT 'processing logic (here for different plug-ins, there will be different fields to identify different processes, all data in JSON format is stored)',
  `enabled` tinyint(4) NOT NULL COMMENT 'whether to open',
  `loged` tinyint(4) NOT NULL COMMENT 'whether to print the log',
  `continued` tinyint(4) NOT NULL COMMENT 'whether to continue execution',
  `date_created` timestamp NOT NULL DEFAULT CURRENT_TIMESTAMP COMMENT 'create time',
  `date_updated` timestamp NOT NULL DEFAULT CURRENT_TIMESTAMP ON UPDATE CURRENT_TIMESTAMP COMMENT 'update time',
  UNIQUE KEY(`name`)
);

/*Table structure for table `selector_condition` */
CREATE TABLE IF NOT EXISTS `selector_condition` (
  `id` varchar(128) NOT NULL COMMENT 'primary key id',
  `selector_id` varchar(128) NOT NULL COMMENT 'selector id',
  `param_type` varchar(64) NOT NULL COMMENT 'parameter type (to query uri, etc.)',
  `operator` varchar(64) NOT NULL COMMENT 'matching character (=> <like matching)',
  `param_name` varchar(64) NOT NULL COMMENT 'parameter name',
  `param_value` varchar(64) NOT NULL COMMENT 'parameter value',
  `date_created` timestamp NOT NULL DEFAULT CURRENT_TIMESTAMP COMMENT 'create time',
  `date_updated` timestamp NOT NULL DEFAULT CURRENT_TIMESTAMP ON UPDATE CURRENT_TIMESTAMP COMMENT 'update time',
  PRIMARY KEY (`id`)
);

/*Table structure for table `rule` */
CREATE TABLE IF NOT EXISTS `rule` (
  `id` varchar(128) NOT NULL COMMENT 'primary key id' PRIMARY KEY,
  `selector_id` varchar(128) NOT NULL COMMENT 'selector id',
  `match_mode` int(2) NOT NULL COMMENT 'matching mode (0 and 1 or)',
  `name` varchar(128) NOT NULL COMMENT 'rule name',
  `enabled` tinyint(4) NOT NULL COMMENT 'whether to open',
  `loged` tinyint(4) NOT NULL COMMENT 'whether to log or not',
  `sort` int(4) NOT NULL COMMENT 'sort',
  `handle` varchar(1024) DEFAULT NULL COMMENT 'processing logic (here for different plug-ins, there will be different fields to identify different processes, all data in JSON format is stored)',
  `date_created` timestamp NOT NULL DEFAULT CURRENT_TIMESTAMP COMMENT 'create time',
  `date_updated` timestamp NOT NULL DEFAULT CURRENT_TIMESTAMP ON UPDATE CURRENT_TIMESTAMP COMMENT 'update time',
   UNIQUE KEY (`name`)
);

CREATE TABLE IF NOT EXISTS `rule_condition` (
  `id` varchar(128) NOT NULL COMMENT 'primary key id' PRIMARY KEY,
  `rule_id` varchar(128) NOT NULL COMMENT 'rule id',
  `param_type` varchar(64) NOT NULL COMMENT 'parameter type (post query uri, etc.)',
  `operator` varchar(64) NOT NULL COMMENT 'matching character (=> <like match)',
  `param_name` varchar(64) NOT NULL COMMENT 'parameter name',
  `param_value` varchar(64) NOT NULL COMMENT 'parameter value',
  `date_created` timestamp NOT NULL DEFAULT CURRENT_TIMESTAMP COMMENT 'create time',
  `date_updated` timestamp NOT NULL DEFAULT CURRENT_TIMESTAMP ON UPDATE CURRENT_TIMESTAMP COMMENT 'update time'
);

CREATE TABLE  IF NOT EXISTS `meta_data` (
  `id` varchar(128) NOT NULL COMMENT 'id',
  `app_name` varchar(255) NOT NULL COMMENT 'application name',
  `path` varchar(255) NOT NULL COMMENT 'path, cannot be repeated',
  `path_desc` varchar(255) NOT NULL COMMENT 'path description',
  `rpc_type` varchar(64) NOT NULL COMMENT 'rpc type',
  `service_name` varchar(255) NULL DEFAULT NULL COMMENT 'service name',
  `method_name` varchar(255) NULL DEFAULT NULL COMMENT 'method name',
  `parameter_types` varchar(255) NULL DEFAULT NULL COMMENT 'parameter types are provided with multiple parameter types separated by commas',
  `rpc_ext` varchar(512) NULL DEFAULT NULL COMMENT 'rpc extended information, json format',
  `date_created` timestamp NOT NULL DEFAULT CURRENT_TIMESTAMP COMMENT 'create time',
  `date_updated` timestamp NOT NULL DEFAULT CURRENT_TIMESTAMP ON UPDATE CURRENT_TIMESTAMP COMMENT 'update time',
  `enabled` tinyint(4) NOT NULL DEFAULT 0 COMMENT 'enabled state',
  PRIMARY KEY (`id`)
);

CREATE TABLE IF NOT EXISTS `app_auth`  (
  `id` varchar(128) NOT NULL COMMENT 'primary key id',
  `app_key` varchar(32) NOT NULL COMMENT 'application identification key',
  `app_secret` varchar(128) NOT NULL COMMENT 'encryption algorithm secret',
  `user_id` varchar(128) NULL DEFAULT NULL COMMENT 'user id',
  `phone` varchar(255) NULL DEFAULT NULL COMMENT 'phone number when the user applies',
  `ext_info` varchar(1024) NULL DEFAULT NULL COMMENT 'extended parameter json',
  `enabled` tinyint(4) NOT NULL COMMENT 'delete or not',
  `date_created` timestamp NOT NULL DEFAULT CURRENT_TIMESTAMP COMMENT 'create time',
  `date_updated` timestamp NOT NULL DEFAULT CURRENT_TIMESTAMP ON UPDATE CURRENT_TIMESTAMP COMMENT 'update time',
  PRIMARY KEY (`id`)
);

CREATE TABLE IF NOT EXISTS `auth_param`  (
  `id` varchar(128) NOT NULL COMMENT 'primary key id',
  `auth_id` varchar(128) NULL DEFAULT NULL COMMENT 'authentication table id',
  `app_name` varchar(255) NOT NULL COMMENT 'business Module',
  `app_param` varchar(255) NULL DEFAULT NULL COMMENT 'service module parameters (parameters that need to be passed by the gateway) json type',
  `date_created` timestamp NOT NULL DEFAULT CURRENT_TIMESTAMP COMMENT 'create time',
  `date_updated` timestamp NOT NULL DEFAULT CURRENT_TIMESTAMP ON UPDATE CURRENT_TIMESTAMP COMMENT 'update time',
  PRIMARY KEY (`id`)
);

-- ----------------------------
-- Table structure for auth_path
-- ----------------------------
CREATE TABLE IF NOT EXISTS `auth_path`  (
  `id` varchar(128) NOT NULL COMMENT 'primary key id',
  `auth_id` varchar(128) NOT NULL COMMENT 'auth table id',
  `app_name` varchar(255) NOT NULL COMMENT 'module',
  `path` varchar(255) NOT NULL COMMENT 'path',
  `enabled` tinyint(4) NOT NULL COMMENT 'whether pass 1 is',
  `date_created` timestamp NOT NULL DEFAULT CURRENT_TIMESTAMP COMMENT 'create time',
  `date_updated` timestamp NOT NULL DEFAULT CURRENT_TIMESTAMP ON UPDATE CURRENT_TIMESTAMP COMMENT 'update time',
  PRIMARY KEY (`id`)
);

CREATE TABLE IF NOT EXISTS `soul_dict` (
   `id` varchar(128) NOT NULL COMMENT 'primary key id',
   `type` varchar(100) NOT NULL COMMENT 'type',
   `dict_code` varchar(100) NOT NULL COMMENT 'dictionary encoding',
   `dict_name` varchar(100) NOT NULL COMMENT 'dictionary name',
   `dict_value` varchar(100) DEFAULT NULL COMMENT 'dictionary value',
   `desc` varchar(255) DEFAULT NULL COMMENT 'dictionary description or remarks',
   `sort` int(4) NOT NULL COMMENT 'sort',
   `enabled` tinyint(4) DEFAULT NULL COMMENT 'whether it is enabled',
   `date_created` timestamp NOT NULL DEFAULT CURRENT_TIMESTAMP COMMENT 'create time',
   `date_updated` timestamp NOT NULL DEFAULT CURRENT_TIMESTAMP ON UPDATE CURRENT_TIMESTAMP COMMENT 'update time',
   PRIMARY KEY (`id`)
 );

-- ----------------------------
-- Table structure for permission role
-- ----------------------------
CREATE TABLE IF NOT EXISTS `role` (
    `id` varchar(128) NOT NULL COMMENT '主键id',
    `role_name` varchar(32) NOT NULL COMMENT '角色名称',
    `description` varchar(255) DEFAULT NULL COMMENT '角色描述',
    `date_created` timestamp NOT NULL DEFAULT CURRENT_TIMESTAMP COMMENT '创建时间',
    `date_updated` timestamp NOT NULL DEFAULT CURRENT_TIMESTAMP ON UPDATE CURRENT_TIMESTAMP COMMENT '更新时间',
<<<<<<< HEAD
    PRIMARY KEY (`id`,`role_name`) USING BTREE
=======
    PRIMARY KEY (`id`,`role_name`)
>>>>>>> 9861942e
    );
-- ----------------------------
-- Table structure for user_role
-- ----------------------------
CREATE TABLE IF NOT EXISTS `user_role` (
    `id` varchar(128) NOT NULL COMMENT '主键id',
    `user_id` varchar(128) NOT NULL COMMENT '用户主键',
    `role_id` varchar(128) NOT NULL COMMENT '角色主键',
    `date_created` timestamp NOT NULL DEFAULT CURRENT_TIMESTAMP COMMENT '创建时间',
    `date_updated` timestamp NOT NULL DEFAULT CURRENT_TIMESTAMP ON UPDATE CURRENT_TIMESTAMP COMMENT '更新时间',
    PRIMARY KEY (`id`)
    );
-- ----------------------------
-- Table structure for permission
-- ----------------------------
CREATE TABLE IF NOT EXISTS `permission` (
    `id` varchar(128) NOT NULL COMMENT '主键id',
    `object_id` varchar(128) NOT NULL COMMENT '用户key 或者 角色 key',
    `resource_id` varchar(128) NOT NULL COMMENT '资源id',
    `date_created` timestamp NOT NULL DEFAULT CURRENT_TIMESTAMP COMMENT '创建时间',
    `date_updated` timestamp NOT NULL DEFAULT CURRENT_TIMESTAMP ON UPDATE CURRENT_TIMESTAMP COMMENT '更新时间',
    PRIMARY KEY (`id`)
    );
-- ----------------------------
-- Table structure for resource
-- ----------------------------
CREATE TABLE IF NOT EXISTS `resource` (
    `id` varchar(128) NOT NULL COMMENT '主键id',
    `parent_id` varchar(128) NOT NULL COMMENT '资源父id',
    `title` varchar(128) NOT NULL COMMENT '资源标题',
    `name` varchar(32) NOT NULL COMMENT '页面使用路由名称',
    `url` varchar(32) NOT NULL COMMENT '路由使用的url',
    `component` varchar(32) NOT NULL COMMENT '页面使用组件名称',
    `resource_type` int(4) NOT NULL COMMENT '资源类型 0:主菜单 1:子菜单 2:功能按钮',
    `sort` int(4) NOT NULL COMMENT '菜单显示排序',
    `icon` varchar(32) NOT NULL COMMENT '菜单显示图标',
    `is_leaf` tinyint(1) NOT NULL COMMENT '是否是叶子节点 0 不是 1 是',
    `is_route` int(4) NOT NULL COMMENT '是否是路由(拓展使用) 1:是 0:不是',
    `perms` varchar(64) NOT NULL COMMENT '页面子控件权限设置 sys:user:add(新增功能)/sys:user:edit(编辑功能)',
    `status` int(4) NOT NULL COMMENT '资源状态 1 有效 0 无效',
    `date_created` timestamp NOT NULL DEFAULT CURRENT_TIMESTAMP COMMENT '创建时间',
    `date_updated` timestamp NOT NULL DEFAULT CURRENT_TIMESTAMP ON UPDATE CURRENT_TIMESTAMP COMMENT '更新时间',
    PRIMARY KEY (`id`)
    );

/*soul dict*/
INSERT INTO `soul_dict` (`id`, `type`,`dict_code`, `dict_name`, `dict_value`, `desc`, `sort`, `enabled`, `date_created`, `date_updated`) VALUES ('1','degradeRuleGrade','DEGRADE_GRADE_RT','slow call ratio','0','degrade type-slow call ratio',1,1,'2020-11-18 14:39:56','2020-11-20 15:43:43');
INSERT INTO `soul_dict` (`id`, `type`,`dict_code`, `dict_name`, `dict_value`, `desc`, `sort`, `enabled`, `date_created`, `date_updated`) VALUES ('2','degradeRuleGrade','DEGRADE_GRADE_EXCEPTION_RATIO','exception ratio','1','degrade type-abnormal ratio',0,1,'2020-11-18 16:42:34','2020-11-20 15:42:58');
INSERT INTO `soul_dict` (`id`, `type`,`dict_code`, `dict_name`, `dict_value`, `desc`, `sort`, `enabled`, `date_created`, `date_updated`) VALUES ('3','degradeRuleGrade','DEGRADE_GRADE_EXCEPTION_COUNT','exception number strategy','2','degrade type-abnormal number strategy',2,1,'2020-11-19 16:23:45','2020-11-20 16:01:00');
INSERT INTO `soul_dict` (`id`, `type`,`dict_code`, `dict_name`, `dict_value`, `desc`, `sort`, `enabled`, `date_created`, `date_updated`) VALUES ('4','flowRuleGrade','FLOW_GRADE_QPS','QPS','1','grade type-QPS',0,1,'2020-11-20 15:42:03','2020-11-20 15:42:03');
INSERT INTO `soul_dict` (`id`, `type`,`dict_code`, `dict_name`, `dict_value`, `desc`, `sort`, `enabled`, `date_created`, `date_updated`) VALUES ('5','flowRuleGrade','FLOW_GRADE_THREAD','number of concurrent threads','0','degrade type-number of concurrent threads',1,1,'2020-11-20 15:44:44','2020-11-20 15:44:44');
INSERT INTO `soul_dict` (`id`, `type`,`dict_code`, `dict_name`, `dict_value`, `desc`, `sort`, `enabled`, `date_created`, `date_updated`) VALUES ('6','flowRuleControlBehavior','CONTROL_BEHAVIOR_DEFAULT','direct rejection by default','0','control behavior-direct rejection by default',0,1,'2020-11-20 15:46:22','2020-11-20 15:48:36');
INSERT INTO `soul_dict` (`id`, `type`,`dict_code`, `dict_name`, `dict_value`, `desc`, `sort`, `enabled`, `date_created`, `date_updated`) VALUES ('7','flowRuleControlBehavior','CONTROL_BEHAVIOR_WARM_UP','warm up','1','control behavior-warm up',1,1,'2020-11-20 15:47:05','2020-11-20 15:47:05');
INSERT INTO `soul_dict` (`id`, `type`,`dict_code`, `dict_name`, `dict_value`, `desc`, `sort`, `enabled`, `date_created`, `date_updated`) VALUES ('8','flowRuleControlBehavior','CONTROL_BEHAVIOR_RATE_LIMITER','constant speed queuing','2','control behavior-uniform speed queuing',2,1,'2020-11-20 15:49:45','2020-11-20 15:49:45');
INSERT INTO `soul_dict` (`id`, `type`,`dict_code`, `dict_name`, `dict_value`, `desc`, `sort`, `enabled`, `date_created`, `date_updated`) VALUES ('9','flowRuleControlBehavior','CONTROL_BEHAVIOR_WARM_UP_RATE_LIMITER','preheating uniformly queued','3','control behavior-preheating uniformly queued',3,1,'2020-11-20 15:51:25', '2020-11-20 15:51:37');
INSERT INTO `soul_dict` (`id`, `type`,`dict_code`, `dict_name`, `dict_value`, `desc`, `sort`, `enabled`, `date_created`, `date_updated`) VALUES ('10','permission','REJECT','reject','reject','reject',0,1,'2020-11-22 12:04:10','2020-11-22 12:04:10');
INSERT INTO `soul_dict` (`id`, `type`,`dict_code`, `dict_name`, `dict_value`, `desc`, `sort`, `enabled`, `date_created`, `date_updated`) VALUES ('11','permission','ALLOW','allow','allow','allow',1,1,'2020-11-22 12:04:10','2020-11-22 12:04:10');

/*plugin*/
INSERT INTO `plugin` (`id`, `name`, `role`, `enabled`, `date_created`, `date_updated`) VALUES ('1','sign','1', '0', '2018-06-14 10:17:35', '2018-06-14 10:17:35');
INSERT INTO `plugin` (`id`, `name`,`role`,`config`,`enabled`, `date_created`, `date_updated`) VALUES ('2','waf', '1','{"model":"black"}','0', '2018-06-23 10:26:30', '2018-06-13 15:43:10');
INSERT INTO `plugin` (`id`, `name`,`role`, `enabled`, `date_created`, `date_updated`) VALUES ('3','rewrite', '1','0', '2018-06-23 10:26:34', '2018-06-25 13:59:31');
INSERT INTO `plugin` (`id`, `name`,`role`,`config`,`enabled`, `date_created`, `date_updated`) VALUES ('4','rate_limiter','1','{"master":"mymaster","mode":"standalone","url":"192.168.1.1:6379","password":"abc"}', '0', '2018-06-23 10:26:37', '2018-06-13 15:34:48');
INSERT INTO `plugin` (`id`, `name`,`role`, `enabled`, `date_created`, `date_updated`) VALUES ('5','divide', '0','1', '2018-06-25 10:19:10', '2018-06-13 13:56:04');
INSERT INTO `plugin` (`id`, `name`,`role`,`config`,`enabled`, `date_created`, `date_updated`) VALUES ('6','dubbo','1','{"register":"zookeeper://localhost:2181"}', '0', '2018-06-23 10:26:41', '2018-06-11 10:11:47');
INSERT INTO `plugin` (`id`, `name`,`role`,`config`,`enabled`, `date_created`, `date_updated`) VALUES ('7','monitor', '1','{"metricsName":"prometheus","host":"localhost","port":"9190","async":"true"}','0', '2018-06-25 13:47:57', '2018-06-25 13:47:57');
INSERT INTO `plugin` (`id`, `name`, `role`, `enabled`, `date_created`, `date_updated`) VALUES ('8','springCloud','1', '0', '2018-06-25 13:47:57', '2018-06-25 13:47:57');
INSERT INTO `plugin` (`id`, `name`, `role`, `enabled`, `date_created`, `date_updated`) VALUES ('9','hystrix', '0','0', '2020-01-15 10:19:10', '2020-01-15 10:19:10');
INSERT INTO `plugin` (`id`, `name`,`role`, `enabled`, `date_created`, `date_updated`) VALUES ('10','sentinel', '1','0', '2020-11-09 01:19:10', '2020-11-09 01:19:10');
INSERT INTO `plugin` (`id`, `name`, `role`, `config`, `enabled`, `date_created`, `date_updated`) VALUES ('11','sofa', '0', '{"protocol":"zookeeper","register":"127.0.0.1:2181"}', '0', '2020-11-09 01:19:10', '2020-11-09 01:19:10');
INSERT INTO `plugin` (`id`, `name`, `role`, `enabled`, `date_created`, `date_updated`) VALUES ('12','resilience4j', '1','0', '2020-11-09 01:19:10', '2020-11-09 01:19:10');

/**default admin user**/
INSERT INTO `dashboard_user` (`id`, `user_name`, `password`, `role`, `enabled`, `date_created`, `date_updated`) VALUES ('1','admin','jHcpKkiDbbQh7W7hh8yQSA==', '1', '1', '2018-06-23 15:12:22', '2018-06-23 15:12:23');

/*insert plugin_handle data for sentinel*/
INSERT INTO plugin_handle (`id`,`plugin_id`,`field`,`label`,`data_type`,`type`,`sort`,`date_created`,`date_updated`) VALUES ('1','10' ,'flowRuleGrade','grade type','3', 2, 8, '2020-11-09 01:19:10', '2020-11-09 01:19:10');
INSERT INTO plugin_handle (`id`,`plugin_id`,`field`,`label`,`data_type`,`type`,`sort`,`date_created`,`date_updated`) VALUES ('2','10' ,'flowRuleControlBehavior','control behavior','3', 2, 5, '2020-11-09 01:19:10', '2020-11-09 01:19:10');
INSERT INTO plugin_handle (`id`,`plugin_id`,`field`,`label`,`data_type`,`type`,`sort`,`date_created`,`date_updated`) VALUES ('3','10' ,'flowRuleEnable','whether control behavior is enabled (1 or 0)', '1', 2, 7, '2020-11-09 01:19:10', '2020-11-09 01:19:10');
INSERT INTO plugin_handle (`id`,`plugin_id`,`field`,`label`,`data_type`,`type`,`sort`,`date_created`,`date_updated`) VALUES ('4','10' ,'flowRuleCount','grade count','1', 2, 6, '2020-11-09 01:19:10', '2020-11-09 01:19:10');
INSERT INTO plugin_handle (`id`,`plugin_id`,`field`,`label`,`data_type`,`type`,`sort`,`date_created`,`date_updated`) VALUES ('5','10' ,'degradeRuleEnable','whether to open the degrade (1 or 0)', '1', 2, 2, '2020-11-09 01:19:10', '2020-11-09 01:19:10') ;
INSERT INTO plugin_handle (`id`,`plugin_id`,`field`,`label`,`data_type`,`type`,`sort`,`date_created`,`date_updated`) VALUES ('6','10' ,'degradeRuleGrade','degrade type','3', 2, 3, '2020-11-09 01:19:10', '2020-11-09 01:19:10');
INSERT INTO plugin_handle (`id`,`plugin_id`,`field`,`label`,`data_type`,`type`,`sort`,`date_created`,`date_updated`) VALUES ('7','10' ,'degradeRuleCount','degrade count','1', 2, 1, '2020-11-09 01:19:10', '2020-11-09 01:19:10');
INSERT INTO plugin_handle (`id`,`plugin_id`,`field`,`label`,`data_type`,`type`,`sort`,`date_created`,`date_updated`) VALUES ('8','10' ,'degradeRuleTimeWindow','degrade window size','1', 2, 4, '2020-11-09 01:19:10', '2020-11-09 01:19:10');

/*insert plugin_handle data for waf*/
INSERT INTO plugin_handle (`id`,`plugin_id`,`field`,`label`,`data_type`,`type`,`sort`,`date_created`,`date_updated`) VALUES ('9','2' ,'permission','permission','3', 2, 1, '2020-11-22 12:04:10', '2020-11-22 12:04:10');
INSERT INTO plugin_handle (`id`,`plugin_id`,`field`,`label`,`data_type`,`type`,`sort`,`date_created`,`date_updated`) VALUES ('10','2' ,'statusCode','status code','2', 2, 2, '2020-11-22 12:04:10', '2020-11-22 12:04:10');

/*insert plugin_handle data for rate_limiter*/
INSERT INTO plugin_handle (`id`,`plugin_id`,`field`,`label`,`data_type`,`type`,`sort`,`date_created`,`date_updated`) VALUES ('11', '4' ,'replenishRate','rate', 2, 2, 2, '2020-11-24 00:17:10', '2020-11-24 00:17:10');
INSERT INTO plugin_handle (`id`,`plugin_id`,`field`,`label`,`data_type`,`type`,`sort`,`date_created`,`date_updated`) VALUES ('12', '4' ,'burstCapacity','capacity', 2, 2, 1, '2020-11-24 00:17:10', '2020-11-24 00:17:10');


/*insert plugin_handle data for rewrite*/
INSERT INTO plugin_handle (`id`,`plugin_id`,`field`,`label`,`data_type`,`type`,`sort`,`date_created`,`date_updated`) VALUES ('13', '3' ,'rewriteURI','rewriteURI', 2, 2, 1, '2020-11-29 16:07:10', '2020-11-29 16:07:10');

/*insert plugin_handle data for springCloud*/
INSERT INTO plugin_handle (`id`,`plugin_id`,`field`,`label`,`data_type`,`type`,`sort`,`date_created`,`date_updated`) VALUES ('14', '8' ,'path','path', 2, 2, 1, '2020-11-29 16:07:10', '2020-11-29 16:07:10');
INSERT INTO plugin_handle (`id`,`plugin_id`,`field`,`label`,`data_type`,`type`,`sort`,`date_created`,`date_updated`) VALUES ('15', '8' ,'timeout','timeout (ms)', 1, 2, 2, '2020-11-29 16:07:10', '2020-11-29 16:07:10');
INSERT INTO plugin_handle (`id`,`plugin_id`,`field`,`label`,`data_type`,`type`,`sort`,`date_created`,`date_updated`) VALUES ('16', '8' ,'serviceId','application name', 2, 1, 1, '2020-11-29 16:07:10', '2020-11-29 16:07:10');

/*insert plugin_handle data for resilience4j*/
INSERT INTO plugin_handle (`id`,`plugin_id`,`field`,`label`,`data_type`,`type`,`sort`,`date_created`,`date_updated`) VALUES ('17', '12' ,'timeoutDurationRate','control behavior timeout (ms)', 1, 2, 1, '2020-11-28 11:08:14', '2020-11-28 11:19:12');
INSERT INTO plugin_handle (`id`,`plugin_id`,`field`,`label`,`data_type`,`type`,`sort`,`date_created`,`date_updated`) VALUES ('18', '12' ,'limitRefreshPeriod','token filling period (ms)', 1, 2, 0, '2020-11-28 11:18:54', '2020-11-28 11:22:40');
INSERT INTO plugin_handle (`id`,`plugin_id`,`field`,`label`,`data_type`,`type`,`sort`,`date_created`,`date_updated`) VALUES ('19', '12' ,'limitForPeriod','token filling number', 1, 2, 0, '2020-11-28 11:20:11', '2020-11-28 11:20:11');
INSERT INTO plugin_handle (`id`,`plugin_id`,`field`,`label`,`data_type`,`type`,`sort`,`date_created`,`date_updated`) VALUES ('20', '12' ,'circuitEnable','circuit enable', 1, 2, 2, '2020-11-28 11:23:09', '2020-11-28 11:24:12');
INSERT INTO plugin_handle (`id`,`plugin_id`,`field`,`label`,`data_type`,`type`,`sort`,`date_created`,`date_updated`) VALUES ('21', '12' ,'timeoutDuration','circuit timeout (ms)', 1, 2, 2, '2020-11-28 11:25:56', '2020-11-28 11:25:56');
INSERT INTO plugin_handle (`id`,`plugin_id`,`field`,`label`,`data_type`,`type`,`sort`,`date_created`,`date_updated`) VALUES ('22', '12' ,'fallbackUri','fallback uri', 2, 2, 2, '2020-11-28 11:26:44', '2020-11-28 11:26:51');
INSERT INTO plugin_handle (`id`,`plugin_id`,`field`,`label`,`data_type`,`type`,`sort`,`date_created`,`date_updated`) VALUES ('23', '12' ,'slidingWindowSize','sliding window size', 1, 2, 2, '2020-11-28 11:27:34', '2020-11-28 11:27:34');
INSERT INTO plugin_handle (`id`,`plugin_id`,`field`,`label`,`data_type`,`type`,`sort`,`date_created`,`date_updated`) VALUES ('24', '12' ,'slidingWindowType','sliding window type', 1, 2, 2, '2020-11-28 11:28:05', '2020-11-28 11:28:05');
INSERT INTO plugin_handle (`id`,`plugin_id`,`field`,`label`,`data_type`,`type`,`sort`,`date_created`,`date_updated`) VALUES ('25', '12' ,'minimumNumberOfCalls','enabled error minimum calculation threshold', 1, 2, 2, '2020-11-28 11:28:34', '2020-11-28 11:28:34');
INSERT INTO plugin_handle (`id`,`plugin_id`,`field`,`label`,`data_type`,`type`,`sort`,`date_created`,`date_updated`) VALUES ('26', '12' ,'waitIntervalFunctionInOpenState','degrade opening duration', 1, 2, 2, '2020-11-28 11:29:01', '2020-11-28 11:29:01');
INSERT INTO plugin_handle (`id`,`plugin_id`,`field`,`label`,`data_type`,`type`,`sort`,`date_created`,`date_updated`) VALUES ('27', '12' ,'permittedNumberOfCallsInHalfOpenState','half open threshold', 1, 2, 2, '2020-11-28 11:29:55', '2020-11-28 11:29:55');
INSERT INTO plugin_handle (`id`,`plugin_id`,`field`,`label`,`data_type`,`type`,`sort`,`date_created`,`date_updated`) VALUES ('28', '12' ,'failureRateThreshold','degrade failure rate', 1, 2, 2, '2020-11-28 11:30:40', '2020-11-28 11:30:40');

/** insert permission role for role */
INSERT INTO `role` (`id`,`role_name`,`description`,`date_created`,`date_updated`) VALUES ('1346358560427216896', 'super', '超级管理员', '2021-01-05 01:31:10', '2021-01-08 17:00:07');

/** insert resource ror resource */
INSERT INTO `resource` (`id`,`parent_id`,`title`,`name`,`url`,`component`,`resource_type`,`sort`,`icon`,`is_leaf`,`is_route`,`perms`,`status`,`date_created`,`date_updated`) VALUES ('1346775491550474240', '', 'SOUL.MENU.PLUGIN.LIST', 'plug', '/plug', 'PluginList', 0, 0, 'dashboard', 0, 0, '', 1, '2021-01-06 05:07:54', '2021-01-07 18:34:11');
INSERT INTO `resource` (`id`,`parent_id`,`title`,`name`,`url`,`component`,`resource_type`,`sort`,`icon`,`is_leaf`,`is_route`,`perms`,`status`,`date_created`,`date_updated`) VALUES ('1346776175553376256', '', 'SOUL.MENU.SYSTEM.MANAGMENT', 'system', '/system', 'system', 0, 1, 'setting', 0, 0, '', 1, '2021-01-06 05:10:37', '2021-01-07 11:41:02');
INSERT INTO `resource` (`id`,`parent_id`,`title`,`name`,`url`,`component`,`resource_type`,`sort`,`icon`,`is_leaf`,`is_route`,`perms`,`status`,`date_created`,`date_updated`) VALUES ('1346777157943259136', '1346776175553376256', 'SOUL.MENU.SYSTEM.MANAGMENT.USER', 'manage', '/system/manage', 'manage', 1, 1, '', 0, 0, '', 1, '2021-01-06 05:14:31', '2021-01-15 23:46:34');
INSERT INTO `resource` (`id`,`parent_id`,`title`,`name`,`url`,`component`,`resource_type`,`sort`,`icon`,`is_leaf`,`is_route`,`perms`,`status`,`date_created`,`date_updated`) VALUES ('1346777449787125760', '1346776175553376256', 'SOUL.MENU.SYSTEM.MANAGMENT.PLUGIN', 'plugin', '/system/plugin', 'plugin', 1, 2, '', 0, 0, '', 1, '2021-01-06 05:15:41', '2021-01-15 23:46:35');
INSERT INTO `resource` (`id`,`parent_id`,`title`,`name`,`url`,`component`,`resource_type`,`sort`,`icon`,`is_leaf`,`is_route`,`perms`,`status`,`date_created`,`date_updated`) VALUES ('1346777623011880960', '1346776175553376256', 'SOUL.PLUGIN.PLUGINHANDLE', 'pluginhandle', '/system/pluginhandle', 'pluginhandle', 1, 3, '', 0, 0, '', 1, '2021-01-06 05:16:22', '2021-01-15 23:46:36');
INSERT INTO `resource` (`id`,`parent_id`,`title`,`name`,`url`,`component`,`resource_type`,`sort`,`icon`,`is_leaf`,`is_route`,`perms`,`status`,`date_created`,`date_updated`) VALUES ('1346777766301888512', '1346776175553376256', 'SOUL.MENU.SYSTEM.MANAGMENT.AUTHEN', 'auth', '/system/auth', 'auth', 1, 4, '', 0, 0, '', 1, '2021-01-06 05:16:56', '2021-01-15 23:46:37');
INSERT INTO `resource` (`id`,`parent_id`,`title`,`name`,`url`,`component`,`resource_type`,`sort`,`icon`,`is_leaf`,`is_route`,`perms`,`status`,`date_created`,`date_updated`) VALUES ('1346777907096285184', '1346776175553376256', 'SOUL.MENU.SYSTEM.MANAGMENT.METADATA', 'metadata', '/system/metadata', 'metadata', 1, 5, '', 0, 0, '', 1, '2021-01-06 05:17:30', '2021-01-15 23:46:39');
INSERT INTO `resource` (`id`,`parent_id`,`title`,`name`,`url`,`component`,`resource_type`,`sort`,`icon`,`is_leaf`,`is_route`,`perms`,`status`,`date_created`,`date_updated`) VALUES ('1346778036402483200', '1346776175553376256', 'SOUL.MENU.SYSTEM.MANAGMENT.DICTIONARY', 'dict', '/system/dict', 'dict', 1, 6, '', 0, 0, '', 1, '2021-01-06 05:18:00', '2021-01-15 23:46:41');
INSERT INTO `resource` (`id`,`parent_id`,`title`,`name`,`url`,`component`,`resource_type`,`sort`,`icon`,`is_leaf`,`is_route`,`perms`,`status`,`date_created`,`date_updated`) VALUES ('1347026381504262144', '1346775491550474240', 'divide', 'divide', '/plug/divide', 'divide', 1, 0, '', 0, 0, '', 1, '2021-01-06 21:44:51', '2021-01-07 11:44:50');
INSERT INTO `resource` (`id`,`parent_id`,`title`,`name`,`url`,`component`,`resource_type`,`sort`,`icon`,`is_leaf`,`is_route`,`perms`,`status`,`date_created`,`date_updated`) VALUES ('1347026805170909184', '1346775491550474240', 'hystrix', 'hystrix', '/plug/hystrix', 'hystrix', 1, 1, '', 0, 0, '', 1, '2021-01-06 21:46:32', '2021-01-07 11:46:31');
INSERT INTO `resource` (`id`,`parent_id`,`title`,`name`,`url`,`component`,`resource_type`,`sort`,`icon`,`is_leaf`,`is_route`,`perms`,`status`,`date_created`,`date_updated`) VALUES ('1347027413357572096', '1346775491550474240', 'rewrite', 'rewrite', '/plug/rewrite', 'rewrite', 1, 2, '', 0, 0, '', 1, '2021-01-06 21:48:57', '2021-01-07 11:48:56');
INSERT INTO `resource` (`id`,`parent_id`,`title`,`name`,`url`,`component`,`resource_type`,`sort`,`icon`,`is_leaf`,`is_route`,`perms`,`status`,`date_created`,`date_updated`) VALUES ('1347027482244820992', '1346775491550474240', 'springCloud', 'springCloud', '/plug/springCloud', 'springCloud', 1, 3, '', 0, 0, '', 1, '2021-01-06 21:49:13', '2021-01-07 11:49:12');
INSERT INTO `resource` (`id`,`parent_id`,`title`,`name`,`url`,`component`,`resource_type`,`sort`,`icon`,`is_leaf`,`is_route`,`perms`,`status`,`date_created`,`date_updated`) VALUES ('1347027526339538944', '1346775491550474240', 'sign', 'sign', '/plug/sign', 'sign', 1, 5, '', 0, 0, '', 1, '2021-01-06 21:49:23', '2021-01-07 14:12:07');
INSERT INTO `resource` (`id`,`parent_id`,`title`,`name`,`url`,`component`,`resource_type`,`sort`,`icon`,`is_leaf`,`is_route`,`perms`,`status`,`date_created`,`date_updated`) VALUES ('1347027566034432000', '1346775491550474240', 'waf', 'waf', '/plug/waf', 'waf', 1, 6, '', 0, 0, '', 1, '2021-01-06 21:49:33', '2021-01-07 14:12:09');
INSERT INTO `resource` (`id`,`parent_id`,`title`,`name`,`url`,`component`,`resource_type`,`sort`,`icon`,`is_leaf`,`is_route`,`perms`,`status`,`date_created`,`date_updated`) VALUES ('1347027647999520768', '1346775491550474240', 'rate_limter', 'rate_limter', '/plug/rate_limter', 'rate_limter', 1, 7, '', 0, 0, '', 1, '2021-01-06 21:49:53', '2021-01-07 14:12:11');
INSERT INTO `resource` (`id`,`parent_id`,`title`,`name`,`url`,`component`,`resource_type`,`sort`,`icon`,`is_leaf`,`is_route`,`perms`,`status`,`date_created`,`date_updated`) VALUES ('1347027717792739328', '1346775491550474240', 'dubbo', 'dubbo', '/plug/dubbo', 'dubbo', 1, 8, '', 0, 0, '', 1, '2021-01-06 21:50:09', '2021-01-07 14:12:12');
INSERT INTO `resource` (`id`,`parent_id`,`title`,`name`,`url`,`component`,`resource_type`,`sort`,`icon`,`is_leaf`,`is_route`,`perms`,`status`,`date_created`,`date_updated`) VALUES ('1347027769747582976', '1346775491550474240', 'monitor', 'monitor', '/plug/monitor', 'monitor', 1, 9, '', 0, 0, '', 1, '2021-01-06 21:50:22', '2021-01-07 14:12:14');
INSERT INTO `resource` (`id`,`parent_id`,`title`,`name`,`url`,`component`,`resource_type`,`sort`,`icon`,`is_leaf`,`is_route`,`perms`,`status`,`date_created`,`date_updated`) VALUES ('1347027830602739712', '1346775491550474240', 'sentinel', 'sentinel', '/plug/sentinel', 'sentinel', 1, 10, '', 0, 0, '', 1, '2021-01-06 21:50:36', '2021-01-07 14:12:16');
INSERT INTO `resource` (`id`,`parent_id`,`title`,`name`,`url`,`component`,`resource_type`,`sort`,`icon`,`is_leaf`,`is_route`,`perms`,`status`,`date_created`,`date_updated`) VALUES ('1347027918121086976', '1346775491550474240', 'resilience4j', 'resilience4j', '/plug/resilience4j', 'resilience4j', 1, 11, '', 0, 0, '', 1, '2021-01-06 21:50:57', '2021-01-07 14:12:20');
INSERT INTO `resource` (`id`,`parent_id`,`title`,`name`,`url`,`component`,`resource_type`,`sort`,`icon`,`is_leaf`,`is_route`,`perms`,`status`,`date_created`,`date_updated`) VALUES ('1347027995199811584', '1346775491550474240', 'tars', 'tars', '/plug/tars', 'tars', 1, 12, '', 0, 0, '', 1, '2021-01-06 21:51:15', '2021-01-07 14:12:21');
INSERT INTO `resource` (`id`,`parent_id`,`title`,`name`,`url`,`component`,`resource_type`,`sort`,`icon`,`is_leaf`,`is_route`,`perms`,`status`,`date_created`,`date_updated`) VALUES ('1347028169120821248', '1346775491550474240', 'context_path', 'context_path', '/plug/context_path', 'context_path', 1, 13, '', 0, 0, '', 1, '2021-01-06 21:51:57', '2021-01-07 14:12:24');
INSERT INTO `resource` (`id`,`parent_id`,`title`,`name`,`url`,`component`,`resource_type`,`sort`,`icon`,`is_leaf`,`is_route`,`perms`,`status`,`date_created`,`date_updated`) VALUES ('1347032308726902784', '1346777157943259136', '添加用户按钮', '', '', '', 2, 0, '', 1, 0, 'system:manager:add', 1, '2021-01-06 22:08:24', '2021-01-07 18:36:55');
INSERT INTO `resource` (`id`,`parent_id`,`title`,`name`,`url`,`component`,`resource_type`,`sort`,`icon`,`is_leaf`,`is_route`,`perms`,`status`,`date_created`,`date_updated`) VALUES ('1347032395901317120', '1346777157943259136', '查询用户按钮', '', '', '', 2, 1, '', 1, 0, 'system:manager:list', 1, '2021-01-06 22:08:44', '2021-01-07 18:36:56');
INSERT INTO `resource` (`id`,`parent_id`,`title`,`name`,`url`,`component`,`resource_type`,`sort`,`icon`,`is_leaf`,`is_route`,`perms`,`status`,`date_created`,`date_updated`) VALUES ('1347032453707214848', '1346777157943259136', '删除用户按钮', '', '', '', 2, 2, '', 1, 0, 'system:manager:delete', 1, '2021-01-06 22:08:58', '2021-01-07 18:36:57');
INSERT INTO `resource` (`id`,`parent_id`,`title`,`name`,`url`,`component`,`resource_type`,`sort`,`icon`,`is_leaf`,`is_route`,`perms`,`status`,`date_created`,`date_updated`) VALUES ('1347032509051056128', '1346777157943259136', '编辑用户按钮', '', '', '', 2, 3, '', 1, 0, 'system:manager:edit', 1, '2021-01-06 22:09:11', '2021-01-07 18:36:58');
INSERT INTO `resource` (`id`,`parent_id`,`title`,`name`,`url`,`component`,`resource_type`,`sort`,`icon`,`is_leaf`,`is_route`,`perms`,`status`,`date_created`,`date_updated`) VALUES ('1347034027070337024', '1346777449787125760', '查询插件按钮', '', '', '', 2, 0, '', 1, 0, 'system:plugin:list', 1, '2021-01-06 22:15:00', '2021-01-07 18:36:58');
INSERT INTO `resource` (`id`,`parent_id`,`title`,`name`,`url`,`component`,`resource_type`,`sort`,`icon`,`is_leaf`,`is_route`,`perms`,`status`,`date_created`,`date_updated`) VALUES ('1347039054925148160', '1346777449787125760', '删除插件按钮', '', '', '', 2, 1, '', 1, 0, 'system:plugin:delete', 1, '2021-01-06 22:34:38', '2021-01-07 18:36:59');
INSERT INTO `resource` (`id`,`parent_id`,`title`,`name`,`url`,`component`,`resource_type`,`sort`,`icon`,`is_leaf`,`is_route`,`perms`,`status`,`date_created`,`date_updated`) VALUES ('1347041326749691904', '1346777449787125760', '添加插件按钮', '', '', '', 2, 2, '', 1, 0, 'system:plugin:add', 1, '2021-01-06 22:44:14', '2021-01-07 18:37:00');
INSERT INTO `resource` (`id`,`parent_id`,`title`,`name`,`url`,`component`,`resource_type`,`sort`,`icon`,`is_leaf`,`is_route`,`perms`,`status`,`date_created`,`date_updated`) VALUES ('1347046566244003840', '1346777449787125760', '同步插件按钮', '', '', '', 2, 3, '', 1, 0, 'system:plugin:modify', 1, '2021-01-07 13:05:03', '2021-01-07 18:37:01');
INSERT INTO `resource` (`id`,`parent_id`,`title`,`name`,`url`,`component`,`resource_type`,`sort`,`icon`,`is_leaf`,`is_route`,`perms`,`status`,`date_created`,`date_updated`) VALUES ('1347047143350874112', '1346777449787125760', '启动或禁用插件按钮', '', '', '', 2, 4, '', 1, 0, 'system:plugin:disable', 1, '2021-01-07 13:07:21', '2021-01-07 18:37:01');
INSERT INTO `resource` (`id`,`parent_id`,`title`,`name`,`url`,`component`,`resource_type`,`sort`,`icon`,`is_leaf`,`is_route`,`perms`,`status`,`date_created`,`date_updated`) VALUES ('1347047203220369408', '1346777449787125760', '编辑插件按钮', '', '', '', 2, 5, '', 1, 0, 'system:plugin:edit', 1, '2021-01-07 13:07:35', '2021-01-07 18:37:02');
INSERT INTO `resource` (`id`,`parent_id`,`title`,`name`,`url`,`component`,`resource_type`,`sort`,`icon`,`is_leaf`,`is_route`,`perms`,`status`,`date_created`,`date_updated`) VALUES ('1347047555588042752', '1346777623011880960', '查询插件处理按钮', '', '', '', 2, 0, '', 1, 0, 'system:pluginHandler:list', 1, '2021-01-07 13:08:59', '2021-01-07 18:37:03');
INSERT INTO `resource` (`id`,`parent_id`,`title`,`name`,`url`,`component`,`resource_type`,`sort`,`icon`,`is_leaf`,`is_route`,`perms`,`status`,`date_created`,`date_updated`) VALUES ('1347047640145211392', '1346777623011880960', '删除插件处理按钮', '', '', '', 2, 1, '', 1, 0, 'system:pluginHandler:delete', 1, '2021-01-07 13:09:19', '2021-01-07 18:37:03');
INSERT INTO `resource` (`id`,`parent_id`,`title`,`name`,`url`,`component`,`resource_type`,`sort`,`icon`,`is_leaf`,`is_route`,`perms`,`status`,`date_created`,`date_updated`) VALUES ('1347047695002513408', '1346777623011880960', '添加插件处理按钮', '', '', '', 2, 2, '', 1, 0, 'system:pluginHandler:add', 1, '2021-01-07 13:09:32', '2021-01-07 18:37:04');
INSERT INTO `resource` (`id`,`parent_id`,`title`,`name`,`url`,`component`,`resource_type`,`sort`,`icon`,`is_leaf`,`is_route`,`perms`,`status`,`date_created`,`date_updated`) VALUES ('1347047747305484288', '1346777623011880960', '编辑插件处理按钮', '', '', '', 2, 3, '', 1, 0, 'system:pluginHandler:edit', 1, '2021-01-07 13:09:45', '2021-01-07 18:37:05');
INSERT INTO `resource` (`id`,`parent_id`,`title`,`name`,`url`,`component`,`resource_type`,`sort`,`icon`,`is_leaf`,`is_route`,`perms`,`status`,`date_created`,`date_updated`) VALUES ('1347048004105940992', '1346777766301888512', '查询认证按钮', '', '', '', 2, 0, '', 1, 0, 'system:authen:list', 1, '2021-01-07 13:10:46', '2021-01-07 18:37:06');
INSERT INTO `resource` (`id`,`parent_id`,`title`,`name`,`url`,`component`,`resource_type`,`sort`,`icon`,`is_leaf`,`is_route`,`perms`,`status`,`date_created`,`date_updated`) VALUES ('1347048101875167232', '1346777766301888512', '删除认证按钮', '', '', '', 2, 1, '', 1, 0, 'system:authen:delete', 1, '2021-01-07 13:11:09', '2021-01-07 18:37:07');
INSERT INTO `resource` (`id`,`parent_id`,`title`,`name`,`url`,`component`,`resource_type`,`sort`,`icon`,`is_leaf`,`is_route`,`perms`,`status`,`date_created`,`date_updated`) VALUES ('1347048145877610496', '1346777766301888512', '添加认证按钮', '', '', '', 2, 2, '', 1, 0, 'system:authen:add', 1, '2021-01-07 13:11:20', '2021-01-07 18:37:07');
INSERT INTO `resource` (`id`,`parent_id`,`title`,`name`,`url`,`component`,`resource_type`,`sort`,`icon`,`is_leaf`,`is_route`,`perms`,`status`,`date_created`,`date_updated`) VALUES ('1347048240677269504', '1346777766301888512', '启用或禁用认证按钮', '', '', '', 2, 3, '', 1, 0, 'system:authen:disable', 1, '2021-01-07 13:11:42', '2021-01-07 18:37:08');
INSERT INTO `resource` (`id`,`parent_id`,`title`,`name`,`url`,`component`,`resource_type`,`sort`,`icon`,`is_leaf`,`is_route`,`perms`,`status`,`date_created`,`date_updated`) VALUES ('1347048316216684544', '1346777766301888512', '同步认证按钮', '', '', '', 2, 4, '', 1, 0, 'system:authen:modify', 1, '2021-01-07 13:12:00', '2021-01-07 18:37:09');
INSERT INTO `resource` (`id`,`parent_id`,`title`,`name`,`url`,`component`,`resource_type`,`sort`,`icon`,`is_leaf`,`is_route`,`perms`,`status`,`date_created`,`date_updated`) VALUES ('1347048776029843456', '1346777766301888512', '编辑认证按钮', '', '', '', 2, 5, '', 1, 0, 'system:authen:edit', 1, '2021-01-07 13:13:50', '2021-01-07 18:37:13');
INSERT INTO `resource` (`id`,`parent_id`,`title`,`name`,`url`,`component`,`resource_type`,`sort`,`icon`,`is_leaf`,`is_route`,`perms`,`status`,`date_created`,`date_updated`) VALUES ('1347048968414179328', '1346777907096285184', '查询元数据按钮', '', '', '', 2, 0, '', 1, 0, 'system:meta:list', 1, '2021-01-07 13:14:36', '2021-01-07 18:37:15');
INSERT INTO `resource` (`id`,`parent_id`,`title`,`name`,`url`,`component`,`resource_type`,`sort`,`icon`,`is_leaf`,`is_route`,`perms`,`status`,`date_created`,`date_updated`) VALUES ('1347049029323862016', '1346777907096285184', '删除元数据按钮', '', '', '', 2, 1, '', 1, 0, 'system:meta:delete', 1, '2021-01-07 13:14:50', '2021-01-07 18:37:15');
INSERT INTO `resource` (`id`,`parent_id`,`title`,`name`,`url`,`component`,`resource_type`,`sort`,`icon`,`is_leaf`,`is_route`,`perms`,`status`,`date_created`,`date_updated`) VALUES ('1347049092552994816', '1346777907096285184', '添加元数据按钮', '', '', '', 2, 2, '', 1, 0, 'system:meta:add', 1, '2021-01-07 13:15:05', '2021-01-07 18:37:17');
INSERT INTO `resource` (`id`,`parent_id`,`title`,`name`,`url`,`component`,`resource_type`,`sort`,`icon`,`is_leaf`,`is_route`,`perms`,`status`,`date_created`,`date_updated`) VALUES ('1347049251395481600', '1346777907096285184', '启用或禁用元数据按钮', '', '', '', 2, 3, '', 1, 0, 'system:meta:disable', 1, '2021-01-07 13:15:43', '2021-01-07 18:37:18');
INSERT INTO `resource` (`id`,`parent_id`,`title`,`name`,`url`,`component`,`resource_type`,`sort`,`icon`,`is_leaf`,`is_route`,`perms`,`status`,`date_created`,`date_updated`) VALUES ('1347049317178945536', '1346777907096285184', '同步元数据按钮', '', '', '', 2, 4, '', 1, 0, 'system:meta:modify', 1, '2021-01-07 13:15:59', '2021-01-07 18:37:19');
INSERT INTO `resource` (`id`,`parent_id`,`title`,`name`,`url`,`component`,`resource_type`,`sort`,`icon`,`is_leaf`,`is_route`,`perms`,`status`,`date_created`,`date_updated`) VALUES ('1347049370014593024', '1346777907096285184', '编辑元数据按钮', '', '', '', 2, 5, '', 1, 0, 'system:meta:edit', 1, '2021-01-07 13:16:11', '2021-01-07 18:37:20');
INSERT INTO `resource` (`id`,`parent_id`,`title`,`name`,`url`,`component`,`resource_type`,`sort`,`icon`,`is_leaf`,`is_route`,`perms`,`status`,`date_created`,`date_updated`) VALUES ('1347049542417264640', '1346778036402483200', '查询字典按钮', '', '', '', 2, 0, '', 1, 0, 'system:dict:list', 1, '2021-01-07 13:16:53', '2021-01-07 18:37:20');
INSERT INTO `resource` (`id`,`parent_id`,`title`,`name`,`url`,`component`,`resource_type`,`sort`,`icon`,`is_leaf`,`is_route`,`perms`,`status`,`date_created`,`date_updated`) VALUES ('1347049598155370496', '1346778036402483200', '删除字典按钮', '', '', '', 2, 1, '', 1, 0, 'system:dict:delete', 1, '2021-01-07 13:17:06', '2021-01-07 18:37:21');
INSERT INTO `resource` (`id`,`parent_id`,`title`,`name`,`url`,`component`,`resource_type`,`sort`,`icon`,`is_leaf`,`is_route`,`perms`,`status`,`date_created`,`date_updated`) VALUES ('1347049659023110144', '1346778036402483200', '添加字典按钮', '', '', '', 2, 2, '', 1, 0, 'system:dict:add', 1, '2021-01-07 13:17:20', '2021-01-07 18:37:22');
INSERT INTO `resource` (`id`,`parent_id`,`title`,`name`,`url`,`component`,`resource_type`,`sort`,`icon`,`is_leaf`,`is_route`,`perms`,`status`,`date_created`,`date_updated`) VALUES ('1347049731047698432', '1346778036402483200', '启用或禁用字典按钮', '', '', '', 2, 3, '', 1, 0, 'system:dict:disable', 1, '2021-01-07 13:17:38', '2021-01-07 18:37:23');
INSERT INTO `resource` (`id`,`parent_id`,`title`,`name`,`url`,`component`,`resource_type`,`sort`,`icon`,`is_leaf`,`is_route`,`perms`,`status`,`date_created`,`date_updated`) VALUES ('1347049794008395776', '1346778036402483200', '编辑字典按钮', '', '', '', 2, 4, '', 1, 0, 'system:dict:edit', 1, '2021-01-07 13:17:53', '2021-01-07 18:37:23');
INSERT INTO `resource` (`id`,`parent_id`,`title`,`name`,`url`,`component`,`resource_type`,`sort`,`icon`,`is_leaf`,`is_route`,`perms`,`status`,`date_created`,`date_updated`) VALUES ('1347050493052071936', '1347026381504262144', '添加divide选择器按钮', '', '', '', 2, 0, '', 1, 0, 'plugin:divideSelector:add', 1, '2021-01-07 13:20:39', '2021-01-15 22:58:50');
INSERT INTO `resource` (`id`,`parent_id`,`title`,`name`,`url`,`component`,`resource_type`,`sort`,`icon`,`is_leaf`,`is_route`,`perms`,`status`,`date_created`,`date_updated`) VALUES ('1347050998931271680', '1347026381504262144', '删除divide选择器按钮', '', '', '', 2, 1, '', 1, 0, 'plugin:divideSelector:delete', 1, '2021-01-07 13:22:40', '2021-01-07 18:37:25');
INSERT INTO `resource` (`id`,`parent_id`,`title`,`name`,`url`,`component`,`resource_type`,`sort`,`icon`,`is_leaf`,`is_route`,`perms`,`status`,`date_created`,`date_updated`) VALUES ('1347051241320099840', '1347026381504262144', '添加divide规则按钮', '', '', '', 2, 2, '', 1, 0, 'plugin:divideRule:add', 1, '2021-01-07 13:23:38', '2021-01-15 22:59:23');
INSERT INTO `resource` (`id`,`parent_id`,`title`,`name`,`url`,`component`,`resource_type`,`sort`,`icon`,`is_leaf`,`is_route`,`perms`,`status`,`date_created`,`date_updated`) VALUES ('1347051306788990976', '1347026381504262144', '删除divide规则按钮', '', '', '', 2, 3, '', 1, 0, 'plugin:divideRule:delete', 1, '2021-01-07 13:23:53', '2021-01-07 18:37:26');
INSERT INTO `resource` (`id`,`parent_id`,`title`,`name`,`url`,`component`,`resource_type`,`sort`,`icon`,`is_leaf`,`is_route`,`perms`,`status`,`date_created`,`date_updated`) VALUES ('1347051641725136896', '1347026381504262144', '同步divide按钮', '', '', '', 2, 4, '', 1, 0, 'plugin:divide:modify', 1, '2021-01-07 13:25:13', '2021-01-07 18:37:27');
INSERT INTO `resource` (`id`,`parent_id`,`title`,`name`,`url`,`component`,`resource_type`,`sort`,`icon`,`is_leaf`,`is_route`,`perms`,`status`,`date_created`,`date_updated`) VALUES ('1347051850521784320', '1347026805170909184', '添加hystrix选择器按钮', '', '', '', 2, 0, '', 1, 0, 'plugin:hystrixSelector:add', 1, '2021-01-07 13:26:03', '2021-01-15 23:09:55');
INSERT INTO `resource` (`id`,`parent_id`,`title`,`name`,`url`,`component`,`resource_type`,`sort`,`icon`,`is_leaf`,`is_route`,`perms`,`status`,`date_created`,`date_updated`) VALUES ('1347051853025783808', '1347026805170909184', '删除hystrix选择器按钮', '', '', '', 2, 1, '', 1, 0, 'plugin:hystrixSelector:delete', 1, '2021-01-07 13:26:03', '2021-01-15 23:10:00');
INSERT INTO `resource` (`id`,`parent_id`,`title`,`name`,`url`,`component`,`resource_type`,`sort`,`icon`,`is_leaf`,`is_route`,`perms`,`status`,`date_created`,`date_updated`) VALUES ('1347051855538171904', '1347026805170909184', '添加hystrix规则按钮', '', '', '', 2, 2, '', 1, 0, 'plugin:hystrixRule:add', 1, '2021-01-07 13:26:04', '2021-01-15 23:10:37');
INSERT INTO `resource` (`id`,`parent_id`,`title`,`name`,`url`,`component`,`resource_type`,`sort`,`icon`,`is_leaf`,`is_route`,`perms`,`status`,`date_created`,`date_updated`) VALUES ('1347051857962479616', '1347026805170909184', '删除hystrix规则按钮', '', '', '', 2, 3, '', 1, 0, 'plugin:hystrixRule:delete', 1, '2021-01-07 13:26:05', '2021-01-15 23:10:07');
INSERT INTO `resource` (`id`,`parent_id`,`title`,`name`,`url`,`component`,`resource_type`,`sort`,`icon`,`is_leaf`,`is_route`,`perms`,`status`,`date_created`,`date_updated`) VALUES ('1347051860495839232', '1347026805170909184', '同步hystrix按钮', '', '', '', 2, 4, '', 1, 0, 'plugin:hystrix:modify', 1, '2021-01-07 13:26:05', '2021-01-15 23:10:16');
INSERT INTO `resource` (`id`,`parent_id`,`title`,`name`,`url`,`component`,`resource_type`,`sort`,`icon`,`is_leaf`,`is_route`,`perms`,`status`,`date_created`,`date_updated`) VALUES ('1347052833968631808', '1347027413357572096', '添加rewrite选择器按钮', '', '', '', 2, 0, '', 1, 0, 'plugin:rewriteSelector:add', 1, '2021-01-07 13:29:57', '2021-01-15 23:21:46');
INSERT INTO `resource` (`id`,`parent_id`,`title`,`name`,`url`,`component`,`resource_type`,`sort`,`icon`,`is_leaf`,`is_route`,`perms`,`status`,`date_created`,`date_updated`) VALUES ('1347052836300664832', '1347027413357572096', '删除rewrite选择器按钮', '', '', '', 2, 1, '', 1, 0, 'plugin:rewriteSelector:delete', 1, '2021-01-07 13:29:58', '2021-01-07 18:37:32');
INSERT INTO `resource` (`id`,`parent_id`,`title`,`name`,`url`,`component`,`resource_type`,`sort`,`icon`,`is_leaf`,`is_route`,`perms`,`status`,`date_created`,`date_updated`) VALUES ('1347052839198928896', '1347027413357572096', '添加rewrite规则按钮', '', '', '', 2, 2, '', 1, 0, 'plugin:rewriteRule:add', 1, '2021-01-07 13:29:59', '2021-01-15 23:21:53');
INSERT INTO `resource` (`id`,`parent_id`,`title`,`name`,`url`,`component`,`resource_type`,`sort`,`icon`,`is_leaf`,`is_route`,`perms`,`status`,`date_created`,`date_updated`) VALUES ('1347052841824563200', '1347027413357572096', '删除rewrite规则按钮', '', '', '', 2, 3, '', 1, 0, 'plugin:rewriteRule:delete', 1, '2021-01-07 13:29:59', '2021-01-07 18:37:35');
INSERT INTO `resource` (`id`,`parent_id`,`title`,`name`,`url`,`component`,`resource_type`,`sort`,`icon`,`is_leaf`,`is_route`,`perms`,`status`,`date_created`,`date_updated`) VALUES ('1347052843993018368', '1347027413357572096', '同步rewrite按钮', '', '', '', 2, 4, '', 1, 0, 'plugin:rewrite:modify', 1, '2021-01-07 13:30:00', '2021-01-07 18:37:37');
INSERT INTO `resource` (`id`,`parent_id`,`title`,`name`,`url`,`component`,`resource_type`,`sort`,`icon`,`is_leaf`,`is_route`,`perms`,`status`,`date_created`,`date_updated`) VALUES ('1347053324018528256', '1347027482244820992', '添加springCloud选择器按钮', '', '', '', 2, 0, '', 1, 0, 'plugin:springCloudSelector:add', 1, '2021-01-07 13:31:54', '2021-01-15 23:22:44');
INSERT INTO `resource` (`id`,`parent_id`,`title`,`name`,`url`,`component`,`resource_type`,`sort`,`icon`,`is_leaf`,`is_route`,`perms`,`status`,`date_created`,`date_updated`) VALUES ('1347053326988095488', '1347027482244820992', '删除springCloud选择器按钮', '', '', '', 2, 1, '', 1, 0, 'plugin:springCloudSelector:delete', 1, '2021-01-07 13:31:55', '2021-01-07 18:37:39');
INSERT INTO `resource` (`id`,`parent_id`,`title`,`name`,`url`,`component`,`resource_type`,`sort`,`icon`,`is_leaf`,`is_route`,`perms`,`status`,`date_created`,`date_updated`) VALUES ('1347053329378848768', '1347027482244820992', '添加springCloud规则按钮', '', '', '', 2, 2, '', 1, 0, 'plugin:springCloudRule:add', 1, '2021-01-07 13:31:55', '2021-01-15 23:22:35');
INSERT INTO `resource` (`id`,`parent_id`,`title`,`name`,`url`,`component`,`resource_type`,`sort`,`icon`,`is_leaf`,`is_route`,`perms`,`status`,`date_created`,`date_updated`) VALUES ('1347053331744436224', '1347027482244820992', '删除springCloud规则按钮', '', '', '', 2, 3, '', 1, 0, 'plugin:springCloudRule:delete', 1, '2021-01-07 13:31:56', '2021-01-07 18:37:40');
INSERT INTO `resource` (`id`,`parent_id`,`title`,`name`,`url`,`component`,`resource_type`,`sort`,`icon`,`is_leaf`,`is_route`,`perms`,`status`,`date_created`,`date_updated`) VALUES ('1347053334470733824', '1347027482244820992', '同步springCloud按钮', '', '', '', 2, 4, '', 1, 0, 'plugin:springCloud:modify', 1, '2021-01-07 13:31:57', '2021-01-07 18:37:40');
INSERT INTO `resource` (`id`,`parent_id`,`title`,`name`,`url`,`component`,`resource_type`,`sort`,`icon`,`is_leaf`,`is_route`,`perms`,`status`,`date_created`,`date_updated`) VALUES ('1347053363814084608', '1347027526339538944', '添加sign选择器按钮', '', '', '', 2, 0, '', 1, 0, 'plugin:signSelector:add', 1, '2021-01-07 13:32:04', '2021-01-15 23:22:59');
INSERT INTO `resource` (`id`,`parent_id`,`title`,`name`,`url`,`component`,`resource_type`,`sort`,`icon`,`is_leaf`,`is_route`,`perms`,`status`,`date_created`,`date_updated`) VALUES ('1347053366552965120', '1347027526339538944', '删除sign选择器按钮', '', '', '', 2, 1, '', 1, 0, 'plugin:signCloudRule:add', 1, '2021-01-07 13:32:04', '2021-01-07 18:37:42');
INSERT INTO `resource` (`id`,`parent_id`,`title`,`name`,`url`,`component`,`resource_type`,`sort`,`icon`,`is_leaf`,`is_route`,`perms`,`status`,`date_created`,`date_updated`) VALUES ('1347053369413480448', '1347027526339538944', '添加sign规则按钮', '', '', '', 2, 2, '', 1, 0, 'plugin:signRule:add', 1, '2021-01-07 13:32:05', '2021-01-15 23:23:02');
INSERT INTO `resource` (`id`,`parent_id`,`title`,`name`,`url`,`component`,`resource_type`,`sort`,`icon`,`is_leaf`,`is_route`,`perms`,`status`,`date_created`,`date_updated`) VALUES ('1347053372164943872', '1347027526339538944', '删除sign规则按钮', '', '', '', 2, 3, '', 1, 0, 'plugin:signRule:delete', 1, '2021-01-07 13:32:06', '2021-01-07 18:37:43');
INSERT INTO `resource` (`id`,`parent_id`,`title`,`name`,`url`,`component`,`resource_type`,`sort`,`icon`,`is_leaf`,`is_route`,`perms`,`status`,`date_created`,`date_updated`) VALUES ('1347053375029653504', '1347027526339538944', '同步sign按钮', '', '', '', 2, 4, '', 1, 0, 'plugin:sign:modify', 1, '2021-01-07 13:32:06', '2021-01-07 18:37:44');
INSERT INTO `resource` (`id`,`parent_id`,`title`,`name`,`url`,`component`,`resource_type`,`sort`,`icon`,`is_leaf`,`is_route`,`perms`,`status`,`date_created`,`date_updated`) VALUES ('1347053404050042880', '1347027566034432000', '添加waf选择器按钮', '', '', '', 2, 0, '', 1, 0, 'plugin:wafSelector:add', 1, '2021-01-07 13:32:13', '2021-01-15 23:24:38');
INSERT INTO `resource` (`id`,`parent_id`,`title`,`name`,`url`,`component`,`resource_type`,`sort`,`icon`,`is_leaf`,`is_route`,`perms`,`status`,`date_created`,`date_updated`) VALUES ('1347053406939918336', '1347027566034432000', '删除waf选择器按钮', '', '', '', 2, 1, '', 1, 0, 'plugin:wafSelector:delete', 1, '2021-01-07 13:32:14', '2021-01-07 18:37:46');
INSERT INTO `resource` (`id`,`parent_id`,`title`,`name`,`url`,`component`,`resource_type`,`sort`,`icon`,`is_leaf`,`is_route`,`perms`,`status`,`date_created`,`date_updated`) VALUES ('1347053409842376704', '1347027566034432000', '添加waf规则按钮', '', '', '', 2, 2, '', 1, 0, 'plugin:wafRule:add', 1, '2021-01-07 13:32:15', '2021-01-15 23:24:42');
INSERT INTO `resource` (`id`,`parent_id`,`title`,`name`,`url`,`component`,`resource_type`,`sort`,`icon`,`is_leaf`,`is_route`,`perms`,`status`,`date_created`,`date_updated`) VALUES ('1347053413067796480', '1347027566034432000', '删除waf规则按钮', '', '', '', 2, 3, '', 1, 0, 'plugin:wafRule:delete', 1, '2021-01-07 13:32:15', '2021-01-07 18:37:47');
INSERT INTO `resource` (`id`,`parent_id`,`title`,`name`,`url`,`component`,`resource_type`,`sort`,`icon`,`is_leaf`,`is_route`,`perms`,`status`,`date_created`,`date_updated`) VALUES ('1347053415945089024', '1347027566034432000', '同步waf按钮', '', '', '', 2, 4, '', 1, 0, 'plugin:waf:modify', 1, '2021-01-07 13:32:16', '2021-01-07 18:37:50');
INSERT INTO `resource` (`id`,`parent_id`,`title`,`name`,`url`,`component`,`resource_type`,`sort`,`icon`,`is_leaf`,`is_route`,`perms`,`status`,`date_created`,`date_updated`) VALUES ('1347053442419535872', '1347027647999520768', '添加rate_limiter选择器按钮', '', '', '', 2, 0, '', 1, 0, 'plugin:rate_limiterSelector:add', 1, '2021-01-07 13:32:22', '2021-01-15 23:27:19');
INSERT INTO `resource` (`id`,`parent_id`,`title`,`name`,`url`,`component`,`resource_type`,`sort`,`icon`,`is_leaf`,`is_route`,`perms`,`status`,`date_created`,`date_updated`) VALUES ('1347053445191970816', '1347027647999520768', '删除rate_limiter选择器按钮', '', '', '', 2, 1, '', 1, 0, 'plugin:rate_limiterSelector:delete', 1, '2021-01-07 13:32:23', '2021-01-07 18:38:23');
INSERT INTO `resource` (`id`,`parent_id`,`title`,`name`,`url`,`component`,`resource_type`,`sort`,`icon`,`is_leaf`,`is_route`,`perms`,`status`,`date_created`,`date_updated`) VALUES ('1347053447695970304', '1347027647999520768', '添加rate_limiter规则按钮', '', '', '', 2, 2, '', 1, 0, 'plugin:rate_limiterRule:add', 1, '2021-01-07 13:32:24', '2021-01-15 23:27:25');
INSERT INTO `resource` (`id`,`parent_id`,`title`,`name`,`url`,`component`,`resource_type`,`sort`,`icon`,`is_leaf`,`is_route`,`perms`,`status`,`date_created`,`date_updated`) VALUES ('1347053450304827392', '1347027647999520768', '删除rate_limiter规则按钮', '', '', '', 2, 3, '', 1, 0, 'plugin:rate_limiterRule:delete', 1, '2021-01-07 13:32:24', '2021-01-07 18:38:22');
INSERT INTO `resource` (`id`,`parent_id`,`title`,`name`,`url`,`component`,`resource_type`,`sort`,`icon`,`is_leaf`,`is_route`,`perms`,`status`,`date_created`,`date_updated`) VALUES ('1347053452737523712', '1347027647999520768', '同步rate_limiter按钮', '', '', '', 2, 4, '', 1, 0, 'plugin:rate_limiter:modify', 1, '2021-01-07 13:32:25', '2021-01-07 18:38:22');
INSERT INTO `resource` (`id`,`parent_id`,`title`,`name`,`url`,`component`,`resource_type`,`sort`,`icon`,`is_leaf`,`is_route`,`perms`,`status`,`date_created`,`date_updated`) VALUES ('1347053477844627456', '1347027717792739328', '添加dubbo选择器按钮', '', '', '', 2, 0, '', 1, 0, 'plugin:dubboSelector:add', 1, '2021-01-07 13:32:31', '2021-01-15 23:27:45');
INSERT INTO `resource` (`id`,`parent_id`,`title`,`name`,`url`,`component`,`resource_type`,`sort`,`icon`,`is_leaf`,`is_route`,`perms`,`status`,`date_created`,`date_updated`) VALUES ('1347053480977772544', '1347027717792739328', '删除dubbo选择器按钮', '', '', '', 2, 2, '', 1, 0, 'plugin:dubboSelector:delete', 1, '2021-01-07 13:32:32', '2021-01-07 18:38:20');
INSERT INTO `resource` (`id`,`parent_id`,`title`,`name`,`url`,`component`,`resource_type`,`sort`,`icon`,`is_leaf`,`is_route`,`perms`,`status`,`date_created`,`date_updated`) VALUES ('1347053483712458752', '1347027717792739328', '添加dubbo规则按钮', '', '', '', 2, 2, '', 1, 0, 'plugin:dubboRule:add', 1, '2021-01-07 13:32:32', '2021-01-15 23:27:49');
INSERT INTO `resource` (`id`,`parent_id`,`title`,`name`,`url`,`component`,`resource_type`,`sort`,`icon`,`is_leaf`,`is_route`,`perms`,`status`,`date_created`,`date_updated`) VALUES ('1347053486426173440', '1347027717792739328', '删除dubbo规则按钮', '', '', '', 2, 3, '', 1, 0, 'plugin:dubboRule:delete', 1, '2021-01-07 13:32:33', '2021-01-07 18:38:18');
INSERT INTO `resource` (`id`,`parent_id`,`title`,`name`,`url`,`component`,`resource_type`,`sort`,`icon`,`is_leaf`,`is_route`,`perms`,`status`,`date_created`,`date_updated`) VALUES ('1347053489571901440', '1347027717792739328', '同步dubbo按钮', '', '', '', 2, 4, '', 1, 0, 'plugin:dubbo:modify', 1, '2021-01-07 13:32:34', '2021-01-07 18:38:18');
INSERT INTO `resource` (`id`,`parent_id`,`title`,`name`,`url`,`component`,`resource_type`,`sort`,`icon`,`is_leaf`,`is_route`,`perms`,`status`,`date_created`,`date_updated`) VALUES ('1347053516423835648', '1347027769747582976', '添加monitor选择器按钮', '', '', '', 2, 0, '', 1, 0, 'plugin:monitorSelector:add', 1, '2021-01-07 13:32:40', '2021-01-15 23:27:58');
INSERT INTO `resource` (`id`,`parent_id`,`title`,`name`,`url`,`component`,`resource_type`,`sort`,`icon`,`is_leaf`,`is_route`,`perms`,`status`,`date_created`,`date_updated`) VALUES ('1347053519401791488', '1347027769747582976', '删除monitor选择器按钮', '', '', '', 2, 1, '', 1, 0, 'plugin:monitorSelector:delete', 1, '2021-01-07 13:32:41', '2021-01-07 18:38:16');
INSERT INTO `resource` (`id`,`parent_id`,`title`,`name`,`url`,`component`,`resource_type`,`sort`,`icon`,`is_leaf`,`is_route`,`perms`,`status`,`date_created`,`date_updated`) VALUES ('1347053522182615040', '1347027769747582976', '添加monitor规则按钮', '', '', '', 2, 2, '', 1, 0, 'plugin:monitorRule:add', 1, '2021-01-07 13:32:41', '2021-01-15 23:28:00');
INSERT INTO `resource` (`id`,`parent_id`,`title`,`name`,`url`,`component`,`resource_type`,`sort`,`icon`,`is_leaf`,`is_route`,`perms`,`status`,`date_created`,`date_updated`) VALUES ('1347053525034741760', '1347027769747582976', '删除monitor规则按钮', '', '', '', 2, 3, '', 1, 0, 'plugin:monitorRule:delete', 1, '2021-01-07 13:32:42', '2021-01-07 18:38:14');
INSERT INTO `resource` (`id`,`parent_id`,`title`,`name`,`url`,`component`,`resource_type`,`sort`,`icon`,`is_leaf`,`is_route`,`perms`,`status`,`date_created`,`date_updated`) VALUES ('1347053527819759616', '1347027769747582976', '同步monitor按钮', '', '', '', 2, 4, '', 1, 0, 'plugin:monitor:modify', 1, '2021-01-07 13:32:43', '2021-01-07 18:38:13');
INSERT INTO `resource` (`id`,`parent_id`,`title`,`name`,`url`,`component`,`resource_type`,`sort`,`icon`,`is_leaf`,`is_route`,`perms`,`status`,`date_created`,`date_updated`) VALUES ('1347053554310983680', '1347027830602739712', '添加sentinel选择器按钮', '', '', '', 2, 0, '', 1, 0, 'plugin:sentinelSelector:add', 1, '2021-01-07 13:32:49', '2021-01-15 23:28:15');
INSERT INTO `resource` (`id`,`parent_id`,`title`,`name`,`url`,`component`,`resource_type`,`sort`,`icon`,`is_leaf`,`is_route`,`perms`,`status`,`date_created`,`date_updated`) VALUES ('1347053556512993280', '1347027830602739712', '删除sentinel选择器按钮', '', '', '', 2, 1, '', 1, 0, 'plugin:sentinelSelector:delete', 1, '2021-01-07 13:32:50', '2021-01-07 18:38:10');
INSERT INTO `resource` (`id`,`parent_id`,`title`,`name`,`url`,`component`,`resource_type`,`sort`,`icon`,`is_leaf`,`is_route`,`perms`,`status`,`date_created`,`date_updated`) VALUES ('1347053559050547200', '1347027830602739712', '添加sentinel规则按钮', '', '', '', 2, 2, '', 1, 0, 'plugin:sentinelRule:add', 1, '2021-01-07 13:32:50', '2021-01-15 23:28:20');
INSERT INTO `resource` (`id`,`parent_id`,`title`,`name`,`url`,`component`,`resource_type`,`sort`,`icon`,`is_leaf`,`is_route`,`perms`,`status`,`date_created`,`date_updated`) VALUES ('1347053561579712512', '1347027830602739712', '删除sentinel规则按钮', '', '', '', 2, 3, '', 1, 0, 'plugin:sentinelRule:delete', 1, '2021-01-07 13:32:51', '2021-01-07 18:38:08');
INSERT INTO `resource` (`id`,`parent_id`,`title`,`name`,`url`,`component`,`resource_type`,`sort`,`icon`,`is_leaf`,`is_route`,`perms`,`status`,`date_created`,`date_updated`) VALUES ('1347053564016603136', '1347027830602739712', '同步sentinel按钮', '', '', '', 2, 4, '', 1, 0, 'plugin:sentinel:modify', 1, '2021-01-07 13:32:51', '2021-01-07 18:38:07');
INSERT INTO `resource` (`id`,`parent_id`,`title`,`name`,`url`,`component`,`resource_type`,`sort`,`icon`,`is_leaf`,`is_route`,`perms`,`status`,`date_created`,`date_updated`) VALUES ('1347053595729735680', '1347027918121086976', '添加resilience4j选择器按钮', '', '', '', 2, 0, '', 1, 0, 'plugin:resilience4jSelector:add', 1, '2021-01-07 13:32:59', '2021-01-15 23:28:33');
INSERT INTO `resource` (`id`,`parent_id`,`title`,`name`,`url`,`component`,`resource_type`,`sort`,`icon`,`is_leaf`,`is_route`,`perms`,`status`,`date_created`,`date_updated`) VALUES ('1347053598829326336', '1347027918121086976', '删除resilience4j选择器按钮', '', '', '', 2, 1, '', 1, 0, 'plugin:resilience4jSelector:delete', 1, '2021-01-07 13:33:00', '2021-01-07 18:38:06');
INSERT INTO `resource` (`id`,`parent_id`,`title`,`name`,`url`,`component`,`resource_type`,`sort`,`icon`,`is_leaf`,`is_route`,`perms`,`status`,`date_created`,`date_updated`) VALUES ('1347053601572401152', '1347027918121086976', '添加resilience4j规则按钮', '', '', '', 2, 2, '', 1, 0, 'plugin:resilience4jRule:add', 1, '2021-01-07 13:33:00', '2021-01-15 23:28:36');
INSERT INTO `resource` (`id`,`parent_id`,`title`,`name`,`url`,`component`,`resource_type`,`sort`,`icon`,`is_leaf`,`is_route`,`perms`,`status`,`date_created`,`date_updated`) VALUES ('1347053604093177856', '1347027918121086976', '删除resilience4j规则按钮', '', '', '', 2, 3, '', 1, 0, 'plugin:resilience4jRule:delete', 1, '2021-01-07 13:33:01', '2021-01-07 18:38:04');
INSERT INTO `resource` (`id`,`parent_id`,`title`,`name`,`url`,`component`,`resource_type`,`sort`,`icon`,`is_leaf`,`is_route`,`perms`,`status`,`date_created`,`date_updated`) VALUES ('1347053606622343168', '1347027918121086976', '同步resilience4j按钮', '', '', '', 2, 4, '', 1, 0, 'plugin:resilience4j:modify', 1, '2021-01-07 13:33:02', '2021-01-07 18:38:04');
INSERT INTO `resource` (`id`,`parent_id`,`title`,`name`,`url`,`component`,`resource_type`,`sort`,`icon`,`is_leaf`,`is_route`,`perms`,`status`,`date_created`,`date_updated`) VALUES ('1347053631159021568', '1347027995199811584', '添加tars选择器按钮', '', '', '', 2, 0, '', 1, 0, 'plugin:tarsSelector:add', 1, '2021-01-07 13:33:07', '2021-01-15 23:28:48');
INSERT INTO `resource` (`id`,`parent_id`,`title`,`name`,`url`,`component`,`resource_type`,`sort`,`icon`,`is_leaf`,`is_route`,`perms`,`status`,`date_created`,`date_updated`) VALUES ('1347053633809821696', '1347027995199811584', '删除tars选择器按钮', '', '', '', 2, 1, '', 1, 0, 'plugin:tarsSelector:delete', 1, '2021-01-07 13:33:08', '2021-01-07 18:38:02');
INSERT INTO `resource` (`id`,`parent_id`,`title`,`name`,`url`,`component`,`resource_type`,`sort`,`icon`,`is_leaf`,`is_route`,`perms`,`status`,`date_created`,`date_updated`) VALUES ('1347053636439650304', '1347027995199811584', '添加tars规则按钮', '', '', '', 2, 2, '', 1, 0, 'plugin:tarsRule:add', 1, '2021-01-07 13:33:09', '2021-01-15 23:28:51');
INSERT INTO `resource` (`id`,`parent_id`,`title`,`name`,`url`,`component`,`resource_type`,`sort`,`icon`,`is_leaf`,`is_route`,`perms`,`status`,`date_created`,`date_updated`) VALUES ('1347053638968815616', '1347027995199811584', '删除tars规则按钮', '', '', '', 2, 3, '', 1, 0, 'plugin:tarsRule:delete', 1, '2021-01-07 13:33:09', '2021-01-07 18:38:01');
INSERT INTO `resource` (`id`,`parent_id`,`title`,`name`,`url`,`component`,`resource_type`,`sort`,`icon`,`is_leaf`,`is_route`,`perms`,`status`,`date_created`,`date_updated`) VALUES ('1347053641346985984', '1347027995199811584', '同步tars按钮', '', '', '', 2, 4, '', 1, 0, 'plugin:tars:modify', 1, '2021-01-07 13:33:10', '2021-01-07 18:38:00');
INSERT INTO `resource` (`id`,`parent_id`,`title`,`name`,`url`,`component`,`resource_type`,`sort`,`icon`,`is_leaf`,`is_route`,`perms`,`status`,`date_created`,`date_updated`) VALUES ('1347053666227597312', '1347028169120821248', '添加context_path选择器按钮', '', '', '', 2, 0, '', 1, 0, 'plugin:context_pathSelector:add', 1, '2021-01-07 13:33:16', '2021-01-15 23:29:04');
INSERT INTO `resource` (`id`,`parent_id`,`title`,`name`,`url`,`component`,`resource_type`,`sort`,`icon`,`is_leaf`,`is_route`,`perms`,`status`,`date_created`,`date_updated`) VALUES ('1347053668538658816', '1347028169120821248', '删除context_path选择器按钮', '', '', '', 2, 1, '', 1, 0, 'plugin:context_pathSelector:delete', 1, '2021-01-07 13:33:16', '2021-01-07 18:37:59');
INSERT INTO `resource` (`id`,`parent_id`,`title`,`name`,`url`,`component`,`resource_type`,`sort`,`icon`,`is_leaf`,`is_route`,`perms`,`status`,`date_created`,`date_updated`) VALUES ('1347053670791000064', '1347028169120821248', '添加context_path规则按钮', '', '', '', 2, 2, '', 1, 0, 'plugin:context_pathRule:add', 1, '2021-01-07 13:33:17', '2021-01-15 23:29:07');
INSERT INTO `resource` (`id`,`parent_id`,`title`,`name`,`url`,`component`,`resource_type`,`sort`,`icon`,`is_leaf`,`is_route`,`perms`,`status`,`date_created`,`date_updated`) VALUES ('1347053673043341312', '1347028169120821248', '删除context_path规则按钮', '', '', '', 2, 3, '', 1, 0, 'plugin:context_pathRule:delete', 1, '2021-01-07 13:33:17', '2021-01-07 18:37:56');
INSERT INTO `resource` (`id`,`parent_id`,`title`,`name`,`url`,`component`,`resource_type`,`sort`,`icon`,`is_leaf`,`is_route`,`perms`,`status`,`date_created`,`date_updated`) VALUES ('1347053675174047744', '1347028169120821248', '同步context_path按钮', '', '', '', 2, 4, '', 1, 0, 'plugin:context_path:modify', 1, '2021-01-07 13:33:18', '2021-01-07 18:37:57');
INSERT INTO `resource` (`id`,`parent_id`,`title`,`name`,`url`,`component`,`resource_type`,`sort`,`icon`,`is_leaf`,`is_route`,`perms`,`status`,`date_created`,`date_updated`) VALUES ('1347063567603609600', '1346775491550474240', 'sofa', 'sofa', '/plug/sofa', 'sofa', 1, 4, '', 0, 0, '', 1, '2021-01-07 14:12:36', '2021-01-15 23:24:04');
INSERT INTO `resource` (`id`,`parent_id`,`title`,`name`,`url`,`component`,`resource_type`,`sort`,`icon`,`is_leaf`,`is_route`,`perms`,`status`,`date_created`,`date_updated`) VALUES ('1347064011369361408', '1347063567603609600', '添加修改sofa选择器按钮', '', '', '', 2, 0, '', 1, 0, 'plugin:sofaSelector:add', 1, '2021-01-07 14:14:22', '2021-01-07 18:37:54');
INSERT INTO `resource` (`id`,`parent_id`,`title`,`name`,`url`,`component`,`resource_type`,`sort`,`icon`,`is_leaf`,`is_route`,`perms`,`status`,`date_created`,`date_updated`) VALUES ('1347064013848195072', '1347063567603609600', '删除sofa选择器按钮', '', '', '', 2, 1, '', 1, 0, 'plugin:sofaSelector:delete', 1, '2021-01-07 14:14:23', '2021-01-07 18:37:53');
INSERT INTO `resource` (`id`,`parent_id`,`title`,`name`,`url`,`component`,`resource_type`,`sort`,`icon`,`is_leaf`,`is_route`,`perms`,`status`,`date_created`,`date_updated`) VALUES ('1347064016373166080', '1347063567603609600', '添加修改sofa规则按钮', '', '', '', 2, 2, '', 1, 0, 'plugin:sofaRule:add', 1, '2021-01-07 14:14:23', '2021-01-07 18:37:53');
INSERT INTO `resource` (`id`,`parent_id`,`title`,`name`,`url`,`component`,`resource_type`,`sort`,`icon`,`is_leaf`,`is_route`,`perms`,`status`,`date_created`,`date_updated`) VALUES ('1347064019007188992', '1347063567603609600', '删除sofa规则按钮', '', '', '', 2, 3, '', 1, 0, 'plugin:sofaRule:delete', 1, '2021-01-07 14:14:24', '2021-01-07 18:37:52');
INSERT INTO `resource` (`id`,`parent_id`,`title`,`name`,`url`,`component`,`resource_type`,`sort`,`icon`,`is_leaf`,`is_route`,`perms`,`status`,`date_created`,`date_updated`) VALUES ('1347064021486022656', '1347063567603609600', '同步sofa按钮', '', '', '', 2, 4, '', 1, 0, 'plugin:sofa:modify', 1, '2021-01-07 14:14:25', '2021-01-07 18:37:51');
INSERT INTO `resource` (`id`,`parent_id`,`title`,`name`,`url`,`component`,`resource_type`,`sort`,`icon`,`is_leaf`,`is_route`,`perms`,`status`,`date_created`,`date_updated`) VALUES ('1350096617689751552', '1347026381504262144', '编辑divide选择器按钮', '', '', '', 2, 5, '', 1, 0, 'plugin:divideSelector:edit', 1, '2021-01-15 23:04:52', '2021-01-15 23:05:53');
INSERT INTO `resource` (`id`,`parent_id`,`title`,`name`,`url`,`component`,`resource_type`,`sort`,`icon`,`is_leaf`,`is_route`,`perms`,`status`,`date_created`,`date_updated`) VALUES ('1350096630197166080', '1347026381504262144', '编辑divide规则按钮', '', '', '', 2, 6, '', 1, 0, 'plugin:divideRule:edit', 1, '2021-01-15 23:04:55', '2021-01-15 23:06:05');
INSERT INTO `resource` (`id`,`parent_id`,`title`,`name`,`url`,`component`,`resource_type`,`sort`,`icon`,`is_leaf`,`is_route`,`perms`,`status`,`date_created`,`date_updated`) VALUES ('1350098233939632128', '1347026805170909184', '编辑hystrix选择器按钮', '', '', '', 2, 5, '', 1, 0, 'plugin:hystrixSelector:edit', 1, '2021-01-15 23:11:17', '2021-01-15 23:11:56');
INSERT INTO `resource` (`id`,`parent_id`,`title`,`name`,`url`,`component`,`resource_type`,`sort`,`icon`,`is_leaf`,`is_route`,`perms`,`status`,`date_created`,`date_updated`) VALUES ('1350098236741427200', '1347026805170909184', '编辑hystrix规则按钮', '', '', '', 2, 6, '', 1, 0, 'plugin:hystrixRule:edit', 1, '2021-01-15 23:11:18', '2021-01-15 23:12:13');
INSERT INTO `resource` (`id`,`parent_id`,`title`,`name`,`url`,`component`,`resource_type`,`sort`,`icon`,`is_leaf`,`is_route`,`perms`,`status`,`date_created`,`date_updated`) VALUES ('1350099831950163968', '1347027413357572096', '编辑rewrite选择器按钮', '', '', '', 2, 4, '', 1, 0, 'plugin:rewriteSelector:edit', 1, '2021-01-15 23:17:38', '2021-01-15 23:22:18');
INSERT INTO `resource` (`id`,`parent_id`,`title`,`name`,`url`,`component`,`resource_type`,`sort`,`icon`,`is_leaf`,`is_route`,`perms`,`status`,`date_created`,`date_updated`) VALUES ('1350099836492595200', '1347027413357572096', '编辑rewrite规则按钮', '', '', '', 2, 4, '', 1, 0, 'plugin:rewriteRule:edit', 1, '2021-01-15 23:17:39', '2021-01-15 23:31:55');
INSERT INTO `resource` (`id`,`parent_id`,`title`,`name`,`url`,`component`,`resource_type`,`sort`,`icon`,`is_leaf`,`is_route`,`perms`,`status`,`date_created`,`date_updated`) VALUES ('1350099893203779584', '1347027482244820992', '编辑springCloud选择器按钮', '', '', '', 2, 5, '', 1, 0, 'plugin:springCloudSelector:edit', 1, '2021-01-15 23:17:53', '2021-01-15 23:30:48');
INSERT INTO `resource` (`id`,`parent_id`,`title`,`name`,`url`,`component`,`resource_type`,`sort`,`icon`,`is_leaf`,`is_route`,`perms`,`status`,`date_created`,`date_updated`) VALUES ('1350099896441782272', '1347027482244820992', '编辑springCloud规则按钮', '', '', '', 2, 6, '', 1, 0, 'plugin:springCloudRule:edit', 1, '2021-01-15 23:17:54', '2021-01-15 23:32:05');
INSERT INTO `resource` (`id`,`parent_id`,`title`,`name`,`url`,`component`,`resource_type`,`sort`,`icon`,`is_leaf`,`is_route`,`perms`,`status`,`date_created`,`date_updated`) VALUES ('1350099936379944960', '1347027526339538944', '编辑sign选择器按钮', '', '', '', 2, 5, '', 1, 0, 'plugin:signSelector:edit', 1, '2021-01-15 23:18:03', '2021-01-15 23:34:29');
INSERT INTO `resource` (`id`,`parent_id`,`title`,`name`,`url`,`component`,`resource_type`,`sort`,`icon`,`is_leaf`,`is_route`,`perms`,`status`,`date_created`,`date_updated`) VALUES ('1350099939177545728', '1347027526339538944', '编辑sign规则按钮', '', '', '', 2, 6, '', 1, 0, 'plugin:signRule:edit', 1, '2021-01-15 23:18:04', '2021-01-15 23:34:23');
INSERT INTO `resource` (`id`,`parent_id`,`title`,`name`,`url`,`component`,`resource_type`,`sort`,`icon`,`is_leaf`,`is_route`,`perms`,`status`,`date_created`,`date_updated`) VALUES ('1350099976435548160', '1347027566034432000', '编辑waf选择器按钮', '', '', '', 2, 5, '', 1, 0, 'plugin:wafSelector:edit', 1, '2021-01-15 23:18:13', '2021-01-15 23:34:19');
INSERT INTO `resource` (`id`,`parent_id`,`title`,`name`,`url`,`component`,`resource_type`,`sort`,`icon`,`is_leaf`,`is_route`,`perms`,`status`,`date_created`,`date_updated`) VALUES ('1350099979434475520', '1347027566034432000', '编辑waf规则按钮', '', '', '', 2, 6, '', 1, 0, 'plugin:wafRule:edit', 1, '2021-01-15 23:18:13', '2021-01-15 23:34:14');
INSERT INTO `resource` (`id`,`parent_id`,`title`,`name`,`url`,`component`,`resource_type`,`sort`,`icon`,`is_leaf`,`is_route`,`perms`,`status`,`date_created`,`date_updated`) VALUES ('1350100013341229056', '1347027647999520768', '编辑rate_limiter选择器按钮', '', '', '', 2, 5, '', 1, 0, 'plugin:rate_limiterSelector:edit', 1, '2021-01-15 23:18:21', '2021-01-15 23:34:10');
INSERT INTO `resource` (`id`,`parent_id`,`title`,`name`,`url`,`component`,`resource_type`,`sort`,`icon`,`is_leaf`,`is_route`,`perms`,`status`,`date_created`,`date_updated`) VALUES ('1350100016319184896', '1347027647999520768', '编辑rate_limiter规则按钮', '', '', '', 2, 6, '', 1, 0, 'plugin:rate_limiterRule:edit', 1, '2021-01-15 23:18:22', '2021-01-15 23:34:03');
INSERT INTO `resource` (`id`,`parent_id`,`title`,`name`,`url`,`component`,`resource_type`,`sort`,`icon`,`is_leaf`,`is_route`,`perms`,`status`,`date_created`,`date_updated`) VALUES ('1350100053757542400', '1347027717792739328', '编辑dubbo选择器按钮', '', '', '', 2, 5, '', 1, 0, 'plugin:dubboSelector:edit', 1, '2021-01-15 23:18:31', '2021-01-15 23:33:53');
INSERT INTO `resource` (`id`,`parent_id`,`title`,`name`,`url`,`component`,`resource_type`,`sort`,`icon`,`is_leaf`,`is_route`,`perms`,`status`,`date_created`,`date_updated`) VALUES ('1350100056525783040', '1347027717792739328', '编辑dubbo规则按钮', '', '', '', 2, 6, '', 1, 0, 'plugin:dubboRule:edit', 1, '2021-01-15 23:18:32', '2021-01-15 23:33:50');
INSERT INTO `resource` (`id`,`parent_id`,`title`,`name`,`url`,`component`,`resource_type`,`sort`,`icon`,`is_leaf`,`is_route`,`perms`,`status`,`date_created`,`date_updated`) VALUES ('1350100110510669824', '1347027769747582976', '编辑monitor选择器按钮', '', '', '', 2, 5, '', 1, 0, 'plugin:monitorSelector:edit', 1, '2021-01-15 23:18:45', '2021-01-15 23:33:44');
INSERT INTO `resource` (`id`,`parent_id`,`title`,`name`,`url`,`component`,`resource_type`,`sort`,`icon`,`is_leaf`,`is_route`,`perms`,`status`,`date_created`,`date_updated`) VALUES ('1350100113283104768', '1347027769747582976', '编辑monitor规则按钮', '', '', '', 2, 6, '', 1, 0, 'plugin:monitorRule:edit', 1, '2021-01-15 23:18:45', '2021-01-15 23:33:39');
INSERT INTO `resource` (`id`,`parent_id`,`title`,`name`,`url`,`component`,`resource_type`,`sort`,`icon`,`is_leaf`,`is_route`,`perms`,`status`,`date_created`,`date_updated`) VALUES ('1350100147437322240', '1347027830602739712', '编辑sentinel选择器按钮', '', '', '', 2, 5, '', 1, 0, 'plugin:sentinelSelector:edit', 1, '2021-01-15 23:18:53', '2021-01-15 23:33:29');
INSERT INTO `resource` (`id`,`parent_id`,`title`,`name`,`url`,`component`,`resource_type`,`sort`,`icon`,`is_leaf`,`is_route`,`perms`,`status`,`date_created`,`date_updated`) VALUES ('1350100150096510976', '1347027830602739712', '编辑sentinel规则按钮', '', '', '', 2, 6, '', 1, 0, 'plugin:sentinelRule:edit', 1, '2021-01-15 23:18:54', '2021-01-15 23:33:18');
INSERT INTO `resource` (`id`,`parent_id`,`title`,`name`,`url`,`component`,`resource_type`,`sort`,`icon`,`is_leaf`,`is_route`,`perms`,`status`,`date_created`,`date_updated`) VALUES ('1350100190894505984', '1347027918121086976', '编辑resilience4j选择器按钮', '', '', '', 2, 5, '', 1, 0, 'plugin:resilience4jSelector:edit', 1, '2021-01-15 23:19:04', '2021-01-15 23:33:13');
INSERT INTO `resource` (`id`,`parent_id`,`title`,`name`,`url`,`component`,`resource_type`,`sort`,`icon`,`is_leaf`,`is_route`,`perms`,`status`,`date_created`,`date_updated`) VALUES ('1350100193801158656', '1347027918121086976', '编辑resilience4j规则按钮', '', '', '', 2, 6, '', 1, 0, 'plugin:resilience4jRule:edit', 1, '2021-01-15 23:19:05', '2021-01-15 23:33:05');
INSERT INTO `resource` (`id`,`parent_id`,`title`,`name`,`url`,`component`,`resource_type`,`sort`,`icon`,`is_leaf`,`is_route`,`perms`,`status`,`date_created`,`date_updated`) VALUES ('1350100229360467968', '1347027995199811584', '编辑tars选择器按钮', '', '', '', 2, 5, '', 1, 0, 'plugin:tarsSelector:edit', 1, '2021-01-15 23:19:13', '2021-01-15 23:31:25');
INSERT INTO `resource` (`id`,`parent_id`,`title`,`name`,`url`,`component`,`resource_type`,`sort`,`icon`,`is_leaf`,`is_route`,`perms`,`status`,`date_created`,`date_updated`) VALUES ('1350100232451670016', '1347027995199811584', '编辑tars规则按钮', '', '', '', 2, 6, '', 1, 0, 'plugin:tarsRule:edit', 1, '2021-01-15 23:19:14', '2021-01-15 23:32:48');
INSERT INTO `resource` (`id`,`parent_id`,`title`,`name`,`url`,`component`,`resource_type`,`sort`,`icon`,`is_leaf`,`is_route`,`perms`,`status`,`date_created`,`date_updated`) VALUES ('1350100269307019264', '1347028169120821248', '编辑context_path选择器按钮', '', '', '', 2, 5, '', 1, 0, 'plugin:context_pathSelector:edit', 1, '2021-01-15 23:19:23', '2021-01-15 23:30:13');
INSERT INTO `resource` (`id`,`parent_id`,`title`,`name`,`url`,`component`,`resource_type`,`sort`,`icon`,`is_leaf`,`is_route`,`perms`,`status`,`date_created`,`date_updated`) VALUES ('1350100272083648512', '1347028169120821248', '编辑context_path规则按钮', '', '', '', 2, 6, '', 1, 0, 'plugin:context_pathRule:edit', 1, '2021-01-15 23:19:23', '2021-01-15 23:32:34');
INSERT INTO `resource` (`id`,`parent_id`,`title`,`name`,`url`,`component`,`resource_type`,`sort`,`icon`,`is_leaf`,`is_route`,`perms`,`status`,`date_created`,`date_updated`) VALUES ('1350100334205485056', '1347063567603609600', '编辑sofa选择器按钮', '', '', '', 2, 5, '', 1, 0, 'plugin:sofaSelector:edit', 1, '2021-01-15 23:19:38', '2021-01-15 23:30:15');
INSERT INTO `resource` (`id`,`parent_id`,`title`,`name`,`url`,`component`,`resource_type`,`sort`,`icon`,`is_leaf`,`is_route`,`perms`,`status`,`date_created`,`date_updated`) VALUES ('1350100337363795968', '1347063567603609600', '编辑sofa规则按钮', '', '', '', 2, 6, '', 1, 0, 'plugin:sofaRule:edit', 1, '2021-01-15 23:19:39', '2021-01-15 23:32:42');
INSERT INTO `resource` (`id`,`parent_id`,`title`,`name`,`url`,`component`,`resource_type`,`sort`,`icon`,`is_leaf`,`is_route`,`perms`,`status`,`date_created`,`date_updated`) VALUES ('1350106119681622016', '1346776175553376256', 'SOUL.MENU.SYSTEM.MANAGMENT.ROLE', 'role', '/system/role', 'role', 1, 0, '', 0, 0, '', 1, '2021-01-15 23:42:37', '2021-01-15 23:46:31');
INSERT INTO `resource` (`id`,`parent_id`,`title`,`name`,`url`,`component`,`resource_type`,`sort`,`icon`,`is_leaf`,`is_route`,`perms`,`status`,`date_created`,`date_updated`) VALUES ('1350107709494804480', '1350106119681622016', '添加角色按钮', '', '', '', 2, 0, '', 1, 0, 'system:role:add', 1, '2021-01-15 23:48:56', '2021-01-15 23:48:56');
INSERT INTO `resource` (`id`,`parent_id`,`title`,`name`,`url`,`component`,`resource_type`,`sort`,`icon`,`is_leaf`,`is_route`,`perms`,`status`,`date_created`,`date_updated`) VALUES ('1350107842236137472', '1350106119681622016', '查询角色按钮', '', '', '', 2, 1, '', 1, 0, 'system:role:list', 1, '2021-01-15 23:49:28', '2021-01-15 23:49:28');
INSERT INTO `resource` (`id`,`parent_id`,`title`,`name`,`url`,`component`,`resource_type`,`sort`,`icon`,`is_leaf`,`is_route`,`perms`,`status`,`date_created`,`date_updated`) VALUES ('1350112406754766848', '1350106119681622016', '删除角色按钮', '', '', '', 2, 2, '', 1, 0, 'system:role:delete', 1, '2021-01-16 00:07:36', '2021-01-16 00:08:19');
INSERT INTO `resource` (`id`,`parent_id`,`title`,`name`,`url`,`component`,`resource_type`,`sort`,`icon`,`is_leaf`,`is_route`,`perms`,`status`,`date_created`,`date_updated`) VALUES ('1350112481253994496', '1350106119681622016', '编辑角色按钮', '', '', '', 2, 3, '', 1, 0, 'system:role:edit', 1, '2021-01-16 00:07:54', '2021-01-16 00:08:20');<|MERGE_RESOLUTION|>--- conflicted
+++ resolved
@@ -187,11 +187,7 @@
     `description` varchar(255) DEFAULT NULL COMMENT '角色描述',
     `date_created` timestamp NOT NULL DEFAULT CURRENT_TIMESTAMP COMMENT '创建时间',
     `date_updated` timestamp NOT NULL DEFAULT CURRENT_TIMESTAMP ON UPDATE CURRENT_TIMESTAMP COMMENT '更新时间',
-<<<<<<< HEAD
-    PRIMARY KEY (`id`,`role_name`) USING BTREE
-=======
     PRIMARY KEY (`id`,`role_name`)
->>>>>>> 9861942e
     );
 -- ----------------------------
 -- Table structure for user_role
