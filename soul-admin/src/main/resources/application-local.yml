--- conflicted
+++ resolved
@@ -14,23 +14,6 @@
 # limitations under the License.
 
 server:
-<<<<<<< HEAD
-  port: 8888
-  address: 0.0.0.0
-
-spring:
-   datasource:
-     url: jdbc:mysql://192.168.1.98:3306/soul?useUnicode=true&characterEncoding=utf-8&zeroDateTimeBehavior=CONVERT_TO_NULL&failOverReadOnly=false&autoReconnect=true
-     username: root
-     password: 123456
-     dbcp2:
-       driver-class-name: com.mysql.jdbc.Driver
-   zookeeper:
-     url : localhost:2181
-     sessionTimeout: 5000
-     connectionTimeout : 2000
-     serializer : KryoSerializer
-=======
   port: 9095
   address: 0.0.0.0
 
@@ -46,7 +29,6 @@
     username: root
     password:
     driver-class-name: com.mysql.jdbc.Driver
->>>>>>> 21eda25a
 
 mybatis:
   config-location: classpath:/mybatis/mybatis-config.xml
