--- conflicted
+++ resolved
@@ -71,11 +71,7 @@
 
     <insert id="insert" parameterType="org.dromara.soul.admin.entity.DashboardUserDO">
         insert into dashboard_user (id, date_created, date_updated,
-<<<<<<< HEAD
-        user_name, password, enabled)
-=======
         user_name, password, role, enabled)
->>>>>>> 21eda25a
         values (#{id,jdbcType=VARCHAR}, #{dateCreated,jdbcType=TIMESTAMP}, #{dateUpdated,jdbcType=TIMESTAMP},
         #{userName,jdbcType=VARCHAR}, #{password,jdbcType=VARCHAR}, #{role,jdbcType=INTEGER},
         #{enabled,jdbcType=TINYINT})
