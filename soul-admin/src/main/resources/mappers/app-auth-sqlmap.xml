--- conflicted
+++ resolved
@@ -20,17 +20,6 @@
 <mapper namespace="org.dromara.soul.admin.mapper.AppAuthMapper">
     <resultMap id="BaseResultMap" type="org.dromara.soul.admin.entity.AppAuthDO">
         <id column="id" jdbcType="VARCHAR" property="id"/>
-<<<<<<< HEAD
-        <result column="date_created" jdbcType="TIMESTAMP" property="dateCreated"/>
-        <result column="date_updated" jdbcType="TIMESTAMP" property="dateUpdated"/>
-        <result column="app_key" jdbcType="VARCHAR" property="appKey"/>
-        <result column="app_secret" jdbcType="VARCHAR" property="appSecret"/>
-        <result column="enabled" jdbcType="TINYINT" property="enabled"/>
-    </resultMap>
-
-    <sql id="Base_Column_List">
-        id, date_created, date_updated, app_key, app_secret, enabled
-=======
         <result column="app_key" jdbcType="VARCHAR" property="appKey"/>
         <result column="app_secret" jdbcType="VARCHAR" property="appSecret"/>
         <result column="user_id" jdbcType="VARCHAR" property="userId"/>
@@ -43,7 +32,6 @@
 
     <sql id="Base_Column_List">
         id,  app_key, app_secret,user_id, phone,ext_info,enabled,date_created, date_updated
->>>>>>> 21eda25a
     </sql>
 
     <select id="selectById" parameterType="java.lang.String" resultMap="BaseResultMap">
@@ -53,8 +41,6 @@
         where id = #{id,jdbcType=VARCHAR}
     </select>
 
-<<<<<<< HEAD
-=======
     <select id="findByAppKey" parameterType="java.lang.String" resultMap="BaseResultMap">
         select
         <include refid="Base_Column_List"/>
@@ -64,17 +50,10 @@
     </select>
 
 
->>>>>>> 21eda25a
     <select id="selectByQuery" parameterType="org.dromara.soul.admin.query.AppAuthQuery" resultMap="BaseResultMap">
         select
         <include refid="Base_Column_List"/>
         from app_auth
-<<<<<<< HEAD
-        <if test="appKey != null">
-            where app_key = #{appKey,jdbcType=VARCHAR}
-        </if>
-        limit #{pageParameter.offset},#{pageParameter.pageSize}
-=======
         where 1=1
         <if test="appKey != null">
             and app_key = #{appKey,jdbcType=VARCHAR}
@@ -88,24 +67,11 @@
             limit #{pageParameter.offset},#{pageParameter.pageSize}
         </if>
 
->>>>>>> 21eda25a
     </select>
 
     <select id="countByQuery" parameterType="org.dromara.soul.admin.query.AppAuthQuery" resultType="java.lang.Integer">
         select count(1)
         from app_auth
-<<<<<<< HEAD
-        <if test="appKey != null">
-            where app_key = #{appKey,jdbcType=VARCHAR}
-        </if>
-    </select>
-
-    <insert id="insert" parameterType="org.dromara.soul.admin.entity.AppAuthDO">
-        insert into app_auth (id, date_created, date_updated,
-        app_key, app_secret, enabled)
-        values (#{id,jdbcType=VARCHAR}, #{dateCreated,jdbcType=TIMESTAMP}, #{dateUpdated,jdbcType=TIMESTAMP},
-        #{appKey,jdbcType=VARCHAR}, #{appSecret,jdbcType=VARCHAR}, #{enabled,jdbcType=TINYINT})
-=======
         <where>
             <if test="appKey != null">
                 and app_key = #{appKey,jdbcType=VARCHAR}
@@ -144,7 +110,6 @@
          #{enabled,jdbcType=TINYINT},
          #{dateCreated,jdbcType=TIMESTAMP},
          #{dateUpdated,jdbcType=TIMESTAMP})
->>>>>>> 21eda25a
     </insert>
 
     <insert id="insertSelective" parameterType="org.dromara.soul.admin.entity.AppAuthDO">
@@ -165,8 +130,6 @@
             </if>
             <if test="enabled != null">
                 enabled,
-<<<<<<< HEAD
-=======
             </if>
             <if test="userId != null">
                 user_id,
@@ -176,7 +139,6 @@
             </if>
             <if test="extInfo != null">
                 ext_info,
->>>>>>> 21eda25a
             </if>
         </trim>
         <trim prefix="values (" suffix=")" suffixOverrides=",">
@@ -210,17 +172,10 @@
 
     <update id="update" parameterType="org.dromara.soul.admin.entity.AppAuthDO">
         update app_auth
-<<<<<<< HEAD
-        set date_created = #{dateCreated,jdbcType=TIMESTAMP},
-        date_updated = #{dateUpdated,jdbcType=TIMESTAMP},
-        app_key = #{appKey,jdbcType=VARCHAR},
-        app_secret = #{appSecret,jdbcType=VARCHAR},
-=======
         set
         app_secret = #{appSecret,jdbcType=VARCHAR},
         phone = #{phone,jdbcType=VARCHAR},
         ext_info = #{extInfo,jdbcType=VARCHAR},
->>>>>>> 21eda25a
         enabled = #{enabled,jdbcType=TINYINT}
         where id = #{id,jdbcType=VARCHAR}
     </update>
@@ -228,28 +183,14 @@
     <update id="updateSelective" parameterType="org.dromara.soul.admin.entity.AppAuthDO">
         update app_auth
         <set>
-<<<<<<< HEAD
-            <if test="dateCreated != null">
-                date_created = #{dateCreated,jdbcType=TIMESTAMP},
-            </if>
-            <if test="dateUpdated != null">
-                date_updated = #{dateUpdated,jdbcType=TIMESTAMP},
-            </if>
-            <if test="appKey != null">
-                app_key = #{appKey,jdbcType=VARCHAR},
-            </if>
             <if test="appSecret != null">
                 app_secret = #{appSecret,jdbcType=VARCHAR},
-=======
-            <if test="appSecret != null">
-                app_secret = #{appSecret,jdbcType=VARCHAR},
             </if>
             <if test="phone != null">
                 phone = #{phone,jdbcType=VARCHAR},
             </if>
             <if test="extInfo != null">
                 ext_info = #{extInfo,jdbcType=VARCHAR},
->>>>>>> 21eda25a
             </if>
             <if test="enabled != null">
                 enabled = #{enabled,jdbcType=TINYINT},
