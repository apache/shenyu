--- conflicted
+++ resolved
@@ -34,11 +34,7 @@
 
     <sql id="Base_Column_List">
         id, date_created, date_updated, plugin_id, name, match_mode,
-<<<<<<< HEAD
-        type, sort, enabled, loged, continued
-=======
         type, sort, enabled, loged, continued,handle
->>>>>>> 21eda25a
     </sql>
 
     <select id="selectById" parameterType="java.lang.String" resultMap="BaseResultMap">
@@ -46,8 +42,6 @@
         <include refid="Base_Column_List"/>
         from selector
         where id = #{id,jdbcType=VARCHAR}
-<<<<<<< HEAD
-=======
     </select>
 
     <select id="selectByName" parameterType="java.lang.String" resultMap="BaseResultMap">
@@ -55,7 +49,6 @@
         <include refid="Base_Column_List"/>
         from selector
         where name = #{name,jdbcType=VARCHAR}
->>>>>>> 21eda25a
     </select>
 
     <select id="selectByQuery" parameterType="org.dromara.soul.admin.query.SelectorQuery" resultMap="BaseResultMap">
@@ -96,19 +89,11 @@
     <insert id="insert" parameterType="org.dromara.soul.admin.entity.SelectorDO">
         insert into selector (id, date_created, date_updated,
         plugin_id, name, match_mode, type, sort, enabled,
-<<<<<<< HEAD
-        loged, continued)
-        values (#{id,jdbcType=VARCHAR}, #{dateCreated,jdbcType=TIMESTAMP}, #{dateUpdated,jdbcType=TIMESTAMP},
-        #{pluginId,jdbcType=VARCHAR}, #{name,jdbcType=VARCHAR}, #{matchMode,jdbcType=INTEGER},
-        #{type,jdbcType=INTEGER}, #{sort,jdbcType=INTEGER}, #{enabled,jdbcType=TINYINT},
-        #{loged,jdbcType=TINYINT},  #{continued,jdbcType=TINYINT})
-=======
         loged, continued,handle)
         values (#{id,jdbcType=VARCHAR}, #{dateCreated,jdbcType=TIMESTAMP}, #{dateUpdated,jdbcType=TIMESTAMP},
         #{pluginId,jdbcType=VARCHAR}, #{name,jdbcType=VARCHAR}, #{matchMode,jdbcType=INTEGER},
         #{type,jdbcType=INTEGER}, #{sort,jdbcType=INTEGER}, #{enabled,jdbcType=TINYINT},
         #{loged,jdbcType=TINYINT},  #{continued,jdbcType=TINYINT},#{handle,jdbcType=VARCHAR})
->>>>>>> 21eda25a
     </insert>
 
     <insert id="insertSelective" parameterType="org.dromara.soul.admin.entity.SelectorDO">
@@ -144,13 +129,10 @@
             </if>
             <if test="continued != null">
                 continued,
-<<<<<<< HEAD
-=======
             </if>
 
             <if test="handle != null">
                 handle,
->>>>>>> 21eda25a
             </if>
 
         </trim>
@@ -203,12 +185,8 @@
         sort = #{sort,jdbcType=INTEGER},
         enabled = #{enabled,jdbcType=TINYINT},
         loged = #{loged,jdbcType=TINYINT},
-<<<<<<< HEAD
-        continued = #{continued,jdbcType=TINYINT}
-=======
         continued = #{continued,jdbcType=TINYINT},
         handle = #{handle,jdbcType=VARCHAR}
->>>>>>> 21eda25a
         where id = #{id,jdbcType=VARCHAR}
     </update>
 
@@ -244,12 +222,9 @@
             </if>
             <if test="continued != null">
                 continued = #{continued,jdbcType=TINYINT},
-<<<<<<< HEAD
-=======
             </if>
             <if test="handle != null">
                 handle = #{handle,jdbcType=VARCHAR},
->>>>>>> 21eda25a
             </if>
         </set>
         where id = #{id,jdbcType=VARCHAR}
@@ -258,14 +233,11 @@
     <delete id="delete" parameterType="java.lang.String">
         delete from selector
         where id = #{id,jdbcType=VARCHAR}
-<<<<<<< HEAD
-=======
     </delete>
 
     <delete id="deleteByPluginId" parameterType="java.lang.String">
         delete from selector
         where plugin_id = #{pluginId,jdbcType=VARCHAR}
 
->>>>>>> 21eda25a
     </delete>
 </mapper>