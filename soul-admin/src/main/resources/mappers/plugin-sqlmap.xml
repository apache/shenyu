--- conflicted
+++ resolved
@@ -23,20 +23,13 @@
         <result column="date_created" jdbcType="TIMESTAMP" property="dateCreated"/>
         <result column="date_updated" jdbcType="TIMESTAMP" property="dateUpdated"/>
         <result column="name" jdbcType="VARCHAR" property="name"/>
-<<<<<<< HEAD
-=======
         <result column="config" jdbcType="VARCHAR" property="config"/>
         <result column="role" jdbcType="INTEGER" property="role"/>
->>>>>>> 21eda25a
         <result column="enabled" jdbcType="TINYINT" property="enabled"/>
     </resultMap>
 
     <sql id="Base_Column_List">
-<<<<<<< HEAD
-        id, date_created, date_updated, name, enabled
-=======
         id, date_created, date_updated, name,config,role, enabled
->>>>>>> 21eda25a
     </sql>
 
     <select id="selectById" parameterType="java.lang.String" resultMap="BaseResultMap">
@@ -44,8 +37,6 @@
         <include refid="Base_Column_List"/>
         from plugin
         where id = #{id,jdbcType=VARCHAR}
-<<<<<<< HEAD
-=======
     </select>
 
 
@@ -54,7 +45,6 @@
         <include refid="Base_Column_List"/>
         from plugin
         where name = #{name,jdbcType=VARCHAR}
->>>>>>> 21eda25a
     </select>
 
     <select id="selectByQuery" parameterType="org.dromara.soul.admin.query.PluginQuery" resultMap="BaseResultMap">
@@ -63,12 +53,6 @@
         from plugin
         <if test="name != null">
             where name = #{name,jdbcType=VARCHAR}
-<<<<<<< HEAD
-        </if>
-        <if test="pageParameter != null">
-            limit #{pageParameter.offset},#{pageParameter.pageSize}
-        </if>
-=======
         </if>
 
         order by role asc
@@ -77,7 +61,6 @@
             limit #{pageParameter.offset},#{pageParameter.pageSize}
         </if>
 
->>>>>>> 21eda25a
     </select>
 
     <select id="countByQuery" parameterType="org.dromara.soul.admin.query.PluginQuery" resultType="java.lang.Integer">
@@ -95,11 +78,7 @@
 
     <insert id="insert" parameterType="org.dromara.soul.admin.entity.PluginDO">
         insert into plugin (id, date_created, date_updated,
-<<<<<<< HEAD
-        name, enabled)
-=======
         name,config,role, enabled)
->>>>>>> 21eda25a
         values (#{id,jdbcType=VARCHAR}, #{dateCreated,jdbcType=TIMESTAMP}, #{dateUpdated,jdbcType=TIMESTAMP},
         #{name,jdbcType=VARCHAR},#{config,jdbcType=VARCHAR}, #{role,jdbcType=INTEGER}, #{enabled,jdbcType=TINYINT})
     </insert>
@@ -116,15 +95,12 @@
             </if>
             <if test="name != null">
                 name,
-<<<<<<< HEAD
-=======
             </if>
             <if test="config != null">
                 config,
             </if>
             <if test="role != null">
                 role,
->>>>>>> 21eda25a
             </if>
             <if test="enabled != null">
                 enabled,
@@ -155,15 +131,9 @@
 
     <update id="update" parameterType="org.dromara.soul.admin.entity.PluginDO">
         update plugin
-<<<<<<< HEAD
-        set date_created = #{dateCreated,jdbcType=TIMESTAMP},
-        date_updated = #{dateUpdated,jdbcType=TIMESTAMP},
-        name = #{name,jdbcType=VARCHAR},
-=======
         set  date_updated = #{dateUpdated,jdbcType=TIMESTAMP},
         name = #{name,jdbcType=VARCHAR},
         config = #{config,jdbcType=VARCHAR},
->>>>>>> 21eda25a
         enabled = #{enabled,jdbcType=TINYINT}
         where id = #{id,jdbcType=VARCHAR}
     </update>
@@ -187,15 +157,12 @@
             </if>
             <if test="name != null">
                 name = #{name,jdbcType=VARCHAR},
-<<<<<<< HEAD
-=======
             </if>
             <if test="config != null">
                 config = #{config,jdbcType=VARCHAR},
             </if>
             <if test="role != null">
                 role = #{role,jdbcType=INTEGER},
->>>>>>> 21eda25a
             </if>
             <if test="enabled != null">
                 enabled = #{enabled,jdbcType=TINYINT},
