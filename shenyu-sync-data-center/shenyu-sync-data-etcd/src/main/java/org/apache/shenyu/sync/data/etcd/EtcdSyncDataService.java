/*
 * Licensed to the Apache Software Foundation (ASF) under one or more
 * contributor license agreements.  See the NOTICE file distributed with
 * this work for additional information regarding copyright ownership.
 * The ASF licenses this file to You under the Apache License, Version 2.0
 * (the "License"); you may not use this file except in compliance with
 * the License.  You may obtain a copy of the License at
 *
 *     http://www.apache.org/licenses/LICENSE-2.0
 *
 * Unless required by applicable law or agreed to in writing, software
 * distributed under the License is distributed on an "AS IS" BASIS,
 * WITHOUT WARRANTIES OR CONDITIONS OF ANY KIND, either express or implied.
 * See the License for the specific language governing permissions and
 * limitations under the License.
 */

package org.apache.shenyu.sync.data.etcd;

import org.apache.commons.lang3.ObjectUtils;
import org.apache.shenyu.common.constant.Constants;
import org.apache.shenyu.common.constant.DefaultPathConstants;
<<<<<<< HEAD
=======
import org.apache.shenyu.common.dto.AppAuthData;
import org.apache.shenyu.common.dto.DiscoverySyncData;
import org.apache.shenyu.common.dto.MetaData;
import org.apache.shenyu.common.dto.PluginData;
import org.apache.shenyu.common.dto.ProxySelectorData;
import org.apache.shenyu.common.dto.RuleData;
import org.apache.shenyu.common.dto.SelectorData;
import org.apache.shenyu.common.enums.ConfigGroupEnum;
import org.apache.shenyu.common.utils.GsonUtils;
>>>>>>> 8db1b9a1
import org.apache.shenyu.sync.data.api.AuthDataSubscriber;
import org.apache.shenyu.sync.data.api.DiscoveryUpstreamDataSubscriber;
import org.apache.shenyu.sync.data.api.MetaDataSubscriber;
import org.apache.shenyu.sync.data.api.PluginDataSubscriber;
import org.apache.shenyu.sync.data.api.ProxySelectorDataSubscriber;
<<<<<<< HEAD
import org.apache.shenyu.sync.data.core.AbstractNodeDataSyncService;
import org.slf4j.Logger;
import org.slf4j.LoggerFactory;

import java.util.List;
import java.util.Objects;
=======
import org.apache.shenyu.sync.data.api.SyncDataService;
import org.slf4j.Logger;
import org.slf4j.LoggerFactory;

import java.io.UnsupportedEncodingException;
import java.net.URLDecoder;
import java.nio.charset.StandardCharsets;
import java.util.Collections;
import java.util.List;
import java.util.Objects;
import java.util.Optional;
import java.util.concurrent.ExecutionException;
>>>>>>> 8db1b9a1

/**
 * Data synchronize of etcd.
 */
public class EtcdSyncDataService extends AbstractNodeDataSyncService {

    private static final Logger LOG = LoggerFactory.getLogger(EtcdSyncDataService.class);

    private final EtcdClient etcdClient;

<<<<<<< HEAD
=======
    private final PluginDataSubscriber pluginDataSubscriber;

    private final List<MetaDataSubscriber> metaDataSubscribers;

    private final List<AuthDataSubscriber> authDataSubscribers;

    private final List<ProxySelectorDataSubscriber> proxySelectorDataSubscribers;

    private final List<DiscoveryUpstreamDataSubscriber> discoveryUpstreamDataSubscribers;

>>>>>>> 8db1b9a1
    /**
     * Instantiates a new Zookeeper cache manager.
     *
     * @param etcdClient           etcdClient
     * @param pluginDataSubscriber the plugin data subscriber
     * @param metaDataSubscribers  the meta data subscribers
     * @param authDataSubscribers  the auth data subscribers
     */
    public EtcdSyncDataService(final EtcdClient etcdClient,
                               final PluginDataSubscriber pluginDataSubscriber,
                               final List<MetaDataSubscriber> metaDataSubscribers,
                               final List<AuthDataSubscriber> authDataSubscribers,
                               final List<ProxySelectorDataSubscriber> proxySelectorDataSubscribers,
                               final List<DiscoveryUpstreamDataSubscriber> discoveryUpstreamDataSubscribers) {
        super(pluginDataSubscriber, metaDataSubscribers, authDataSubscribers, proxySelectorDataSubscribers, discoveryUpstreamDataSubscribers);
        this.etcdClient = etcdClient;
<<<<<<< HEAD
        watcherData();
    }

    private void watcherData() {
        watcherData0(DefaultPathConstants.PLUGIN_PARENT);
        watcherData0(DefaultPathConstants.SELECTOR_PARENT);
        watcherData0(DefaultPathConstants.RULE_PARENT);
        watcherData0(DefaultPathConstants.PROXY_SELECTOR);
        watcherData0(DefaultPathConstants.DISCOVERY_UPSTREAM);
        watcherData0(DefaultPathConstants.APP_AUTH_PARENT);
        watcherData0(DefaultPathConstants.META_DATA);
    }

    private void watcherData0(final String registerPath) {
        etcdClient.watchChildChange(
            registerPath,
            (updatePath, updateValue) -> super.event(updatePath, updateValue, registerPath, EventType.PUT),
            deletePath -> super.event(deletePath, null, registerPath, EventType.DELETE));
=======
        this.pluginDataSubscriber = pluginDataSubscriber;
        this.metaDataSubscribers = metaDataSubscribers;
        this.authDataSubscribers = authDataSubscribers;
        this.proxySelectorDataSubscribers = proxySelectorDataSubscribers;
        this.discoveryUpstreamDataSubscribers = discoveryUpstreamDataSubscribers;
        watcherData();
        watchAppAuth();
        watchMetaData();
    }

    private void watcherData() {
        final String pluginParent = DefaultPathConstants.PLUGIN_PARENT;
        List<String> pluginChildren = etcdClientGetChildren(pluginParent);
        for (String pluginName : pluginChildren) {
            watcherAll(pluginName);
        }
        etcdClient.watchChildChange(pluginParent, (pluginPath, updateValue) -> {
            if (!pluginPath.isEmpty()) {
                final String pluginName = pluginPath.substring(pluginPath.lastIndexOf("/") + 1);
                cachePluginData(updateValue);
                subscribePluginDataChanges(pluginPath, pluginName);
            }
        }, null);
    }

    private void watcherAll(final String pluginName) {
        watcherPlugin(pluginName);
        watcherSelector(pluginName);
        watcherRule(pluginName);
    }

    private void watcherPlugin(final String pluginName) {
        String pluginPath = DefaultPathConstants.buildPluginPath(pluginName);
        cachePluginData(etcdClient.get(pluginPath));
        subscribePluginDataChanges(pluginPath, pluginName);
    }

    private void watcherSelector(final String pluginName) {
        String selectorParentPath = DefaultPathConstants.buildSelectorParentPath(pluginName);
        List<String> childrenList = etcdClientGetChildren(selectorParentPath);
        if (CollectionUtils.isNotEmpty(childrenList)) {
            childrenList.forEach(children -> {
                String realPath = buildRealPath(selectorParentPath, children);
                cacheSelectorData(etcdClient.get(realPath));
                subscribeSelectorDataChanges(realPath);
            });
        }
        subscribeChildChanges(ConfigGroupEnum.SELECTOR, selectorParentPath);
    }

    private void watcherRule(final String pluginName) {
        String ruleParent = DefaultPathConstants.buildRuleParentPath(pluginName);
        List<String> childrenList = etcdClientGetChildren(ruleParent);
        if (CollectionUtils.isNotEmpty(childrenList)) {
            childrenList.forEach(children -> {
                String realPath = buildRealPath(ruleParent, children);
                cacheRuleData(etcdClient.get(realPath));
                subscribeRuleDataChanges(realPath);
            });
        }
        subscribeChildChanges(ConfigGroupEnum.RULE, ruleParent);
    }

    private void watchAppAuth() {
        final String appAuthParent = DefaultPathConstants.APP_AUTH_PARENT;
        List<String> childrenList = etcdClientGetChildren(appAuthParent);
        if (CollectionUtils.isNotEmpty(childrenList)) {
            childrenList.forEach(children -> {
                String realPath = buildRealPath(appAuthParent, children);
                cacheAuthData(etcdClient.get(realPath));
                subscribeAppAuthDataChanges(realPath);
            });
        }
        subscribeChildChanges(ConfigGroupEnum.APP_AUTH, appAuthParent);
    }

    private void watchMetaData() {
        final String metaDataPath = DefaultPathConstants.META_DATA;
        List<String> childrenList = etcdClientGetChildren(metaDataPath);
        if (CollectionUtils.isNotEmpty(childrenList)) {
            childrenList.forEach(children -> {
                String realPath = buildRealPath(metaDataPath, children);
                cacheMetaData(etcdClient.get(realPath));
                subscribeMetaDataChanges(realPath);
            });
        }
        subscribeChildChanges(ConfigGroupEnum.META_DATA, metaDataPath);
    }

    private void subscribeChildChanges(final ConfigGroupEnum groupKey, final String groupParentPath) {
        switch (groupKey) {
            case SELECTOR:
                etcdClient.watchChildChange(groupParentPath, (updatePath, updateValue) -> {
                    cacheSelectorData(updateValue);
                    subscribeSelectorDataChanges(updatePath);
                }, null);
                break;
            case RULE:
                etcdClient.watchChildChange(groupParentPath, (updatePath, updateValue) -> {
                    cacheRuleData(updateValue);
                    subscribeRuleDataChanges(updatePath);
                }, null);
                break;
            case APP_AUTH:
                etcdClient.watchChildChange(groupParentPath, (updatePath, updateValue) -> {
                    cacheAuthData(updateValue);
                    subscribeAppAuthDataChanges(updatePath);
                }, null);
                break;
            case META_DATA:
                etcdClient.watchChildChange(groupParentPath, (updatePath, updateValue) -> {
                    cacheMetaData(updateValue);
                    subscribeMetaDataChanges(updatePath);
                }, null);
                break;
            case DISCOVER_UPSTREAM:
                etcdClient.watchChildChange(groupParentPath, (updatePath, updateValue) -> {
                    cacheDiscoveryUpstreamData(updateValue);
                    subscribeDiscoveryUpstreamDataChanges(updatePath);
                }, null);
                break;
            case PROXY_SELECTOR:
                etcdClient.watchChildChange(groupParentPath, (updatePath, updateValue) -> {
                    cacheProxySelectorData(updateValue);
                    subscribeProxySelectorDataChanges(updatePath);
                }, null);
                break;
            default:
                throw new IllegalStateException("Unexpected groupKey: " + groupKey);
        }
    }

    private void subscribePluginDataChanges(final String pluginPath, final String pluginName) {
        etcdClient.watchDataChange(pluginPath, (updatePath, updateValue) -> {
            final PluginData data = GsonUtils.getInstance().fromJson(updateValue, PluginData.class);
            Optional.ofNullable(data)
                    .ifPresent(d -> Optional.ofNullable(pluginDataSubscriber).ifPresent(e -> e.onSubscribe(d)));
        }, deleteNode -> deletePlugin(pluginName));
    }

    private void deletePlugin(final String pluginName) {
        final PluginData data = new PluginData();
        data.setName(pluginName);
        Optional.ofNullable(pluginDataSubscriber).ifPresent(e -> e.unSubscribe(data));
    }

    private void subscribeSelectorDataChanges(final String path) {
        etcdClient.watchDataChange(path, (updateNode, updateValue) -> cacheSelectorData(updateValue),
                this::unCacheSelectorData);
    }

    private void subscribeRuleDataChanges(final String path) {
        etcdClient.watchDataChange(path, (updatePath, updateValue) -> cacheRuleData(updateValue),
                this::unCacheRuleData);
    }

    private void subscribeAppAuthDataChanges(final String realPath) {
        etcdClient.watchDataChange(realPath, (updatePath, updateValue) -> cacheAuthData(updateValue),
                this::unCacheAuthData);
    }

    private void subscribeMetaDataChanges(final String realPath) {
        etcdClient.watchDataChange(realPath, (updatePath, updateValue) -> cacheMetaData(updateValue),
                this::deleteMetaData);
    }

    private void deleteMetaData(final String deletePath) {
        final String path = deletePath.substring(DefaultPathConstants.META_DATA.length() + 1);
        MetaData metaData = new MetaData();

        try {
            metaData.setPath(URLDecoder.decode(path, StandardCharsets.UTF_8.name()));
            unCacheMetaData(metaData);
            etcdClient.watchClose(path);
        } catch (UnsupportedEncodingException e) {
            LOG.error("delete meta data error.", e);
        }
    }

    private void cachePluginData(final String dataString) {
        final PluginData pluginData = GsonUtils.getInstance().fromJson(dataString, PluginData.class);
        Optional.ofNullable(pluginData)
                .flatMap(data -> Optional.ofNullable(pluginDataSubscriber)).ifPresent(e -> e.onSubscribe(pluginData));
    }

    private void cacheSelectorData(final String dataString) {
        final SelectorData selectorData = GsonUtils.getInstance().fromJson(dataString, SelectorData.class);
        Optional.ofNullable(selectorData)
                .ifPresent(data -> Optional.ofNullable(pluginDataSubscriber).ifPresent(e -> e.onSelectorSubscribe(data)));
    }

    private void unCacheSelectorData(final String dataPath) {
        SelectorData selectorData = new SelectorData();
        final String selectorId = dataPath.substring(dataPath.lastIndexOf("/") + 1);
        final String str = dataPath.substring(DefaultPathConstants.SELECTOR_PARENT.length());
        final String pluginName = str.substring(1, str.length() - selectorId.length() - 1);
        selectorData.setPluginName(pluginName);
        selectorData.setId(selectorId);
        Optional.ofNullable(pluginDataSubscriber).ifPresent(e -> e.unSelectorSubscribe(selectorData));
        etcdClient.watchClose(dataPath);
    }

    private void cacheRuleData(final String dataString) {
        final RuleData ruleData = GsonUtils.getInstance().fromJson(dataString, RuleData.class);
        Optional.ofNullable(ruleData)
                .ifPresent(data -> Optional.ofNullable(pluginDataSubscriber).ifPresent(e -> e.onRuleSubscribe(data)));
    }

    private void unCacheRuleData(final String dataPath) {
        String substring = dataPath.substring(dataPath.lastIndexOf("/") + 1);
        final String str = dataPath.substring(DefaultPathConstants.RULE_PARENT.length());
        final String pluginName = str.substring(1, str.length() - substring.length() - 1);
        final List<String> list = Lists.newArrayList(Splitter.on(DefaultPathConstants.SELECTOR_JOIN_RULE).split(substring));

        RuleData ruleData = new RuleData();
        ruleData.setPluginName(pluginName);
        ruleData.setSelectorId(list.get(0));
        ruleData.setId(list.get(1));

        Optional.ofNullable(pluginDataSubscriber).ifPresent(e -> e.unRuleSubscribe(ruleData));
        etcdClient.watchClose(dataPath);
    }

    private void cacheAuthData(final String dataString) {
        final AppAuthData appAuthData = GsonUtils.getInstance().fromJson(dataString, AppAuthData.class);
        Optional.ofNullable(appAuthData)
                .ifPresent(data -> authDataSubscribers.forEach(e -> e.onSubscribe(data)));
    }

    private void unCacheAuthData(final String dataPath) {
        final String key = dataPath.substring(DefaultPathConstants.APP_AUTH_PARENT.length() + 1);
        AppAuthData appAuthData = new AppAuthData();
        appAuthData.setAppKey(key);
        authDataSubscribers.forEach(e -> e.unSubscribe(appAuthData));
        etcdClient.watchClose(dataPath);
    }

    private void cacheMetaData(final String dataString) {
        final MetaData metaData = GsonUtils.getInstance().fromJson(dataString, MetaData.class);
        Optional.ofNullable(metaData)
                .ifPresent(data -> metaDataSubscribers.forEach(e -> e.onSubscribe(metaData)));
    }

    private void unCacheMetaData(final MetaData metaData) {
        Optional.ofNullable(metaData)
                .ifPresent(data -> metaDataSubscribers.forEach(e -> e.unSubscribe(metaData)));
    }

    private void cacheDiscoveryUpstreamData(final String dataString) {
        final DiscoverySyncData discoveryUpstream = GsonUtils.getInstance().fromJson(dataString, DiscoverySyncData.class);
        Optional.ofNullable(discoveryUpstream)
                .ifPresent(data -> discoveryUpstreamDataSubscribers.forEach(e -> e.onSubscribe(data)));
    }

    private void unCacheDiscoveryUpstreamData(final String dataPath) {
        DiscoverySyncData discoverySyncData = new DiscoverySyncData();
        final String selectorId = dataPath.substring(dataPath.lastIndexOf("/") + 1);
        final String str = dataPath.substring(DefaultPathConstants.DISCOVERY_UPSTREAM.length());
        final String pluginName = str.substring(1, str.length() - selectorId.length() - 1);
        discoverySyncData.setPluginName(pluginName);
        discoverySyncData.setSelectorId(selectorId);
        discoveryUpstreamDataSubscribers.forEach(e -> e.unSubscribe(discoverySyncData));
        etcdClient.watchClose(dataPath);
    }

    private void subscribeDiscoveryUpstreamDataChanges(final String realPath) {
        etcdClient.watchDataChange(realPath, (updatePath, updateValue) -> cacheDiscoveryUpstreamData(updateValue),
                this::unCacheDiscoveryUpstreamData);
    }

    private void cacheProxySelectorData(final String dataString) {
        final ProxySelectorData proxySelectorData = GsonUtils.getInstance().fromJson(dataString, ProxySelectorData.class);
        Optional.ofNullable(proxySelectorData)
                .ifPresent(data -> proxySelectorDataSubscribers.forEach(e -> e.onSubscribe(data)));
    }

    private void unCacheProxySelectorData(final String dataPath) {
        ProxySelectorData proxySelectorData = new ProxySelectorData();
        final String selectorId = dataPath.substring(dataPath.lastIndexOf("/") + 1);
        final String str = dataPath.substring(DefaultPathConstants.PROXY_SELECTOR.length());
        final String pluginName = str.substring(1, str.length() - selectorId.length() - 1);
        proxySelectorData.setPluginName(pluginName);
        proxySelectorData.setId(selectorId);
        proxySelectorDataSubscribers.forEach(e -> e.unSubscribe(proxySelectorData));
        etcdClient.watchClose(dataPath);
    }

    private void subscribeProxySelectorDataChanges(final String realPath) {
        etcdClient.watchDataChange(realPath, (updatePath, updateValue) -> cacheProxySelectorData(updateValue),
                this::unCacheProxySelectorData);
    }

    private String buildRealPath(final String parent, final String children) {
        return String.join("/", parent, children);
    }

    private List<String> etcdClientGetChildren(final String parent) {
>>>>>>> 8db1b9a1
        try {
            // load all key
            final List<String> childrenKeys = etcdClient.getChildrenKeys(registerPath, "/");
            if (!ObjectUtils.isEmpty(childrenKeys)) {
                childrenKeys.forEach(nodePath -> {
                    final String nodeData = etcdClient.get(String.join(Constants.PATH_SEPARATOR, registerPath, nodePath));
                    super.event(nodePath, nodeData, registerPath, EventType.PUT);
                });
            }
        } catch (Exception e) {
            LOG.error(e.getMessage(), e);
        }
<<<<<<< HEAD
=======
        return Collections.emptyList();
>>>>>>> 8db1b9a1
    }

    @Override
    public void close() {
        if (Objects.nonNull(etcdClient)) {
            etcdClient.close();
        }
    }

}<|MERGE_RESOLUTION|>--- conflicted
+++ resolved
@@ -20,44 +20,17 @@
 import org.apache.commons.lang3.ObjectUtils;
 import org.apache.shenyu.common.constant.Constants;
 import org.apache.shenyu.common.constant.DefaultPathConstants;
-<<<<<<< HEAD
-=======
-import org.apache.shenyu.common.dto.AppAuthData;
-import org.apache.shenyu.common.dto.DiscoverySyncData;
-import org.apache.shenyu.common.dto.MetaData;
-import org.apache.shenyu.common.dto.PluginData;
-import org.apache.shenyu.common.dto.ProxySelectorData;
-import org.apache.shenyu.common.dto.RuleData;
-import org.apache.shenyu.common.dto.SelectorData;
-import org.apache.shenyu.common.enums.ConfigGroupEnum;
-import org.apache.shenyu.common.utils.GsonUtils;
->>>>>>> 8db1b9a1
 import org.apache.shenyu.sync.data.api.AuthDataSubscriber;
 import org.apache.shenyu.sync.data.api.DiscoveryUpstreamDataSubscriber;
 import org.apache.shenyu.sync.data.api.MetaDataSubscriber;
 import org.apache.shenyu.sync.data.api.PluginDataSubscriber;
 import org.apache.shenyu.sync.data.api.ProxySelectorDataSubscriber;
-<<<<<<< HEAD
 import org.apache.shenyu.sync.data.core.AbstractNodeDataSyncService;
 import org.slf4j.Logger;
 import org.slf4j.LoggerFactory;
 
 import java.util.List;
 import java.util.Objects;
-=======
-import org.apache.shenyu.sync.data.api.SyncDataService;
-import org.slf4j.Logger;
-import org.slf4j.LoggerFactory;
-
-import java.io.UnsupportedEncodingException;
-import java.net.URLDecoder;
-import java.nio.charset.StandardCharsets;
-import java.util.Collections;
-import java.util.List;
-import java.util.Objects;
-import java.util.Optional;
-import java.util.concurrent.ExecutionException;
->>>>>>> 8db1b9a1
 
 /**
  * Data synchronize of etcd.
@@ -68,19 +41,6 @@
 
     private final EtcdClient etcdClient;
 
-<<<<<<< HEAD
-=======
-    private final PluginDataSubscriber pluginDataSubscriber;
-
-    private final List<MetaDataSubscriber> metaDataSubscribers;
-
-    private final List<AuthDataSubscriber> authDataSubscribers;
-
-    private final List<ProxySelectorDataSubscriber> proxySelectorDataSubscribers;
-
-    private final List<DiscoveryUpstreamDataSubscriber> discoveryUpstreamDataSubscribers;
-
->>>>>>> 8db1b9a1
     /**
      * Instantiates a new Zookeeper cache manager.
      *
@@ -97,7 +57,6 @@
                                final List<DiscoveryUpstreamDataSubscriber> discoveryUpstreamDataSubscribers) {
         super(pluginDataSubscriber, metaDataSubscribers, authDataSubscribers, proxySelectorDataSubscribers, discoveryUpstreamDataSubscribers);
         this.etcdClient = etcdClient;
-<<<<<<< HEAD
         watcherData();
     }
 
@@ -113,308 +72,9 @@
 
     private void watcherData0(final String registerPath) {
         etcdClient.watchChildChange(
-            registerPath,
-            (updatePath, updateValue) -> super.event(updatePath, updateValue, registerPath, EventType.PUT),
-            deletePath -> super.event(deletePath, null, registerPath, EventType.DELETE));
-=======
-        this.pluginDataSubscriber = pluginDataSubscriber;
-        this.metaDataSubscribers = metaDataSubscribers;
-        this.authDataSubscribers = authDataSubscribers;
-        this.proxySelectorDataSubscribers = proxySelectorDataSubscribers;
-        this.discoveryUpstreamDataSubscribers = discoveryUpstreamDataSubscribers;
-        watcherData();
-        watchAppAuth();
-        watchMetaData();
-    }
-
-    private void watcherData() {
-        final String pluginParent = DefaultPathConstants.PLUGIN_PARENT;
-        List<String> pluginChildren = etcdClientGetChildren(pluginParent);
-        for (String pluginName : pluginChildren) {
-            watcherAll(pluginName);
-        }
-        etcdClient.watchChildChange(pluginParent, (pluginPath, updateValue) -> {
-            if (!pluginPath.isEmpty()) {
-                final String pluginName = pluginPath.substring(pluginPath.lastIndexOf("/") + 1);
-                cachePluginData(updateValue);
-                subscribePluginDataChanges(pluginPath, pluginName);
-            }
-        }, null);
-    }
-
-    private void watcherAll(final String pluginName) {
-        watcherPlugin(pluginName);
-        watcherSelector(pluginName);
-        watcherRule(pluginName);
-    }
-
-    private void watcherPlugin(final String pluginName) {
-        String pluginPath = DefaultPathConstants.buildPluginPath(pluginName);
-        cachePluginData(etcdClient.get(pluginPath));
-        subscribePluginDataChanges(pluginPath, pluginName);
-    }
-
-    private void watcherSelector(final String pluginName) {
-        String selectorParentPath = DefaultPathConstants.buildSelectorParentPath(pluginName);
-        List<String> childrenList = etcdClientGetChildren(selectorParentPath);
-        if (CollectionUtils.isNotEmpty(childrenList)) {
-            childrenList.forEach(children -> {
-                String realPath = buildRealPath(selectorParentPath, children);
-                cacheSelectorData(etcdClient.get(realPath));
-                subscribeSelectorDataChanges(realPath);
-            });
-        }
-        subscribeChildChanges(ConfigGroupEnum.SELECTOR, selectorParentPath);
-    }
-
-    private void watcherRule(final String pluginName) {
-        String ruleParent = DefaultPathConstants.buildRuleParentPath(pluginName);
-        List<String> childrenList = etcdClientGetChildren(ruleParent);
-        if (CollectionUtils.isNotEmpty(childrenList)) {
-            childrenList.forEach(children -> {
-                String realPath = buildRealPath(ruleParent, children);
-                cacheRuleData(etcdClient.get(realPath));
-                subscribeRuleDataChanges(realPath);
-            });
-        }
-        subscribeChildChanges(ConfigGroupEnum.RULE, ruleParent);
-    }
-
-    private void watchAppAuth() {
-        final String appAuthParent = DefaultPathConstants.APP_AUTH_PARENT;
-        List<String> childrenList = etcdClientGetChildren(appAuthParent);
-        if (CollectionUtils.isNotEmpty(childrenList)) {
-            childrenList.forEach(children -> {
-                String realPath = buildRealPath(appAuthParent, children);
-                cacheAuthData(etcdClient.get(realPath));
-                subscribeAppAuthDataChanges(realPath);
-            });
-        }
-        subscribeChildChanges(ConfigGroupEnum.APP_AUTH, appAuthParent);
-    }
-
-    private void watchMetaData() {
-        final String metaDataPath = DefaultPathConstants.META_DATA;
-        List<String> childrenList = etcdClientGetChildren(metaDataPath);
-        if (CollectionUtils.isNotEmpty(childrenList)) {
-            childrenList.forEach(children -> {
-                String realPath = buildRealPath(metaDataPath, children);
-                cacheMetaData(etcdClient.get(realPath));
-                subscribeMetaDataChanges(realPath);
-            });
-        }
-        subscribeChildChanges(ConfigGroupEnum.META_DATA, metaDataPath);
-    }
-
-    private void subscribeChildChanges(final ConfigGroupEnum groupKey, final String groupParentPath) {
-        switch (groupKey) {
-            case SELECTOR:
-                etcdClient.watchChildChange(groupParentPath, (updatePath, updateValue) -> {
-                    cacheSelectorData(updateValue);
-                    subscribeSelectorDataChanges(updatePath);
-                }, null);
-                break;
-            case RULE:
-                etcdClient.watchChildChange(groupParentPath, (updatePath, updateValue) -> {
-                    cacheRuleData(updateValue);
-                    subscribeRuleDataChanges(updatePath);
-                }, null);
-                break;
-            case APP_AUTH:
-                etcdClient.watchChildChange(groupParentPath, (updatePath, updateValue) -> {
-                    cacheAuthData(updateValue);
-                    subscribeAppAuthDataChanges(updatePath);
-                }, null);
-                break;
-            case META_DATA:
-                etcdClient.watchChildChange(groupParentPath, (updatePath, updateValue) -> {
-                    cacheMetaData(updateValue);
-                    subscribeMetaDataChanges(updatePath);
-                }, null);
-                break;
-            case DISCOVER_UPSTREAM:
-                etcdClient.watchChildChange(groupParentPath, (updatePath, updateValue) -> {
-                    cacheDiscoveryUpstreamData(updateValue);
-                    subscribeDiscoveryUpstreamDataChanges(updatePath);
-                }, null);
-                break;
-            case PROXY_SELECTOR:
-                etcdClient.watchChildChange(groupParentPath, (updatePath, updateValue) -> {
-                    cacheProxySelectorData(updateValue);
-                    subscribeProxySelectorDataChanges(updatePath);
-                }, null);
-                break;
-            default:
-                throw new IllegalStateException("Unexpected groupKey: " + groupKey);
-        }
-    }
-
-    private void subscribePluginDataChanges(final String pluginPath, final String pluginName) {
-        etcdClient.watchDataChange(pluginPath, (updatePath, updateValue) -> {
-            final PluginData data = GsonUtils.getInstance().fromJson(updateValue, PluginData.class);
-            Optional.ofNullable(data)
-                    .ifPresent(d -> Optional.ofNullable(pluginDataSubscriber).ifPresent(e -> e.onSubscribe(d)));
-        }, deleteNode -> deletePlugin(pluginName));
-    }
-
-    private void deletePlugin(final String pluginName) {
-        final PluginData data = new PluginData();
-        data.setName(pluginName);
-        Optional.ofNullable(pluginDataSubscriber).ifPresent(e -> e.unSubscribe(data));
-    }
-
-    private void subscribeSelectorDataChanges(final String path) {
-        etcdClient.watchDataChange(path, (updateNode, updateValue) -> cacheSelectorData(updateValue),
-                this::unCacheSelectorData);
-    }
-
-    private void subscribeRuleDataChanges(final String path) {
-        etcdClient.watchDataChange(path, (updatePath, updateValue) -> cacheRuleData(updateValue),
-                this::unCacheRuleData);
-    }
-
-    private void subscribeAppAuthDataChanges(final String realPath) {
-        etcdClient.watchDataChange(realPath, (updatePath, updateValue) -> cacheAuthData(updateValue),
-                this::unCacheAuthData);
-    }
-
-    private void subscribeMetaDataChanges(final String realPath) {
-        etcdClient.watchDataChange(realPath, (updatePath, updateValue) -> cacheMetaData(updateValue),
-                this::deleteMetaData);
-    }
-
-    private void deleteMetaData(final String deletePath) {
-        final String path = deletePath.substring(DefaultPathConstants.META_DATA.length() + 1);
-        MetaData metaData = new MetaData();
-
-        try {
-            metaData.setPath(URLDecoder.decode(path, StandardCharsets.UTF_8.name()));
-            unCacheMetaData(metaData);
-            etcdClient.watchClose(path);
-        } catch (UnsupportedEncodingException e) {
-            LOG.error("delete meta data error.", e);
-        }
-    }
-
-    private void cachePluginData(final String dataString) {
-        final PluginData pluginData = GsonUtils.getInstance().fromJson(dataString, PluginData.class);
-        Optional.ofNullable(pluginData)
-                .flatMap(data -> Optional.ofNullable(pluginDataSubscriber)).ifPresent(e -> e.onSubscribe(pluginData));
-    }
-
-    private void cacheSelectorData(final String dataString) {
-        final SelectorData selectorData = GsonUtils.getInstance().fromJson(dataString, SelectorData.class);
-        Optional.ofNullable(selectorData)
-                .ifPresent(data -> Optional.ofNullable(pluginDataSubscriber).ifPresent(e -> e.onSelectorSubscribe(data)));
-    }
-
-    private void unCacheSelectorData(final String dataPath) {
-        SelectorData selectorData = new SelectorData();
-        final String selectorId = dataPath.substring(dataPath.lastIndexOf("/") + 1);
-        final String str = dataPath.substring(DefaultPathConstants.SELECTOR_PARENT.length());
-        final String pluginName = str.substring(1, str.length() - selectorId.length() - 1);
-        selectorData.setPluginName(pluginName);
-        selectorData.setId(selectorId);
-        Optional.ofNullable(pluginDataSubscriber).ifPresent(e -> e.unSelectorSubscribe(selectorData));
-        etcdClient.watchClose(dataPath);
-    }
-
-    private void cacheRuleData(final String dataString) {
-        final RuleData ruleData = GsonUtils.getInstance().fromJson(dataString, RuleData.class);
-        Optional.ofNullable(ruleData)
-                .ifPresent(data -> Optional.ofNullable(pluginDataSubscriber).ifPresent(e -> e.onRuleSubscribe(data)));
-    }
-
-    private void unCacheRuleData(final String dataPath) {
-        String substring = dataPath.substring(dataPath.lastIndexOf("/") + 1);
-        final String str = dataPath.substring(DefaultPathConstants.RULE_PARENT.length());
-        final String pluginName = str.substring(1, str.length() - substring.length() - 1);
-        final List<String> list = Lists.newArrayList(Splitter.on(DefaultPathConstants.SELECTOR_JOIN_RULE).split(substring));
-
-        RuleData ruleData = new RuleData();
-        ruleData.setPluginName(pluginName);
-        ruleData.setSelectorId(list.get(0));
-        ruleData.setId(list.get(1));
-
-        Optional.ofNullable(pluginDataSubscriber).ifPresent(e -> e.unRuleSubscribe(ruleData));
-        etcdClient.watchClose(dataPath);
-    }
-
-    private void cacheAuthData(final String dataString) {
-        final AppAuthData appAuthData = GsonUtils.getInstance().fromJson(dataString, AppAuthData.class);
-        Optional.ofNullable(appAuthData)
-                .ifPresent(data -> authDataSubscribers.forEach(e -> e.onSubscribe(data)));
-    }
-
-    private void unCacheAuthData(final String dataPath) {
-        final String key = dataPath.substring(DefaultPathConstants.APP_AUTH_PARENT.length() + 1);
-        AppAuthData appAuthData = new AppAuthData();
-        appAuthData.setAppKey(key);
-        authDataSubscribers.forEach(e -> e.unSubscribe(appAuthData));
-        etcdClient.watchClose(dataPath);
-    }
-
-    private void cacheMetaData(final String dataString) {
-        final MetaData metaData = GsonUtils.getInstance().fromJson(dataString, MetaData.class);
-        Optional.ofNullable(metaData)
-                .ifPresent(data -> metaDataSubscribers.forEach(e -> e.onSubscribe(metaData)));
-    }
-
-    private void unCacheMetaData(final MetaData metaData) {
-        Optional.ofNullable(metaData)
-                .ifPresent(data -> metaDataSubscribers.forEach(e -> e.unSubscribe(metaData)));
-    }
-
-    private void cacheDiscoveryUpstreamData(final String dataString) {
-        final DiscoverySyncData discoveryUpstream = GsonUtils.getInstance().fromJson(dataString, DiscoverySyncData.class);
-        Optional.ofNullable(discoveryUpstream)
-                .ifPresent(data -> discoveryUpstreamDataSubscribers.forEach(e -> e.onSubscribe(data)));
-    }
-
-    private void unCacheDiscoveryUpstreamData(final String dataPath) {
-        DiscoverySyncData discoverySyncData = new DiscoverySyncData();
-        final String selectorId = dataPath.substring(dataPath.lastIndexOf("/") + 1);
-        final String str = dataPath.substring(DefaultPathConstants.DISCOVERY_UPSTREAM.length());
-        final String pluginName = str.substring(1, str.length() - selectorId.length() - 1);
-        discoverySyncData.setPluginName(pluginName);
-        discoverySyncData.setSelectorId(selectorId);
-        discoveryUpstreamDataSubscribers.forEach(e -> e.unSubscribe(discoverySyncData));
-        etcdClient.watchClose(dataPath);
-    }
-
-    private void subscribeDiscoveryUpstreamDataChanges(final String realPath) {
-        etcdClient.watchDataChange(realPath, (updatePath, updateValue) -> cacheDiscoveryUpstreamData(updateValue),
-                this::unCacheDiscoveryUpstreamData);
-    }
-
-    private void cacheProxySelectorData(final String dataString) {
-        final ProxySelectorData proxySelectorData = GsonUtils.getInstance().fromJson(dataString, ProxySelectorData.class);
-        Optional.ofNullable(proxySelectorData)
-                .ifPresent(data -> proxySelectorDataSubscribers.forEach(e -> e.onSubscribe(data)));
-    }
-
-    private void unCacheProxySelectorData(final String dataPath) {
-        ProxySelectorData proxySelectorData = new ProxySelectorData();
-        final String selectorId = dataPath.substring(dataPath.lastIndexOf("/") + 1);
-        final String str = dataPath.substring(DefaultPathConstants.PROXY_SELECTOR.length());
-        final String pluginName = str.substring(1, str.length() - selectorId.length() - 1);
-        proxySelectorData.setPluginName(pluginName);
-        proxySelectorData.setId(selectorId);
-        proxySelectorDataSubscribers.forEach(e -> e.unSubscribe(proxySelectorData));
-        etcdClient.watchClose(dataPath);
-    }
-
-    private void subscribeProxySelectorDataChanges(final String realPath) {
-        etcdClient.watchDataChange(realPath, (updatePath, updateValue) -> cacheProxySelectorData(updateValue),
-                this::unCacheProxySelectorData);
-    }
-
-    private String buildRealPath(final String parent, final String children) {
-        return String.join("/", parent, children);
-    }
-
-    private List<String> etcdClientGetChildren(final String parent) {
->>>>>>> 8db1b9a1
+                registerPath,
+                (updatePath, updateValue) -> super.event(updatePath, updateValue, registerPath, EventType.PUT),
+                deletePath -> super.event(deletePath, null, registerPath, EventType.DELETE));
         try {
             // load all key
             final List<String> childrenKeys = etcdClient.getChildrenKeys(registerPath, "/");
@@ -427,10 +87,6 @@
         } catch (Exception e) {
             LOG.error(e.getMessage(), e);
         }
-<<<<<<< HEAD
-=======
-        return Collections.emptyList();
->>>>>>> 8db1b9a1
     }
 
     @Override
