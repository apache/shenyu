--- conflicted
+++ resolved
@@ -25,11 +25,7 @@
 import org.apache.shenyu.sync.data.api.MetaDataSubscriber;
 import org.apache.shenyu.sync.data.api.PluginDataSubscriber;
 import org.apache.shenyu.sync.data.api.ProxySelectorDataSubscriber;
-<<<<<<< HEAD
 import org.apache.shenyu.sync.data.core.AbstractPathDataSyncService;
-=======
-import org.apache.shenyu.sync.data.core.AbstractNodeDataSyncService;
->>>>>>> 2088df1b
 import org.slf4j.Logger;
 import org.slf4j.LoggerFactory;
 
@@ -39,11 +35,7 @@
 /**
  * Data synchronize of etcd.
  */
-<<<<<<< HEAD
 public class EtcdSyncDataService extends AbstractPathDataSyncService {
-=======
-public class EtcdSyncDataService extends AbstractNodeDataSyncService {
->>>>>>> 2088df1b
 
     private static final Logger LOG = LoggerFactory.getLogger(EtcdSyncDataService.class);
 
@@ -80,9 +72,9 @@
 
     private void watcherData0(final String registerPath) {
         etcdClient.watchChildChange(
-            registerPath,
-            (updatePath, updateValue) -> super.event(updatePath, updateValue, registerPath, EventType.PUT),
-            deletePath -> super.event(deletePath, null, registerPath, EventType.DELETE));
+                registerPath,
+                (updatePath, updateValue) -> super.event(updatePath, updateValue, registerPath, EventType.PUT),
+                deletePath -> super.event(deletePath, null, registerPath, EventType.DELETE));
         try {
             // load all key
             final List<String> childrenKeys = etcdClient.getChildrenKeys(registerPath, "/");
