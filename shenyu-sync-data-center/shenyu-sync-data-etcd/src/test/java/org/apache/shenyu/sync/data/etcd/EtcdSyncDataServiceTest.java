--- conflicted
+++ resolved
@@ -40,224 +40,6 @@
  */
 @ExtendWith(MockitoExtension.class)
 public class EtcdSyncDataServiceTest {
-<<<<<<< HEAD
-
-    private static final String MOCK_PLUGIN_PATH = "/shenyu/plugin/divide";
-
-    private static final String MOCK_PLUGIN_NAME = "divide";
-
-    private EtcdSyncDataService etcdSyncDataService;
-
-    private PluginData pluginData;
-
-    @Mock
-    private EtcdClient etcdClient;
-
-    @Mock
-    private Client client;
-
-    @Mock
-    private Watch.Watcher watcher;
-
-    @BeforeEach
-    public void setUp() {
-        pluginData = PluginData.builder().name(MOCK_PLUGIN_NAME).enabled(Boolean.FALSE).build();
-    }
-
-    @Test
-    public void testWatchPluginWhenInit() throws ExecutionException, InterruptedException {
-        final List<PluginData> subscribeList = new ArrayList<>(1);
-        when(etcdClient.getChildrenKeys(anyString(), anyString())).thenReturn(Collections.singletonList("sign"));
-        when(etcdClient.get(anyString())).thenReturn(GsonUtils.getInstance().toJson(pluginData));
-        etcdSyncDataService = new EtcdSyncDataService(etcdClient, new PluginDataSubscriber() {
-            @Override
-            public void onSubscribe(final PluginData pluginData) {
-                subscribeList.add(pluginData);
-            }
-        }, Collections.emptyList(), Collections.emptyList(), Collections.emptyList(), Collections.emptyList());
-        assertThat(subscribeList.size(), is(1));
-        assertThat(subscribeList.get(0).getName(), is("divide"));
-    }
-
-    @Test
-    public void deletePluginTest() throws NoSuchMethodException, InvocationTargetException, IllegalAccessException {
-        final List<PluginData> subscribeList = new ArrayList<>(1);
-        etcdSyncDataService = new EtcdSyncDataService(etcdClient, new PluginDataSubscriber() {
-            @Override
-            public void onSubscribe(final PluginData pluginData) {
-                subscribeList.add(pluginData);
-            }
-
-            @Override
-            public void unSubscribe(final PluginData pluginData) {
-                final PluginData pluginDataDel = subscribeList.stream()
-                        .filter(pluginDataSource -> pluginDataSource.getName().equals(pluginData.getName()))
-                        .findFirst().orElse(null);
-                subscribeList.remove(pluginDataDel);
-            }
-        }, Collections.emptyList(), Collections.emptyList(), Collections.emptyList(), Collections.emptyList());
-        subscribeList.clear();
-        final Method deletePlugin = EtcdSyncDataService.class.getDeclaredMethod("deletePlugin", String.class);
-        final Method cachePluginData = EtcdSyncDataService.class.getDeclaredMethod("cachePluginData", String.class);
-        deletePlugin.setAccessible(true);
-        cachePluginData.setAccessible(true);
-        final PluginData pluginData = new PluginData();
-        pluginData.setName("pluginName");
-        cachePluginData.invoke(etcdSyncDataService, GsonUtils.getInstance().toJson(pluginData));
-        assertEquals(subscribeList.get(0).getName(), "pluginName");
-        deletePlugin.invoke(etcdSyncDataService, "pluginName");
-        assertTrue(subscribeList.isEmpty());
-    }
-
-    @Test
-    public void deleteMetaDataTest() throws NoSuchMethodException, InvocationTargetException, IllegalAccessException {
-        final List<MetaData> subscribeList = new ArrayList<>(1);
-        etcdSyncDataService = new EtcdSyncDataService(etcdClient, mock(PluginDataSubscriber.class),
-                Collections.singletonList(new MetaDataSubscriber() {
-                    @Override
-                    public void onSubscribe(final MetaData metaData) {
-                        subscribeList.add(metaData);
-                    }
-
-                    @Override
-                    public void unSubscribe(final MetaData metaData) {
-                        final MetaData metaDataDel = subscribeList.stream()
-                                .filter(metaDataSource -> metaDataSource.getId().equals(metaData.getId()))
-                                .findFirst().orElse(null);
-                        subscribeList.remove(metaDataDel);
-                    }
-                }), Collections.emptyList(), Collections.emptyList(), Collections.emptyList());
-        subscribeList.clear();
-        final Method cacheMetaData = EtcdSyncDataService.class.getDeclaredMethod("cacheMetaData", String.class);
-        final Method deleteMetaData = EtcdSyncDataService.class.getDeclaredMethod("unCacheMetaData", MetaData.class);
-        cacheMetaData.setAccessible(true);
-        deleteMetaData.setAccessible(true);
-        MetaData metaData = new MetaData();
-        metaData.setId("metaDataId");
-        cacheMetaData.invoke(etcdSyncDataService, GsonUtils.getInstance().toJson(metaData));
-        assertEquals(subscribeList.get(0).getId(), metaData.getId());
-        deleteMetaData.invoke(etcdSyncDataService, metaData);
-        assertTrue(subscribeList.isEmpty());
-    }
-
-    @Test
-    public void authDataTest() throws NoSuchMethodException, InvocationTargetException, IllegalAccessException {
-        final List<AppAuthData> subscribeList = new ArrayList<>(1);
-        etcdSyncDataService = new EtcdSyncDataService(etcdClient, mock(PluginDataSubscriber.class), Collections.emptyList(),
-                Collections.singletonList(new AuthDataSubscriber() {
-                    @Override
-                    public void onSubscribe(final AppAuthData metaData) {
-                        subscribeList.add(metaData);
-                    }
-
-                    @Override
-                    public void unSubscribe(final AppAuthData appAuthData) {
-                        final AppAuthData appAuthDataOld = subscribeList.stream()
-                                .filter(appAuthDataSource -> appAuthDataSource.getAppKey().equals(appAuthData.getAppKey()))
-                                .findFirst().orElse(null);
-                        subscribeList.remove(appAuthDataOld);
-                    }
-                }), Collections.emptyList(), Collections.emptyList());
-        subscribeList.clear();
-        final Method cacheAuthData = EtcdSyncDataService.class.getDeclaredMethod("cacheAuthData", String.class);
-        final Method unCacheAuthData = EtcdSyncDataService.class.getDeclaredMethod("unCacheAuthData", String.class);
-        cacheAuthData.setAccessible(true);
-        unCacheAuthData.setAccessible(true);
-        AppAuthData appAuthData = new AppAuthData();
-        appAuthData.setAppKey("appKeyValue");
-        cacheAuthData.invoke(etcdSyncDataService, GsonUtils.getInstance().toJson(appAuthData));
-        assertEquals(subscribeList.get(0).getAppKey(), appAuthData.getAppKey());
-        unCacheAuthData.invoke(etcdSyncDataService, String.join("/", DefaultPathConstants.APP_AUTH_PARENT, appAuthData.getAppKey()));
-        assertTrue(subscribeList.isEmpty());
-    }
-
-    @Test
-    public void closeTest() {
-        etcdSyncDataService = new EtcdSyncDataService(etcdClient, mock(PluginDataSubscriber.class), Collections.emptyList(),
-                Collections.emptyList(), Collections.emptyList(), Collections.emptyList());
-        assertDoesNotThrow(() -> etcdSyncDataService.close());
-    }
-
-    @Test
-    public void ruleTest() throws NoSuchMethodException, InvocationTargetException, IllegalAccessException, NoSuchFieldException {
-        this.commonTest(ConfigGroupEnum.RULE, "/shenyu/rule/divide/selectorId-ruleId");
-    }
-
-    @Test
-    public void selectorTest() throws NoSuchMethodException, InvocationTargetException, IllegalAccessException, NoSuchFieldException {
-        this.commonTest(ConfigGroupEnum.SELECTOR, "/shenyu/selector/divide/selectorId");
-    }
-
-    @Test
-    public void metaDataTest() throws NoSuchMethodException, InvocationTargetException, IllegalAccessException, NoSuchFieldException {
-        this.commonTest(ConfigGroupEnum.META_DATA, "/shenyu/metaData/divide/metaDataId");
-    }
-
-    @Test
-    public void discoverUpstreamTest() throws NoSuchMethodException, InvocationTargetException, IllegalAccessException, NoSuchFieldException {
-        this.commonTest(ConfigGroupEnum.DISCOVER_UPSTREAM, "/shenyu/discoveryUpstream/divide/id");
-    }
-
-    @Test
-    public void proxySelectorTest() throws NoSuchMethodException, InvocationTargetException, IllegalAccessException, NoSuchFieldException {
-        this.commonTest(ConfigGroupEnum.PROXY_SELECTOR, "/shenyu/proxySelectorData/divide/id");
-    }
-
-    @Test
-    public void appAuthTest() throws NoSuchMethodException, InvocationTargetException, IllegalAccessException, NoSuchFieldException {
-        this.commonTest(ConfigGroupEnum.APP_AUTH, "/shenyu/appAuth/divide/appAuthId");
-    }
-
-    /**
-     * commonTest.
-     * @param configGroupEnum configGroupEnum
-     * @param key key
-     * @throws NoSuchMethodException NoSuchMethodException
-     * @throws InvocationTargetException InvocationTargetException
-     * @throws IllegalAccessException IllegalAccessException
-     * @throws NoSuchFieldException NoSuchFieldException
-     */
-    public void commonTest(final ConfigGroupEnum configGroupEnum, final String key) throws NoSuchMethodException, InvocationTargetException, IllegalAccessException, NoSuchFieldException {
-        final EtcdClient mockEtcdClient = mock(EtcdClient.class);
-        etcdSyncDataService = new EtcdSyncDataService(etcdClient,
-                mock(PluginDataSubscriber.class),
-                Collections.emptyList(),
-                Collections.emptyList(), Collections.emptyList(), Collections.emptyList());
-        final Field etcdClient = EtcdSyncDataService.class.getDeclaredField("etcdClient");
-        etcdClient.setAccessible(true);
-        etcdClient.set(etcdSyncDataService, mockEtcdClient);
-        final Method subscribeChildChanges = EtcdSyncDataService.class.getDeclaredMethod("subscribeChildChanges", ConfigGroupEnum.class, String.class);
-        subscribeChildChanges.setAccessible(true);
-
-        final List<BiConsumer<String, String>> biConsumers = new ArrayList<>(4);
-        doAnswer(invocation -> {
-            biConsumers.add(invocation.getArgument(1));
-            return true;
-        }).when(mockEtcdClient).watchChildChange(anyString(), any(), any());
-
-        final List<BiConsumer<String, String>> dataBiConsumers = new ArrayList<>(4);
-        final List<Consumer<String>> dataConsumers = new ArrayList<>(4);
-        doAnswer(invocation -> {
-            dataBiConsumers.add(invocation.getArgument(1));
-            dataConsumers.add(invocation.getArgument(2));
-            return true;
-        }).when(mockEtcdClient).watchDataChange(anyString(), any(), any());
-
-        subscribeChildChanges.invoke(etcdSyncDataService, configGroupEnum, "groupParentPath");
-        // hit default
-        assertThrows(InvocationTargetException.class, () -> subscribeChildChanges.invoke(etcdSyncDataService, ConfigGroupEnum.PLUGIN, "groupParentPath"));
-
-        biConsumers.forEach(biConsumer -> {
-            biConsumer.accept("updatePath", "{}");
-        });
-        dataConsumers.forEach(consumer -> {
-            consumer.accept(key);
-        });
-        dataBiConsumers.forEach(biConsumer -> {
-            biConsumer.accept("updatePath", "{}");
-        });
-        mockEtcdClient.close();
-=======
 
     @Test
     public void testZookeeperInstanceRegisterRepository() throws Exception {
@@ -282,6 +64,5 @@
                 Collections.singletonList(proxySelectorDataSubscriber), Collections.singletonList(discoveryUpstreamDataSubscriber));
 
         zookeeperSyncDataService.close();
->>>>>>> 2a9387b5
     }
 }