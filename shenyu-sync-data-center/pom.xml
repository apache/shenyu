<?xml version="1.0" encoding="UTF-8"?>
<!--
  ~ Licensed to the Apache Software Foundation (ASF) under one or more
  ~ contributor license agreements.  See the NOTICE file distributed with
  ~ this work for additional information regarding copyright ownership.
  ~ The ASF licenses this file to You under the Apache License, Version 2.0
  ~ (the "License"); you may not use this file except in compliance with
  ~ the License.  You may obtain a copy of the License at
  ~
  ~     http://www.apache.org/licenses/LICENSE-2.0
  ~
  ~ Unless required by applicable law or agreed to in writing, software
  ~ distributed under the License is distributed on an "AS IS" BASIS,
  ~ WITHOUT WARRANTIES OR CONDITIONS OF ANY KIND, either express or implied.
  ~ See the License for the specific language governing permissions and
  ~ limitations under the License.
  -->

<project xmlns="http://maven.apache.org/POM/4.0.0" xmlns:xsi="http://www.w3.org/2001/XMLSchema-instance" xsi:schemaLocation="http://maven.apache.org/POM/4.0.0 http://maven.apache.org/xsd/maven-4.0.0.xsd">
    <parent>
        <groupId>org.apache.shenyu</groupId>
        <artifactId>shenyu</artifactId>
        <version>2.6.0-SNAPSHOT</version>
    </parent>
    <modelVersion>4.0.0</modelVersion>
    <artifactId>shenyu-sync-data-center</artifactId>
    <packaging>pom</packaging>
    
    <modules>
        <module>shenyu-sync-data-api</module>
        <module>shenyu-sync-data-zookeeper</module>
        <module>shenyu-sync-data-websocket</module>
        <module>shenyu-sync-data-http</module>
        <module>shenyu-sync-data-nacos</module>
        <module>shenyu-sync-data-etcd</module>
        <module>shenyu-sync-data-consul</module>
<<<<<<< HEAD
        <module>shenyu-sync-data-polaris</module>
=======
        <module>shenyu-sync-data-apollo</module>
>>>>>>> bc16c5fd
    </modules>
</project><|MERGE_RESOLUTION|>--- conflicted
+++ resolved
@@ -34,10 +34,7 @@
         <module>shenyu-sync-data-nacos</module>
         <module>shenyu-sync-data-etcd</module>
         <module>shenyu-sync-data-consul</module>
-<<<<<<< HEAD
+        <module>shenyu-sync-data-apollo</module>
         <module>shenyu-sync-data-polaris</module>
-=======
-        <module>shenyu-sync-data-apollo</module>
->>>>>>> bc16c5fd
     </modules>
 </project>