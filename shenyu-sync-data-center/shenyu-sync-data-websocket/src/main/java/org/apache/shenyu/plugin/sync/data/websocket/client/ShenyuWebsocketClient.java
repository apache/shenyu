--- conflicted
+++ resolved
@@ -91,21 +91,13 @@
                                  final List<AuthDataSubscriber> authDataSubscribers,
                                  final List<ProxySelectorDataSubscriber> proxySelectorDataSubscribers,
                                  final List<DiscoveryUpstreamDataSubscriber> discoveryUpstreamDataSubscribers,
-<<<<<<< HEAD
-                                 final String namespaceId,
+                                 final List<AiProxyApiKeyDataSubscriber> aiProxyApiKeyDataSubscribers,final String namespaceId,
                                  final Integer port
     ) {
         super(serverUri);
         this.namespaceId = namespaceId;
         this.addHeader(Constants.SHENYU_NAMESPACE_ID, namespaceId);
         this.addHeader(Constants.CLIENT_PORT_NAME, String.valueOf(port));
-        this.websocketDataHandler = new WebsocketDataHandler(pluginDataSubscriber, metaDataSubscribers, authDataSubscribers, proxySelectorDataSubscribers, discoveryUpstreamDataSubscribers);
-=======
-                                 final List<AiProxyApiKeyDataSubscriber> aiProxyApiKeyDataSubscribers,
-                                 final String namespaceId) {
-        super(serverUri);
-        this.namespaceId = namespaceId;
-        this.addHeader("namespaceId", namespaceId);
         this.websocketDataHandler = new WebsocketDataHandler(
                 pluginDataSubscriber,
                 metaDataSubscribers,
@@ -114,7 +106,6 @@
                 discoveryUpstreamDataSubscribers,
                 aiProxyApiKeyDataSubscribers
         );
->>>>>>> 44995b73
         this.timer = WheelTimerFactory.getSharedTimer();
         this.connection();
     }
@@ -137,21 +128,14 @@
                                  final List<AuthDataSubscriber> authDataSubscribers,
                                  final List<ProxySelectorDataSubscriber> proxySelectorDataSubscribers,
                                  final List<DiscoveryUpstreamDataSubscriber> discoveryUpstreamDataSubscribers,
-<<<<<<< HEAD
+                                 final List<AiProxyApiKeyDataSubscriber> aiProxyApiKeyDataSubscribers,
                                  final String namespaceId,
                                  final Integer port) {
-=======
-                                 final List<AiProxyApiKeyDataSubscriber> aiProxyApiKeyDataSubscribers,
-                                 final String namespaceId) {
->>>>>>> 44995b73
         super(serverUri, headers);
         this.namespaceId = namespaceId;
         LOG.info("shenyu bootstrap websocket namespaceId: {}", namespaceId);
         this.addHeader(Constants.SHENYU_NAMESPACE_ID, namespaceId);
-<<<<<<< HEAD
         this.addHeader(Constants.CLIENT_PORT_NAME, String.valueOf(port));
-        this.websocketDataHandler = new WebsocketDataHandler(pluginDataSubscriber, metaDataSubscribers, authDataSubscribers, proxySelectorDataSubscribers, discoveryUpstreamDataSubscribers);
-=======
         this.websocketDataHandler = new WebsocketDataHandler(
                 pluginDataSubscriber,
                 metaDataSubscribers,
@@ -160,7 +144,6 @@
                 discoveryUpstreamDataSubscribers,
                 aiProxyApiKeyDataSubscribers
         );
->>>>>>> 44995b73
         this.timer = WheelTimerFactory.getSharedTimer();
         this.connection();
     }
@@ -274,7 +257,7 @@
 
         return GsonUtils.getInstance().toJson(combinedInfo);
     }
-    
+
     /**
      * handle admin message.
      *
