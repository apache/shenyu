/*
 * Licensed to the Apache Software Foundation (ASF) under one or more
 * contributor license agreements.  See the NOTICE file distributed with
 * this work for additional information regarding copyright ownership.
 * The ASF licenses this file to You under the Apache License, Version 2.0
 * (the "License"); you may not use this file except in compliance with
 * the License.  You may obtain a copy of the License at
 *
 *     http://www.apache.org/licenses/LICENSE-2.0
 *
 * Unless required by applicable law or agreed to in writing, software
 * distributed under the License is distributed on an "AS IS" BASIS,
 * WITHOUT WARRANTIES OR CONDITIONS OF ANY KIND, either express or implied.
 * See the License for the specific language governing permissions and
 * limitations under the License.
 */

package org.dromara.soul.metrics.config;

import org.junit.Before;
import org.junit.Test;

import java.util.Properties;

import static org.hamcrest.Matchers.is;
import static org.junit.Assert.assertThat;
import static org.junit.Assert.assertTrue;

/**
 * The Test Case For MetricsConfig.
 *
 * @author nuo-promise
 **/
public final class MetricsConfigTest {

    private MetricsConfig metricsConfig;

    @Before
    public void setUp() {
        Properties properties = new Properties();
        properties.setProperty("key", "value");
        metricsConfig = new MetricsConfig("prometheus", "host", 9999, Boolean.TRUE,
                10, "jmxConfig", properties);
    }

    @Test
    public void getMetricsName() {
        assertThat(metricsConfig.getMetricsName(), is("prometheus"));
    }

    @Test
    public void getHost() {
        assertThat(metricsConfig.getHost(), is("host"));
    }

    @Test
    public void getPort() {
        assertThat(metricsConfig.getPort(), is(9999));
    }

    @Test
    public void getAsync() {
        assertTrue(metricsConfig.getAsync());
    }

    @Test
    public void getThreadCount() {
        assertThat(metricsConfig.getThreadCount(), is(10));
    }

    @Test
    public void getJmxConfig() {
        assertThat(metricsConfig.getJmxConfig(), is("jmxConfig"));
    }

    @Test
    public void getProps() {
        assertThat(metricsConfig.getProps().getProperty("key"), is("value"));
    }

    @Test
    public void testToString() {
        assertThat(metricsConfig.toString(), is("MetricsConfig(metricsName=prometheus, host=host, port=9999, async=true, threadCount=10, jmxConfig=jmxConfig, props={key=value})"));
    }

    @Test
    public void setMetricsName() {
        metricsConfig.setMetricsName("prometheus");
        assertThat(metricsConfig.getMetricsName(), is("prometheus"));
    }

    @Test
    public void setHost() {
        metricsConfig.setHost("192.168.1.1");
        assertThat(metricsConfig.getHost(), is("192.168.1.1"));
    }

    @Test
    public void setPort() {
<<<<<<< HEAD
=======
        metricsConfig.setPort(9999);
        assertThat(metricsConfig.getPort(), is(9999));
>>>>>>> 508fd41b
    }

    @Test
    public void setAsync() {
<<<<<<< HEAD
=======
        metricsConfig.setAsync(Boolean.FALSE);
        assertThat(metricsConfig.getAsync(), is(Boolean.FALSE));
>>>>>>> 508fd41b
    }

    @Test
    public void setThreadCount() {
<<<<<<< HEAD
=======
        metricsConfig.setThreadCount(100);
        assertThat(metricsConfig.getThreadCount(), is(100));
>>>>>>> 508fd41b
    }

    @Test
    public void setJmxConfig() {
<<<<<<< HEAD
=======
        metricsConfig.setJmxConfig("jmxConfig");
        assertThat(metricsConfig.getJmxConfig(), is("jmxConfig"));
>>>>>>> 508fd41b
    }

    @Test
    public void setProps() {
<<<<<<< HEAD
=======
        Properties properties = new Properties();
        properties.setProperty("key", "value");
        metricsConfig.setProps(properties);
        assertThat(metricsConfig.getProps().getProperty("key"), is("value"));
>>>>>>> 508fd41b
    }

    @Test
    public void testEquals() {
<<<<<<< HEAD
=======
        Properties properties = new Properties();
        properties.setProperty("key", "value");
        MetricsConfig metricsConfig1 = new MetricsConfig("prometheus", "host", 9999, Boolean.TRUE,
                10, "jmxConfig", properties);
        assertThat(metricsConfig1, is(metricsConfig));
>>>>>>> 508fd41b
    }

    @Test
    public void testHashCode() {
<<<<<<< HEAD
=======
        Properties properties = new Properties();
        properties.setProperty("key", "value");
        MetricsConfig metricsConfig1 = new MetricsConfig("prometheus", "host", 9999, Boolean.TRUE,
                10, "jmxConfig", properties);
        assertThat(metricsConfig1.hashCode(), is(metricsConfig.hashCode()));
>>>>>>> 508fd41b
    }
}<|MERGE_RESOLUTION|>--- conflicted
+++ resolved
@@ -97,72 +97,51 @@
 
     @Test
     public void setPort() {
-<<<<<<< HEAD
-=======
         metricsConfig.setPort(9999);
         assertThat(metricsConfig.getPort(), is(9999));
->>>>>>> 508fd41b
     }
 
     @Test
     public void setAsync() {
-<<<<<<< HEAD
-=======
         metricsConfig.setAsync(Boolean.FALSE);
         assertThat(metricsConfig.getAsync(), is(Boolean.FALSE));
->>>>>>> 508fd41b
     }
 
     @Test
     public void setThreadCount() {
-<<<<<<< HEAD
-=======
         metricsConfig.setThreadCount(100);
         assertThat(metricsConfig.getThreadCount(), is(100));
->>>>>>> 508fd41b
     }
 
     @Test
     public void setJmxConfig() {
-<<<<<<< HEAD
-=======
         metricsConfig.setJmxConfig("jmxConfig");
         assertThat(metricsConfig.getJmxConfig(), is("jmxConfig"));
->>>>>>> 508fd41b
     }
 
     @Test
     public void setProps() {
-<<<<<<< HEAD
-=======
         Properties properties = new Properties();
         properties.setProperty("key", "value");
         metricsConfig.setProps(properties);
         assertThat(metricsConfig.getProps().getProperty("key"), is("value"));
->>>>>>> 508fd41b
     }
 
     @Test
     public void testEquals() {
-<<<<<<< HEAD
-=======
         Properties properties = new Properties();
         properties.setProperty("key", "value");
         MetricsConfig metricsConfig1 = new MetricsConfig("prometheus", "host", 9999, Boolean.TRUE,
                 10, "jmxConfig", properties);
         assertThat(metricsConfig1, is(metricsConfig));
->>>>>>> 508fd41b
     }
 
     @Test
     public void testHashCode() {
-<<<<<<< HEAD
-=======
         Properties properties = new Properties();
         properties.setProperty("key", "value");
         MetricsConfig metricsConfig1 = new MetricsConfig("prometheus", "host", 9999, Boolean.TRUE,
                 10, "jmxConfig", properties);
         assertThat(metricsConfig1.hashCode(), is(metricsConfig.hashCode()));
->>>>>>> 508fd41b
     }
 }