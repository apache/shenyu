--- conflicted
+++ resolved
@@ -27,7 +27,6 @@
     <modelVersion>4.0.0</modelVersion>
 
     <artifactId>soul-client-dubbo-common</artifactId>
-<<<<<<< HEAD
 
     <dependencies>
         <dependency>
@@ -36,7 +35,5 @@
             <version>${project.version}</version>
         </dependency>
     </dependencies>
-=======
-    
->>>>>>> 70ecb681
+
 </project>