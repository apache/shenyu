/*
 * Licensed to the Apache Software Foundation (ASF) under one or more
 * contributor license agreements.  See the NOTICE file distributed with
 * this work for additional information regarding copyright ownership.
 * The ASF licenses this file to You under the Apache License, Version 2.0
 * (the "License"); you may not use this file except in compliance with
 * the License.  You may obtain a copy of the License at
 *
 *     http://www.apache.org/licenses/LICENSE-2.0
 *
 * Unless required by applicable law or agreed to in writing, software
 * distributed under the License is distributed on an "AS IS" BASIS,
 * WITHOUT WARRANTIES OR CONDITIONS OF ANY KIND, either express or implied.
 * See the License for the specific language governing permissions and
 * limitations under the License.
 */

package org.dromara.soul.client.alibaba.dubbo.validation;

import com.alibaba.dubbo.common.URL;
import com.alibaba.dubbo.common.bytecode.ClassGenerator;
import com.alibaba.dubbo.common.utils.ReflectUtils;
import com.alibaba.dubbo.validation.MethodValidated;
import com.alibaba.dubbo.validation.Validator;
import javassist.ClassPool;
import javassist.CtClass;
import javassist.CtField;
import javassist.CtNewConstructor;
import javassist.Modifier;
import javassist.NotFoundException;
import javassist.bytecode.AnnotationsAttribute;
import javassist.bytecode.ClassFile;
import javassist.bytecode.ConstPool;
import javassist.bytecode.annotation.ArrayMemberValue;
import javassist.bytecode.annotation.BooleanMemberValue;
import javassist.bytecode.annotation.ByteMemberValue;
import javassist.bytecode.annotation.CharMemberValue;
import javassist.bytecode.annotation.ClassMemberValue;
import javassist.bytecode.annotation.DoubleMemberValue;
import javassist.bytecode.annotation.EnumMemberValue;
import javassist.bytecode.annotation.FloatMemberValue;
import javassist.bytecode.annotation.IntegerMemberValue;
import javassist.bytecode.annotation.LongMemberValue;
import javassist.bytecode.annotation.MemberValue;
import javassist.bytecode.annotation.ShortMemberValue;
import javassist.bytecode.annotation.StringMemberValue;
import lombok.extern.slf4j.Slf4j;

import javax.validation.Constraint;
import javax.validation.ConstraintViolation;
import javax.validation.Validation;
import javax.validation.ValidationException;
import javax.validation.ValidatorFactory;
import javax.validation.groups.Default;
import java.lang.annotation.Annotation;
import java.lang.reflect.Array;
import java.lang.reflect.Field;
import java.lang.reflect.Method;
import java.util.ArrayList;
import java.util.Arrays;
import java.util.Collection;
import java.util.Date;
import java.util.HashSet;
import java.util.List;
import java.util.Map;
import java.util.Set;

/**
 * AlibabaDubboClientValidator.
 *
 * @author KevinClair
 */
@Slf4j
public class AlibabaDubboClientValidator implements Validator {

    private final Class<?> clazz;

    private final javax.validation.Validator validator;

    @SuppressWarnings({"unchecked", "rawtypes"})
    public AlibabaDubboClientValidator(final URL url) {
        this.clazz = ReflectUtils.forName(url.getServiceInterface());
        String soulValidation = url.getParameter("soulValidation");
        ValidatorFactory factory;
        if (soulValidation != null && soulValidation.length() > 0) {
            factory = Validation.byProvider((Class) ReflectUtils.forName(soulValidation)).configure().buildValidatorFactory();
        } else {
            factory = Validation.buildDefaultValidatorFactory();
        }
        this.validator = factory.getValidator();
    }

    private static boolean isPrimitives(final Class<?> cls) {
        if (cls.isArray()) {
            return isPrimitive(cls.getComponentType());
        }
        return isPrimitive(cls);
    }

    private static boolean isPrimitive(final Class<?> cls) {
        return cls.isPrimitive() || cls == String.class || cls == Boolean.class || cls == Character.class
                || Number.class.isAssignableFrom(cls) || Date.class.isAssignableFrom(cls);
    }

    private static Object getMethodParameterBean(final Class<?> clazz, final Method method, final Object[] args) {
        if (!hasConstraintParameter(method)) {
            return null;
        }
        try {
            String parameterClassName = generateMethodParameterClassName(clazz, method);
            Class<?> parameterClass;
            try {
                parameterClass = Class.forName(parameterClassName, true, clazz.getClassLoader());
            } catch (ClassNotFoundException e) {
                ClassPool pool = ClassGenerator.getClassPool(clazz.getClassLoader());
                CtClass ctClass = pool.makeClass(parameterClassName);
                ClassFile classFile = ctClass.getClassFile();
                classFile.setVersionToJava5();
                ctClass.addConstructor(CtNewConstructor.defaultConstructor(pool.getCtClass(parameterClassName)));
                // parameter fields
                Class<?>[] parameterTypes = method.getParameterTypes();
                Annotation[][] parameterAnnotations = method.getParameterAnnotations();
                for (int i = 0; i < parameterTypes.length; i++) {
                    Class<?> type = parameterTypes[i];
                    Annotation[] annotations = parameterAnnotations[i];
                    AnnotationsAttribute attribute = new AnnotationsAttribute(classFile.getConstPool(), AnnotationsAttribute.visibleTag);
                    for (Annotation annotation : annotations) {
                        if (annotation.annotationType().isAnnotationPresent(Constraint.class)) {
                            javassist.bytecode.annotation.Annotation ja = new javassist.bytecode.annotation.Annotation(
                                    classFile.getConstPool(), pool.getCtClass(annotation.annotationType().getName()));
                            Method[] members = annotation.annotationType().getMethods();
                            for (Method member : members) {
                                if (Modifier.isPublic(member.getModifiers())
                                        && member.getParameterTypes().length == 0
                                        && member.getDeclaringClass() == annotation.annotationType()) {
                                    Object value = member.invoke(annotation);
                                    if (null != value) {
                                        MemberValue memberValue = createMemberValue(
                                                classFile.getConstPool(), pool.get(member.getReturnType().getName()), value);
                                        ja.addMemberValue(member.getName(), memberValue);
                                    }
                                }
                            }
                            attribute.addAnnotation(ja);
                        }
                    }
                    String fieldName = method.getName() + "Argument" + i;
                    CtField ctField = CtField.make("public " + type.getCanonicalName() + " " + fieldName + ";", pool.getCtClass(parameterClassName));
                    ctField.getFieldInfo().addAttribute(attribute);
                    ctClass.addField(ctField);
                }
                parameterClass = ctClass.toClass(clazz.getClassLoader(), null);
            }
            Object parameterBean = parameterClass.newInstance();
            for (int i = 0; i < args.length; i++) {
                Field field = parameterClass.getField(method.getName() + "Argument" + i);
                field.set(parameterBean, args[i]);
            }
            return parameterBean;
        } catch (Exception e) {
            log.warn(e.getMessage(), e);
            return null;
        }
    }

    private static String generateMethodParameterClassName(final Class<?> clazz, final Method method) {
        StringBuilder builder = new StringBuilder().append(clazz.getName())
                .append("_")
                .append(toUpperMethodName(method.getName()))
                .append("Parameter");

        Class<?>[] parameterTypes = method.getParameterTypes();
        for (Class<?> parameterType : parameterTypes) {
            builder.append("_").append(parameterType.getName());
        }

        return builder.toString();
    }

    private static boolean hasConstraintParameter(final Method method) {
        Annotation[][] parameterAnnotations = method.getParameterAnnotations();
        if (parameterAnnotations.length > 0) {
            for (Annotation[] annotations : parameterAnnotations) {
                for (Annotation annotation : annotations) {
                    if (annotation.annotationType().isAnnotationPresent(Constraint.class)) {
                        return true;
                    }
                }
            }
        }
        return false;
    }

    private static String toUpperMethodName(final String methodName) {
        return methodName.substring(0, 1).toUpperCase() + methodName.substring(1);
    }

    // Copy from javassist.bytecode.annotation.Annotation.createMemberValue(ConstPool, CtClass);
    private static MemberValue createMemberValue(final ConstPool cp, final CtClass type, final Object value) throws NotFoundException {
        MemberValue memberValue = javassist.bytecode.annotation.Annotation.createMemberValue(cp, type);
        if (memberValue instanceof BooleanMemberValue) {
            ((BooleanMemberValue) memberValue).setValue((Boolean) value);
        } else if (memberValue instanceof ByteMemberValue) {
            ((ByteMemberValue) memberValue).setValue((Byte) value);
        } else if (memberValue instanceof CharMemberValue) {
            ((CharMemberValue) memberValue).setValue((Character) value);
        } else if (memberValue instanceof ShortMemberValue) {
            ((ShortMemberValue) memberValue).setValue((Short) value);
        } else if (memberValue instanceof IntegerMemberValue) {
            ((IntegerMemberValue) memberValue).setValue((Integer) value);
        } else if (memberValue instanceof LongMemberValue) {
            ((LongMemberValue) memberValue).setValue((Long) value);
        } else if (memberValue instanceof FloatMemberValue) {
            ((FloatMemberValue) memberValue).setValue((Float) value);
        } else if (memberValue instanceof DoubleMemberValue) {
            ((DoubleMemberValue) memberValue).setValue((Double) value);
        } else if (memberValue instanceof ClassMemberValue) {
            ((ClassMemberValue) memberValue).setValue(((Class<?>) value).getName());
        } else if (memberValue instanceof StringMemberValue) {
            ((StringMemberValue) memberValue).setValue((String) value);
        } else if (memberValue instanceof EnumMemberValue) {
            ((EnumMemberValue) memberValue).setValue(((Enum<?>) value).name());
            /* else if (memberValue instanceof AnnotationMemberValue) */
        } else if (memberValue instanceof ArrayMemberValue) {
            CtClass arrayType = type.getComponentType();
            int len = Array.getLength(value);
            MemberValue[] members = new MemberValue[len];
            for (int i = 0; i < len; i++) {
                members[i] = createMemberValue(cp, arrayType, Array.get(value, i));
            }
            ((ArrayMemberValue) memberValue).setValue(members);
        }
        return memberValue;
    }

    @Override
    public void validate(final String methodName, final Class<?>[] parameterTypes, final Object[] arguments) throws Exception {
        List<Class<?>> groups = new ArrayList<>();
<<<<<<< HEAD
        String methodClassName = clazz.getName() + "$" + toUpperMethoName(methodName);
        Class<?> methodClass;
=======
        String methodClassName = clazz.getName() + "$" + toUpperMethodName(methodName);
>>>>>>> 8bb2e9b4
        try {
            Class<?> methodClass = Class.forName(methodClassName, false, Thread.currentThread().getContextClassLoader());
            groups.add(methodClass);
        } catch (ClassNotFoundException e) {
            log.error(e.getMessage(), e);
        }
        Set<ConstraintViolation<?>> violations = new HashSet<>();
        Method method = clazz.getMethod(methodName, parameterTypes);
<<<<<<< HEAD
        Class<?>[] methodClasses;
=======
>>>>>>> 8bb2e9b4
        if (method.isAnnotationPresent(MethodValidated.class)) {
            Class<?>[] methodClasses = method.getAnnotation(MethodValidated.class).value();
            groups.addAll(Arrays.asList(methodClasses));
        }
        // add into default group
        groups.add(0, Default.class);
        groups.add(1, clazz);

        // convert list to array
<<<<<<< HEAD
        Class<?>[] classGroups = groups.toArray(new Class[0]);
=======
        Class<?>[] classGroups = groups.toArray(new Class<?>[0]);
>>>>>>> 8bb2e9b4

        Object parameterBean = getMethodParameterBean(clazz, method, arguments);
        if (parameterBean != null) {
            violations.addAll(validator.validate(parameterBean, classGroups));
        }

        for (Object arg : arguments) {
            validate(violations, arg, classGroups);
        }

        if (!violations.isEmpty()) {
            log.error("Failed to validate service: " + clazz.getName() + ", method: " + methodName + ", cause: " + violations);
            StringBuilder validateError = new StringBuilder();
            violations.forEach(each -> validateError.append(each.getMessage()).append(","));
            throw new ValidationException(validateError.substring(0, validateError.length() - 1));
        }
    }

    private void validate(final Set<ConstraintViolation<?>> violations, final Object arg, final Class<?>... groups) {
        if (arg != null && !isPrimitives(arg.getClass())) {
            if (arg instanceof Object[]) {
                for (Object item : (Object[]) arg) {
                    validate(violations, item, groups);
                }
            } else if (arg instanceof Collection) {
                for (Object item : (Collection<?>) arg) {
                    validate(violations, item, groups);
                }
            } else if (arg instanceof Map) {
                for (Map.Entry<?, ?> entry : ((Map<?, ?>) arg).entrySet()) {
                    validate(violations, entry.getKey(), groups);
                    validate(violations, entry.getValue(), groups);
                }
            } else {
                violations.addAll(validator.validate(arg, groups));
            }
        }
    }
}<|MERGE_RESOLUTION|>--- conflicted
+++ resolved
@@ -236,12 +236,7 @@
     @Override
     public void validate(final String methodName, final Class<?>[] parameterTypes, final Object[] arguments) throws Exception {
         List<Class<?>> groups = new ArrayList<>();
-<<<<<<< HEAD
-        String methodClassName = clazz.getName() + "$" + toUpperMethoName(methodName);
-        Class<?> methodClass;
-=======
         String methodClassName = clazz.getName() + "$" + toUpperMethodName(methodName);
->>>>>>> 8bb2e9b4
         try {
             Class<?> methodClass = Class.forName(methodClassName, false, Thread.currentThread().getContextClassLoader());
             groups.add(methodClass);
@@ -250,10 +245,6 @@
         }
         Set<ConstraintViolation<?>> violations = new HashSet<>();
         Method method = clazz.getMethod(methodName, parameterTypes);
-<<<<<<< HEAD
-        Class<?>[] methodClasses;
-=======
->>>>>>> 8bb2e9b4
         if (method.isAnnotationPresent(MethodValidated.class)) {
             Class<?>[] methodClasses = method.getAnnotation(MethodValidated.class).value();
             groups.addAll(Arrays.asList(methodClasses));
@@ -263,11 +254,7 @@
         groups.add(1, clazz);
 
         // convert list to array
-<<<<<<< HEAD
-        Class<?>[] classGroups = groups.toArray(new Class[0]);
-=======
         Class<?>[] classGroups = groups.toArray(new Class<?>[0]);
->>>>>>> 8bb2e9b4
 
         Object parameterBean = getMethodParameterBean(clazz, method, arguments);
         if (parameterBean != null) {
