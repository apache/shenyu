--- conflicted
+++ resolved
@@ -38,17 +38,6 @@
 @FixMethodOrder(MethodSorters.NAME_ASCENDING)
 public final class SpringMvcClientBeanPostProcessorTest {
 
-<<<<<<< HEAD
-    private final SpringMvcClientTestBeanSpecified springMvcClientTestBeanSpecified = new SpringMvcClientTestBeanSpecified();
-
-    private final SpringMvcClientTestBeanWildcardMatching springMvcClientTestBeanWildcardMatching = new SpringMvcClientTestBeanWildcardMatching();
-
-    private final SpringMvcClientTestBeanWithRuleName springMvcClientTestBeanWithRuleName = new SpringMvcClientTestBeanWithRuleName();
-
-    @Test(expected = RuntimeException.class)
-    public void testCreateWithContextPathIsNull() {
-        createBeanPostProcessorWithContextPathIsNull();
-=======
     private static final String ADMIN_URL = "http://127.0.0.1:58080";
 
     private static final String CONTEXT_PATH = "test";
@@ -72,138 +61,20 @@
     @Test(expected = RuntimeException.class)
     public void testCreateWithContextPathIsNull() {
         createBeanPostProcessor(ADMIN_URL, null, FULL, HOST, PORT);
->>>>>>> dfae25e7
     }
 
     @Test(expected = RuntimeException.class)
     public void testCreateWithContextPathIsEmpty() {
-<<<<<<< HEAD
-        createBeanPostProcessorWithContextPathIsEmpty();
-=======
         createBeanPostProcessor(ADMIN_URL, EMPTY_STRING, FULL, HOST, PORT);
->>>>>>> dfae25e7
     }
 
     @Test(expected = RuntimeException.class)
     public void testCreateWithAdminUrlIsNull() {
-<<<<<<< HEAD
-        createBeanPostProcessorWithAdminUrlIsNull();
-=======
         createBeanPostProcessor(null, CONTEXT_PATH, FULL, HOST, PORT);
->>>>>>> dfae25e7
     }
 
     @Test(expected = RuntimeException.class)
     public void testCreateWithAdminUrlIsEmpty() {
-<<<<<<< HEAD
-        createBeanPostProcessorWithAdminUrlIsEmpty();
-    }
-
-    @Test(expected = RuntimeException.class)
-    public void testCreateWithPortIsNull() {
-        createBeanPostProcessorWithPortIsNull();
-    }
-
-    @Test
-    public void testSoulBeanProcess() {
-        createBeanPostProcessor().postProcessAfterInitialization(springMvcClientTestBeanSpecified, "SpringMvcClientTestBeanSpecified");
-    }
-
-    @Test
-    public void testSoulBeanProcessWithoutHost() {
-        createBeanPostProcessorWithoutHost().postProcessAfterInitialization(springMvcClientTestBeanSpecified, "SpringMvcClientTestBeanSpecified");
-    }
-
-    @Test
-    public void testSoulBeanProcessWithEmptyHost() {
-        createBeanPostProcessorWithEmptyHost().postProcessAfterInitialization(springMvcClientTestBeanSpecified, "SpringMvcClientTestBeanSpecified");
-    }
-
-    @Test
-    public void testSoulBeanProcessWithoutFull() {
-        createBeanPostProcessorWithoutFull().postProcessAfterInitialization(springMvcClientTestBeanSpecified, "SpringMvcClientTestBeanSpecified");
-    }
-
-    @Test
-    public void testSoulBeanProcessWildcardMatching() {
-        createBeanPostProcessorWithoutFull().postProcessAfterInitialization(springMvcClientTestBeanWildcardMatching, "SpringMvcClientTestBeanWildcardMatching");
-    }
-
-    @Test
-    public void testBeanProcessWithRuleName() {
-        createBeanPostProcessorWithoutFull().postProcessAfterInitialization(springMvcClientTestBeanWithRuleName, "springMvcClientTestBeanWithRuleName");
-    }
-
-    @Test
-    public void testNormalBeanProcess() {
-        createBeanPostProcessor().postProcessAfterInitialization(new Object(), "normalBean");
-    }
-
-    private void createBeanPostProcessorWithContextPathIsNull() {
-        SoulSpringMvcConfig soulSpringMvcConfig = createSoulSpringMvcConfigWithFillAllField();
-        soulSpringMvcConfig.setContextPath(null);
-        new SpringMvcClientBeanPostProcessor(soulSpringMvcConfig);
-    }
-
-    private void createBeanPostProcessorWithContextPathIsEmpty() {
-        SoulSpringMvcConfig soulSpringMvcConfig = createSoulSpringMvcConfigWithFillAllField();
-        soulSpringMvcConfig.setContextPath("");
-        new SpringMvcClientBeanPostProcessor(soulSpringMvcConfig);
-    }
-
-    private void createBeanPostProcessorWithAdminUrlIsNull() {
-        SoulSpringMvcConfig soulSpringMvcConfig = createSoulSpringMvcConfigWithFillAllField();
-        soulSpringMvcConfig.setAdminUrl(null);
-        new SpringMvcClientBeanPostProcessor(soulSpringMvcConfig);
-    }
-
-    private void createBeanPostProcessorWithAdminUrlIsEmpty() {
-        SoulSpringMvcConfig soulSpringMvcConfig = createSoulSpringMvcConfigWithFillAllField();
-        soulSpringMvcConfig.setAdminUrl("");
-        new SpringMvcClientBeanPostProcessor(soulSpringMvcConfig);
-    }
-
-    private void createBeanPostProcessorWithPortIsNull() {
-        SoulSpringMvcConfig soulSpringMvcConfig = createSoulSpringMvcConfigWithFillAllField();
-        soulSpringMvcConfig.setPort(null);
-        new SpringMvcClientBeanPostProcessor(soulSpringMvcConfig);
-    }
-
-    private SpringMvcClientBeanPostProcessor createBeanPostProcessorWithoutFull() {
-        SoulSpringMvcConfig soulSpringMvcConfig = createSoulSpringMvcConfigWithFillAllField();
-        soulSpringMvcConfig.setFull(false);
-        return new SpringMvcClientBeanPostProcessor(soulSpringMvcConfig);
-    }
-
-    private SpringMvcClientBeanPostProcessor createBeanPostProcessorWithoutHost() {
-        SoulSpringMvcConfig soulSpringMvcConfig = createSoulSpringMvcConfigWithFillAllField();
-        soulSpringMvcConfig.setFull(false);
-        soulSpringMvcConfig.setHost(null);
-        return new SpringMvcClientBeanPostProcessor(soulSpringMvcConfig);
-    }
-
-    private SpringMvcClientBeanPostProcessor createBeanPostProcessorWithEmptyHost() {
-        SoulSpringMvcConfig soulSpringMvcConfig = createSoulSpringMvcConfigWithFillAllField();
-        soulSpringMvcConfig.setFull(false);
-        soulSpringMvcConfig.setHost("");
-        return new SpringMvcClientBeanPostProcessor(soulSpringMvcConfig);
-    }
-
-    private SpringMvcClientBeanPostProcessor createBeanPostProcessor() {
-        SoulSpringMvcConfig soulSpringMvcConfig = createSoulSpringMvcConfigWithFillAllField();
-        return new SpringMvcClientBeanPostProcessor(soulSpringMvcConfig);
-    }
-
-    private SoulSpringMvcConfig createSoulSpringMvcConfigWithFillAllField() {
-        SoulSpringMvcConfig soulSpringMvcConfig = new SoulSpringMvcConfig();
-        soulSpringMvcConfig.setAdminUrl("http://127.0.0.1:58080");
-        soulSpringMvcConfig.setContextPath("test");
-        soulSpringMvcConfig.setAppName("test-mvc");
-        soulSpringMvcConfig.setFull(true);
-        soulSpringMvcConfig.setHost("127.0.0.1");
-        soulSpringMvcConfig.setPort(58889);
-        return soulSpringMvcConfig;
-=======
         createBeanPostProcessor(EMPTY_STRING, CONTEXT_PATH, FULL, HOST, PORT);
     }
 
@@ -269,15 +140,11 @@
         soulSpringMvcConfig.setHost(host);
         soulSpringMvcConfig.setPort(port);
         return new SpringMvcClientBeanPostProcessor(soulSpringMvcConfig);
->>>>>>> dfae25e7
     }
 
     @RestController
     @RequestMapping("/order")
     @SoulSpringMvcClient(path = "/order")
-<<<<<<< HEAD
-    static class SpringMvcClientTestBeanSpecified {
-=======
     static class TestBeanSpecified {
         @PostMapping("/save")
         @SoulSpringMvcClient(path = "/save")
@@ -290,7 +157,6 @@
     @RequestMapping("/goods")
     @SoulSpringMvcClient(path = "/goods/*")
     static class TestBeanWildcardMatching {
->>>>>>> dfae25e7
         @PostMapping("/save")
         @SoulSpringMvcClient(path = "/save")
         public String save(@RequestBody final String body) {
@@ -314,32 +180,4 @@
             return EMPTY_STRING + body;
         }
     }
-
-    @RestController
-    @RequestMapping("/goods")
-    @SoulSpringMvcClient(path = "/goods/*")
-    static class SpringMvcClientTestBeanWildcardMatching {
-        @PostMapping("/save")
-        @SoulSpringMvcClient(path = "/save")
-        public String save(@RequestBody final String body) {
-            return "" + body;
-        }
-
-        @PostMapping("/update")
-        @SoulSpringMvcClient(path = "/update")
-        public String update(@RequestBody final String body) {
-            return "" + body;
-        }
-    }
-
-    @RestController
-    @RequestMapping("/transaction")
-    @SoulSpringMvcClient(path = "/transaction")
-    static class SpringMvcClientTestBeanWithRuleName {
-        @PostMapping("/save")
-        @SoulSpringMvcClient(path = "/save", ruleName = "test transaction save rule name")
-        public String save(@RequestBody final String body) {
-            return "" + body;
-        }
-    }
 }