--- conflicted
+++ resolved
@@ -52,7 +52,14 @@
 INSERT IGNORE INTO shenyu_dict (`type`, `dict_code`, `dict_name`, `dict_value`, `desc`, `sort`, `enabled`) VALUES ('retryStrategy', 'RETRY_STRATEGY', 'current', 'current', 'current', '0', '1');
 INSERT IGNORE INTO shenyu_dict (`type`, `dict_code`, `dict_name`, `dict_value`, `desc`, `sort`, `enabled`) VALUES ('retryStrategy', 'RETRY_STRATEGY', 'failover', 'failover', 'failover', '1', '1');
 
-<<<<<<< HEAD
+-- Note: it doesn't matter if you don't execute this SQL, the default configuration will be compatible with the old version
+-- Note: because most users have changed ZK configuration, this SQL is annotated to prevent erroneous execution
+-- UPDATE plugin SET config='{"multiSelectorHandle":"1","multiRuleHandle":"0","threadpool":"cached"}' WHERE `name` = 'grpc';
+--                             ^^^^^^^^^^^^^^^^^^^^^^^^^^^^^^^^^^^^^^^^^^^^^^ if you want to execute this SQL, please replace these with your own configuration
+
+-- insert plugin_handle data for grpc
+INSERT IGNORE INTO plugin_handle (`plugin_id`, `field`, `label`, `data_type`, `type`, `sort`, `ext_obj`) VALUES ('15', 'threadpool', 'threadpool', '3', '3', '0', '{"required":"0","defaultValue":"cached","placeholder":"threadpool","rule":""}');
+
 -- update dict flag
 UPDATE shenyu_dict SET dict_value = 'false' WHERE dict_code = 'INIT_FLAG';
 
@@ -70,12 +77,4 @@
 INSERT IGNORE INTO plugin_handle (`id`, `plugin_id`, `field`, `label`, `data_type`, `type`, `sort`, `ext_obj`) VALUES ('1505399444706459648', '1505394366310285312', 'minIdle', 'minIdle', 1, 3, 8, '{"required":"0","defaultValue":"0","rule":""}');
 INSERT IGNORE INTO plugin_handle (`id`, `plugin_id`, `field`, `label`, `data_type`, `type`, `sort`, `ext_obj`) VALUES ('1505399837066821632', '1505394366310285312', 'maxActive', 'maxActive', 1, 3, 9, '{"required":"0","defaultValue":"8","rule":""}');
 INSERT IGNORE INTO plugin_handle (`id`, `plugin_id`, `field`, `label`, `data_type`, `type`, `sort`, `ext_obj`) VALUES ('1505400882341904384', '1505394366310285312', 'maxWait', 'maxWait', 3, 3, 10, '{"required":"0","defaultValue":"-1","rule":""}');
-=======
--- Note: it doesn't matter if you don't execute this SQL, the default configuration will be compatible with the old version
--- Note: because most users have changed ZK configuration, this SQL is annotated to prevent erroneous execution
--- UPDATE plugin SET config='{"multiSelectorHandle":"1","multiRuleHandle":"0","threadpool":"cached"}' WHERE `name` = 'grpc';
---                             ^^^^^^^^^^^^^^^^^^^^^^^^^^^^^^^^^^^^^^^^^^^^^^ if you want to execute this SQL, please replace these with your own configuration
-
--- insert plugin_handle data for grpc
-INSERT IGNORE INTO plugin_handle (`plugin_id`, `field`, `label`, `data_type`, `type`, `sort`, `ext_obj`) VALUES ('15', 'threadpool', 'threadpool', '3', '3', '0', '{"required":"0","defaultValue":"cached","placeholder":"threadpool","rule":""}');
->>>>>>> 2eb4b5cf
+=