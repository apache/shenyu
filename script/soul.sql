
CREATE DATABASE  IF NOT EXISTS  `soul`  DEFAULT CHARACTER SET utf8mb4 COLLATE utf8mb4_unicode_ci ;

USE `soul`;

<<<<<<< HEAD
/*Table structure for table `app_auth` */
DROP TABLE IF EXISTS `app_auth`;

CREATE TABLE `app_auth` (
  `id` varchar(128) NOT NULL COMMENT '主键id',
  `app_key` varchar(32) COLLATE utf8mb4_unicode_ci NOT NULL COMMENT '应用标识key',
  `app_secret` varchar(128) COLLATE utf8mb4_unicode_ci NOT NULL COMMENT '加密算法secret',
  `enabled` tinyint(4) NOT NULL COMMENT '是否删除',
  `date_created` timestamp NOT NULL DEFAULT CURRENT_TIMESTAMP ON UPDATE CURRENT_TIMESTAMP COMMENT '创建时间',
  `date_updated` timestamp NOT NULL DEFAULT CURRENT_TIMESTAMP COMMENT '更新时间',
  PRIMARY KEY (`id`)
) ENGINE=InnoDB DEFAULT CHARSET=utf8mb4 COLLATE=utf8mb4_unicode_ci;

=======
>>>>>>> 21eda25a
/*Table structure for table `dashboard_user` */
CREATE TABLE IF NOT EXISTS `dashboard_user` (
  `id` varchar(128) NOT NULL COMMENT '主键id',
  `user_name` varchar(64) COLLATE utf8mb4_unicode_ci NOT NULL COMMENT '用户名',
  `password` varchar(128) COLLATE utf8mb4_unicode_ci DEFAULT NULL COMMENT '用户密码',
  `role` int(4) NOT NULL COMMENT '角色',
  `enabled` tinyint(4) NOT NULL COMMENT '是否删除',
<<<<<<< HEAD
  `date_created` timestamp NOT NULL DEFAULT CURRENT_TIMESTAMP ON UPDATE CURRENT_TIMESTAMP COMMENT '创建时间',
  `date_updated` timestamp NOT NULL DEFAULT CURRENT_TIMESTAMP COMMENT '更新时间',
=======
  `date_created` timestamp NOT NULL DEFAULT CURRENT_TIMESTAMP COMMENT '创建时间',
  `date_updated` timestamp NOT NULL DEFAULT CURRENT_TIMESTAMP ON UPDATE CURRENT_TIMESTAMP COMMENT '更新时间',
>>>>>>> 21eda25a
  PRIMARY KEY (`id`)
) ENGINE=InnoDB DEFAULT CHARSET=utf8mb4 COLLATE=utf8mb4_unicode_ci;

/*Table structure for table `plugin` */
CREATE TABLE IF NOT EXISTS `plugin` (
  `id` varchar(128) NOT NULL COMMENT '主键id',
  `name` varchar(62) COLLATE utf8mb4_unicode_ci NOT NULL COMMENT '插件名称',
  `config` text COLLATE utf8mb4_unicode_ci COMMENT '插件配置',
  `role` int(4) NOT NULL COMMENT '插件角色',
  `enabled` tinyint(4) NOT NULL DEFAULT '0' COMMENT '是否开启（0，未开启，1开启）',
<<<<<<< HEAD
  `date_created` timestamp NOT NULL DEFAULT CURRENT_TIMESTAMP ON UPDATE CURRENT_TIMESTAMP COMMENT '创建时间',
  `date_updated` timestamp NOT NULL DEFAULT CURRENT_TIMESTAMP COMMENT '更新时间',
=======
  `date_created` timestamp NOT NULL DEFAULT CURRENT_TIMESTAMP COMMENT '创建时间',
  `date_updated` timestamp NOT NULL DEFAULT CURRENT_TIMESTAMP ON UPDATE CURRENT_TIMESTAMP COMMENT '更新时间',
>>>>>>> 21eda25a
  PRIMARY KEY (`id`)
) ENGINE=InnoDB DEFAULT CHARSET=utf8mb4 COLLATE=utf8mb4_unicode_ci;

CREATE TABLE IF NOT EXISTS `plugin_handle` (
  `id` varchar(128) NOT NULL,
  `plugin_id` varchar(128) NOT NULL COMMENT '插件id',
  `field` varchar(100) NOT NULL COMMENT '字段',
  `label` varchar(100) DEFAULT NULL COMMENT '标签',
  `data_type` smallint(6) NOT NULL DEFAULT '1' COMMENT '数据类型 1 数字 2 字符串',
  `type` smallint(6) NULL COMMENT '类型,1 表示选择器，2 表示规则',
  `sort` int(4)  NULL COMMENT '排序',
  `ext_obj` varchar(1024) COLLATE utf8mb4_unicode_ci DEFAULT NULL COMMENT '额外配置（json格式数据）',
  `date_created` timestamp NOT NULL DEFAULT CURRENT_TIMESTAMP COMMENT '创建时间',
  `date_updated` timestamp NOT NULL DEFAULT CURRENT_TIMESTAMP ON UPDATE CURRENT_TIMESTAMP COMMENT '更新时间',
  PRIMARY KEY (`id`),
  UNIQUE KEY `plugin_id_field_type` (`plugin_id`,`field`,`type`)
) ENGINE=InnoDB DEFAULT CHARSET=utf8mb4 COLLATE = utf8mb4_unicode_ci ROW_FORMAT = Dynamic;


/*Table structure for table `selector` */
CREATE TABLE IF NOT EXISTS `selector` (
  `id` varchar(128) COLLATE utf8mb4_unicode_ci NOT NULL COMMENT '主键id varchar' primary key,
  `plugin_id` varchar(128) NOT NULL COMMENT '插件id',
  `name` varchar(64) COLLATE utf8mb4_unicode_ci NOT NULL COMMENT '选择器名称',
  `match_mode` int(2) NOT NULL COMMENT '匹配方式（0 and  1 or)',
<<<<<<< HEAD
  `name` varchar(128) COLLATE utf8mb4_unicode_ci NOT NULL COMMENT '规则名称',
  `enabled` tinyint(4) NOT NULL COMMENT '是否开启',
  `loged` tinyint(4) NOT NULL COMMENT '是否记录日志',
  `sort` int(4) NOT NULL COMMENT '排序',
  `handle` varchar(1024) COLLATE utf8mb4_unicode_ci DEFAULT NULL COMMENT '处理逻辑（此处针对不同的插件，会有不同的字段来标识不同的处理，所有存储json格式数据）',
  `date_created` timestamp NOT NULL DEFAULT CURRENT_TIMESTAMP ON UPDATE CURRENT_TIMESTAMP COMMENT '创建时间',
  `date_updated` timestamp NOT NULL DEFAULT CURRENT_TIMESTAMP COMMENT '更新时间',
  PRIMARY KEY (`id`)
=======
  `type` int(4) NOT NULL COMMENT '类型（0，全流量，1自定义流量）',
  `sort` int(4) NOT NULL COMMENT '排序',
  `handle` varchar(1024) COLLATE utf8mb4_unicode_ci DEFAULT NULL COMMENT '处理逻辑（此处针对不同的插件，会有不同的字段来标识不同的处理，所有存储json格式数据）',
  `enabled` tinyint(4) NOT NULL COMMENT '是否开启',
  `loged` tinyint(4) NOT NULL COMMENT '是否打印日志',
  `continued` tinyint(4) NOT NULL COMMENT '是否继续执行',
  `date_created` timestamp NOT NULL DEFAULT CURRENT_TIMESTAMP COMMENT '创建时间',
  `date_updated` timestamp NOT NULL DEFAULT CURRENT_TIMESTAMP ON UPDATE CURRENT_TIMESTAMP COMMENT '更新时间',
  constraint unique_name unique (`name`)
>>>>>>> 21eda25a
) ENGINE=InnoDB DEFAULT CHARSET=utf8mb4 COLLATE=utf8mb4_unicode_ci;

/*Table structure for table `selector_condition` */
CREATE TABLE IF NOT EXISTS `selector_condition` (
  `id` varchar(128) NOT NULL COMMENT '主键id',
  `selector_id` varchar(128) COLLATE utf8mb4_unicode_ci NOT NULL COMMENT '选择器id',
  `param_type` varchar(64) COLLATE utf8mb4_unicode_ci NOT NULL COMMENT '参数类型（post  query  uri等）',
  `operator` varchar(64) COLLATE utf8mb4_unicode_ci NOT NULL COMMENT '匹配符（=  > <  like match）',
  `param_name` varchar(64) COLLATE utf8mb4_unicode_ci NOT NULL COMMENT '参数名称',
  `param_value` varchar(64) COLLATE utf8mb4_unicode_ci NOT NULL COMMENT '参数值',
<<<<<<< HEAD
  `date_created` timestamp NOT NULL DEFAULT CURRENT_TIMESTAMP ON UPDATE CURRENT_TIMESTAMP COMMENT '创建时间',
  `date_updated` timestamp NOT NULL DEFAULT CURRENT_TIMESTAMP COMMENT '更新时间',
=======
  `date_created` timestamp NOT NULL DEFAULT CURRENT_TIMESTAMP COMMENT '创建时间',
  `date_updated` timestamp NOT NULL DEFAULT CURRENT_TIMESTAMP ON UPDATE CURRENT_TIMESTAMP COMMENT '更新时间',
>>>>>>> 21eda25a
  PRIMARY KEY (`id`)
) ENGINE=InnoDB DEFAULT CHARSET=utf8mb4 COLLATE=utf8mb4_unicode_ci;

/*Table structure for table `rule` */
CREATE TABLE IF NOT EXISTS `rule` (
  `id` varchar(128) NOT NULL COMMENT '主键id' PRIMARY KEY,
  `selector_id` varchar(128) COLLATE utf8mb4_unicode_ci NOT NULL COMMENT '选择器id',
  `match_mode` int(2) NOT NULL COMMENT '匹配方式（0 and  1 or)',
<<<<<<< HEAD
  `type` int(4) NOT NULL COMMENT '类型（0，全流量，1自定义流量）',
  `sort` int(4) NOT NULL COMMENT '排序',
  `enabled` tinyint(4) NOT NULL COMMENT '是否开启',
  `loged` tinyint(4) NOT NULL COMMENT '是否打印日志',
  `continued` tinyint(4) NOT NULL COMMENT '是否继续执行',
  `date_created` timestamp NOT NULL DEFAULT CURRENT_TIMESTAMP ON UPDATE CURRENT_TIMESTAMP COMMENT '创建时间',
  `date_updated` timestamp NOT NULL DEFAULT CURRENT_TIMESTAMP COMMENT '更新时间',
  PRIMARY KEY (`id`)
=======
  `name` varchar(128) COLLATE utf8mb4_unicode_ci NOT NULL COMMENT '规则名称',
  `enabled` tinyint(4) NOT NULL COMMENT '是否开启',
  `loged` tinyint(4) NOT NULL COMMENT '是否记录日志',
  `sort` int(4) NOT NULL COMMENT '排序',
  `handle` varchar(1024) COLLATE utf8mb4_unicode_ci DEFAULT NULL COMMENT '处理逻辑（此处针对不同的插件，会有不同的字段来标识不同的处理，所有存储json格式数据）',
  `date_created` timestamp NOT NULL DEFAULT CURRENT_TIMESTAMP COMMENT '创建时间',
  `date_updated` timestamp NOT NULL DEFAULT CURRENT_TIMESTAMP ON UPDATE CURRENT_TIMESTAMP COMMENT '更新时间',
   constraint unique_name unique (`name`)
>>>>>>> 21eda25a
) ENGINE=InnoDB DEFAULT CHARSET=utf8mb4 COLLATE=utf8mb4_unicode_ci;

CREATE TABLE IF NOT EXISTS `rule_condition` (
  `id` varchar(128) NOT NULL COMMENT '主键id' PRIMARY KEY,
  `rule_id` varchar(128) NOT NULL COMMENT '规则id',
  `param_type` varchar(64) COLLATE utf8mb4_unicode_ci NOT NULL COMMENT '参数类型（post  query  uri等）',
  `operator` varchar(64) COLLATE utf8mb4_unicode_ci NOT NULL COMMENT '匹配符（=  > <  like match）',
  `param_name` varchar(64) COLLATE utf8mb4_unicode_ci NOT NULL COMMENT '参数名称',
  `param_value` varchar(64) COLLATE utf8mb4_unicode_ci NOT NULL COMMENT '参数值',
<<<<<<< HEAD
  `date_created` timestamp NOT NULL DEFAULT CURRENT_TIMESTAMP ON UPDATE CURRENT_TIMESTAMP COMMENT '创建时间',
  `date_updated` timestamp NOT NULL DEFAULT CURRENT_TIMESTAMP COMMENT '更新时间',
  PRIMARY KEY (`id`)
=======
  `date_created` timestamp NOT NULL DEFAULT CURRENT_TIMESTAMP COMMENT '创建时间',
  `date_updated` timestamp NOT NULL DEFAULT CURRENT_TIMESTAMP ON UPDATE CURRENT_TIMESTAMP COMMENT '更新时间'
>>>>>>> 21eda25a
) ENGINE=InnoDB DEFAULT CHARSET=utf8mb4 COLLATE=utf8mb4_unicode_ci;

CREATE TABLE  IF NOT EXISTS `meta_data` (
  `id` varchar(128) CHARACTER SET utf8mb4 COLLATE utf8mb4_unicode_ci NOT NULL COMMENT 'id',
  `app_name` varchar(255) CHARACTER SET utf8mb4 COLLATE utf8mb4_unicode_ci NOT NULL COMMENT '应用名称',
  `path` varchar(255) CHARACTER SET utf8mb4 COLLATE utf8mb4_unicode_ci NOT NULL COMMENT '路径,不能重复',
  `path_desc` varchar(255) CHARACTER SET utf8mb4 COLLATE utf8mb4_unicode_ci NOT NULL COMMENT '路径描述',
  `rpc_type` varchar(64) CHARACTER SET utf8mb4 COLLATE utf8mb4_unicode_ci NOT NULL COMMENT 'rpc类型',
  `service_name` varchar(255) CHARACTER SET utf8mb4 COLLATE utf8mb4_unicode_ci NULL DEFAULT NULL COMMENT '服务名称',
  `method_name` varchar(255) CHARACTER SET utf8mb4 COLLATE utf8mb4_unicode_ci NULL DEFAULT NULL COMMENT '方法名称',
  `parameter_types` varchar(255) CHARACTER SET utf8mb4 COLLATE utf8mb4_unicode_ci NULL DEFAULT NULL COMMENT '参数类型 多给参数类型 逗号隔开',
  `rpc_ext` varchar(1024) CHARACTER SET utf8mb4 COLLATE utf8mb4_unicode_ci NULL DEFAULT NULL COMMENT 'rpc的扩展信息，json格式',
  `date_created` timestamp NOT NULL DEFAULT CURRENT_TIMESTAMP COMMENT '创建时间',
  `date_updated` timestamp NOT NULL DEFAULT CURRENT_TIMESTAMP ON UPDATE CURRENT_TIMESTAMP COMMENT '更新时间',
  `enabled` tinyint(4) NOT NULL DEFAULT 0 COMMENT '启用状态',
  PRIMARY KEY (`id`) USING BTREE,
  constraint unique_name unique (`path`)
) ENGINE = InnoDB CHARACTER SET = utf8mb4 COLLATE = utf8mb4_unicode_ci ROW_FORMAT = Dynamic;

CREATE TABLE IF NOT EXISTS `app_auth`  (
  `id` varchar(128) CHARACTER SET utf8mb4 COLLATE utf8mb4_unicode_ci NOT NULL COMMENT '主键id',
  `app_key` varchar(32) CHARACTER SET utf8mb4 COLLATE utf8mb4_unicode_ci NOT NULL COMMENT '应用标识key',
  `app_secret` varchar(128) CHARACTER SET utf8mb4 COLLATE utf8mb4_unicode_ci NOT NULL COMMENT '加密算法secret',
  `user_id` varchar(128) CHARACTER SET utf8mb4 COLLATE utf8mb4_unicode_ci NULL DEFAULT NULL COMMENT '用户id',
  `phone` varchar(255) CHARACTER SET utf8mb4 COLLATE utf8mb4_unicode_ci NULL DEFAULT NULL COMMENT '用户申请时候的电话号码',
  `ext_info` varchar(1024) CHARACTER SET utf8mb4 COLLATE utf8mb4_unicode_ci NULL DEFAULT NULL COMMENT '扩展参数 json',
  `enabled` tinyint(4) NOT NULL COMMENT '是否删除',
  `date_created` timestamp NOT NULL DEFAULT CURRENT_TIMESTAMP COMMENT '创建时间',
  `date_updated` timestamp NOT NULL DEFAULT CURRENT_TIMESTAMP ON UPDATE CURRENT_TIMESTAMP COMMENT '更新时间',
  PRIMARY KEY (`id`) USING BTREE
) ENGINE = InnoDB CHARACTER SET = utf8mb4 COLLATE = utf8mb4_unicode_ci ROW_FORMAT = Dynamic;

CREATE TABLE IF NOT EXISTS `auth_param`  (
  `id` varchar(128) CHARACTER SET utf8mb4 COLLATE utf8mb4_unicode_ci NOT NULL COMMENT '主键id',
  `auth_id` varchar(128) CHARACTER SET utf8mb4 COLLATE utf8mb4_unicode_ci NULL DEFAULT NULL COMMENT '认证表id',
  `app_name` varchar(255) CHARACTER SET utf8mb4 COLLATE utf8mb4_unicode_ci NOT NULL COMMENT '业务模块',
  `app_param` varchar(255) CHARACTER SET utf8mb4 COLLATE utf8mb4_unicode_ci NULL DEFAULT NULL COMMENT '业务模块参数（网关需要传递的参数）json类型',
  `date_created` timestamp NOT NULL DEFAULT CURRENT_TIMESTAMP COMMENT '创建时间',
  `date_updated` timestamp NOT NULL DEFAULT CURRENT_TIMESTAMP ON UPDATE CURRENT_TIMESTAMP COMMENT '更新时间',
  PRIMARY KEY (`id`) USING BTREE
) ENGINE = InnoDB CHARACTER SET = utf8mb4 COLLATE = utf8mb4_unicode_ci ROW_FORMAT = Dynamic;

-- ----------------------------
-- Table structure for auth_path
-- ----------------------------
CREATE TABLE IF NOT EXISTS `auth_path`  (
  `id` varchar(128) CHARACTER SET utf8mb4 COLLATE utf8mb4_unicode_ci NOT NULL COMMENT '主键id',
  `auth_id` varchar(128) CHARACTER SET utf8mb4 COLLATE utf8mb4_unicode_ci NOT NULL COMMENT 'auth表id',
  `app_name` varchar(255) CHARACTER SET utf8mb4 COLLATE utf8mb4_unicode_ci NOT NULL COMMENT '模块',
  `path` varchar(255) CHARACTER SET utf8mb4 COLLATE utf8mb4_unicode_ci NOT NULL COMMENT '路径',
  `enabled` tinyint(4) NOT NULL COMMENT '是否通过 1 是 ',
  `date_created` timestamp NOT NULL DEFAULT CURRENT_TIMESTAMP COMMENT '创建时间',
  `date_updated` timestamp NOT NULL DEFAULT CURRENT_TIMESTAMP ON UPDATE CURRENT_TIMESTAMP COMMENT '更新时间',
  PRIMARY KEY (`id`) USING BTREE
) ENGINE = InnoDB CHARACTER SET = utf8mb4 COLLATE = utf8mb4_unicode_ci ROW_FORMAT = Dynamic;

CREATE TABLE IF NOT EXISTS `soul_dict` (
   `id` varchar(128) COLLATE utf8mb4_unicode_ci NOT NULL COMMENT '主键id',
   `type` varchar(100) COLLATE utf8mb4_unicode_ci NOT NULL COMMENT '类型',
   `dict_code` varchar(100) COLLATE utf8mb4_unicode_ci NOT NULL COMMENT '字典编码',
   `dict_name` varchar(100) COLLATE utf8mb4_unicode_ci NOT NULL COMMENT '字典名称',
   `dict_value` varchar(100) COLLATE utf8mb4_unicode_ci DEFAULT NULL COMMENT '字典值',
   `desc` varchar(255) COLLATE utf8mb4_unicode_ci DEFAULT NULL COMMENT '字典描述或备注',
   `sort` int(4) NOT NULL COMMENT '排序',
   `enabled` tinyint(4) DEFAULT NULL COMMENT '是否开启',
   `date_created` timestamp NOT NULL DEFAULT CURRENT_TIMESTAMP COMMENT '创建时间',
   `date_updated` timestamp NOT NULL DEFAULT CURRENT_TIMESTAMP ON UPDATE CURRENT_TIMESTAMP COMMENT '更新时间',
   PRIMARY KEY (`id`)
 ) ENGINE=InnoDB DEFAULT CHARSET=utf8mb4 COLLATE=utf8mb4_unicode_ci;

 /*soul dict*/
INSERT IGNORE INTO `soul_dict` (`id`, `type`,`dict_code`, `dict_name`, `dict_value`, `desc`, `sort`, `enabled`, `date_created`, `date_updated`) VALUES ('1','degradeRuleGrade','DEGRADE_GRADE_RT','慢调用比例','0','熔断类型-慢调用比例',1,1,'2020-11-18 14:39:56','2020-11-20 15:43:43');
INSERT IGNORE INTO `soul_dict` (`id`, `type`,`dict_code`, `dict_name`, `dict_value`, `desc`, `sort`, `enabled`, `date_created`, `date_updated`) VALUES ('2','degradeRuleGrade','DEGRADE_GRADE_EXCEPTION_RATIO','异常比例','1','熔断类型-异常比例',0,1,'2020-11-18 16:42:34','2020-11-20 15:42:58');
INSERT IGNORE INTO `soul_dict` (`id`, `type`,`dict_code`, `dict_name`, `dict_value`, `desc`, `sort`, `enabled`, `date_created`, `date_updated`) VALUES ('3','degradeRuleGrade','DEGRADE_GRADE_EXCEPTION_COUNT','异常数策略','2','熔断类型-异常数策略',2,1,'2020-11-19 16:23:45','2020-11-20 16:01:00');
INSERT IGNORE INTO `soul_dict` (`id`, `type`,`dict_code`, `dict_name`, `dict_value`, `desc`, `sort`, `enabled`, `date_created`, `date_updated`) VALUES ('4','flowRuleGrade','FLOW_GRADE_QPS','QPS','1','限流阈值类型-QPS',0,1,'2020-11-20 15:42:03','2020-11-20 15:42:03');
INSERT IGNORE INTO `soul_dict` (`id`, `type`,`dict_code`, `dict_name`, `dict_value`, `desc`, `sort`, `enabled`, `date_created`, `date_updated`) VALUES ('5','flowRuleGrade','FLOW_GRADE_THREAD','并发线程数','0','限流阈值类型-并发线程数',1,1,'2020-11-20 15:44:44','2020-11-20 15:44:44');
INSERT IGNORE INTO `soul_dict` (`id`, `type`,`dict_code`, `dict_name`, `dict_value`, `desc`, `sort`, `enabled`, `date_created`, `date_updated`) VALUES ('6','flowRuleControlBehavior','CONTROL_BEHAVIOR_DEFAULT','默认直接拒绝','0','流控效果-默认直接拒绝',0,1,'2020-11-20 15:46:22','2020-11-20 15:48:36');
INSERT IGNORE INTO `soul_dict` (`id`, `type`,`dict_code`, `dict_name`, `dict_value`, `desc`, `sort`, `enabled`, `date_created`, `date_updated`) VALUES ('7','flowRuleControlBehavior','CONTROL_BEHAVIOR_WARM_UP','Warm Up','1','流控效果-Warm Up',1,1,'2020-11-20 15:47:05','2020-11-20 15:47:05');
INSERT IGNORE INTO `soul_dict` (`id`, `type`,`dict_code`, `dict_name`, `dict_value`, `desc`, `sort`, `enabled`, `date_created`, `date_updated`) VALUES ('8','flowRuleControlBehavior','CONTROL_BEHAVIOR_RATE_LIMITER','匀速排队','2','流控效果-匀速排队',2,1,'2020-11-20 15:49:45','2020-11-20 15:49:45');
INSERT IGNORE INTO `soul_dict` (`id`, `type`,`dict_code`, `dict_name`, `dict_value`, `desc`, `sort`, `enabled`, `date_created`, `date_updated`) VALUES ('9','flowRuleControlBehavior','CONTROL_BEHAVIOR_WARM_UP_RATE_LIMITER','预热均匀排队','3','流控效果-预热均匀排队',3,1,'2020-11-20 15:51:25','2020-11-20 15:51:37');
INSERT IGNORE INTO `soul_dict` (`id`, `type`,`dict_code`, `dict_name`, `dict_value`, `desc`, `sort`, `enabled`, `date_created`, `date_updated`) VALUES ('10','permission','REJECT','reject(拒绝)','reject','拒绝',0,1,'2020-11-22 12:04:10','2020-11-22 12:04:10');
INSERT IGNORE INTO `soul_dict` (`id`, `type`,`dict_code`, `dict_name`, `dict_value`, `desc`, `sort`, `enabled`, `date_created`, `date_updated`) VALUES ('11','permission','ALLOW','allow(允许)','allow','允许',1,1,'2020-11-22 12:04:10','2020-11-22 12:04:10');

/*plugin*/
<<<<<<< HEAD
INSERT INTO `soul`.`plugin` (`id`, `name`, `enabled`, `date_created`, `date_updated`) VALUES ('1', 'sign', '1', '2018-06-14 10:17:35', '2018-06-14 10:17:35');
INSERT INTO `soul`.`plugin` (`id`, `name`, `enabled`, `date_created`, `date_updated`) VALUES ('2', 'waf', '0', '2018-06-23 10:26:30', '2018-06-13 15:43:10');
INSERT INTO `soul`.`plugin` (`id`, `name`, `enabled`, `date_created`, `date_updated`) VALUES ('3', 'rewrite', '0', '2018-06-23 10:26:34', '2018-06-25 13:59:31');
INSERT INTO `soul`.`plugin` (`id`, `name`, `enabled`, `date_created`, `date_updated`) VALUES ('4', 'rate_limiter', '0', '2018-06-23 10:26:37', '2018-06-13 15:34:48');
INSERT INTO `soul`.`plugin` (`id`, `name`, `enabled`, `date_created`, `date_updated`) VALUES ('5', 'divide', '0', '2018-06-25 10:19:10', '2018-06-13 13:56:04');
INSERT INTO `soul`.`plugin` (`id`, `name`, `enabled`, `date_created`, `date_updated`) VALUES ('6', 'dubbo', '1', '2018-06-23 10:26:41', '2018-06-11 10:11:47');
INSERT INTO `soul`.`plugin` (`id`, `name`, `enabled`, `date_created`, `date_updated`) VALUES ('7', 'monitor', '0', '2018-06-25 13:47:57', '2018-06-25 13:47:57');
INSERT INTO `soul`.`plugin` (`id`, `name`, `enabled`, `date_created`, `date_updated`) VALUES ('8', 'springCloud', '1', '2018-06-25 13:47:57', '2018-06-25 13:47:57');
/**user**/
INSERT INTO `soul`.`dashboard_user` (`id`, `user_name`, `password`, `role`, `enabled`, `date_created`, `date_updated`) VALUES ('1', 'admin', '123456', '1', '1', '2018-06-23 15:12:22', '2018-06-23 15:12:23');
=======
INSERT IGNORE INTO `plugin` (`id`, `name`,`role`, `enabled`, `date_created`, `date_updated`) VALUES ('1', 'sign','1', '0', '2018-06-14 10:17:35', '2018-06-14 10:17:35');
INSERT IGNORE INTO `plugin` (`id`, `name`,`role`,`config`,`enabled`, `date_created`, `date_updated`) VALUES ('2', 'waf', '1','{"model":"black"}','0', '2018-06-23 10:26:30', '2018-06-13 15:43:10');
INSERT IGNORE INTO `plugin` (`id`, `name`,`role`, `enabled`, `date_created`, `date_updated`) VALUES ('3', 'rewrite', '1','0', '2018-06-23 10:26:34', '2018-06-25 13:59:31');
INSERT IGNORE INTO `plugin` (`id`, `name`,`role`,`config`,`enabled`, `date_created`, `date_updated`) VALUES ('4', 'rate_limiter','1','{"master":"mymaster","mode":"Standalone","url":"192.168.1.1:6379","password":"abc"}', '0', '2018-06-23 10:26:37', '2018-06-13 15:34:48');
INSERT IGNORE INTO `plugin` (`id`, `name`,`role`, `enabled`, `date_created`, `date_updated`) VALUES ('5', 'divide', '0','1', '2018-06-25 10:19:10', '2018-06-13 13:56:04');
INSERT IGNORE INTO `plugin` (`id`, `name`,`role`,`config`,`enabled`, `date_created`, `date_updated`) VALUES ('6', 'dubbo','1','{"register":"zookeeper://localhost:2181"}', '0', '2018-06-23 10:26:41', '2018-06-11 10:11:47');
INSERT IGNORE INTO `plugin` (`id`, `name`,`role`,`config`,`enabled`, `date_created`, `date_updated`) VALUES ('7', 'monitor', '1','{"metricsName":"prometheus","host":"localhost","port":"9190","async":"true"}','0', '2018-06-25 13:47:57', '2018-06-25 13:47:57');
INSERT IGNORE INTO `plugin` (`id`, `name`,`role`, `enabled`, `date_created`, `date_updated`) VALUES ('8', 'springCloud','1', '0', '2018-06-25 13:47:57', '2018-06-25 13:47:57');
INSERT IGNORE INTO `plugin` (`id`, `name`,`role`, `enabled`, `date_created`, `date_updated`) VALUES ('9', 'hystrix', '0','0', '2020-01-15 10:19:10', '2020-01-15 10:19:10');
INSERT IGNORE INTO `plugin` (`id`, `name`,`role`, `enabled`, `date_created`, `date_updated`) VALUES ('10', 'sentinel', '1','0', '2020-11-09 01:19:10', '2020-11-09 01:19:10');
INSERT IGNORE INTO `plugin` (`id`, `name`,`role`, `config`, `enabled`, `date_created`, `date_updated`) VALUES ('11', 'sofa', '0', '{"protocol":"zookeeper","register":"127.0.0.1:2181"}', '0', '2020-11-09 01:19:10', '2020-11-09 01:19:10');
INSERT IGNORE INTO `plugin` (`id`, `name`,`role`, `enabled`, `date_created`, `date_updated`) VALUES ('12', 'resilience4j', '1','0', '2020-11-09 01:19:10', '2020-11-09 01:19:10');

/**default admin user**/
INSERT IGNORE INTO `dashboard_user` (`id`, `user_name`, `password`, `role`, `enabled`, `date_created`, `date_updated`) VALUES ('1', 'admin', 'jHcpKkiDbbQh7W7hh8yQSA==', '1', '1', '2018-06-23 15:12:22', '2018-06-23 15:12:23');

/*insert plugin_handle data for sentinel*/
INSERT IGNORE INTO plugin_handle (`id`,`plugin_id`,`field`,`label`,`data_type`,`type`,`sort`,`date_created`,`date_updated`) VALUES ('1','10', 'flowRuleGrade', '限流阈值类型','3', 2, 8, '2020-11-09 01:19:10', '2020-11-09 01:19:10');
INSERT IGNORE INTO plugin_handle (`id`,`plugin_id`,`field`,`label`,`data_type`,`type`,`sort`,`date_created`,`date_updated`) VALUES ('2','10', 'flowRuleControlBehavior', '流控效果','3', 2, 5, '2020-11-09 01:19:10', '2020-11-09 01:19:10');
INSERT IGNORE INTO plugin_handle (`id`,`plugin_id`,`field`,`label`,`data_type`,`type`,`sort`,`date_created`,`date_updated`) VALUES ('3','10', 'flowRuleEnable', '是否开启流控(1或0)','1', 2, 7, '2020-11-09 01:19:10', '2020-11-09 01:19:10');
INSERT IGNORE INTO plugin_handle (`id`,`plugin_id`,`field`,`label`,`data_type`,`type`,`sort`,`date_created`,`date_updated`) VALUES ('4','10', 'flowRuleCount', '限流阈值','1', 2, 6, '2020-11-09 01:19:10', '2020-11-09 01:19:10');
INSERT IGNORE INTO plugin_handle (`id`,`plugin_id`,`field`,`label`,`data_type`,`type`,`sort`,`date_created`,`date_updated`) VALUES ('5','10', 'degradeRuleEnable', '是否开启熔断(1或0)','1', 2, 2, '2020-11-09 01:19:10', '2020-11-09 01:19:10');
INSERT IGNORE INTO plugin_handle (`id`,`plugin_id`,`field`,`label`,`data_type`,`type`,`sort`,`date_created`,`date_updated`) VALUES ('6','10', 'degradeRuleGrade', '熔断类型','3', 2, 3, '2020-11-09 01:19:10', '2020-11-09 01:19:10');
INSERT IGNORE INTO plugin_handle (`id`,`plugin_id`,`field`,`label`,`data_type`,`type`,`sort`,`date_created`,`date_updated`) VALUES ('7','10', 'degradeRuleCount', '熔断阈值','1', 2, 1, '2020-11-09 01:19:10', '2020-11-09 01:19:10');
INSERT IGNORE INTO plugin_handle (`id`,`plugin_id`,`field`,`label`,`data_type`,`type`,`sort`,`date_created`,`date_updated`) VALUES ('8','10', 'degradeRuleTimeWindow', '熔断窗口大小','1', 2, 4, '2020-11-09 01:19:10', '2020-11-09 01:19:10');
INSERT IGNORE INTO plugin_handle (`id`,`plugin_id`,`field`,`label`,`data_type`,`type`,`sort`,`date_created`,`date_updated`) VALUES ('9','10', 'fallbackUri', '熔断URI', 2, 2, 9, '2020-12-04 17:32:27', '2020-12-04 17:33:18');

/*insert plugin_handle data for waf*/
INSERT IGNORE INTO plugin_handle (`id`,`plugin_id`,`field`,`label`,`data_type`,`type`,`sort`,`date_created`,`date_updated`) VALUES ('9','2', 'permission', '许可','3', 2, 1, '2020-11-22 12:04:10', '2020-11-22 12:04:10');
INSERT IGNORE INTO plugin_handle (`id`,`plugin_id`,`field`,`label`,`data_type`,`type`,`sort`,`date_created`,`date_updated`) VALUES ('10','2', 'statusCode', '状态码','2', 2, 2, '2020-11-22 12:04:10', '2020-11-22 12:04:10');

/*insert plugin_handle data for rate_limiter*/
INSERT IGNORE INTO plugin_handle (`id`,`plugin_id`,`field`,`label`,`data_type`,`type`,`sort`,`date_created`,`date_updated`) VALUES ('11', '4', 'replenishRate', '速率', 2, 2, 2, '2020-11-24 00:17:10', '2020-11-24 00:17:10');
INSERT IGNORE INTO plugin_handle (`id`,`plugin_id`,`field`,`label`,`data_type`,`type`,`sort`,`date_created`,`date_updated`) VALUES ('12', '4', 'burstCapacity', '容量', 2, 2, 1, '2020-11-24 00:17:10', '2020-11-24 00:17:10');

/*insert plugin_handle data for rewrite*/
INSERT IGNORE INTO plugin_handle (`id`,`plugin_id`,`field`,`label`,`data_type`,`type`,`sort`,`date_created`,`date_updated`) VALUES ('13', '3', 'rewriteURI', 'rewriteURI', 2, 2, 1, '2020-11-29 16:07:10', '2020-11-29 16:07:10');

/*insert plugin_handle data for springCloud*/
INSERT IGNORE INTO plugin_handle (`id`,`plugin_id`,`field`,`label`,`data_type`,`type`,`sort`,`date_created`,`date_updated`) VALUES ('14', '8', 'path', '路径', 2, 2, 1, '2020-11-29 16:07:10', '2020-11-29 16:07:10');
INSERT IGNORE INTO plugin_handle (`id`,`plugin_id`,`field`,`label`,`data_type`,`type`,`sort`,`date_created`,`date_updated`) VALUES ('15', '8', 'timeout', '超时时间(ms)', 1, 2, 2, '2020-11-29 16:07:10', '2020-11-29 16:07:10');
INSERT IGNORE INTO plugin_handle (`id`,`plugin_id`,`field`,`label`,`data_type`,`type`,`sort`,`date_created`,`date_updated`) VALUES ('16', '8', 'serviceId', '应用名称', 2, 1, 1, '2020-11-29 16:07:10', '2020-11-29 16:07:10');

/*insert plugin_handle data for resilience4j*/
INSERT IGNORE INTO plugin_handle (`id`,`plugin_id`,`field`,`label`,`data_type`,`type`,`sort`,`date_created`,`date_updated`) VALUES ('17', '12', 'timeoutDurationRate', '流控超时(ms)', 1, 2, 1, '2020-11-28 11:08:14', '2020-11-28 11:19:12');
INSERT IGNORE INTO plugin_handle (`id`,`plugin_id`,`field`,`label`,`data_type`,`type`,`sort`,`date_created`,`date_updated`) VALUES ('18', '12', 'limitRefreshPeriod', 'token填充周期(ms)', 1, 2, 0, '2020-11-28 11:18:54', '2020-11-28 11:22:40');
INSERT IGNORE INTO plugin_handle (`id`,`plugin_id`,`field`,`label`,`data_type`,`type`,`sort`,`date_created`,`date_updated`) VALUES ('19', '12', 'limitForPeriod', 'token填充个数', 1, 2, 0, '2020-11-28 11:20:11', '2020-11-28 11:20:11');
INSERT IGNORE INTO plugin_handle (`id`,`plugin_id`,`field`,`label`,`data_type`,`type`,`sort`,`date_created`,`date_updated`) VALUES ('20', '12', 'circuitEnable', '开启熔断', 1, 2, 2, '2020-11-28 11:23:09', '2020-11-28 11:24:12');
INSERT IGNORE INTO plugin_handle (`id`,`plugin_id`,`field`,`label`,`data_type`,`type`,`sort`,`date_created`,`date_updated`) VALUES ('21', '12', 'timeoutDuration', '熔断超时(ms)', 1, 2, 2, '2020-11-28 11:25:56', '2020-11-28 11:25:56');
INSERT IGNORE INTO plugin_handle (`id`,`plugin_id`,`field`,`label`,`data_type`,`type`,`sort`,`date_created`,`date_updated`) VALUES ('22', '12', 'fallbackUri', '降级uri', 2, 2, 2, '2020-11-28 11:26:44', '2020-11-28 11:26:51');
INSERT IGNORE INTO plugin_handle (`id`,`plugin_id`,`field`,`label`,`data_type`,`type`,`sort`,`date_created`,`date_updated`) VALUES ('23', '12', 'slidingWindowSize', '滑动窗口大小', 1, 2, 2, '2020-11-28 11:27:34', '2020-11-28 11:27:34');
INSERT IGNORE INTO plugin_handle (`id`,`plugin_id`,`field`,`label`,`data_type`,`type`,`sort`,`date_created`,`date_updated`) VALUES ('24', '12', 'slidingWindowType', '滑动窗口类型', 1, 2, 2, '2020-11-28 11:28:05', '2020-11-28 11:28:05');
INSERT IGNORE INTO plugin_handle (`id`,`plugin_id`,`field`,`label`,`data_type`,`type`,`sort`,`date_created`,`date_updated`) VALUES ('25', '12', 'minimumNumberOfCalls', '错误最小计算阈值', 1, 2, 2, '2020-11-28 11:28:34', '2020-11-28 11:28:34');
INSERT IGNORE INTO plugin_handle (`id`,`plugin_id`,`field`,`label`,`data_type`,`type`,`sort`,`date_created`,`date_updated`) VALUES ('26', '12', 'waitIntervalFunctionInOpenState', '熔断器开启持续时间', 1, 2, 2, '2020-11-28 11:29:01', '2020-11-28 11:29:01');
INSERT IGNORE INTO plugin_handle (`id`,`plugin_id`,`field`,`label`,`data_type`,`type`,`sort`,`date_created`,`date_updated`) VALUES ('27', '12', 'permittedNumberOfCallsInHalfOpenState', '半开阈值', 1, 2, 2, '2020-11-28 11:29:55', '2020-11-28 11:29:55');
INSERT IGNORE INTO plugin_handle (`id`,`plugin_id`,`field`,`label`,`data_type`,`type`,`sort`,`date_created`,`date_updated`) VALUES ('28', '12', 'failureRateThreshold', '熔断错误率', 1, 2, 2, '2020-11-28 11:30:40', '2020-11-28 11:30:40');
>>>>>>> 21eda25a
<|MERGE_RESOLUTION|>--- conflicted
+++ resolved
@@ -3,22 +3,6 @@
 
 USE `soul`;
 
-<<<<<<< HEAD
-/*Table structure for table `app_auth` */
-DROP TABLE IF EXISTS `app_auth`;
-
-CREATE TABLE `app_auth` (
-  `id` varchar(128) NOT NULL COMMENT '主键id',
-  `app_key` varchar(32) COLLATE utf8mb4_unicode_ci NOT NULL COMMENT '应用标识key',
-  `app_secret` varchar(128) COLLATE utf8mb4_unicode_ci NOT NULL COMMENT '加密算法secret',
-  `enabled` tinyint(4) NOT NULL COMMENT '是否删除',
-  `date_created` timestamp NOT NULL DEFAULT CURRENT_TIMESTAMP ON UPDATE CURRENT_TIMESTAMP COMMENT '创建时间',
-  `date_updated` timestamp NOT NULL DEFAULT CURRENT_TIMESTAMP COMMENT '更新时间',
-  PRIMARY KEY (`id`)
-) ENGINE=InnoDB DEFAULT CHARSET=utf8mb4 COLLATE=utf8mb4_unicode_ci;
-
-=======
->>>>>>> 21eda25a
 /*Table structure for table `dashboard_user` */
 CREATE TABLE IF NOT EXISTS `dashboard_user` (
   `id` varchar(128) NOT NULL COMMENT '主键id',
@@ -26,13 +10,8 @@
   `password` varchar(128) COLLATE utf8mb4_unicode_ci DEFAULT NULL COMMENT '用户密码',
   `role` int(4) NOT NULL COMMENT '角色',
   `enabled` tinyint(4) NOT NULL COMMENT '是否删除',
-<<<<<<< HEAD
-  `date_created` timestamp NOT NULL DEFAULT CURRENT_TIMESTAMP ON UPDATE CURRENT_TIMESTAMP COMMENT '创建时间',
-  `date_updated` timestamp NOT NULL DEFAULT CURRENT_TIMESTAMP COMMENT '更新时间',
-=======
-  `date_created` timestamp NOT NULL DEFAULT CURRENT_TIMESTAMP COMMENT '创建时间',
-  `date_updated` timestamp NOT NULL DEFAULT CURRENT_TIMESTAMP ON UPDATE CURRENT_TIMESTAMP COMMENT '更新时间',
->>>>>>> 21eda25a
+  `date_created` timestamp NOT NULL DEFAULT CURRENT_TIMESTAMP COMMENT '创建时间',
+  `date_updated` timestamp NOT NULL DEFAULT CURRENT_TIMESTAMP ON UPDATE CURRENT_TIMESTAMP COMMENT '更新时间',
   PRIMARY KEY (`id`)
 ) ENGINE=InnoDB DEFAULT CHARSET=utf8mb4 COLLATE=utf8mb4_unicode_ci;
 
@@ -43,13 +22,8 @@
   `config` text COLLATE utf8mb4_unicode_ci COMMENT '插件配置',
   `role` int(4) NOT NULL COMMENT '插件角色',
   `enabled` tinyint(4) NOT NULL DEFAULT '0' COMMENT '是否开启（0，未开启，1开启）',
-<<<<<<< HEAD
-  `date_created` timestamp NOT NULL DEFAULT CURRENT_TIMESTAMP ON UPDATE CURRENT_TIMESTAMP COMMENT '创建时间',
-  `date_updated` timestamp NOT NULL DEFAULT CURRENT_TIMESTAMP COMMENT '更新时间',
-=======
-  `date_created` timestamp NOT NULL DEFAULT CURRENT_TIMESTAMP COMMENT '创建时间',
-  `date_updated` timestamp NOT NULL DEFAULT CURRENT_TIMESTAMP ON UPDATE CURRENT_TIMESTAMP COMMENT '更新时间',
->>>>>>> 21eda25a
+  `date_created` timestamp NOT NULL DEFAULT CURRENT_TIMESTAMP COMMENT '创建时间',
+  `date_updated` timestamp NOT NULL DEFAULT CURRENT_TIMESTAMP ON UPDATE CURRENT_TIMESTAMP COMMENT '更新时间',
   PRIMARY KEY (`id`)
 ) ENGINE=InnoDB DEFAULT CHARSET=utf8mb4 COLLATE=utf8mb4_unicode_ci;
 
@@ -75,16 +49,6 @@
   `plugin_id` varchar(128) NOT NULL COMMENT '插件id',
   `name` varchar(64) COLLATE utf8mb4_unicode_ci NOT NULL COMMENT '选择器名称',
   `match_mode` int(2) NOT NULL COMMENT '匹配方式（0 and  1 or)',
-<<<<<<< HEAD
-  `name` varchar(128) COLLATE utf8mb4_unicode_ci NOT NULL COMMENT '规则名称',
-  `enabled` tinyint(4) NOT NULL COMMENT '是否开启',
-  `loged` tinyint(4) NOT NULL COMMENT '是否记录日志',
-  `sort` int(4) NOT NULL COMMENT '排序',
-  `handle` varchar(1024) COLLATE utf8mb4_unicode_ci DEFAULT NULL COMMENT '处理逻辑（此处针对不同的插件，会有不同的字段来标识不同的处理，所有存储json格式数据）',
-  `date_created` timestamp NOT NULL DEFAULT CURRENT_TIMESTAMP ON UPDATE CURRENT_TIMESTAMP COMMENT '创建时间',
-  `date_updated` timestamp NOT NULL DEFAULT CURRENT_TIMESTAMP COMMENT '更新时间',
-  PRIMARY KEY (`id`)
-=======
   `type` int(4) NOT NULL COMMENT '类型（0，全流量，1自定义流量）',
   `sort` int(4) NOT NULL COMMENT '排序',
   `handle` varchar(1024) COLLATE utf8mb4_unicode_ci DEFAULT NULL COMMENT '处理逻辑（此处针对不同的插件，会有不同的字段来标识不同的处理，所有存储json格式数据）',
@@ -94,7 +58,6 @@
   `date_created` timestamp NOT NULL DEFAULT CURRENT_TIMESTAMP COMMENT '创建时间',
   `date_updated` timestamp NOT NULL DEFAULT CURRENT_TIMESTAMP ON UPDATE CURRENT_TIMESTAMP COMMENT '更新时间',
   constraint unique_name unique (`name`)
->>>>>>> 21eda25a
 ) ENGINE=InnoDB DEFAULT CHARSET=utf8mb4 COLLATE=utf8mb4_unicode_ci;
 
 /*Table structure for table `selector_condition` */
@@ -105,13 +68,8 @@
   `operator` varchar(64) COLLATE utf8mb4_unicode_ci NOT NULL COMMENT '匹配符（=  > <  like match）',
   `param_name` varchar(64) COLLATE utf8mb4_unicode_ci NOT NULL COMMENT '参数名称',
   `param_value` varchar(64) COLLATE utf8mb4_unicode_ci NOT NULL COMMENT '参数值',
-<<<<<<< HEAD
-  `date_created` timestamp NOT NULL DEFAULT CURRENT_TIMESTAMP ON UPDATE CURRENT_TIMESTAMP COMMENT '创建时间',
-  `date_updated` timestamp NOT NULL DEFAULT CURRENT_TIMESTAMP COMMENT '更新时间',
-=======
-  `date_created` timestamp NOT NULL DEFAULT CURRENT_TIMESTAMP COMMENT '创建时间',
-  `date_updated` timestamp NOT NULL DEFAULT CURRENT_TIMESTAMP ON UPDATE CURRENT_TIMESTAMP COMMENT '更新时间',
->>>>>>> 21eda25a
+  `date_created` timestamp NOT NULL DEFAULT CURRENT_TIMESTAMP COMMENT '创建时间',
+  `date_updated` timestamp NOT NULL DEFAULT CURRENT_TIMESTAMP ON UPDATE CURRENT_TIMESTAMP COMMENT '更新时间',
   PRIMARY KEY (`id`)
 ) ENGINE=InnoDB DEFAULT CHARSET=utf8mb4 COLLATE=utf8mb4_unicode_ci;
 
@@ -120,16 +78,6 @@
   `id` varchar(128) NOT NULL COMMENT '主键id' PRIMARY KEY,
   `selector_id` varchar(128) COLLATE utf8mb4_unicode_ci NOT NULL COMMENT '选择器id',
   `match_mode` int(2) NOT NULL COMMENT '匹配方式（0 and  1 or)',
-<<<<<<< HEAD
-  `type` int(4) NOT NULL COMMENT '类型（0，全流量，1自定义流量）',
-  `sort` int(4) NOT NULL COMMENT '排序',
-  `enabled` tinyint(4) NOT NULL COMMENT '是否开启',
-  `loged` tinyint(4) NOT NULL COMMENT '是否打印日志',
-  `continued` tinyint(4) NOT NULL COMMENT '是否继续执行',
-  `date_created` timestamp NOT NULL DEFAULT CURRENT_TIMESTAMP ON UPDATE CURRENT_TIMESTAMP COMMENT '创建时间',
-  `date_updated` timestamp NOT NULL DEFAULT CURRENT_TIMESTAMP COMMENT '更新时间',
-  PRIMARY KEY (`id`)
-=======
   `name` varchar(128) COLLATE utf8mb4_unicode_ci NOT NULL COMMENT '规则名称',
   `enabled` tinyint(4) NOT NULL COMMENT '是否开启',
   `loged` tinyint(4) NOT NULL COMMENT '是否记录日志',
@@ -138,7 +86,6 @@
   `date_created` timestamp NOT NULL DEFAULT CURRENT_TIMESTAMP COMMENT '创建时间',
   `date_updated` timestamp NOT NULL DEFAULT CURRENT_TIMESTAMP ON UPDATE CURRENT_TIMESTAMP COMMENT '更新时间',
    constraint unique_name unique (`name`)
->>>>>>> 21eda25a
 ) ENGINE=InnoDB DEFAULT CHARSET=utf8mb4 COLLATE=utf8mb4_unicode_ci;
 
 CREATE TABLE IF NOT EXISTS `rule_condition` (
@@ -148,14 +95,8 @@
   `operator` varchar(64) COLLATE utf8mb4_unicode_ci NOT NULL COMMENT '匹配符（=  > <  like match）',
   `param_name` varchar(64) COLLATE utf8mb4_unicode_ci NOT NULL COMMENT '参数名称',
   `param_value` varchar(64) COLLATE utf8mb4_unicode_ci NOT NULL COMMENT '参数值',
-<<<<<<< HEAD
-  `date_created` timestamp NOT NULL DEFAULT CURRENT_TIMESTAMP ON UPDATE CURRENT_TIMESTAMP COMMENT '创建时间',
-  `date_updated` timestamp NOT NULL DEFAULT CURRENT_TIMESTAMP COMMENT '更新时间',
-  PRIMARY KEY (`id`)
-=======
   `date_created` timestamp NOT NULL DEFAULT CURRENT_TIMESTAMP COMMENT '创建时间',
   `date_updated` timestamp NOT NULL DEFAULT CURRENT_TIMESTAMP ON UPDATE CURRENT_TIMESTAMP COMMENT '更新时间'
->>>>>>> 21eda25a
 ) ENGINE=InnoDB DEFAULT CHARSET=utf8mb4 COLLATE=utf8mb4_unicode_ci;
 
 CREATE TABLE  IF NOT EXISTS `meta_data` (
@@ -240,18 +181,6 @@
 INSERT IGNORE INTO `soul_dict` (`id`, `type`,`dict_code`, `dict_name`, `dict_value`, `desc`, `sort`, `enabled`, `date_created`, `date_updated`) VALUES ('11','permission','ALLOW','allow(允许)','allow','允许',1,1,'2020-11-22 12:04:10','2020-11-22 12:04:10');
 
 /*plugin*/
-<<<<<<< HEAD
-INSERT INTO `soul`.`plugin` (`id`, `name`, `enabled`, `date_created`, `date_updated`) VALUES ('1', 'sign', '1', '2018-06-14 10:17:35', '2018-06-14 10:17:35');
-INSERT INTO `soul`.`plugin` (`id`, `name`, `enabled`, `date_created`, `date_updated`) VALUES ('2', 'waf', '0', '2018-06-23 10:26:30', '2018-06-13 15:43:10');
-INSERT INTO `soul`.`plugin` (`id`, `name`, `enabled`, `date_created`, `date_updated`) VALUES ('3', 'rewrite', '0', '2018-06-23 10:26:34', '2018-06-25 13:59:31');
-INSERT INTO `soul`.`plugin` (`id`, `name`, `enabled`, `date_created`, `date_updated`) VALUES ('4', 'rate_limiter', '0', '2018-06-23 10:26:37', '2018-06-13 15:34:48');
-INSERT INTO `soul`.`plugin` (`id`, `name`, `enabled`, `date_created`, `date_updated`) VALUES ('5', 'divide', '0', '2018-06-25 10:19:10', '2018-06-13 13:56:04');
-INSERT INTO `soul`.`plugin` (`id`, `name`, `enabled`, `date_created`, `date_updated`) VALUES ('6', 'dubbo', '1', '2018-06-23 10:26:41', '2018-06-11 10:11:47');
-INSERT INTO `soul`.`plugin` (`id`, `name`, `enabled`, `date_created`, `date_updated`) VALUES ('7', 'monitor', '0', '2018-06-25 13:47:57', '2018-06-25 13:47:57');
-INSERT INTO `soul`.`plugin` (`id`, `name`, `enabled`, `date_created`, `date_updated`) VALUES ('8', 'springCloud', '1', '2018-06-25 13:47:57', '2018-06-25 13:47:57');
-/**user**/
-INSERT INTO `soul`.`dashboard_user` (`id`, `user_name`, `password`, `role`, `enabled`, `date_created`, `date_updated`) VALUES ('1', 'admin', '123456', '1', '1', '2018-06-23 15:12:22', '2018-06-23 15:12:23');
-=======
 INSERT IGNORE INTO `plugin` (`id`, `name`,`role`, `enabled`, `date_created`, `date_updated`) VALUES ('1', 'sign','1', '0', '2018-06-14 10:17:35', '2018-06-14 10:17:35');
 INSERT IGNORE INTO `plugin` (`id`, `name`,`role`,`config`,`enabled`, `date_created`, `date_updated`) VALUES ('2', 'waf', '1','{"model":"black"}','0', '2018-06-23 10:26:30', '2018-06-13 15:43:10');
 INSERT IGNORE INTO `plugin` (`id`, `name`,`role`, `enabled`, `date_created`, `date_updated`) VALUES ('3', 'rewrite', '1','0', '2018-06-23 10:26:34', '2018-06-25 13:59:31');
@@ -307,5 +236,4 @@
 INSERT IGNORE INTO plugin_handle (`id`,`plugin_id`,`field`,`label`,`data_type`,`type`,`sort`,`date_created`,`date_updated`) VALUES ('25', '12', 'minimumNumberOfCalls', '错误最小计算阈值', 1, 2, 2, '2020-11-28 11:28:34', '2020-11-28 11:28:34');
 INSERT IGNORE INTO plugin_handle (`id`,`plugin_id`,`field`,`label`,`data_type`,`type`,`sort`,`date_created`,`date_updated`) VALUES ('26', '12', 'waitIntervalFunctionInOpenState', '熔断器开启持续时间', 1, 2, 2, '2020-11-28 11:29:01', '2020-11-28 11:29:01');
 INSERT IGNORE INTO plugin_handle (`id`,`plugin_id`,`field`,`label`,`data_type`,`type`,`sort`,`date_created`,`date_updated`) VALUES ('27', '12', 'permittedNumberOfCallsInHalfOpenState', '半开阈值', 1, 2, 2, '2020-11-28 11:29:55', '2020-11-28 11:29:55');
-INSERT IGNORE INTO plugin_handle (`id`,`plugin_id`,`field`,`label`,`data_type`,`type`,`sort`,`date_created`,`date_updated`) VALUES ('28', '12', 'failureRateThreshold', '熔断错误率', 1, 2, 2, '2020-11-28 11:30:40', '2020-11-28 11:30:40');
->>>>>>> 21eda25a
+INSERT IGNORE INTO plugin_handle (`id`,`plugin_id`,`field`,`label`,`data_type`,`type`,`sort`,`date_created`,`date_updated`) VALUES ('28', '12', 'failureRateThreshold', '熔断错误率', 1, 2, 2, '2020-11-28 11:30:40', '2020-11-28 11:30:40');