-- Licensed to the Apache Software Foundation (ASF) under one
-- or more contributor license agreements.  See the NOTICE file
-- distributed with this work for additional information
-- regarding copyright ownership.  The ASF licenses this file
-- to you under the Apache License, Version 2.0 (the
-- "License"); you may not use this file except in compliance
-- with the License.  You may obtain a copy of the License at
--
--     http://www.apache.org/licenses/LICENSE-2.0
--
-- Unless required by applicable law or agreed to in writing, software
-- distributed under the License is distributed on an "AS IS" BASIS,
-- WITHOUT WARRANTIES OR CONDITIONS OF ANY KIND, either express or implied.
-- See the License for the specific language governing permissions and
-- limitations under the License.

-- this file works for PostgreSQL, can not use "`" syntax.

-- update admin password
UPDATE dashboard_user SET password='ba3253876aed6bc22d4a6ff53d8406c6ad864195ed144ab5c87621b6c233b548baeae6956df346ec8c17f5ea10f35ee3cbc514797ed7ddd3145464e2a0bab413' WHERE user_name = 'admin';

-- Note: it doesn't matter if you don't execute this SQL, the default configuration will be compatible with the old version
-- Note: because most users have changed ZK configuration, this SQL is annotated to prevent erroneous execution
-- UPDATE plugin SET config='{"register":"zookeeper://localhost:2181","multiSelectorHandle":"1","threadpool":"cached","corethreads":0,"threads":2147483647,"queues":0}' WHERE `name` = 'dubbo';
--                                                    ^^^^^^^^^ if you want to execute this SQL, please replace it with your ZK configuration

-- insert plugin_handle data for dubbo
INSERT IGNORE INTO plugin_handle (`plugin_id`, `field`, `label`, `data_type`, `type`, `sort`, `ext_obj`) VALUES ('6', 'threadpool', 'threadpool', '3', '3', '0', '{"required":"0","defaultValue":"cached","placeholder":"threadpool","rule":""}');
INSERT IGNORE INTO plugin_handle (`plugin_id`, `field`, `label`, `data_type`, `type`, `sort`, `ext_obj`) VALUES ('6', 'corethreads', 'corethreads', '1', '3', '0', '{"required":"0","defaultValue":"0","placeholder":"corethreads","rule":""}');
INSERT IGNORE INTO plugin_handle (`plugin_id`, `field`, `label`, `data_type`, `type`, `sort`, `ext_obj`) VALUES ('6', 'threads', 'threads', '1', '3', '0', '{"required":"0","defaultValue":"2147483647","placeholder":"threads","rule":""}');
INSERT IGNORE INTO plugin_handle (`plugin_id`, `field`, `label`, `data_type`, `type`, `sort`, `ext_obj`) VALUES ('6', 'queues', 'queues', '1', '3', '0', '{"required":"0","defaultValue":"0","placeholder":"queues","rule":""}');

-- insert dict for dubbo plugin
INSERT IGNORE INTO shenyu_dict (`type`, `dict_code`, `dict_name`, `dict_value`, `desc`, `sort`, `enabled`) VALUES ('threadpool', 'THREADPOOL', 'shared', 'shared', '', '4', '1');
INSERT IGNORE INTO shenyu_dict (`type`, `dict_code`, `dict_name`, `dict_value`, `desc`, `sort`, `enabled`) VALUES ('threadpool', 'THREADPOOL', 'fixed', 'fixed', '', '3', '1');
INSERT IGNORE INTO shenyu_dict (`type`, `dict_code`, `dict_name`, `dict_value`, `desc`, `sort`, `enabled`) VALUES ('threadpool', 'THREADPOOL', 'eager', 'eager', '', '2', '1');
INSERT IGNORE INTO shenyu_dict (`type`, `dict_code`, `dict_name`, `dict_value`, `desc`, `sort`, `enabled`) VALUES ('threadpool', 'THREADPOOL', 'cached', 'cached', '', '0', '1');
INSERT IGNORE INTO shenyu_dict (`type`, `dict_code`, `dict_name`, `dict_value`, `desc`, `sort`, `enabled`) VALUES ('threadpool', 'THREADPOOL', 'limited', 'limited', '', '1', '1');

-- remove monitor plugin
DELETE FROM plugin WHERE `id` = '7';
DELETE FROM plugin_handle WHERE `plugin_id` = '7';

-- remove plugin_handle shenyu_dict trigger
DROP TRIGGER IF EXISTS `plugin_handle_check_insert` ON plugin_handle;
DROP TRIGGER IF EXISTS `shenyu_dict_check_insert` ON shenyu_dict;

-- insert plugin_handle data for divide
INSERT IGNORE INTO plugin_handle (`plugin_id`, `field`, `label`, `data_type`, `type`, `sort`, `ext_obj`) VALUES ('5', 'retryStrategy', 'retryStrategy', '3', '2', '0', '{"required":"0","defaultValue":"current","placeholder":"retryStrategy","rule":""}');

-- insert dict for divide plugin
INSERT IGNORE INTO shenyu_dict (`type`, `dict_code`, `dict_name`, `dict_value`, `desc`, `sort`, `enabled`) VALUES ('retryStrategy', 'RETRY_STRATEGY', 'current', 'current', 'current', '0', '1');
INSERT IGNORE INTO shenyu_dict (`type`, `dict_code`, `dict_name`, `dict_value`, `desc`, `sort`, `enabled`) VALUES ('retryStrategy', 'RETRY_STRATEGY', 'failover', 'failover', 'failover', '1', '1');

<<<<<<< HEAD
/* insert dict for compress algorithm  */
INSERT IGNORE INTO `shenyu_dict` (`type`,`dict_code`, `dict_name`, `dict_value`, `desc`, `sort`, `enabled`) VALUES ('compressAlg', 'COMPRESS_ALG', 'none', 'none', '', 0, 1);
INSERT IGNORE INTO `shenyu_dict` (`type`,`dict_code`, `dict_name`, `dict_value`, `desc`, `sort`, `enabled`) VALUES ('compressAlg', 'COMPRESS_ALG', 'LZ4', 'LZ4', '', 1, 1);

/* insert plugin for loggingRocketMQ  */
INSERT IGNORE INTO `plugin` (`id`, `name`, `role`, `sort`, `config`, `enabled`, `date_created`, `date_updated`) VALUES ('29', 'loggingRocketMQ', 'Logging', 170,'{"topic":"shenyu-access-logging", "namesrvAddr": "localhost:9876","producerGroup":"shenyu-plugin-logging-rocketmq"}', '0', '2022-03-19 09:00:00', '2022-03-19 09:00:00');

/*insert plugin_handle data for plugin loggingRocketMQ*/
INSERT IGNORE INTO plugin_handle (`plugin_id`,`field`,`label`,`data_type`,`type`,`sort`,`ext_obj`) VALUES ('29', 'topic', 'topic', 2, 3, 1, '{"required":"1","defaultValue":"shenyu-access-logging"}');
INSERT IGNORE INTO plugin_handle (`plugin_id`,`field`,`label`,`data_type`,`type`,`sort`,`ext_obj`) VALUES ('29', 'namesrvAddr', 'namesrvAddr', 2, 3, 2, '{"required":"1","defaultValue":"localhost:9876"}');
INSERT IGNORE INTO plugin_handle (`plugin_id`,`field`,`label`,`data_type`,`type`,`sort`,`ext_obj`) VALUES ('29', 'producerGroup', 'producerGroup', 2, 3, 3, '{"required":"1","defaultValue":"shenyu-plugin-logging-rocketmq"}');
INSERT IGNORE INTO plugin_handle (`plugin_id`,`field`,`label`,`data_type`,`type`,`sort`,`ext_obj`) VALUES ('29', 'sampleRate', 'sampleRate', 2, 3, 4, '{"required":"0","defaultValue":"1","placeholder":"optional,0,0.01~1"}');
INSERT IGNORE INTO plugin_handle (`plugin_id`,`field`,`label`,`data_type`,`type`,`sort`,`ext_obj`) VALUES ('29', 'maxResponseBody', 'maxResponseBody', 1, 3, 5, '{"required":"0","defaultValue":524288}');
INSERT IGNORE INTO plugin_handle (`plugin_id`,`field`,`label`,`data_type`,`type`,`sort`,`ext_obj`) VALUES ('29', 'maxRequestBody', 'maxRequestBody', 1, 3, 6, '{"required":"0","defaultValue":524288}');
INSERT IGNORE INTO plugin_handle (`plugin_id`,`field`,`label`,`data_type`,`type`,`sort`,`ext_obj`) VALUES ('29', 'compressAlg', 'compressAlg', 3, 3, 7, '{"required":"0","defaultValue":"none"}');

INSERT IGNORE INTO plugin_handle (`plugin_id`,`field`,`label`,`data_type`,`type`,`sort`,`ext_obj`) VALUES ('29', 'topic', 'topic', 2, 1, 1, '{"required":"0","defaultValue":"","placeholder":"optional"}');
INSERT IGNORE INTO plugin_handle (`plugin_id`,`field`,`label`,`data_type`,`type`,`sort`,`ext_obj`) VALUES ('29', 'sampleRate', 'sampleRate', 2, 1, 2, '{"required":"0","defaultValue":"","placeholder":"optional,0,0.01~1"}');
=======
-- Note: it doesn't matter if you don't execute this SQL, the default configuration will be compatible with the old version
-- Note: because most users have changed ZK configuration, this SQL is annotated to prevent erroneous execution
-- UPDATE plugin SET config='{"multiSelectorHandle":"1","multiRuleHandle":"0","threadpool":"cached"}' WHERE `name` = 'grpc';
--                             ^^^^^^^^^^^^^^^^^^^^^^^^^^^^^^^^^^^^^^^^^^^^^^ if you want to execute this SQL, please replace these with your own configuration

-- insert plugin_handle data for grpc
INSERT IGNORE INTO plugin_handle (`plugin_id`, `field`, `label`, `data_type`, `type`, `sort`, `ext_obj`) VALUES ('15', 'threadpool', 'threadpool', '3', '3', '0', '{"required":"0","defaultValue":"cached","placeholder":"threadpool","rule":""}');
>>>>>>> 2eb4b5cf
<|MERGE_RESOLUTION|>--- conflicted
+++ resolved
@@ -52,7 +52,6 @@
 INSERT IGNORE INTO shenyu_dict (`type`, `dict_code`, `dict_name`, `dict_value`, `desc`, `sort`, `enabled`) VALUES ('retryStrategy', 'RETRY_STRATEGY', 'current', 'current', 'current', '0', '1');
 INSERT IGNORE INTO shenyu_dict (`type`, `dict_code`, `dict_name`, `dict_value`, `desc`, `sort`, `enabled`) VALUES ('retryStrategy', 'RETRY_STRATEGY', 'failover', 'failover', 'failover', '1', '1');
 
-<<<<<<< HEAD
 /* insert dict for compress algorithm  */
 INSERT IGNORE INTO `shenyu_dict` (`type`,`dict_code`, `dict_name`, `dict_value`, `desc`, `sort`, `enabled`) VALUES ('compressAlg', 'COMPRESS_ALG', 'none', 'none', '', 0, 1);
 INSERT IGNORE INTO `shenyu_dict` (`type`,`dict_code`, `dict_name`, `dict_value`, `desc`, `sort`, `enabled`) VALUES ('compressAlg', 'COMPRESS_ALG', 'LZ4', 'LZ4', '', 1, 1);
@@ -71,12 +70,10 @@
 
 INSERT IGNORE INTO plugin_handle (`plugin_id`,`field`,`label`,`data_type`,`type`,`sort`,`ext_obj`) VALUES ('29', 'topic', 'topic', 2, 1, 1, '{"required":"0","defaultValue":"","placeholder":"optional"}');
 INSERT IGNORE INTO plugin_handle (`plugin_id`,`field`,`label`,`data_type`,`type`,`sort`,`ext_obj`) VALUES ('29', 'sampleRate', 'sampleRate', 2, 1, 2, '{"required":"0","defaultValue":"","placeholder":"optional,0,0.01~1"}');
-=======
 -- Note: it doesn't matter if you don't execute this SQL, the default configuration will be compatible with the old version
 -- Note: because most users have changed ZK configuration, this SQL is annotated to prevent erroneous execution
 -- UPDATE plugin SET config='{"multiSelectorHandle":"1","multiRuleHandle":"0","threadpool":"cached"}' WHERE `name` = 'grpc';
 --                             ^^^^^^^^^^^^^^^^^^^^^^^^^^^^^^^^^^^^^^^^^^^^^^ if you want to execute this SQL, please replace these with your own configuration
 
 -- insert plugin_handle data for grpc
-INSERT IGNORE INTO plugin_handle (`plugin_id`, `field`, `label`, `data_type`, `type`, `sort`, `ext_obj`) VALUES ('15', 'threadpool', 'threadpool', '3', '3', '0', '{"required":"0","defaultValue":"cached","placeholder":"threadpool","rule":""}');
->>>>>>> 2eb4b5cf
+INSERT IGNORE INTO plugin_handle (`plugin_id`, `field`, `label`, `data_type`, `type`, `sort`, `ext_obj`) VALUES ('15', 'threadpool', 'threadpool', '3', '3', '0', '{"required":"0","defaultValue":"cached","placeholder":"threadpool","rule":""}');