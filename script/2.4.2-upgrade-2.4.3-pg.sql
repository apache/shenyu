--- conflicted
+++ resolved
@@ -41,9 +41,22 @@
 DELETE FROM plugin WHERE `id` = '7';
 DELETE FROM plugin_handle WHERE `plugin_id` = '7';
 
-<<<<<<< HEAD
+-- remove plugin_handle shenyu_dict trigger
+DROP TRIGGER IF EXISTS `plugin_handle_check_insert` ON plugin_handle;
+DROP TRIGGER IF EXISTS `shenyu_dict_check_insert` ON shenyu_dict;
+
+-- insert plugin_handle data for divide
+INSERT IGNORE INTO plugin_handle (`plugin_id`, `field`, `label`, `data_type`, `type`, `sort`, `ext_obj`) VALUES ('5', 'retryStrategy', 'retryStrategy', '3', '2', '0', '{"required":"0","defaultValue":"current","placeholder":"retryStrategy","rule":""}');
+
+-- insert dict for divide plugin
+INSERT IGNORE INTO shenyu_dict (`type`, `dict_code`, `dict_name`, `dict_value`, `desc`, `sort`, `enabled`) VALUES ('retryStrategy', 'RETRY_STRATEGY', 'current', 'current', 'current', '0', '1');
+INSERT IGNORE INTO shenyu_dict (`type`, `dict_code`, `dict_name`, `dict_value`, `desc`, `sort`, `enabled`) VALUES ('retryStrategy', 'RETRY_STRATEGY', 'failover', 'failover', 'failover', '1', '1');
+
+-- update dict flag
+UPDATE shenyu_dict SET dict_value = 'false' WHERE dict_code = 'INIT_FLAG';
+
 -- insert plugin data for cache
-INSERT INTO plugin (id, name, role, sort, enabled) VALUES ('1505394366310285312', 'cache', 'Cache', 1, 0);
+INSERT INTO plugin (id, name, config, role, sort, enabled) VALUES ('1505394366310285312', 'cache', '{"cacheType":"memory"}', 'Cache', 1, 0);
 
 -- insert plugin_handle data for cache
 INSERT INTO plugin_handle (id, plugin_id, field, label, data_type, type, sort, ext_obj) VALUES ('1505397799121616896', '1505394366310285312', 'cacheType', 'cacheType', 2, 3, 1, '{"required":"1","defaultValue":"memory","rule":""}');
@@ -55,16 +68,4 @@
 INSERT INTO plugin_handle (id, plugin_id, field, label, data_type, type, sort, ext_obj) VALUES ('1505399120822304768', '1505394366310285312', 'maxIdle', 'maxIdle', 1, 3, 7, '{"required":"0","defaultValue":"8","rule":""}');
 INSERT INTO plugin_handle (id, plugin_id, field, label, data_type, type, sort, ext_obj) VALUES ('1505399444706459648', '1505394366310285312', 'minIdle', 'minIdle', 1, 3, 8, '{"required":"0","defaultValue":"0","rule":""}');
 INSERT INTO plugin_handle (id, plugin_id, field, label, data_type, type, sort, ext_obj) VALUES ('1505399837066821632', '1505394366310285312', 'maxActive', 'maxActive', 1, 3, 9, '{"required":"0","defaultValue":"8","rule":""}');
-INSERT INTO plugin_handle (id, plugin_id, field, label, data_type, type, sort, ext_obj) VALUES ('1505400882341904384', '1505394366310285312', 'maxWait', 'maxWait', 3, 3, 10, '{"required":"0","defaultValue":"-1","rule":""}');
-=======
--- remove plugin_handle shenyu_dict trigger
-DROP TRIGGER IF EXISTS `plugin_handle_check_insert` ON plugin_handle;
-DROP TRIGGER IF EXISTS `shenyu_dict_check_insert` ON shenyu_dict;
-
--- insert plugin_handle data for divide
-INSERT IGNORE INTO plugin_handle (`plugin_id`, `field`, `label`, `data_type`, `type`, `sort`, `ext_obj`) VALUES ('5', 'retryStrategy', 'retryStrategy', '3', '2', '0', '{"required":"0","defaultValue":"current","placeholder":"retryStrategy","rule":""}');
-
--- insert dict for divide plugin
-INSERT IGNORE INTO shenyu_dict (`type`, `dict_code`, `dict_name`, `dict_value`, `desc`, `sort`, `enabled`) VALUES ('retryStrategy', 'RETRY_STRATEGY', 'current', 'current', 'current', '0', '1');
-INSERT IGNORE INTO shenyu_dict (`type`, `dict_code`, `dict_name`, `dict_value`, `desc`, `sort`, `enabled`) VALUES ('retryStrategy', 'RETRY_STRATEGY', 'failover', 'failover', 'failover', '1', '1');
->>>>>>> 3e494c3c
+INSERT INTO plugin_handle (id, plugin_id, field, label, data_type, type, sort, ext_obj) VALUES ('1505400882341904384', '1505394366310285312', 'maxWait', 'maxWait', 3, 3, 10, '{"required":"0","defaultValue":"-1","rule":""}');