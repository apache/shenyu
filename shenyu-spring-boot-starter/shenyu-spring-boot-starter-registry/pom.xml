<?xml version="1.0" encoding="UTF-8"?>
<!--
  ~ Licensed to the Apache Software Foundation (ASF) under one or more
  ~ contributor license agreements.  See the NOTICE file distributed with
  ~ this work for additional information regarding copyright ownership.
  ~ The ASF licenses this file to You under the Apache License, Version 2.0
  ~ (the "License"); you may not use this file except in compliance with
  ~ the License.  You may obtain a copy of the License at
  ~
  ~     http://www.apache.org/licenses/LICENSE-2.0
  ~
  ~ Unless required by applicable law or agreed to in writing, software
  ~ distributed under the License is distributed on an "AS IS" BASIS,
  ~ WITHOUT WARRANTIES OR CONDITIONS OF ANY KIND, either express or implied.
  ~ See the License for the specific language governing permissions and
  ~ limitations under the License.
  -->

<project xmlns="http://maven.apache.org/POM/4.0.0" xmlns:xsi="http://www.w3.org/2001/XMLSchema-instance" xsi:schemaLocation="http://maven.apache.org/POM/4.0.0 http://maven.apache.org/xsd/maven-4.0.0.xsd">
    <parent>
        <groupId>org.apache.shenyu</groupId>
        <artifactId>shenyu-spring-boot-starter</artifactId>
<<<<<<< HEAD
        <version>2.7.0.1-SNAPSHOT</version>
=======
        <version>2.7.0.2-SNAPSHOT</version>
>>>>>>> 552e713d
    </parent>
    <modelVersion>4.0.0</modelVersion>
    <artifactId>shenyu-spring-boot-starter-registry</artifactId>

    <dependencies>
        <dependency>
            <groupId>org.apache.shenyu</groupId>
            <artifactId>shenyu-registry-core</artifactId>
            <version>${project.version}</version>
        </dependency>
    </dependencies>
</project><|MERGE_RESOLUTION|>--- conflicted
+++ resolved
@@ -20,11 +20,7 @@
     <parent>
         <groupId>org.apache.shenyu</groupId>
         <artifactId>shenyu-spring-boot-starter</artifactId>
-<<<<<<< HEAD
-        <version>2.7.0.1-SNAPSHOT</version>
-=======
         <version>2.7.0.2-SNAPSHOT</version>
->>>>>>> 552e713d
     </parent>
     <modelVersion>4.0.0</modelVersion>
     <artifactId>shenyu-spring-boot-starter-registry</artifactId>
