--- conflicted
+++ resolved
@@ -33,11 +33,7 @@
 import org.springframework.context.annotation.Bean;
 import org.springframework.context.annotation.Configuration;
 import org.springframework.core.env.Environment;
-<<<<<<< HEAD
-=======
-
 import java.util.Properties;
->>>>>>> 11cd02a4
 
 /**
  * The type shenyu spring mvc client configuration.
@@ -64,9 +60,6 @@
     public SpringMvcClientEventListener springHttpClientEventListener(final ShenyuClientConfig clientConfig,
                                                                           final ShenyuClientRegisterRepository shenyuClientRegisterRepository,
                                                                           final Environment env) {
-<<<<<<< HEAD
-        return new SpringMvcClientEventListener(clientConfig.getClient().get(RpcTypeEnum.HTTP.getName()), shenyuClientRegisterRepository, env);
-=======
         ClientPropertiesConfig clientPropertiesConfig = clientConfig.getClient().get(RpcTypeEnum.HTTP.getName());
         Properties props = clientPropertiesConfig == null ? null : clientPropertiesConfig.getProps();
         String applicationName = env.getProperty("spring.application.name");
@@ -80,7 +73,6 @@
                 props.setProperty(ShenyuClientConstants.CONTEXT_PATH, String.format("/%s", applicationName));
             }
         }
-        return new SpringMvcClientEventListener(clientPropertiesConfig, shenyuClientRegisterRepository);
->>>>>>> 11cd02a4
+        return new SpringMvcClientEventListener(clientPropertiesConfig, shenyuClientRegisterRepository, env);
     }
 }