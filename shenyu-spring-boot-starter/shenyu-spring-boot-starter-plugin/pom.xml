<?xml version="1.0" encoding="UTF-8"?>
<!--
  ~ Licensed to the Apache Software Foundation (ASF) under one or more
  ~ contributor license agreements.  See the NOTICE file distributed with
  ~ this work for additional information regarding copyright ownership.
  ~ The ASF licenses this file to You under the Apache License, Version 2.0
  ~ (the "License"); you may not use this file except in compliance with
  ~ the License.  You may obtain a copy of the License at
  ~
  ~     http://www.apache.org/licenses/LICENSE-2.0
  ~
  ~ Unless required by applicable law or agreed to in writing, software
  ~ distributed under the License is distributed on an "AS IS" BASIS,
  ~ WITHOUT WARRANTIES OR CONDITIONS OF ANY KIND, either express or implied.
  ~ See the License for the specific language governing permissions and
  ~ limitations under the License.
  -->

<project xmlns="http://maven.apache.org/POM/4.0.0" xmlns:xsi="http://www.w3.org/2001/XMLSchema-instance" xsi:schemaLocation="http://maven.apache.org/POM/4.0.0 http://maven.apache.org/xsd/maven-4.0.0.xsd">
    <parent>
        <groupId>org.apache.shenyu</groupId>
        <artifactId>shenyu-spring-boot-starter</artifactId>
        <version>2.7.0.2-SNAPSHOT</version>
    </parent>
    <modelVersion>4.0.0</modelVersion>
    <artifactId>shenyu-spring-boot-starter-plugin</artifactId>
    <packaging>pom</packaging>

    <modules>
        <module>shenyu-spring-boot-starter-plugin-global</module>
        <module>shenyu-spring-boot-starter-plugin-divide</module>
        <module>shenyu-spring-boot-starter-plugin-httpclient</module>
        <module>shenyu-spring-boot-starter-plugin-hystrix</module>
        <module>shenyu-spring-boot-starter-plugin-ratelimiter</module>
        <module>shenyu-spring-boot-starter-plugin-sign</module>
        <module>shenyu-spring-boot-starter-plugin-waf</module>
        <module>shenyu-spring-boot-starter-plugin-rewrite</module>
        <module>shenyu-spring-boot-starter-plugin-sentinel</module>
        <module>shenyu-spring-boot-starter-plugin-sofa</module>
        <module>shenyu-spring-boot-starter-plugin-motan</module>
        <module>shenyu-spring-boot-starter-plugin-resilience4j</module>
        <module>shenyu-spring-boot-starter-plugin-tars</module>
        <module>shenyu-spring-boot-starter-plugin-context-path</module>
        <module>shenyu-spring-boot-starter-plugin-grpc</module>
        <module>shenyu-spring-boot-starter-plugin-redirect</module>
        <module>shenyu-spring-boot-starter-plugin-logging-console</module>
        <module>shenyu-spring-boot-starter-plugin-modify-response</module>
        <module>shenyu-spring-boot-starter-plugin-request</module>
        <module>shenyu-spring-boot-starter-plugin-oauth2</module>
        <module>shenyu-spring-boot-starter-plugin-jwt</module>
        <module>shenyu-spring-boot-starter-plugin-response</module>
        <module>shenyu-spring-boot-starter-plugin-param-mapping</module>
        <module>shenyu-spring-boot-starter-plugin-cryptor</module>
        <module>shenyu-spring-boot-starter-plugin-websocket</module>
        <module>shenyu-spring-boot-starter-plugin-dubbo</module>
        <module>shenyu-spring-boot-starter-plugin-uri</module>
        <module>shenyu-spring-boot-starter-plugin-general-context</module>
        <module>shenyu-spring-boot-starter-plugin-mqtt</module>
        <module>shenyu-spring-boot-starter-plugin-metrics</module>
        <module>shenyu-spring-boot-starter-plugin-logging-rocketmq</module>
        <module>shenyu-spring-boot-starter-plugin-logging-rabbitmq</module>
        <module>shenyu-spring-boot-starter-plugin-logging-kafka</module>
        <module>shenyu-spring-boot-starter-plugin-logging-elasticsearch</module>
        <module>shenyu-spring-boot-starter-plugin-cache</module>
        <module>shenyu-spring-boot-starter-plugin-mock</module>
        <module>shenyu-spring-boot-starter-plugin-logging-aliyun-sls</module>
        <module>shenyu-spring-boot-starter-plugin-logging-pulsar</module>
        <module>shenyu-spring-boot-starter-plugin-logging-tencent-cls</module>
        <module>shenyu-spring-boot-starter-plugin-logging-clickhouse</module>
        <module>shenyu-spring-boot-starter-plugin-casdoor</module>
        <module>shenyu-spring-boot-starter-plugin-key-auth</module>
        <module>shenyu-spring-boot-starter-plugin-tcp</module>
        <module>shenyu-spring-boot-starter-plugin-transform</module>
        <module>shenyu-spring-boot-starter-plugin-logging-huawei-lts</module>
        <module>shenyu-spring-boot-starter-plugin-basic-auth</module>
        <module>shenyu-spring-boot-starter-plugin-ai-proxy</module>
        <module>shenyu-spring-boot-starter-plugin-ai-prompt</module>
        <module>shenyu-spring-boot-starter-plugin-ai-token-limiter</module>
<<<<<<< HEAD
        <module>shenyu-spring-boot-starter-plugin-mcp-server</module>
=======
        <module>shenyu-spring-boot-starter-plugin-ai-request-transformer</module>
>>>>>>> 1df7ac81
    </modules>
</project><|MERGE_RESOLUTION|>--- conflicted
+++ resolved
@@ -76,10 +76,7 @@
         <module>shenyu-spring-boot-starter-plugin-ai-proxy</module>
         <module>shenyu-spring-boot-starter-plugin-ai-prompt</module>
         <module>shenyu-spring-boot-starter-plugin-ai-token-limiter</module>
-<<<<<<< HEAD
+        <module>shenyu-spring-boot-starter-plugin-ai-request-transformer</module>
         <module>shenyu-spring-boot-starter-plugin-mcp-server</module>
-=======
-        <module>shenyu-spring-boot-starter-plugin-ai-request-transformer</module>
->>>>>>> 1df7ac81
     </modules>
 </project>