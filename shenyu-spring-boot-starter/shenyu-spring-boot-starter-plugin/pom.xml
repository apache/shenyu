<?xml version="1.0" encoding="UTF-8"?>
<!--
  ~ Licensed to the Apache Software Foundation (ASF) under one or more
  ~ contributor license agreements.  See the NOTICE file distributed with
  ~ this work for additional information regarding copyright ownership.
  ~ The ASF licenses this file to You under the Apache License, Version 2.0
  ~ (the "License"); you may not use this file except in compliance with
  ~ the License.  You may obtain a copy of the License at
  ~
  ~     http://www.apache.org/licenses/LICENSE-2.0
  ~
  ~ Unless required by applicable law or agreed to in writing, software
  ~ distributed under the License is distributed on an "AS IS" BASIS,
  ~ WITHOUT WARRANTIES OR CONDITIONS OF ANY KIND, either express or implied.
  ~ See the License for the specific language governing permissions and
  ~ limitations under the License.
  -->

<project xmlns="http://maven.apache.org/POM/4.0.0" xmlns:xsi="http://www.w3.org/2001/XMLSchema-instance" xsi:schemaLocation="http://maven.apache.org/POM/4.0.0 http://maven.apache.org/xsd/maven-4.0.0.xsd">
    <parent>
        <groupId>org.apache.shenyu</groupId>
        <artifactId>shenyu-spring-boot-starter</artifactId>
        <version>2.5.1-SNAPSHOT</version>
    </parent>
    <modelVersion>4.0.0</modelVersion>
    <artifactId>shenyu-spring-boot-starter-plugin</artifactId>
    <packaging>pom</packaging>

    <modules>
        <module>shenyu-spring-boot-starter-plugin-global</module>
        <module>shenyu-spring-boot-starter-plugin-divide</module>
        <module>shenyu-spring-boot-starter-plugin-httpclient</module>
        <module>shenyu-spring-boot-starter-plugin-springcloud</module>
        <module>shenyu-spring-boot-starter-plugin-hystrix</module>
        <module>shenyu-spring-boot-starter-plugin-ratelimiter</module>
        <module>shenyu-spring-boot-starter-plugin-sign</module>
        <module>shenyu-spring-boot-starter-plugin-waf</module>
        <module>shenyu-spring-boot-starter-plugin-rewrite</module>
        <module>shenyu-spring-boot-starter-plugin-sentinel</module>
        <module>shenyu-spring-boot-starter-plugin-sofa</module>
        <module>shenyu-spring-boot-starter-plugin-motan</module>
        <module>shenyu-spring-boot-starter-plugin-resilience4j</module>
        <module>shenyu-spring-boot-starter-plugin-tars</module>
        <module>shenyu-spring-boot-starter-plugin-context-path</module>
        <module>shenyu-spring-boot-starter-plugin-grpc</module>
        <module>shenyu-spring-boot-starter-plugin-redirect</module>
        <module>shenyu-spring-boot-starter-plugin-logging-console</module>
        <module>shenyu-spring-boot-starter-plugin-modify-response</module>
        <module>shenyu-spring-boot-starter-plugin-request</module>
        <module>shenyu-spring-boot-starter-plugin-oauth2</module>
        <module>shenyu-spring-boot-starter-plugin-jwt</module>
        <module>shenyu-spring-boot-starter-plugin-response</module>
        <module>shenyu-spring-boot-starter-plugin-param-mapping</module>
        <module>shenyu-spring-boot-starter-plugin-cryptor</module>
        <module>shenyu-spring-boot-starter-plugin-websocket</module>
        <module>shenyu-spring-boot-starter-plugin-dubbo</module>
        <module>shenyu-spring-boot-starter-plugin-uri</module>
        <module>shenyu-spring-boot-starter-plugin-general-context</module>
        <module>shenyu-spring-boot-starter-plugin-mqtt</module>
        <module>shenyu-spring-boot-starter-plugin-metrics</module>
        <module>shenyu-spring-boot-starter-plugin-logging-rocketmq</module>
        <module>shenyu-spring-boot-starter-plugin-logging-kafka</module>
        <module>shenyu-spring-boot-starter-plugin-logging-elasticsearch</module>
        <module>shenyu-spring-boot-starter-plugin-cache</module>
        <module>shenyu-spring-boot-starter-plugin-mock</module>
        <module>shenyu-spring-boot-starter-plugin-logging-aliyun-sls</module>
        <module>shenyu-spring-boot-starter-plugin-logging-pulsar</module>
<<<<<<< HEAD
        <module>shenyu-spring-boot-starter-plugin-logging-clickhouse</module>
=======
        <module>shenyu-spring-boot-starter-plugin-logging-tencent-cls</module>
>>>>>>> 63ea3123
    </modules>
</project><|MERGE_RESOLUTION|>--- conflicted
+++ resolved
@@ -65,10 +65,7 @@
         <module>shenyu-spring-boot-starter-plugin-mock</module>
         <module>shenyu-spring-boot-starter-plugin-logging-aliyun-sls</module>
         <module>shenyu-spring-boot-starter-plugin-logging-pulsar</module>
-<<<<<<< HEAD
+        <module>shenyu-spring-boot-starter-plugin-logging-tencent-cls</module>
         <module>shenyu-spring-boot-starter-plugin-logging-clickhouse</module>
-=======
-        <module>shenyu-spring-boot-starter-plugin-logging-tencent-cls</module>
->>>>>>> 63ea3123
     </modules>
 </project>