<?xml version="1.0" encoding="UTF-8"?>
<!--
  ~ Licensed to the Apache Software Foundation (ASF) under one or more
  ~ contributor license agreements.  See the NOTICE file distributed with
  ~ this work for additional information regarding copyright ownership.
  ~ The ASF licenses this file to You under the Apache License, Version 2.0
  ~ (the "License"); you may not use this file except in compliance with
  ~ the License.  You may obtain a copy of the License at
  ~
  ~     http://www.apache.org/licenses/LICENSE-2.0
  ~
  ~ Unless required by applicable law or agreed to in writing, software
  ~ distributed under the License is distributed on an "AS IS" BASIS,
  ~ WITHOUT WARRANTIES OR CONDITIONS OF ANY KIND, either express or implied.
  ~ See the License for the specific language governing permissions and
  ~ limitations under the License.
  -->

<project xmlns="http://maven.apache.org/POM/4.0.0" xmlns:xsi="http://www.w3.org/2001/XMLSchema-instance" xsi:schemaLocation="http://maven.apache.org/POM/4.0.0 http://maven.apache.org/xsd/maven-4.0.0.xsd">
    <parent>
        <groupId>org.apache.shenyu</groupId>
        <artifactId>shenyu-spring-boot-starter</artifactId>
        <version>2.5.1-SNAPSHOT</version>
    </parent>
    <modelVersion>4.0.0</modelVersion>
    <artifactId>shenyu-spring-boot-starter-plugin</artifactId>
    <packaging>pom</packaging>

    <modules>
        <module>shenyu-spring-boot-starter-plugin-global</module>
        <module>shenyu-spring-boot-starter-plugin-divide</module>
        <module>shenyu-spring-boot-starter-plugin-httpclient</module>
        <module>shenyu-spring-boot-starter-plugin-springcloud</module>
        <module>shenyu-spring-boot-starter-plugin-hystrix</module>
        <module>shenyu-spring-boot-starter-plugin-ratelimiter</module>
        <module>shenyu-spring-boot-starter-plugin-sign</module>
        <module>shenyu-spring-boot-starter-plugin-waf</module>
        <module>shenyu-spring-boot-starter-plugin-rewrite</module>
        <module>shenyu-spring-boot-starter-plugin-sentinel</module>
        <module>shenyu-spring-boot-starter-plugin-sofa</module>
        <module>shenyu-spring-boot-starter-plugin-motan</module>
        <module>shenyu-spring-boot-starter-plugin-resilience4j</module>
        <module>shenyu-spring-boot-starter-plugin-tars</module>
        <module>shenyu-spring-boot-starter-plugin-context-path</module>
        <module>shenyu-spring-boot-starter-plugin-grpc</module>
        <module>shenyu-spring-boot-starter-plugin-redirect</module>
        <module>shenyu-spring-boot-starter-plugin-logging-console</module>
        <module>shenyu-spring-boot-starter-plugin-modify-response</module>
        <module>shenyu-spring-boot-starter-plugin-request</module>
        <module>shenyu-spring-boot-starter-plugin-oauth2</module>
        <module>shenyu-spring-boot-starter-plugin-jwt</module>
        <module>shenyu-spring-boot-starter-plugin-response</module>
        <module>shenyu-spring-boot-starter-plugin-param-mapping</module>
        <module>shenyu-spring-boot-starter-plugin-cryptor</module>
        <module>shenyu-spring-boot-starter-plugin-websocket</module>
        <module>shenyu-spring-boot-starter-plugin-dubbo</module>
        <module>shenyu-spring-boot-starter-plugin-uri</module>
        <module>shenyu-spring-boot-starter-plugin-general-context</module>
        <module>shenyu-spring-boot-starter-plugin-mqtt</module>
        <module>shenyu-spring-boot-starter-plugin-metrics</module>
        <module>shenyu-spring-boot-starter-plugin-logging-rocketmq</module>
        <module>shenyu-spring-boot-starter-plugin-logging-kafka</module>
        <module>shenyu-spring-boot-starter-plugin-logging-elasticsearch</module>
        <module>shenyu-spring-boot-starter-plugin-cache</module>
        <module>shenyu-spring-boot-starter-plugin-mock</module>
        <module>shenyu-spring-boot-starter-plugin-logging-aliyun-sls</module>
<<<<<<< HEAD
        <module>shenyu-spring-boot-starter-plugin-logging-clickhouse</module>
=======
        <module>shenyu-spring-boot-starter-plugin-logging-pulsar</module>
>>>>>>> fb72cab9
    </modules>
</project><|MERGE_RESOLUTION|>--- conflicted
+++ resolved
@@ -64,10 +64,7 @@
         <module>shenyu-spring-boot-starter-plugin-cache</module>
         <module>shenyu-spring-boot-starter-plugin-mock</module>
         <module>shenyu-spring-boot-starter-plugin-logging-aliyun-sls</module>
-<<<<<<< HEAD
+        <module>shenyu-spring-boot-starter-plugin-logging-pulsar</module>
         <module>shenyu-spring-boot-starter-plugin-logging-clickhouse</module>
-=======
-        <module>shenyu-spring-boot-starter-plugin-logging-pulsar</module>
->>>>>>> fb72cab9
     </modules>
 </project>