<?xml version="1.0" encoding="UTF-8"?>
<!--
  ~ Licensed to the Apache Software Foundation (ASF) under one or more
  ~ contributor license agreements.  See the NOTICE file distributed with
  ~ this work for additional information regarding copyright ownership.
  ~ The ASF licenses this file to You under the Apache License, Version 2.0
  ~ (the "License"); you may not use this file except in compliance with
  ~ the License.  You may obtain a copy of the License at
  ~
  ~     http://www.apache.org/licenses/LICENSE-2.0
  ~
  ~ Unless required by applicable law or agreed to in writing, software
  ~ distributed under the License is distributed on an "AS IS" BASIS,
  ~ WITHOUT WARRANTIES OR CONDITIONS OF ANY KIND, either express or implied.
  ~ See the License for the specific language governing permissions and
  ~ limitations under the License.
  -->

<project xmlns="http://maven.apache.org/POM/4.0.0"
         xmlns:xsi="http://www.w3.org/2001/XMLSchema-instance"
         xsi:schemaLocation="http://maven.apache.org/POM/4.0.0 http://maven.apache.org/xsd/maven-4.0.0.xsd">
    <parent>
        <groupId>org.apache.shenyu</groupId>
        <artifactId>shenyu-spring-boot-starter</artifactId>
        <version>2.3.1-SNAPSHOT</version>
    </parent>
    <modelVersion>4.0.0</modelVersion>
    <artifactId>shenyu-spring-boot-starter-plugin</artifactId>
    <packaging>pom</packaging>

    <modules>
        <module>shenyu-spring-boot-starter-plugin-global</module>
        <module>shenyu-spring-boot-starter-plugin-divide</module>
        <module>shenyu-spring-boot-starter-plugin-alibaba-dubbo</module>
        <module>shenyu-spring-boot-starter-plugin-apache-dubbo</module>
        <module>shenyu-spring-boot-starter-plugin-dubbo-common</module>
        <module>shenyu-spring-boot-starter-plugin-httpclient</module>
        <module>shenyu-spring-boot-starter-plugin-springcloud</module>
        <module>shenyu-spring-boot-starter-plugin-hystrix</module>
        <module>shenyu-spring-boot-starter-plugin-monitor</module>
        <module>shenyu-spring-boot-starter-plugin-ratelimiter</module>
        <module>shenyu-spring-boot-starter-plugin-sign</module>
        <module>shenyu-spring-boot-starter-plugin-waf</module>
        <module>shenyu-spring-boot-starter-plugin-rewrite</module>
        <module>shenyu-spring-boot-starter-plugin-sentinel</module>
        <module>shenyu-spring-boot-starter-plugin-sofa</module>
        <module>shenyu-spring-boot-starter-plugin-motan</module>
        <module>shenyu-spring-boot-starter-plugin-resilience4j</module>
        <module>shenyu-spring-boot-starter-plugin-tars</module>
        <module>shenyu-spring-boot-starter-plugin-context-path</module>
        <module>shenyu-spring-boot-starter-plugin-grpc</module>
        <module>shenyu-spring-boot-starter-plugin-redirect</module>
        <module>shenyu-spring-boot-starter-plugin-logging</module>
<<<<<<< HEAD
        <module>shenyu-spring-boot-starter-plugin-request</module>
=======
        <module>shenyu-spring-boot-starter-plugin-jwt</module>
>>>>>>> 8809b276
    </modules>
</project><|MERGE_RESOLUTION|>--- conflicted
+++ resolved
@@ -51,10 +51,7 @@
         <module>shenyu-spring-boot-starter-plugin-grpc</module>
         <module>shenyu-spring-boot-starter-plugin-redirect</module>
         <module>shenyu-spring-boot-starter-plugin-logging</module>
-<<<<<<< HEAD
         <module>shenyu-spring-boot-starter-plugin-request</module>
-=======
         <module>shenyu-spring-boot-starter-plugin-jwt</module>
->>>>>>> 8809b276
     </modules>
 </project>