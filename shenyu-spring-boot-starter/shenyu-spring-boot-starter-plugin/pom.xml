--- conflicted
+++ resolved
@@ -51,11 +51,8 @@
         <module>shenyu-spring-boot-starter-plugin-grpc</module>
         <module>shenyu-spring-boot-starter-plugin-redirect</module>
         <module>shenyu-spring-boot-starter-plugin-logging</module>
-<<<<<<< HEAD
+        <module>shenyu-spring-boot-starter-plugin-request</module>
         <module>shenyu-spring-boot-starter-plugin-oauth2</module>
-=======
-        <module>shenyu-spring-boot-starter-plugin-request</module>
->>>>>>> 625a511c
         <module>shenyu-spring-boot-starter-plugin-jwt</module>
         <module>shenyu-spring-boot-starter-plugin-response</module>
     </modules>
