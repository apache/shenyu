--- conflicted
+++ resolved
@@ -40,8 +40,8 @@
 import java.util.Collections;
 import java.util.List;
 
-/** 
- * Websocket sync data configuration for spring boot. 
+/**
+ * Websocket sync data configuration for spring boot.
  */
 @Configuration
 @ConditionalOnClass(WebsocketSyncDataService.class)
@@ -60,27 +60,8 @@
      * @param authSubscribers              the auth subscribers
      * @param proxySelectorSubscribers     the proxySelector subscribers
      * @param discoveryUpstreamSubscribers the discoveryUpstream subscribers
-<<<<<<< HEAD
+     * @param aiProxyApiKeySubscribers     the ai proxy api key subscribers
      * @param serverProperties             the serverProperties
-     * @return the sync data service
-     */
-    @Bean
-    public SyncDataService websocketSyncDataService(final ObjectProvider<WebsocketConfig> websocketConfig,
-                                                    final ShenyuConfig shenyuConfig,
-                                                    final ObjectProvider<PluginDataSubscriber> pluginSubscriber,
-                                                    final ObjectProvider<List<MetaDataSubscriber>> metaSubscribers,
-                                                    final ObjectProvider<List<AuthDataSubscriber>> authSubscribers,
-                                                    final ObjectProvider<List<ProxySelectorDataSubscriber>> proxySelectorSubscribers,
-                                                    final ObjectProvider<List<DiscoveryUpstreamDataSubscriber>> discoveryUpstreamSubscribers,
-                                                    final ServerProperties serverProperties
-                                                    ) {
-        LOGGER.info("you use websocket sync shenyu data.......");
-        return new WebsocketSyncDataService(websocketConfig.getIfAvailable(WebsocketConfig::new), shenyuConfig, pluginSubscriber.getIfAvailable(),
-                metaSubscribers.getIfAvailable(Collections::emptyList), authSubscribers.getIfAvailable(Collections::emptyList),
-                proxySelectorSubscribers.getIfAvailable(Collections::emptyList), discoveryUpstreamSubscribers.getIfAvailable(Collections::emptyList),
-                serverProperties);
-=======
-     * @param aiProxyApiKeySubscribers     the ai proxy api key subscribers
      * @return the sync data service
      */
     @Bean
@@ -93,7 +74,8 @@
             final ObjectProvider<List<ProxySelectorDataSubscriber>> proxySelectorSubscribers,
             final ObjectProvider<List<DiscoveryUpstreamDataSubscriber>>
                     discoveryUpstreamSubscribers,
-            final ObjectProvider<List<AiProxyApiKeyDataSubscriber>> aiProxyApiKeySubscribers) {
+            final ObjectProvider<List<AiProxyApiKeyDataSubscriber>> aiProxyApiKeySubscribers,
+            final ServerProperties serverProperties) {
         LOGGER.info("you use websocket sync shenyu data.......");
         return new WebsocketSyncDataService(
                 websocketConfig.getIfAvailable(WebsocketConfig::new),
@@ -103,8 +85,8 @@
                 authSubscribers.getIfAvailable(Collections::emptyList),
                 proxySelectorSubscribers.getIfAvailable(Collections::emptyList),
                 discoveryUpstreamSubscribers.getIfAvailable(Collections::emptyList),
-                aiProxyApiKeySubscribers.getIfAvailable(Collections::emptyList));
->>>>>>> 44995b73
+                aiProxyApiKeySubscribers.getIfAvailable(Collections::emptyList),
+                serverProperties);
     }
 
     /**
