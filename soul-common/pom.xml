--- conflicted
+++ resolved
@@ -5,11 +5,7 @@
     <parent>
         <artifactId>soul</artifactId>
         <groupId>org.dromara</groupId>
-<<<<<<< HEAD
-        <version>2.2.0</version>
-=======
         <version>2.2.1-SNAPSHOT</version>
->>>>>>> d1beb4d9
     </parent>
     <modelVersion>4.0.0</modelVersion>
 
