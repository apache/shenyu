/*
 * Licensed to the Apache Software Foundation (ASF) under one or more
 * contributor license agreements.  See the NOTICE file distributed with
 * this work for additional information regarding copyright ownership.
 * The ASF licenses this file to You under the Apache License, Version 2.0
 * (the "License"); you may not use this file except in compliance with
 * the License.  You may obtain a copy of the License at
 *
 *     http://www.apache.org/licenses/LICENSE-2.0
 *
 * Unless required by applicable law or agreed to in writing, software
 * distributed under the License is distributed on an "AS IS" BASIS,
 * WITHOUT WARRANTIES OR CONDITIONS OF ANY KIND, either express or implied.
 * See the License for the specific language governing permissions and
 * limitations under the License.
 */

package org.dromara.soul.common.dto.convert;

import lombok.Builder;
import lombok.Data;
import lombok.ToString;

import java.io.Serializable;

/**
 * this is divide upstream.
 *
 * @author xiaoyu(Myth).
 * @author nuo-promise
 */
@Data
@ToString
<<<<<<< HEAD
=======
@Builder
>>>>>>> 21eda25a
public class DivideUpstream implements Serializable {

    /**
     * host.
     */
    private String upstreamHost;

    /**
     * this is http protocol.
<<<<<<< HEAD
     */
    private String protocol;

    /**
     * url.
=======
>>>>>>> 21eda25a
     */
    private String protocol;

    /**
     * url.
     */
    private String upstreamUrl;

    /**
     * weight.
     */
    private int weight;

}<|MERGE_RESOLUTION|>--- conflicted
+++ resolved
@@ -31,10 +31,7 @@
  */
 @Data
 @ToString
-<<<<<<< HEAD
-=======
 @Builder
->>>>>>> 21eda25a
 public class DivideUpstream implements Serializable {
 
     /**
@@ -44,14 +41,6 @@
 
     /**
      * this is http protocol.
-<<<<<<< HEAD
-     */
-    private String protocol;
-
-    /**
-     * url.
-=======
->>>>>>> 21eda25a
      */
     private String protocol;
 
