/*
<<<<<<< HEAD
 *   Licensed to the Apache Software Foundation (ASF) under one or more
 *   contributor license agreements.  See the NOTICE file distributed with
 *   this work for additional information regarding copyright ownership.
 *   The ASF licenses this file to You under the Apache License, Version 2.0
 *   (the "License"); you may not use this file except in compliance with
 *   the License.  You may obtain a copy of the License at
 *
 *      http://www.apache.org/licenses/LICENSE-2.0
 *
 *   Unless required by applicable law or agreed to in writing, software
 *   distributed under the License is distributed on an "AS IS" BASIS,
 *   WITHOUT WARRANTIES OR CONDITIONS OF ANY KIND, either express or implied.
 *   See the License for the specific language governing permissions and
 *   limitations under the License.
=======
 * Licensed to the Apache Software Foundation (ASF) under one or more
 * contributor license agreements.  See the NOTICE file distributed with
 * this work for additional information regarding copyright ownership.
 * The ASF licenses this file to You under the Apache License, Version 2.0
 * (the "License"); you may not use this file except in compliance with
 * the License.  You may obtain a copy of the License at
 *
 *     http://www.apache.org/licenses/LICENSE-2.0
>>>>>>> 21eda25a
 *
 * Unless required by applicable law or agreed to in writing, software
 * distributed under the License is distributed on an "AS IS" BASIS,
 * WITHOUT WARRANTIES OR CONDITIONS OF ANY KIND, either express or implied.
 * See the License for the specific language governing permissions and
 * limitations under the License.
 */

package org.dromara.soul.common.enums;

import lombok.Getter;
import lombok.RequiredArgsConstructor;
import org.dromara.soul.common.exception.SoulException;

import java.util.Arrays;

/**
 * this is http method support.
 *
 * @author xiaoyu(Myth)
 */
@RequiredArgsConstructor
@Getter
public enum HttpMethodEnum {

    /**
     * Get http method enum.
     */
    GET("get", true),

    /**
     * Post http method enum.
     */
    POST("post", true),

    /**
     * Put http method enum.
     */
<<<<<<< HEAD
    PUT("put", false),
=======
    PUT("put", true),
>>>>>>> 21eda25a

    /**
     * Delete http method enum.
     */
<<<<<<< HEAD
    DELETE("delete", false);
=======
    DELETE("delete", true);
>>>>>>> 21eda25a

    private final String name;

    private final Boolean support;

    /**
     * convert by name.
     *
     * @param name name
     * @return {@link HttpMethodEnum }
     */
    public static HttpMethodEnum acquireByName(final String name) {
        return Arrays.stream(HttpMethodEnum.values())
                .filter(e -> e.support && e.name.equals(name)).findFirst()
<<<<<<< HEAD
                .orElseThrow(() -> new SoulException(" this http method can not support!"));
=======
                .orElseThrow(() -> new SoulException(String.format(" this http method can not support %s", name)));
>>>>>>> 21eda25a
    }

}<|MERGE_RESOLUTION|>--- conflicted
+++ resolved
@@ -1,20 +1,4 @@
 /*
-<<<<<<< HEAD
- *   Licensed to the Apache Software Foundation (ASF) under one or more
- *   contributor license agreements.  See the NOTICE file distributed with
- *   this work for additional information regarding copyright ownership.
- *   The ASF licenses this file to You under the Apache License, Version 2.0
- *   (the "License"); you may not use this file except in compliance with
- *   the License.  You may obtain a copy of the License at
- *
- *      http://www.apache.org/licenses/LICENSE-2.0
- *
- *   Unless required by applicable law or agreed to in writing, software
- *   distributed under the License is distributed on an "AS IS" BASIS,
- *   WITHOUT WARRANTIES OR CONDITIONS OF ANY KIND, either express or implied.
- *   See the License for the specific language governing permissions and
- *   limitations under the License.
-=======
  * Licensed to the Apache Software Foundation (ASF) under one or more
  * contributor license agreements.  See the NOTICE file distributed with
  * this work for additional information regarding copyright ownership.
@@ -23,7 +7,6 @@
  * the License.  You may obtain a copy of the License at
  *
  *     http://www.apache.org/licenses/LICENSE-2.0
->>>>>>> 21eda25a
  *
  * Unless required by applicable law or agreed to in writing, software
  * distributed under the License is distributed on an "AS IS" BASIS,
@@ -62,20 +45,12 @@
     /**
      * Put http method enum.
      */
-<<<<<<< HEAD
-    PUT("put", false),
-=======
     PUT("put", true),
->>>>>>> 21eda25a
 
     /**
      * Delete http method enum.
      */
-<<<<<<< HEAD
-    DELETE("delete", false);
-=======
     DELETE("delete", true);
->>>>>>> 21eda25a
 
     private final String name;
 
@@ -90,11 +65,7 @@
     public static HttpMethodEnum acquireByName(final String name) {
         return Arrays.stream(HttpMethodEnum.values())
                 .filter(e -> e.support && e.name.equals(name)).findFirst()
-<<<<<<< HEAD
-                .orElseThrow(() -> new SoulException(" this http method can not support!"));
-=======
                 .orElseThrow(() -> new SoulException(String.format(" this http method can not support %s", name)));
->>>>>>> 21eda25a
     }
 
 }