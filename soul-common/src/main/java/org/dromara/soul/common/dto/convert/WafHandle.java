/*
 * Licensed to the Apache Software Foundation (ASF) under one or more
 * contributor license agreements.  See the NOTICE file distributed with
 * this work for additional information regarding copyright ownership.
 * The ASF licenses this file to You under the Apache License, Version 2.0
 * (the "License"); you may not use this file except in compliance with
 * the License.  You may obtain a copy of the License at
 *
 *     http://www.apache.org/licenses/LICENSE-2.0
 *
 * Unless required by applicable law or agreed to in writing, software
 * distributed under the License is distributed on an "AS IS" BASIS,
 * WITHOUT WARRANTIES OR CONDITIONS OF ANY KIND, either express or implied.
 * See the License for the specific language governing permissions and
 * limitations under the License.
 */

package org.dromara.soul.common.dto.convert;

import lombok.Data;

/**
 * this is waf plugin handle.
 *
 * @author xiaoyu
 */
@Data
public class WafHandle {

    /**
<<<<<<< HEAD
     * permission
=======
     * permission.
>>>>>>> 21eda25a
     */
    private String permission;

    /**
     * statusCode.
     */
    private String statusCode;

}<|MERGE_RESOLUTION|>--- conflicted
+++ resolved
@@ -28,11 +28,7 @@
 public class WafHandle {
 
     /**
-<<<<<<< HEAD
-     * permission
-=======
      * permission.
->>>>>>> 21eda25a
      */
     private String permission;
 
