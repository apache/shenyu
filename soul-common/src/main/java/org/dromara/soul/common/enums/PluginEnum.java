--- conflicted
+++ resolved
@@ -1,20 +1,4 @@
 /*
-<<<<<<< HEAD
- *   Licensed to the Apache Software Foundation (ASF) under one or more
- *   contributor license agreements.  See the NOTICE file distributed with
- *   this work for additional information regarding copyright ownership.
- *   The ASF licenses this file to You under the Apache License, Version 2.0
- *   (the "License"); you may not use this file except in compliance with
- *   the License.  You may obtain a copy of the License at
- *
- *      http://www.apache.org/licenses/LICENSE-2.0
- *
- *   Unless required by applicable law or agreed to in writing, software
- *   distributed under the License is distributed on an "AS IS" BASIS,
- *   WITHOUT WARRANTIES OR CONDITIONS OF ANY KIND, either express or implied.
- *   See the License for the specific language governing permissions and
- *   limitations under the License.
-=======
  * Licensed to the Apache Software Foundation (ASF) under one or more
  * contributor license agreements.  See the NOTICE file distributed with
  * this work for additional information regarding copyright ownership.
@@ -23,7 +7,6 @@
  * the License.  You may obtain a copy of the License at
  *
  *     http://www.apache.org/licenses/LICENSE-2.0
->>>>>>> 21eda25a
  *
  * Unless required by applicable law or agreed to in writing, software
  * distributed under the License is distributed on an "AS IS" BASIS,
@@ -37,10 +20,6 @@
 import lombok.Getter;
 import lombok.RequiredArgsConstructor;
 
-<<<<<<< HEAD
-import java.lang.reflect.Array;
-=======
->>>>>>> 21eda25a
 import java.util.Arrays;
 
 /**
@@ -55,11 +34,7 @@
     /**
      * Global plugin enum.
      */
-<<<<<<< HEAD
-    GLOBAL(1, "global"),
-=======
     GLOBAL(1, 0, "global"),
->>>>>>> 21eda25a
 
     /**
      * Sign plugin enum.
@@ -128,23 +103,14 @@
     SOFA(60, 0, "sofa"),
 
     /**
-     * springCloud plugin enum.
-     */
-    SPRING_CLOUD(70, "springCloud"),
-
-    /**
      * Monitor plugin enum.
      */
-<<<<<<< HEAD
-    MONITOR(80, "monitor");
-=======
     MONITOR(80, 0, "monitor"),
 
     /**
      * Response plugin enum.
      */
     RESPONSE(100, 0, "response");
->>>>>>> 21eda25a
 
     private final int code;
 
@@ -158,21 +124,6 @@
      * @param name plugin name.
      * @return plugin enum.
      */
-<<<<<<< HEAD
-    public static PluginEnum getPluginEnumByCode(final int code) {
-        return Arrays.stream(PluginEnum.values())
-                .filter(pluginEnum -> pluginEnum.getCode() == code)
-                .findFirst().orElse(PluginEnum.GLOBAL);
-    }
-
-    /**
-     * get plugin enum by name.
-     *
-     * @param name plugin name.
-     * @return plugin enum.
-     */
-=======
->>>>>>> 21eda25a
     public static PluginEnum getPluginEnumByName(final String name) {
         return Arrays.stream(PluginEnum.values())
                 .filter(pluginEnum -> pluginEnum.getName().equals(name))
