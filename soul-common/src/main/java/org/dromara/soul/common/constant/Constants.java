/*
<<<<<<< HEAD
 *   Licensed to the Apache Software Foundation (ASF) under one or more
 *   contributor license agreements.  See the NOTICE file distributed with
 *   this work for additional information regarding copyright ownership.
 *   The ASF licenses this file to You under the Apache License, Version 2.0
 *   (the "License"); you may not use this file except in compliance with
 *   the License.  You may obtain a copy of the License at
 *
 *      http://www.apache.org/licenses/LICENSE-2.0
 *
 *   Unless required by applicable law or agreed to in writing, software
 *   distributed under the License is distributed on an "AS IS" BASIS,
 *   WITHOUT WARRANTIES OR CONDITIONS OF ANY KIND, either express or implied.
 *   See the License for the specific language governing permissions and
 *   limitations under the License.
=======
 * Licensed to the Apache Software Foundation (ASF) under one or more
 * contributor license agreements.  See the NOTICE file distributed with
 * this work for additional information regarding copyright ownership.
 * The ASF licenses this file to You under the Apache License, Version 2.0
 * (the "License"); you may not use this file except in compliance with
 * the License.  You may obtain a copy of the License at
 *
 *     http://www.apache.org/licenses/LICENSE-2.0
>>>>>>> 21eda25a
 *
 * Unless required by applicable law or agreed to in writing, software
 * distributed under the License is distributed on an "AS IS" BASIS,
 * WITHOUT WARRANTIES OR CONDITIONS OF ANY KIND, either express or implied.
 * See the License for the specific language governing permissions and
 * limitations under the License.
 */

package org.dromara.soul.common.constant;

/**
 * Constants.
 *
 * @author xiaoyu(Myth)
 */
public interface Constants {

    /**
<<<<<<< HEAD
     * The constant REQUESTDTO.
     */
    String REQUESTDTO = "requestDTO";
=======
     * The constant APP_PARAM.
     */
    String APP_PARAM = "appParam";

    /**
     * The constant context.
     */
    String CONTEXT = "context";

    /**
     * The constant META_DATA.
     */
    String META_DATA = "metaData";
>>>>>>> 21eda25a

    /**
     * The constant CLIENT_RESPONSE_ATTR.
     */
    String CLIENT_RESPONSE_ATTR = "webHandlerClientResponse";

    /**
     * The constant DUBBO_RPC_RESULT.
     */
    String DUBBO_RPC_RESULT = "dubbo_rpc_result";

    /**
     * The constant DUBBO_RPC_RESULT_EMPTY.
     */
    String DUBBO_RPC_RESULT_EMPTY = "dubbo has not return value!";

    /**
<<<<<<< HEAD
=======
     * The constant DUBBO_TAG_ROUTE.
     */
    String DUBBO_TAG_ROUTE = "Dubbo_Tag_Route";

    /**
     * The constant SOFA_RPC_RESULT.
     */
    String SOFA_RPC_RESULT = "sofa_rpc_result";

    /**
     * The constant SOFA_RPC_RESULT_EMPTY.
     */
    String SOFA_RPC_RESULT_EMPTY = "sofa has not return value!";

    /**
>>>>>>> 21eda25a
     * The constant CLIENT_RESPONSE_RESULT_TYPE.
     */
    String CLIENT_RESPONSE_RESULT_TYPE = "webHandlerClientResponseResultType";

    /**
<<<<<<< HEAD
     * The constant DUBBO_PARAMS.
     */
    String DUBBO_PARAMS = "dubbo_params";
=======
     * The constant CLIENT_RESPONSE_CONN_ATTR.
     */
    String CLIENT_RESPONSE_CONN_ATTR = "nettyClientResponseConnection";

    /**
     * The constant HTTP_TIME_OUT.
     */
    String HTTP_TIME_OUT = "httpTimeOut";

    /**
     * The constant HTTP_RETRY.
     */
    String HTTP_RETRY = "httpRetry";

    /**
     * Original response Content-Type attribute name.
     */
    String ORIGINAL_RESPONSE_CONTENT_TYPE_ATTR = "original_response_content_type";

    /**
     * The constant HTTP_URL.
     */
    String HTTP_URL = "httpUrl";

    /**
     * The constant DUBBO_PARAMS.
     */
    String DUBBO_PARAMS = "dubbo_params";

    /**
     * The constant SOFA_PARAMS.
     */
    String SOFA_PARAMS = "sofa_params";

    /**
     * The constant DECODE.
     */
    String DECODE = "UTF-8";
>>>>>>> 21eda25a

    /**
     * The constant MODULE.
     */
    String MODULE = "module";

    /**
     * The constant METHOD.
     */
    String METHOD = "method";

    /**
<<<<<<< HEAD
     * The constant CONTENT.
     */
    String CONTENT = "content";

    /**
=======
>>>>>>> 21eda25a
     * The constant APP_KEY.
     */
    String APP_KEY = "appKey";

    /**
     * The constant EXT_INFO.
     */
    String EXT_INFO = "extInfo";

    /**
<<<<<<< HEAD
=======
     * The constant PATH_VARIABLE.
     */
    String PATH_VARIABLE = "pathVariable";

    /**
>>>>>>> 21eda25a
     * The constant HTTP_METHOD.
     */
    String HTTP_METHOD = "httpMethod";

    /**
     * The constant RPC_TYPE.
     */
    String RPC_TYPE = "rpcType";

    /**
     * The constant SIGN.
     */
    String SIGN = "sign";

    /**
<<<<<<< HEAD
     * The constant TIMESTAMP.
     */
    String TIMESTAMP = "timestamp";

    /**
     * The constant RETRY.
     */
    int RETRY = 3;

    /**
     * The constant SOUL_DISRUPTOR_THREAD_NAME.
     */
    String SOUL_DISRUPTOR_THREAD_NAME = "soul-disruptor";

    /**
     * The constant SOUL_THREAD_NAME.
     */
    String SOUL_THREAD_NAME = "soul-thread";
=======
     * The constant PATH.
     */
    String PATH = "path";

    /**
     * The constant VERSION.
     */
    String VERSION = "version";

    /**
     * The constant SIGN_PARAMS_ERROR.
     */
    String SIGN_PARAMS_ERROR = "sign parameters are incomplete!";

    /**
     * The constant SIGN_APP_KEY_IS_NOT_EXIST.
     */
    String SIGN_APP_KEY_IS_NOT_EXIST = "sign appKey does not exist.";

    /**
     * The constant SIGN_PATH_NOT_EXIST.
     */
    String SIGN_PATH_NOT_EXIST = "you have not configured the sign path.";

    /**
     * The constant SIGN_VALUE_IS_ERROR.
     */
    String SIGN_VALUE_IS_ERROR = "signature value is error!";

    /**
     * The constant TIMESTAMP.
     */
    String TIMESTAMP = "timestamp";
>>>>>>> 21eda25a

    /**
     * The constant REJECT_MSG.
     */
    String REJECT_MSG = " You are forbidden to visit";

    /**
     * The constant REWRITE_URI.
     */
    String REWRITE_URI = "rewrite_uri";

    /**
     * The constant HTTP_ERROR_RESULT.
     */
    String HTTP_ERROR_RESULT = "this is bad request or fuse ing please try again later";

    /**
     * The constant DUBBO_ERROR_RESULT.
     */
    String DUBBO_ERROR_RESULT = "dubbo rpc have error or fuse ing please check your param and  try again later";

    /**
     * The constant SPRING_CLOUD_ERROR_RESULT.
     */
    String SPRING_CLOUD_ERROR_RESULT = "spring cloud rpc have error or fuse ing please check your param and  try again later";

    /**
     * The constant TIMEOUT_RESULT.
     */
    String TIMEOUT_RESULT = "this request is time out  Please try again later";

    /**
     * The constant UPSTREAM_NOT_FIND.
     */
<<<<<<< HEAD
    String UPSTREAM_NOT_FIND = "this can not rule upstream please check you config!";
=======
    String UPSTREAM_NOT_FIND = "this can not rule upstream please check you configuration!";
>>>>>>> 21eda25a

    /**
     * The constant TOO_MANY_REQUESTS.
     */
    String TOO_MANY_REQUESTS = "the request is too fast please try again later";

    /**
     * The constant SIGN_IS_NOT_PASS.
     */
    String SIGN_IS_NOT_PASS = "sign is not pass,Please check you sign algorithm!";

    /**
     * The constant LINE_SEPARATOR.
     */
    String LINE_SEPARATOR = System.getProperty("line.separator");

    /**
     * hystrix withExecutionIsolationSemaphoreMaxConcurrentRequests.
     */
    int MAX_CONCURRENT_REQUESTS = 100;

    /**
     * hystrix  withCircuitBreakerErrorThresholdPercentage.
     */
    int ERROR_THRESHOLD_PERCENTAGE = 50;

    /**
     * hystrix withCircuitBreakerRequestVolumeThreshold.
     */
    int REQUEST_VOLUME_THRESHOLD = 20;

    /**
     * hystrix withCircuitBreakerSleepWindowInMilliseconds.
     */
    int SLEEP_WINDOW_INMILLISECONDS = 5000;

    /**
     * The constant TIME_OUT.
     */
<<<<<<< HEAD
    int TIME_OUT = 3000;
=======
    long TIME_OUT = 3000;
>>>>>>> 21eda25a

    /**
     * The constant COLONS.
     */
    String COLONS = ":";

<<<<<<< HEAD
=======
    String REQUEST_LATENCY = "REQUEST_LATENCY";

    /**
     * hystrix thead pool core size.
     */
    int HYSTRIX_THREAD_POOL_CORE_SIZE = 10;

    /**
     * hystrix thread pool max size.
     */
    int HYSTRIX_THREAD_POOL_MAX_SIZE = 10;

    /**
     * hystrix thread pool keep alive time minutes.
     */
    int HYSTRIX_THREAD_KEEP_ALIVE_TIME_MINUTE = 1;

    /**
     * hystrix thread pool queue size.
     */
    int HYSTRIX_THREAD_POOL_QUEUE_SIZE = 12;


    /**
     * ratelimiter timeoutDurationRate.
     */
    int TIMEOUT_DURATION_RATE = 5000;

    /**
     * ratelimiter limitRefreshPeriod.
     */
    int LIMIT_REFRESH_PERIOD = 500;

    /**
     * ratelimiter limitForPeriod.
     */
    int LIMIT_FOR_PERIOD = 50;
>>>>>>> 21eda25a

    /**
     * circuitBreaker circuitEnable.
     */
    int CIRCUIT_ENABLE = 0;

    /**
     * circuitBreaker timeoutDuration.
     */
    long TIMEOUT_DURATION = 30000;

    /**
     * circuitBreaker slidingWindowSize.
     */
    int SLIDING_WINDOW_SIZE = 100;

    /**
     * circuitBreaker slidingWindowType.
     */
    int SLIDING_WINDOW_TYPE = 0;

    /**
     * circuitBreaker minimumNumberOfCalls.
     */
    int MINIMUM_NUMBER_OF_CALLS = 100;

    /**
     * circuitBreaker waitIntervalFunctionInOpenState.
     */
    int WAIT_INTERVAL_FUNCTION_IN_OPEN_STATE = 60000;

    /**
     * circuitBreaker waitIntervalFunctionInOpenState.
     */
    int PERMITTED_NUMBER_OF_CALLS_IN_HALF_OPEN_STATE = 10;

    /**
     * circuitBreaker failureRateThreshold.
     */
    float FAILURE_RATE_THRESHOLD = 50;

    /**
     * circuitBreaker automaticTransitionFromOpenToHalfOpenEnabled.
     */
    boolean AUTOMATIC_TRANSITION_FROM_OPEN_TO_HALF_OPEN_ENABLED = false;

    /**
     * Enable the flow rule.
     */
    int SENTINEL_ENABLE_FLOW_RULE = 1;

    /**
     * Sentinel qps flow grade.
     */
    int SENTINEL_QPS_FLOW_GRADE = 1;

    /**
     * Sentinel flow reject behavior.
     */
    int SENTINEL_FLOW_REJECT = 0;

    /**
     * Enable the degrade rule.
     */
    int SENTINEL_ENABLE_DEGRADE_RULE = 1;

    /**
     * Sentinel response RT degrade rule.
     */
    int SENTINEL_RESPONSE_RULE_GRADE = 0;

    /**
     * String q.
     */
    default void findConstants() {
    }
}
<|MERGE_RESOLUTION|>--- conflicted
+++ resolved
@@ -1,20 +1,4 @@
 /*
-<<<<<<< HEAD
- *   Licensed to the Apache Software Foundation (ASF) under one or more
- *   contributor license agreements.  See the NOTICE file distributed with
- *   this work for additional information regarding copyright ownership.
- *   The ASF licenses this file to You under the Apache License, Version 2.0
- *   (the "License"); you may not use this file except in compliance with
- *   the License.  You may obtain a copy of the License at
- *
- *      http://www.apache.org/licenses/LICENSE-2.0
- *
- *   Unless required by applicable law or agreed to in writing, software
- *   distributed under the License is distributed on an "AS IS" BASIS,
- *   WITHOUT WARRANTIES OR CONDITIONS OF ANY KIND, either express or implied.
- *   See the License for the specific language governing permissions and
- *   limitations under the License.
-=======
  * Licensed to the Apache Software Foundation (ASF) under one or more
  * contributor license agreements.  See the NOTICE file distributed with
  * this work for additional information regarding copyright ownership.
@@ -23,7 +7,6 @@
  * the License.  You may obtain a copy of the License at
  *
  *     http://www.apache.org/licenses/LICENSE-2.0
->>>>>>> 21eda25a
  *
  * Unless required by applicable law or agreed to in writing, software
  * distributed under the License is distributed on an "AS IS" BASIS,
@@ -42,11 +25,6 @@
 public interface Constants {
 
     /**
-<<<<<<< HEAD
-     * The constant REQUESTDTO.
-     */
-    String REQUESTDTO = "requestDTO";
-=======
      * The constant APP_PARAM.
      */
     String APP_PARAM = "appParam";
@@ -60,7 +38,6 @@
      * The constant META_DATA.
      */
     String META_DATA = "metaData";
->>>>>>> 21eda25a
 
     /**
      * The constant CLIENT_RESPONSE_ATTR.
@@ -78,8 +55,6 @@
     String DUBBO_RPC_RESULT_EMPTY = "dubbo has not return value!";
 
     /**
-<<<<<<< HEAD
-=======
      * The constant DUBBO_TAG_ROUTE.
      */
     String DUBBO_TAG_ROUTE = "Dubbo_Tag_Route";
@@ -95,45 +70,39 @@
     String SOFA_RPC_RESULT_EMPTY = "sofa has not return value!";
 
     /**
->>>>>>> 21eda25a
      * The constant CLIENT_RESPONSE_RESULT_TYPE.
      */
     String CLIENT_RESPONSE_RESULT_TYPE = "webHandlerClientResponseResultType";
 
     /**
-<<<<<<< HEAD
+     * The constant CLIENT_RESPONSE_CONN_ATTR.
+     */
+    String CLIENT_RESPONSE_CONN_ATTR = "nettyClientResponseConnection";
+
+    /**
+     * The constant HTTP_TIME_OUT.
+     */
+    String HTTP_TIME_OUT = "httpTimeOut";
+
+    /**
+     * The constant HTTP_RETRY.
+     */
+    String HTTP_RETRY = "httpRetry";
+
+    /**
+     * Original response Content-Type attribute name.
+     */
+    String ORIGINAL_RESPONSE_CONTENT_TYPE_ATTR = "original_response_content_type";
+
+    /**
+     * The constant HTTP_URL.
+     */
+    String HTTP_URL = "httpUrl";
+
+    /**
      * The constant DUBBO_PARAMS.
      */
     String DUBBO_PARAMS = "dubbo_params";
-=======
-     * The constant CLIENT_RESPONSE_CONN_ATTR.
-     */
-    String CLIENT_RESPONSE_CONN_ATTR = "nettyClientResponseConnection";
-
-    /**
-     * The constant HTTP_TIME_OUT.
-     */
-    String HTTP_TIME_OUT = "httpTimeOut";
-
-    /**
-     * The constant HTTP_RETRY.
-     */
-    String HTTP_RETRY = "httpRetry";
-
-    /**
-     * Original response Content-Type attribute name.
-     */
-    String ORIGINAL_RESPONSE_CONTENT_TYPE_ATTR = "original_response_content_type";
-
-    /**
-     * The constant HTTP_URL.
-     */
-    String HTTP_URL = "httpUrl";
-
-    /**
-     * The constant DUBBO_PARAMS.
-     */
-    String DUBBO_PARAMS = "dubbo_params";
 
     /**
      * The constant SOFA_PARAMS.
@@ -144,7 +113,6 @@
      * The constant DECODE.
      */
     String DECODE = "UTF-8";
->>>>>>> 21eda25a
 
     /**
      * The constant MODULE.
@@ -157,14 +125,6 @@
     String METHOD = "method";
 
     /**
-<<<<<<< HEAD
-     * The constant CONTENT.
-     */
-    String CONTENT = "content";
-
-    /**
-=======
->>>>>>> 21eda25a
      * The constant APP_KEY.
      */
     String APP_KEY = "appKey";
@@ -175,14 +135,11 @@
     String EXT_INFO = "extInfo";
 
     /**
-<<<<<<< HEAD
-=======
      * The constant PATH_VARIABLE.
      */
     String PATH_VARIABLE = "pathVariable";
 
     /**
->>>>>>> 21eda25a
      * The constant HTTP_METHOD.
      */
     String HTTP_METHOD = "httpMethod";
@@ -198,62 +155,41 @@
     String SIGN = "sign";
 
     /**
-<<<<<<< HEAD
+     * The constant PATH.
+     */
+    String PATH = "path";
+
+    /**
+     * The constant VERSION.
+     */
+    String VERSION = "version";
+
+    /**
+     * The constant SIGN_PARAMS_ERROR.
+     */
+    String SIGN_PARAMS_ERROR = "sign parameters are incomplete!";
+
+    /**
+     * The constant SIGN_APP_KEY_IS_NOT_EXIST.
+     */
+    String SIGN_APP_KEY_IS_NOT_EXIST = "sign appKey does not exist.";
+
+    /**
+     * The constant SIGN_PATH_NOT_EXIST.
+     */
+    String SIGN_PATH_NOT_EXIST = "you have not configured the sign path.";
+
+    /**
+     * The constant SIGN_VALUE_IS_ERROR.
+     */
+    String SIGN_VALUE_IS_ERROR = "signature value is error!";
+
+    /**
      * The constant TIMESTAMP.
      */
     String TIMESTAMP = "timestamp";
 
     /**
-     * The constant RETRY.
-     */
-    int RETRY = 3;
-
-    /**
-     * The constant SOUL_DISRUPTOR_THREAD_NAME.
-     */
-    String SOUL_DISRUPTOR_THREAD_NAME = "soul-disruptor";
-
-    /**
-     * The constant SOUL_THREAD_NAME.
-     */
-    String SOUL_THREAD_NAME = "soul-thread";
-=======
-     * The constant PATH.
-     */
-    String PATH = "path";
-
-    /**
-     * The constant VERSION.
-     */
-    String VERSION = "version";
-
-    /**
-     * The constant SIGN_PARAMS_ERROR.
-     */
-    String SIGN_PARAMS_ERROR = "sign parameters are incomplete!";
-
-    /**
-     * The constant SIGN_APP_KEY_IS_NOT_EXIST.
-     */
-    String SIGN_APP_KEY_IS_NOT_EXIST = "sign appKey does not exist.";
-
-    /**
-     * The constant SIGN_PATH_NOT_EXIST.
-     */
-    String SIGN_PATH_NOT_EXIST = "you have not configured the sign path.";
-
-    /**
-     * The constant SIGN_VALUE_IS_ERROR.
-     */
-    String SIGN_VALUE_IS_ERROR = "signature value is error!";
-
-    /**
-     * The constant TIMESTAMP.
-     */
-    String TIMESTAMP = "timestamp";
->>>>>>> 21eda25a
-
-    /**
      * The constant REJECT_MSG.
      */
     String REJECT_MSG = " You are forbidden to visit";
@@ -286,11 +222,7 @@
     /**
      * The constant UPSTREAM_NOT_FIND.
      */
-<<<<<<< HEAD
-    String UPSTREAM_NOT_FIND = "this can not rule upstream please check you config!";
-=======
     String UPSTREAM_NOT_FIND = "this can not rule upstream please check you configuration!";
->>>>>>> 21eda25a
 
     /**
      * The constant TOO_MANY_REQUESTS.
@@ -330,19 +262,13 @@
     /**
      * The constant TIME_OUT.
      */
-<<<<<<< HEAD
-    int TIME_OUT = 3000;
-=======
     long TIME_OUT = 3000;
->>>>>>> 21eda25a
 
     /**
      * The constant COLONS.
      */
     String COLONS = ":";
 
-<<<<<<< HEAD
-=======
     String REQUEST_LATENCY = "REQUEST_LATENCY";
 
     /**
@@ -380,7 +306,6 @@
      * ratelimiter limitForPeriod.
      */
     int LIMIT_FOR_PERIOD = 50;
->>>>>>> 21eda25a
 
     /**
      * circuitBreaker circuitEnable.
