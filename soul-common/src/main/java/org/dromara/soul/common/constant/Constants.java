--- conflicted
+++ resolved
@@ -54,7 +54,6 @@
      */
     String DUBBO_RPC_RESULT_EMPTY = "dubbo has not return value!";
 
-<<<<<<< HEAD
     /**
      * The constant SOFA_RPC_RESULT.
      */
@@ -64,15 +63,12 @@
      * The constant SOFA_RPC_RESULT_EMPTY.
      */
     String SOFA_RPC_RESULT_EMPTY = "sofa has not return value!";
-    
-=======
->>>>>>> f24719b8
+
     /**
      * The constant CLIENT_RESPONSE_RESULT_TYPE.
      */
     String CLIENT_RESPONSE_RESULT_TYPE = "webHandlerClientResponseResultType";
 
-
     /**
      * The constant CLIENT_RESPONSE_CONN_ATTR.
      */
@@ -88,7 +84,6 @@
      */
     String ORIGINAL_RESPONSE_CONTENT_TYPE_ATTR = "original_response_content_type";
 
-
     /**
      * The constant HTTP_URL.
      */
@@ -99,14 +94,11 @@
      */
     String DUBBO_PARAMS = "dubbo_params";
 
-<<<<<<< HEAD
     /**
      * The constant SOFA_PARAMS.
      */
     String SOFA_PARAMS = "sofa_params";
-    
-=======
->>>>>>> f24719b8
+
     /**
      * The constant DECODE.
      */
