/*
 * Licensed to the Apache Software Foundation (ASF) under one or more
 * contributor license agreements.  See the NOTICE file distributed with
 * this work for additional information regarding copyright ownership.
 * The ASF licenses this file to You under the Apache License, Version 2.0
 * (the "License"); you may not use this file except in compliance with
 * the License.  You may obtain a copy of the License at
 *
 *     http://www.apache.org/licenses/LICENSE-2.0
 *
 * Unless required by applicable law or agreed to in writing, software
 * distributed under the License is distributed on an "AS IS" BASIS,
 * WITHOUT WARRANTIES OR CONDITIONS OF ANY KIND, either express or implied.
 * See the License for the specific language governing permissions and
 * limitations under the License.
 */

package org.dromara.soul.common.utils;

import lombok.extern.slf4j.Slf4j;
import org.apache.commons.lang3.StringUtils;

import java.security.CodeSource;

/**
 * VersionUtils.
 *
 * @author xiaoyu(Myth)
 */
@Slf4j
public final class VersionUtils {

    private static final String VERSION = getVersion(VersionUtils.class, "1.0.0");

    private static final String JAR = ".jar";

    private VersionUtils() {
    }

    /**
     * Gets version.
     *
     * @return the version
     */
    public static String getVersion() {
        return VERSION;
    }

    /**
     * Gets version.
     *
     * @param cls            the cls
     * @param defaultVersion the default version
     * @return the version
     */
    public static String getVersion(final Class<?> cls, final String defaultVersion) {
        // find version info from MANIFEST.MF first
        String version = cls.getPackage().getImplementationVersion();
        if (StringUtils.isBlank(version)) {
            version = cls.getPackage().getSpecificationVersion();
        }
        if (StringUtils.isNoneBlank(version)) {
            return version;
        }
        // guess version fro jar file name if nothing's found from MANIFEST.MF
        CodeSource codeSource = cls.getProtectionDomain().getCodeSource();

        if (codeSource == null) {
            log.info("No codeSource for class {} when getVersion, use default version {}", cls.getName(), defaultVersion);
            return defaultVersion;
        }
        String file = codeSource.getLocation().getFile();
        if (file != null && file.length() > 0 && file.endsWith(JAR)) {
            file = file.substring(0, file.length() - 4);
            int i = file.lastIndexOf('/');
            if (i >= 0) {
                file = file.substring(i + 1);
            }
<<<<<<< HEAD
            if (version == null || version.length() == 0) {
                // guess version fro jar file name if nothing's found from MANIFEST.MF
                CodeSource codeSource = cls.getProtectionDomain().getCodeSource();
                if (codeSource == null) {
                    LOGGER.info("No codeSource for class " + cls.getName() + " when getVersion, use default version " + defaultVersion);
                } else {
                    String file = codeSource.getLocation().getFile();
                    if (file != null && file.length() > 0 && file.endsWith(JAR)) {
                        file = file.substring(0, file.length() - 4);
                        int i = file.lastIndexOf('/');
                        if (i >= 0) {
                            file = file.substring(i + 1);
                        }
                        i = file.indexOf("-");
                        if (i >= 0) {
                            file = file.substring(i + 1);
                        }
                        while (file.length() > 0 && !Character.isDigit(file.charAt(0))) {
                            i = file.indexOf("-");
                            if (i >= 0) {
                                file = file.substring(i + 1);
                            } else {
                                break;
                            }
                        }
                        version = file;
                    }
=======
            i = file.indexOf("-");
            if (i >= 0) {
                file = file.substring(i + 1);
            }
            while (file.length() > 0 && !Character.isDigit(file.charAt(0))) {
                i = file.indexOf("-");
                if (i < 0) {
                    break;
>>>>>>> 21eda25a
                }
                file = file.substring(i + 1);
            }
            version = file;
        }
        // return default version if no version info is found
        return StringUtils.isBlank(version) ? defaultVersion : version;
    }
}

<|MERGE_RESOLUTION|>--- conflicted
+++ resolved
@@ -76,35 +76,6 @@
             if (i >= 0) {
                 file = file.substring(i + 1);
             }
-<<<<<<< HEAD
-            if (version == null || version.length() == 0) {
-                // guess version fro jar file name if nothing's found from MANIFEST.MF
-                CodeSource codeSource = cls.getProtectionDomain().getCodeSource();
-                if (codeSource == null) {
-                    LOGGER.info("No codeSource for class " + cls.getName() + " when getVersion, use default version " + defaultVersion);
-                } else {
-                    String file = codeSource.getLocation().getFile();
-                    if (file != null && file.length() > 0 && file.endsWith(JAR)) {
-                        file = file.substring(0, file.length() - 4);
-                        int i = file.lastIndexOf('/');
-                        if (i >= 0) {
-                            file = file.substring(i + 1);
-                        }
-                        i = file.indexOf("-");
-                        if (i >= 0) {
-                            file = file.substring(i + 1);
-                        }
-                        while (file.length() > 0 && !Character.isDigit(file.charAt(0))) {
-                            i = file.indexOf("-");
-                            if (i >= 0) {
-                                file = file.substring(i + 1);
-                            } else {
-                                break;
-                            }
-                        }
-                        version = file;
-                    }
-=======
             i = file.indexOf("-");
             if (i >= 0) {
                 file = file.substring(i + 1);
@@ -113,7 +84,6 @@
                 i = file.indexOf("-");
                 if (i < 0) {
                     break;
->>>>>>> 21eda25a
                 }
                 file = file.substring(i + 1);
             }
