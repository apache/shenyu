--- conflicted
+++ resolved
@@ -1,20 +1,4 @@
 /*
-<<<<<<< HEAD
- *   Licensed to the Apache Software Foundation (ASF) under one or more
- *   contributor license agreements.  See the NOTICE file distributed with
- *   this work for additional information regarding copyright ownership.
- *   The ASF licenses this file to You under the Apache License, Version 2.0
- *   (the "License"); you may not use this file except in compliance with
- *   the License.  You may obtain a copy of the License at
- *
- *      http://www.apache.org/licenses/LICENSE-2.0
- *
- *   Unless required by applicable law or agreed to in writing, software
- *   distributed under the License is distributed on an "AS IS" BASIS,
- *   WITHOUT WARRANTIES OR CONDITIONS OF ANY KIND, either express or implied.
- *   See the License for the specific language governing permissions and
- *   limitations under the License.
-=======
  * Licensed to the Apache Software Foundation (ASF) under one or more
  * contributor license agreements.  See the NOTICE file distributed with
  * this work for additional information regarding copyright ownership.
@@ -23,7 +7,6 @@
  * the License.  You may obtain a copy of the License at
  *
  *     http://www.apache.org/licenses/LICENSE-2.0
->>>>>>> 21eda25a
  *
  * Unless required by applicable law or agreed to in writing, software
  * distributed under the License is distributed on an "AS IS" BASIS,
@@ -42,28 +25,10 @@
 public final class ZkPathConstants implements Constants {
 
     /**
-<<<<<<< HEAD
-     * The constant SELECTOR_PARENT.
-     */
-    public static final String SELECTOR_PARENT = "/soul/selector";
-
-    /**
-=======
->>>>>>> 21eda25a
      * The constant SELECTOR_JOIN_RULE.
      */
     public static final String SELECTOR_JOIN_RULE = "-";
 
-<<<<<<< HEAD
-    private static final String PLUGIN_PARENT = "/soul/plugin";
-
-    private static final String RULE_PARENT = "/soul/rule";
-
-    /**
-     * The constant APP_AUTH_PARENT.
-     */
-    public static final String APP_AUTH_PARENT = "/soul/auth";
-=======
     private static final String PRE_FIX = "/soul";
 
     /**
@@ -89,30 +54,12 @@
     public static final String META_DATA = PRE_FIX + "/metaData";
 
     private static final String SEPARATOR = "/";
->>>>>>> 21eda25a
 
     /**
      * acquire app_auth_path.
      *
      * @param appKey appKey
      * @return app_auth_path string
-<<<<<<< HEAD
-     */
-    public static String buildAppAuthPath(final String appKey) {
-        return String.join("/", APP_AUTH_PARENT, appKey);
-    }
-
-    /**
-     * buildPluginParentPath.
-     *
-     * @return zk path for plugin
-     */
-    public static String buildPluginParentPath() {
-        return String.join("/", PLUGIN_PARENT);
-    }
-
-    /**
-=======
      */
     public static String buildAppAuthPath(final String appKey) {
         return String.join(SEPARATOR, APP_AUTH_PARENT, appKey);
@@ -138,7 +85,6 @@
     }
 
     /**
->>>>>>> 21eda25a
      * buildPluginRealPath.
      *
      * @param pluginName pluginName
