/*
 *   Licensed to the Apache Software Foundation (ASF) under one or more
 *   contributor license agreements.  See the NOTICE file distributed with
 *   this work for additional information regarding copyright ownership.
 *   The ASF licenses this file to You under the Apache License, Version 2.0
 *   (the "License"); you may not use this file except in compliance with
 *   the License.  You may obtain a copy of the License at
 *
 *      http://www.apache.org/licenses/LICENSE-2.0
 *
 *   Unless required by applicable law or agreed to in writing, software
 *   distributed under the License is distributed on an "AS IS" BASIS,
 *   WITHOUT WARRANTIES OR CONDITIONS OF ANY KIND, either express or implied.
 *   See the License for the specific language governing permissions and
 *   limitations under the License.
 *
 */

package org.dromara.soul.common.constant;

/**
 * ZkPathConstants.
 *
 * @author xiaoyu(Myth)
 */
public final class ZkPathConstants implements Constants {

    /**
     * The constant SELECTOR_JOIN_RULE.
     */
    public static final String SELECTOR_JOIN_RULE = "-";

    private static final String PRE_FIX = "/soul";
<<<<<<< HEAD

    /**
     * The constant PLUGIN_PARENT.
     */
    public static final String PLUGIN_PARENT = PRE_FIX + "/plugin";

    /**
     * The constant SELECTOR_PARENT.
     */
    public static final String SELECTOR_PARENT = PRE_FIX + "/selector";
    
    public static final String RULE_PARENT = PRE_FIX + "/rule";

    /**
=======

    /**
     * The constant PLUGIN_PARENT.
     */
    public static final String PLUGIN_PARENT = PRE_FIX + "/plugin";

    /**
     * The constant SELECTOR_PARENT.
     */
    public static final String SELECTOR_PARENT = PRE_FIX + "/selector";
    
    public static final String RULE_PARENT = PRE_FIX + "/rule";

    /**
>>>>>>> d1beb4d9
     * The constant APP_AUTH_PARENT.
     */
    public static final String APP_AUTH_PARENT = PRE_FIX + "/auth";

    /**
     * The constant META_DATA.
     */
    public static final String META_DATA = PRE_FIX + "/metaData";

    /**
     * acquire app_auth_path.
     *
     * @param appKey appKey
     * @return app_auth_path string
     */
    public static String buildAppAuthPath(final String appKey) {
        return String.join("/", APP_AUTH_PARENT, appKey);
    }


    /**
     * Build meta data path string.
     *
     * @param path the path
     * @return the string
     */
    public static String buildMetaDataPath(final String path) {
        return META_DATA + "/" + path;
    }


    /**
     * buildPluginParentPath.
     *
     * @return zk path for plugin
     */
    public static String buildPluginParentPath() {
        return String.join("/", PLUGIN_PARENT);
    }

    /**
<<<<<<< HEAD
=======
     * Build meta data path string.
     *
     * @param path the path
     * @return the string
     */
    public static String buildMetaDataPath(final String path) {
        return META_DATA + "/" + path;
    }

    /**
     * buildPluginParentPath.
     *
     * @return zk path for plugin
     */
    public static String buildPluginParentPath() {
        return String.join("/", PLUGIN_PARENT);
    }

    /**
>>>>>>> d1beb4d9
     * buildPluginRealPath.
     *
     * @param pluginName pluginName
     * @return zk path for plugin
     */
    public static String buildPluginPath(final String pluginName) {
        return String.join("/", PLUGIN_PARENT, pluginName);
    }

    /**
     * buildSelectorParentPath.
     *
     * @param pluginName pluginName
     * @return zk path for selector
     */
    public static String buildSelectorParentPath(final String pluginName) {
        return String.join("/", SELECTOR_PARENT, pluginName);
    }

    /**
     * buildSelectorRealPath.
     *
     * @param pluginName pluginName
     * @param selectorId selectorId
     * @return zk full path for selector
     */
    public static String buildSelectorRealPath(final String pluginName, final String selectorId) {
        return String.join("/", SELECTOR_PARENT, pluginName, selectorId);
    }

    /**
     * buildRuleParentPath.
     *
     * @param pluginName pluginName
     * @return zk rule parent path.
     */
    public static String buildRuleParentPath(final String pluginName) {
        return String.join("/", RULE_PARENT, pluginName);
    }

    /**
     * buildRulePath.
     *
     * @param pluginName pluginName
     * @param selectorId selectorId
     * @param ruleId     ruleId
     * @return /soul/rule/pluginName/selectorId-ruleId
     */
    public static String buildRulePath(final String pluginName, final String selectorId, final String ruleId) {
        return String.join("/", buildRuleParentPath(pluginName), selectorId + SELECTOR_JOIN_RULE + ruleId);
    }

}<|MERGE_RESOLUTION|>--- conflicted
+++ resolved
@@ -31,7 +31,6 @@
     public static final String SELECTOR_JOIN_RULE = "-";
 
     private static final String PRE_FIX = "/soul";
-<<<<<<< HEAD
 
     /**
      * The constant PLUGIN_PARENT.
@@ -46,22 +45,6 @@
     public static final String RULE_PARENT = PRE_FIX + "/rule";
 
     /**
-=======
-
-    /**
-     * The constant PLUGIN_PARENT.
-     */
-    public static final String PLUGIN_PARENT = PRE_FIX + "/plugin";
-
-    /**
-     * The constant SELECTOR_PARENT.
-     */
-    public static final String SELECTOR_PARENT = PRE_FIX + "/selector";
-    
-    public static final String RULE_PARENT = PRE_FIX + "/rule";
-
-    /**
->>>>>>> d1beb4d9
      * The constant APP_AUTH_PARENT.
      */
     public static final String APP_AUTH_PARENT = PRE_FIX + "/auth";
@@ -81,30 +64,7 @@
         return String.join("/", APP_AUTH_PARENT, appKey);
     }
 
-
     /**
-     * Build meta data path string.
-     *
-     * @param path the path
-     * @return the string
-     */
-    public static String buildMetaDataPath(final String path) {
-        return META_DATA + "/" + path;
-    }
-
-
-    /**
-     * buildPluginParentPath.
-     *
-     * @return zk path for plugin
-     */
-    public static String buildPluginParentPath() {
-        return String.join("/", PLUGIN_PARENT);
-    }
-
-    /**
-<<<<<<< HEAD
-=======
      * Build meta data path string.
      *
      * @param path the path
@@ -124,7 +84,6 @@
     }
 
     /**
->>>>>>> d1beb4d9
      * buildPluginRealPath.
      *
      * @param pluginName pluginName
