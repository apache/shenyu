/*
 * Licensed to the Apache Software Foundation (ASF) under one or more
 * contributor license agreements.  See the NOTICE file distributed with
 * this work for additional information regarding copyright ownership.
 * The ASF licenses this file to You under the Apache License, Version 2.0
 * (the "License"); you may not use this file except in compliance with
 * the License.  You may obtain a copy of the License at
 *
 *     http://www.apache.org/licenses/LICENSE-2.0
 *
 * Unless required by applicable law or agreed to in writing, software
 * distributed under the License is distributed on an "AS IS" BASIS,
 * WITHOUT WARRANTIES OR CONDITIONS OF ANY KIND, either express or implied.
 * See the License for the specific language governing permissions and
 * limitations under the License.
 */

package org.dromara.soul.common.utils;

import org.hamcrest.collection.IsMapContaining;
import org.junit.Rule;
import org.junit.Test;
import org.junit.rules.ErrorCollector;
import org.junit.rules.ExpectedException;
import org.springframework.util.LinkedMultiValueMap;
import org.springframework.util.MultiValueMap;

import java.util.Map;

import static org.hamcrest.CoreMatchers.allOf;
import static org.junit.Assert.assertEquals;

/**
 * Test cases for HttpParamConverter.
 *
 * @author dengliming
 */
public final class HttpParamConverterTest {

    @Rule
    public ErrorCollector collector = new ErrorCollector();

    @Rule
    public ExpectedException thrown = ExpectedException.none();

    @Test
    public void testOfString() {
        assertEquals("{\"a\":\"1\",\"b\":\"2\"}", HttpParamConverter.ofString(() -> "a=1&b=2"));
    }

    @Test
    public void testInitQueryParams() {
<<<<<<< HEAD
        Map<String, String> params = HttpParamConverter.initQueryParams("a=1&b=2");
        collector.checkThat(params,
                allOf(IsMapContaining.hasEntry("a", "1"),
                        IsMapContaining.hasEntry("b", "2")));
=======
        Map<String, String> params = HttpParamConverter.initQueryParams("a=1&b=2&c=");
        collector.checkThat(params,
                allOf(IsMapContaining.hasEntry("a", "1"),
                        IsMapContaining.hasEntry("b", "2"),
                        IsMapContaining.hasEntry("c", "")));

        params = HttpParamConverter.initQueryParams("");
        assertEquals(0, params.size());
>>>>>>> bca4d02c
    }

    @Test
    public void testDecodeQueryParam() {
        assertEquals("a=1&b=2", HttpParamConverter.decodeQueryParam("a%3d1%26b%3d2"));

        thrown.expect(IllegalArgumentException.class);
        thrown.expectMessage("Incomplete trailing escape (%) pattern");
        assertEquals("a=1&b=2", HttpParamConverter.decodeQueryParam("a%3d1%26b%3d2%%"));

    }

    @Test
    public void testToMap() {
        final MultiValueMap<String, String> args = new LinkedMultiValueMap<>();
        args.add("a", "1");
        args.add("a", "2");
        args.add("b", "3");
        String actual = HttpParamConverter.toMap(() -> args);
        assertEquals("{\"a\":\"1\",\"b\":\"3\"}", actual);
    }
}

<|MERGE_RESOLUTION|>--- conflicted
+++ resolved
@@ -1,90 +1,84 @@
-/*
- * Licensed to the Apache Software Foundation (ASF) under one or more
- * contributor license agreements.  See the NOTICE file distributed with
- * this work for additional information regarding copyright ownership.
- * The ASF licenses this file to You under the Apache License, Version 2.0
- * (the "License"); you may not use this file except in compliance with
- * the License.  You may obtain a copy of the License at
- *
- *     http://www.apache.org/licenses/LICENSE-2.0
- *
- * Unless required by applicable law or agreed to in writing, software
- * distributed under the License is distributed on an "AS IS" BASIS,
- * WITHOUT WARRANTIES OR CONDITIONS OF ANY KIND, either express or implied.
- * See the License for the specific language governing permissions and
- * limitations under the License.
- */
-
-package org.dromara.soul.common.utils;
-
-import org.hamcrest.collection.IsMapContaining;
-import org.junit.Rule;
-import org.junit.Test;
-import org.junit.rules.ErrorCollector;
-import org.junit.rules.ExpectedException;
-import org.springframework.util.LinkedMultiValueMap;
-import org.springframework.util.MultiValueMap;
-
-import java.util.Map;
-
-import static org.hamcrest.CoreMatchers.allOf;
-import static org.junit.Assert.assertEquals;
-
-/**
- * Test cases for HttpParamConverter.
- *
- * @author dengliming
- */
-public final class HttpParamConverterTest {
-
-    @Rule
-    public ErrorCollector collector = new ErrorCollector();
-
-    @Rule
-    public ExpectedException thrown = ExpectedException.none();
-
-    @Test
-    public void testOfString() {
-        assertEquals("{\"a\":\"1\",\"b\":\"2\"}", HttpParamConverter.ofString(() -> "a=1&b=2"));
-    }
-
-    @Test
-    public void testInitQueryParams() {
-<<<<<<< HEAD
-        Map<String, String> params = HttpParamConverter.initQueryParams("a=1&b=2");
-        collector.checkThat(params,
-                allOf(IsMapContaining.hasEntry("a", "1"),
-                        IsMapContaining.hasEntry("b", "2")));
-=======
-        Map<String, String> params = HttpParamConverter.initQueryParams("a=1&b=2&c=");
-        collector.checkThat(params,
-                allOf(IsMapContaining.hasEntry("a", "1"),
-                        IsMapContaining.hasEntry("b", "2"),
-                        IsMapContaining.hasEntry("c", "")));
-
-        params = HttpParamConverter.initQueryParams("");
-        assertEquals(0, params.size());
->>>>>>> bca4d02c
-    }
-
-    @Test
-    public void testDecodeQueryParam() {
-        assertEquals("a=1&b=2", HttpParamConverter.decodeQueryParam("a%3d1%26b%3d2"));
-
-        thrown.expect(IllegalArgumentException.class);
-        thrown.expectMessage("Incomplete trailing escape (%) pattern");
-        assertEquals("a=1&b=2", HttpParamConverter.decodeQueryParam("a%3d1%26b%3d2%%"));
-
-    }
-
-    @Test
-    public void testToMap() {
-        final MultiValueMap<String, String> args = new LinkedMultiValueMap<>();
-        args.add("a", "1");
-        args.add("a", "2");
-        args.add("b", "3");
-        String actual = HttpParamConverter.toMap(() -> args);
-        assertEquals("{\"a\":\"1\",\"b\":\"3\"}", actual);
-    }
-}
-
+/*
+ * Licensed to the Apache Software Foundation (ASF) under one or more
+ * contributor license agreements.  See the NOTICE file distributed with
+ * this work for additional information regarding copyright ownership.
+ * The ASF licenses this file to You under the Apache License, Version 2.0
+ * (the "License"); you may not use this file except in compliance with
+ * the License.  You may obtain a copy of the License at
+ *
+ *     http://www.apache.org/licenses/LICENSE-2.0
+ *
+ * Unless required by applicable law or agreed to in writing, software
+ * distributed under the License is distributed on an "AS IS" BASIS,
+ * WITHOUT WARRANTIES OR CONDITIONS OF ANY KIND, either express or implied.
+ * See the License for the specific language governing permissions and
+ * limitations under the License.
+ */
+
+package org.dromara.soul.common.utils;
+
+import org.hamcrest.collection.IsMapContaining;
+import org.junit.Rule;
+import org.junit.Test;
+import org.junit.rules.ErrorCollector;
+import org.junit.rules.ExpectedException;
+import org.springframework.util.LinkedMultiValueMap;
+import org.springframework.util.MultiValueMap;
+
+import java.util.Map;
+
+import static org.hamcrest.CoreMatchers.allOf;
+import static org.junit.Assert.assertEquals;
+
+/**
+ * Test cases for HttpParamConverter.
+ *
+ * @author dengliming
+ */
+public final class HttpParamConverterTest {
+
+    @Rule
+    public ErrorCollector collector = new ErrorCollector();
+
+    @Rule
+    public ExpectedException thrown = ExpectedException.none();
+
+    @Test
+    public void testOfString() {
+        assertEquals("{\"a\":\"1\",\"b\":\"2\"}", HttpParamConverter.ofString(() -> "a=1&b=2"));
+    }
+
+    @Test
+    public void testInitQueryParams() {
+        Map<String, String> params = HttpParamConverter.initQueryParams("a=1&b=2&c=&d");
+        collector.checkThat(params,
+                allOf(IsMapContaining.hasEntry("a", "1"),
+                        IsMapContaining.hasEntry("b", "2"),
+                        IsMapContaining.hasEntry("c", ""),
+                        IsMapContaining.hasEntry("d", null)));
+
+        params = HttpParamConverter.initQueryParams("");
+        assertEquals(0, params.size());
+    }
+
+    @Test
+    public void testDecodeQueryParam() {
+        assertEquals("a=1&b=2", HttpParamConverter.decodeQueryParam("a%3d1%26b%3d2"));
+
+        thrown.expect(IllegalArgumentException.class);
+        thrown.expectMessage("Incomplete trailing escape (%) pattern");
+        assertEquals("a=1&b=2", HttpParamConverter.decodeQueryParam("a%3d1%26b%3d2%%"));
+
+    }
+
+    @Test
+    public void testToMap() {
+        final MultiValueMap<String, String> args = new LinkedMultiValueMap<>();
+        args.add("a", "1");
+        args.add("a", "2");
+        args.add("b", "3");
+        String actual = HttpParamConverter.toMap(() -> args);
+        assertEquals("{\"a\":\"1\",\"b\":\"3\"}", actual);
+    }
+}
+