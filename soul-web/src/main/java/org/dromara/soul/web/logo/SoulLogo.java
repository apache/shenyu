--- conflicted
+++ resolved
@@ -32,11 +32,7 @@
  * @author xiaoyu
  */
 @Order(LoggingApplicationListener.DEFAULT_ORDER + 1)
-<<<<<<< HEAD
-@SuppressWarnings("all")
-=======
 @Slf4j
->>>>>>> 21eda25a
 public class SoulLogo implements ApplicationListener<ApplicationEnvironmentPreparedEvent> {
 
     private static final String SOUL_LOGO = "\n"
