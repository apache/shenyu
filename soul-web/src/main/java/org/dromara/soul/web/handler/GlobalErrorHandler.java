/*
<<<<<<< HEAD
 *   Licensed to the Apache Software Foundation (ASF) under one or more
 *   contributor license agreements.  See the NOTICE file distributed with
 *   this work for additional information regarding copyright ownership.
 *   The ASF licenses this file to You under the Apache License, Version 2.0
 *   (the "License"); you may not use this file except in compliance with
 *   the License.  You may obtain a copy of the License at
 *
 *      http://www.apache.org/licenses/LICENSE-2.0
 *
 *   Unless required by applicable law or agreed to in writing, software
 *   distributed under the License is distributed on an "AS IS" BASIS,
 *   WITHOUT WARRANTIES OR CONDITIONS OF ANY KIND, either express or implied.
 *   See the License for the specific language governing permissions and
 *   limitations under the License.
=======
 * Licensed to the Apache Software Foundation (ASF) under one or more
 * contributor license agreements.  See the NOTICE file distributed with
 * this work for additional information regarding copyright ownership.
 * The ASF licenses this file to You under the Apache License, Version 2.0
 * (the "License"); you may not use this file except in compliance with
 * the License.  You may obtain a copy of the License at
 *
 *     http://www.apache.org/licenses/LICENSE-2.0
>>>>>>> 21eda25a
 *
 * Unless required by applicable law or agreed to in writing, software
 * distributed under the License is distributed on an "AS IS" BASIS,
 * WITHOUT WARRANTIES OR CONDITIONS OF ANY KIND, either express or implied.
 * See the License for the specific language governing permissions and
 * limitations under the License.
 */

package org.dromara.soul.web.handler;

import lombok.extern.slf4j.Slf4j;
import org.dromara.soul.common.utils.GsonUtils;
import org.dromara.soul.plugin.base.utils.SoulResultWrap;
import org.springframework.boot.autoconfigure.web.ErrorProperties;
import org.springframework.boot.autoconfigure.web.ResourceProperties;
import org.springframework.boot.autoconfigure.web.reactive.error.DefaultErrorWebExceptionHandler;
import org.springframework.boot.web.reactive.error.ErrorAttributes;
import org.springframework.context.ApplicationContext;
import org.springframework.http.HttpStatus;
import org.springframework.web.reactive.function.server.RequestPredicates;
import org.springframework.web.reactive.function.server.RouterFunction;
import org.springframework.web.reactive.function.server.RouterFunctions;
import org.springframework.web.reactive.function.server.ServerRequest;
import org.springframework.web.reactive.function.server.ServerResponse;

import java.util.Map;

/**
 * GlobalErrorHandler.
 *
 * @author xiaoyu(Myth)
 */
@Slf4j
public class GlobalErrorHandler extends DefaultErrorWebExceptionHandler {

    /**
     * Instantiates a new Global error handler.
     *
     * @param errorAttributes    the error attributes
     * @param resourceProperties the resource properties
     * @param errorProperties    the error properties
     * @param applicationContext the application context
     */
<<<<<<< HEAD
    @Override
    public Mono<Void> handle(final ServerWebExchange exchange, final Throwable ex) {
        return handle(ex).flatMap(it -> it.writeTo(exchange,
                new HandlerStrategiesResponseContext(HandlerStrategies.withDefaults())))
                .flatMap(i -> Mono.empty());
=======
    public GlobalErrorHandler(final ErrorAttributes errorAttributes,
                              final ResourceProperties resourceProperties,
                              final ErrorProperties errorProperties,
                              final ApplicationContext applicationContext) {
        super(errorAttributes, resourceProperties, errorProperties, applicationContext);
>>>>>>> 21eda25a
    }

    @Override
    protected Map<String, Object> getErrorAttributes(final ServerRequest request, final boolean includeStackTrace) {
        logError(request);
        return response(request);
    }

<<<<<<< HEAD
    private Mono<ServerResponse> createResponse(final HttpStatus httpStatus, final String code, final String mesage) {

        return ServerResponse.status(httpStatus).syncBody(mesage);
    }

    /**
     * The type Handler strategies response context.
     */
    static class HandlerStrategiesResponseContext implements ServerResponse.Context {

        private HandlerStrategies handlerStrategies;

        /**
         * Instantiates a new Handler strategies response context.
         *
         * @param handlerStrategies the handler strategies
         */
        public HandlerStrategiesResponseContext(final HandlerStrategies handlerStrategies) {
            this.handlerStrategies = handlerStrategies;
        }
=======
    @Override
    protected RouterFunction<ServerResponse> getRoutingFunction(final ErrorAttributes errorAttributes) {
        return RouterFunctions.route(RequestPredicates.all(), this::renderErrorResponse);
    }

    @Override
    protected int getHttpStatus(final Map<String, Object> errorAttributes) {
        return HttpStatus.INTERNAL_SERVER_ERROR.value();
    }

    private Map<String, Object> response(final ServerRequest request) {
        Throwable ex = getError(request);
        Object error = SoulResultWrap.error(HttpStatus.INTERNAL_SERVER_ERROR.value(), HttpStatus.INTERNAL_SERVER_ERROR.getReasonPhrase(), ex.getMessage());
        return GsonUtils.getInstance().toObjectMap(GsonUtils.getInstance().toJson(error));
    }
>>>>>>> 21eda25a

    private void logError(final ServerRequest request) {
        Throwable ex = getError(request);
        log.error(request.exchange().getLogPrefix() + formatError(ex, request));
    }

    private String formatError(final Throwable ex, final ServerRequest request) {
        String reason = ex.getClass().getSimpleName() + ": " + ex.getMessage();
        return "Resolved [" + reason + "] for HTTP " + request.methodName() + " " + request.path();
    }

}

<|MERGE_RESOLUTION|>--- conflicted
+++ resolved
@@ -1,20 +1,4 @@
 /*
-<<<<<<< HEAD
- *   Licensed to the Apache Software Foundation (ASF) under one or more
- *   contributor license agreements.  See the NOTICE file distributed with
- *   this work for additional information regarding copyright ownership.
- *   The ASF licenses this file to You under the Apache License, Version 2.0
- *   (the "License"); you may not use this file except in compliance with
- *   the License.  You may obtain a copy of the License at
- *
- *      http://www.apache.org/licenses/LICENSE-2.0
- *
- *   Unless required by applicable law or agreed to in writing, software
- *   distributed under the License is distributed on an "AS IS" BASIS,
- *   WITHOUT WARRANTIES OR CONDITIONS OF ANY KIND, either express or implied.
- *   See the License for the specific language governing permissions and
- *   limitations under the License.
-=======
  * Licensed to the Apache Software Foundation (ASF) under one or more
  * contributor license agreements.  See the NOTICE file distributed with
  * this work for additional information regarding copyright ownership.
@@ -23,7 +7,6 @@
  * the License.  You may obtain a copy of the License at
  *
  *     http://www.apache.org/licenses/LICENSE-2.0
->>>>>>> 21eda25a
  *
  * Unless required by applicable law or agreed to in writing, software
  * distributed under the License is distributed on an "AS IS" BASIS,
@@ -67,19 +50,11 @@
      * @param errorProperties    the error properties
      * @param applicationContext the application context
      */
-<<<<<<< HEAD
-    @Override
-    public Mono<Void> handle(final ServerWebExchange exchange, final Throwable ex) {
-        return handle(ex).flatMap(it -> it.writeTo(exchange,
-                new HandlerStrategiesResponseContext(HandlerStrategies.withDefaults())))
-                .flatMap(i -> Mono.empty());
-=======
     public GlobalErrorHandler(final ErrorAttributes errorAttributes,
                               final ResourceProperties resourceProperties,
                               final ErrorProperties errorProperties,
                               final ApplicationContext applicationContext) {
         super(errorAttributes, resourceProperties, errorProperties, applicationContext);
->>>>>>> 21eda25a
     }
 
     @Override
@@ -88,28 +63,6 @@
         return response(request);
     }
 
-<<<<<<< HEAD
-    private Mono<ServerResponse> createResponse(final HttpStatus httpStatus, final String code, final String mesage) {
-
-        return ServerResponse.status(httpStatus).syncBody(mesage);
-    }
-
-    /**
-     * The type Handler strategies response context.
-     */
-    static class HandlerStrategiesResponseContext implements ServerResponse.Context {
-
-        private HandlerStrategies handlerStrategies;
-
-        /**
-         * Instantiates a new Handler strategies response context.
-         *
-         * @param handlerStrategies the handler strategies
-         */
-        public HandlerStrategiesResponseContext(final HandlerStrategies handlerStrategies) {
-            this.handlerStrategies = handlerStrategies;
-        }
-=======
     @Override
     protected RouterFunction<ServerResponse> getRoutingFunction(final ErrorAttributes errorAttributes) {
         return RouterFunctions.route(RequestPredicates.all(), this::renderErrorResponse);
@@ -125,7 +78,6 @@
         Object error = SoulResultWrap.error(HttpStatus.INTERNAL_SERVER_ERROR.value(), HttpStatus.INTERNAL_SERVER_ERROR.getReasonPhrase(), ex.getMessage());
         return GsonUtils.getInstance().toObjectMap(GsonUtils.getInstance().toJson(error));
     }
->>>>>>> 21eda25a
 
     private void logError(final ServerRequest request) {
         Throwable ex = getError(request);
