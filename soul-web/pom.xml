--- conflicted
+++ resolved
@@ -22,11 +22,7 @@
     <parent>
         <artifactId>soul</artifactId>
         <groupId>org.dromara</groupId>
-<<<<<<< HEAD
-        <version>1.0.0-SNAPSHOT</version>
-=======
         <version>2.2.1</version>
->>>>>>> 21eda25a
     </parent>
     <modelVersion>4.0.0</modelVersion>
 
@@ -36,72 +32,8 @@
 
         <dependency>
             <groupId>org.dromara</groupId>
-<<<<<<< HEAD
-            <artifactId>soul-configuration</artifactId>
-        </dependency>
-
-        <dependency>
-            <groupId>org.springframework.boot</groupId>
-            <artifactId>spring-boot-starter-webflux</artifactId>
-        </dependency>
-
-        <dependency>
-            <groupId>org.springframework.boot</groupId>
-            <artifactId>spring-boot-starter-logging</artifactId>
-        </dependency>
-
-        <dependency>
-            <groupId>org.springframework.cloud</groupId>
-            <artifactId>spring-cloud-starter-netflix-ribbon</artifactId>
-            <version>2.0.0.RELEASE</version>
-        </dependency>
-
-        <dependency>
-            <groupId>org.springframework.cloud</groupId>
-            <artifactId>spring-cloud-commons</artifactId>
-            <version>2.0.0.RELEASE</version>
-        </dependency>
-        <dependency>
-            <groupId>org.springframework.cloud</groupId>
-            <artifactId>spring-cloud-starter-netflix-eureka-client</artifactId>
-            <version>2.0.0.RELEASE</version>
-            <scope>test</scope>
-        </dependency>
-
-        <dependency>
-            <groupId>com.netflix.archaius</groupId>
-            <artifactId>archaius-core</artifactId>
-            <version>0.7.1</version>
-        </dependency>
-
-        <dependency>
-            <groupId>com.google.guava</groupId>
-            <artifactId>guava</artifactId>
-        </dependency>
-        <dependency>
-            <groupId>org.springframework.boot</groupId>
-            <artifactId>spring-boot-starter-actuator</artifactId>
-        </dependency>
-        <dependency>
-            <groupId>org.projectreactor</groupId>
-            <artifactId>reactor-spring</artifactId>
-        </dependency>
-
-        <dependency>
-            <groupId>org.apache.commons</groupId>
-            <artifactId>commons-lang3</artifactId>
-        </dependency>
-        <dependency>
-            <groupId>org.apache.commons</groupId>
-            <artifactId>commons-collections4</artifactId>
-        </dependency>
-        <dependency>
-            <groupId>org.springframework.boot</groupId>
-            <artifactId>spring-boot-test-autoconfigure</artifactId>
-=======
             <artifactId>soul-plugin-api</artifactId>
             <version>${project.version}</version>
->>>>>>> 21eda25a
         </dependency>
 
         <dependency>
